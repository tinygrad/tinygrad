--- conflicted
+++ resolved
@@ -3,7 +3,7 @@
 from collections import defaultdict
 from enum import Enum, auto
 
-from tinygrad.helpers import dedup, colored, ImageDType, DEBUG, prod, dtypes, mnum, DType, all_same, partition
+from tinygrad.helpers import dedup, colored, ImageDType, DEBUG, prod, dtypes, mnum, DType, all_same, partition, getenv
 from tinygrad.ops import LazyOp, FlopCounter, get_lazyop_info, UnaryOps
 from tinygrad.lazy import LazyBuffer
 from tinygrad.ops import MovementOps, ReduceOps, BinaryOps, TernaryOps
@@ -137,20 +137,15 @@
   arg: Any
   def __repr__(self): return f"{str(self.uop):20s}: {str(self.out) if self.out is not None else '':25s} {str(self.vin):32s} {self.arg}"
 
-<<<<<<< HEAD
-class Linearizer:
+class LinearizerOptions(NamedTuple):
+  # TODO: make this generic with a list of supported types
   supported_vector_sizes: Dict[DType, List[int]] = {dtypes.float: []}
   supported_vector_sizes_alu: Dict[DType, List[int]] = {dtypes.float: []}
-  uses_float32_calculations = True
-=======
-class LinearizerOptions(NamedTuple):
-  # TODO: make this generic with a list of supported types
-  supports_float4: bool = True
-  supports_float4_alu: bool = True
+  uses_float32_calculations: bool = True
   has_local: bool = True
   global_max: Optional[List[int]] = None
   local_max: Optional[List[int]] = None
->>>>>>> 7b8d06c9
+  is_nvidia: Optional[bool] = None
 
 class Linearizer:
   def __init__(self, ast:LazyOp, output_buffer:LazyBuffer, opts:LinearizerOptions):
@@ -230,14 +225,9 @@
     acc_strides = [x*(1-upcasted_i[::-1][i][2]) for i,x in enumerate(strides_for_shape(tuple(1 if r else s for s,_,r in upcasted_i[::-1])))]
     return [sum(t) for t in itertools.product(*[[y*acc_strides[i] for y in range(x[0])] for i,x in enumerate(upcasted_i[::-1])])]
 
-<<<<<<< HEAD
-  def get_upcast_dim(self, i):
-    vector_types = [dtypes.float32,] if self.uses_float32_calculations else [dtypes.float32, dtypes.float16, dtypes.int8, dtypes.int32, dtypes.int64, ]
-    should_upcast = len(self.supported_vector_sizes.get(self.bufs[i].dtype, self.supported_vector_sizes[dtypes.float])) > 0 and (self.bufs[i].dtype in vector_types or isinstance(self.bufs[i].dtype, ImageDType))
-=======
   def get_upcast_dim(self, i) -> List[int]:
-    should_upcast = self.opts.supports_float4 and (self.bufs[i].dtype in [dtypes.float32, dtypes.float16] or isinstance(self.bufs[i].dtype, ImageDType))
->>>>>>> 7b8d06c9
+    vector_types = [dtypes.float32,] if self.opts.uses_float32_calculations else [dtypes.float32, dtypes.float16, dtypes.int8, dtypes.int32, dtypes.int64, ]
+    should_upcast = len(self.opts.supported_vector_sizes.get(self.bufs[i].dtype, self.opts.supported_vector_sizes[dtypes.float])) > 0 and (self.bufs[i].dtype in vector_types or isinstance(self.bufs[i].dtype, ImageDType))
     return [x for x in self.sts[i].unit_stride_axes() if should_upcast and x >= self.shape_len-self.upcasted and self.sts[i].shape[x] > 1]
 
   def global_load(self, i:int, idxs:Sequence[VariableOrNum], const=None) -> List[Token]:
@@ -247,7 +237,7 @@
     _idxs = [x[::-1] for x in itertools.product(*expanded_nodes[::-1])]
     upcast_dim = self.get_upcast_dim(i)
     amt = 1
-    if len(upcast_dim) == 1 and len(expanded_nodes[upcast_dim[0]]) in self.supported_vector_sizes.get(self.bufs[i].dtype, self.supported_vector_sizes[dtypes.float]):
+    if len(upcast_dim) == 1 and len(expanded_nodes[upcast_dim[0]]) in self.opts.supported_vector_sizes.get(self.bufs[i].dtype, self.opts.supported_vector_sizes[dtypes.float]):
       dim, amt = upcast_dim[0], len(expanded_nodes[upcast_dim[0]])
 
     cache: Dict[str, Token] = {}
@@ -255,15 +245,15 @@
     for _idx in _idxs:
       if amt > 1:
         idx, valid = self.sts[i].expr_idxs((_idx[:dim] + (expanded_nodes[dim][0],) + _idx[dim+1:]))
-        localtype = dtypes.get_vector_type(dtypes.float if self.uses_float32_calculations else self.bufs[i].dtype, amt)
+        localtype = dtypes.get_vector_type(dtypes.float if self.opts.uses_float32_calculations else self.bufs[i].dtype, amt)
         accumtype = dtypes.get_vector_type(dtypes.float, amt) if getenv('ACCUM_FLOAT', 1) else localtype
         if idx.render() != ((idx//amt)*amt).render():
           idx, valid = self.sts[i].expr_idxs(_idx)
-          localtype = dtypes.float if self.uses_float32_calculations else self.bufs[i].dtype 
+          localtype = dtypes.float if self.opts.uses_float32_calculations else self.bufs[i].dtype 
           accumtype = dtypes.float if getenv('ACCUM_FLOAT', 1) else localtype
       else:
         idx, valid = self.sts[i].expr_idxs(_idx)
-        localtype = dtypes.float if self.uses_float32_calculations else self.bufs[i].dtype 
+        localtype = dtypes.float if self.opts.uses_float32_calculations else self.bufs[i].dtype 
         accumtype = dtypes.float if getenv('ACCUM_FLOAT', 1) else localtype
       key = f"{localtype}{idx.render()}{valid.render()}"
       if key not in cache:
@@ -280,7 +270,7 @@
 
     store_offset = dict(zip(_idxs, store))
     # float4 grouping
-    if len(upcast_dim) == 1 and len(expanded_nodes[upcast_dim[0]]) in self.supported_vector_sizes.get(self.bufs[i].dtype, self.supported_vector_sizes[dtypes.float]):
+    if len(upcast_dim) == 1 and len(expanded_nodes[upcast_dim[0]]) in self.opts.supported_vector_sizes.get(self.bufs[i].dtype, self.opts.supported_vector_sizes[dtypes.float]):
       grouped_store_offset = defaultdict(list)
       for k in store_offset:
         _idx = k[:upcast_dim[0]] + (expanded_nodes[upcast_dim[0]][0],) + k[upcast_dim[0]+1:]
@@ -291,7 +281,7 @@
         idx, valid = self.sts[i].expr_idxs(k)
         assert idx.render() == ((idx//amt)*amt).render(), "float4 stores are always aligned"
         assert valid.min == 1, "stores are always valid"
-        dt = dtypes.get_vector_type(dtypes.get_normal_type(dtypes.float if self.uses_float32_calculations else self.bufs[i].dtype), amt=amt) 
+        dt = dtypes.get_vector_type(dtypes.get_normal_type(dtypes.float if self.opts.uses_float32_calculations else self.bufs[i].dtype), amt=amt) 
         if all_same([x.name for x in out_tokens]) and tuple(range(amt)) == tuple(x.offset for x in out_tokens) and out_tokens[0].dtype == self.bufs[i].dtype:
           store_offset_new[k] = Token(out_tokens[0].name, dt)
         else:
@@ -323,12 +313,12 @@
     if len(self.group_for_reduce):
       # TODO: the strides of this can be controlled
       self.sts.append(ShapeTracker(tuple([1] * self.first_reduce + self.group_for_reduce + [1] * (self.shape_len - self.upcasted - len(self.group_for_reduce) - self.first_reduce) + [x[0] for x in self.upcasted_axis(0)])))
-      self.bufs.append(LocalBuffer("temp", self.sts[-1].size(), dtype=dtypes.float if (getenv('ACCUM_FLOAT', 1) or self.uses_float32_calculations) else self.bufs[-1].dtype))
-      self.uop(UOps.DEFINE_LOCAL, None, [], ("temp", self.sts[-1].size(), dtypes.float if (getenv('ACCUM_FLOAT', 1) or self.uses_float32_calculations) else self.bufs[-1].dtype))
+      self.bufs.append(LocalBuffer("temp", self.sts[-1].size(), dtype=dtypes.float if (getenv('ACCUM_FLOAT', 1) or self.opts.uses_float32_calculations) else self.bufs[-1].dtype))
+      self.uop(UOps.DEFINE_LOCAL, None, [], ("temp", self.sts[-1].size(), dtypes.float if (getenv('ACCUM_FLOAT', 1) or self.opts.uses_float32_calculations) else self.bufs[-1].dtype))
 
     # define local buffers
     for lb in self.local_alias.values():
-      self.uop(UOps.DEFINE_LOCAL, None, [], (lb.name, self.sts[self.bufs.index(lb)].size(), dtypes.float if (getenv('ACCUM_FLOAT', 1) or self.uses_float32_calculations) else self.bufs[-1].dtype))
+      self.uop(UOps.DEFINE_LOCAL, None, [], (lb.name, self.sts[self.bufs.index(lb)].size(), dtypes.float if (getenv('ACCUM_FLOAT', 1) or self.opts.uses_float32_calculations) else self.bufs[-1].dtype))
 
     # print
     if DEBUG >= 3: self.printbufs()
@@ -524,17 +514,16 @@
 
       # Cast all to highest priority dtype
       ops = {ReduceOps.SUM:BinaryOps.ADD, ReduceOps.MAX:BinaryOps.MAX, TernaryOps.MULACC:TernaryOps.MULACC}
-<<<<<<< HEAD
       use_accum = x.op in ops
       cast_dtype = dtypes.float if use_accum and getenv('ACCUM_FLOAT', 1) else dtypes.float16
       highest_priority = max([v.dtype.priority for val in values for v in val] + [cast_dtype.priority])
       buf_cast_dtype = [v.dtype if v.offset is None else dtypes.get_normal_type(v.dtype) for val in values for v in val if v.dtype.priority == highest_priority]
       if len(buf_cast_dtype) > 0: cast_dtype = buf_cast_dtype[0]
       # Special case for NVIDIA
-      is_nvidia = self.__getattribute__('is_nvidia') if hasattr(self, 'is_nvidia') else False
+      is_nvidia = self.opts.is_nvidia if self.opts.is_nvidia is not None else False
       if x.op in [UnaryOps.SQRT, UnaryOps.SIN, UnaryOps.EXP2, UnaryOps.LOG2, ReduceOps.MAX, BinaryOps.MAX] and is_nvidia: cast_dtype = dtypes.float
       # Group values
-      grouping_allowed = VECTOR_SIZE in self.supported_vector_sizes_alu.get(cast_dtype, self.supported_vector_sizes_alu[dtypes.float])
+      grouping_allowed = VECTOR_SIZE in self.opts.supported_vector_sizes_alu.get(cast_dtype, self.opts.supported_vector_sizes_alu[dtypes.float])
       grouped = list(get_grouped_maybe_vector(*values, acc, grouping_allowed=grouping_allowed, amt=VECTOR_SIZE) if use_accum else 
                  get_grouped_maybe_vector(*values, grouping_allowed=grouping_allowed and x.op not in {BinaryOps.CMPEQ, TernaryOps.WHERE}, amt=VECTOR_SIZE))
       # Cast grouped values if required
@@ -550,15 +539,9 @@
       for idx, val in grouped:
         val = [self.casts.get(v, v) for v in val] # cast if needed
         val_dtype = dtypes.get_vector_type(val[0].dtype, VECTOR_SIZE) if any(x.dtype.is_vector_type and x.offset is None for x in val) else dtypes.get_normal_type(val[0].dtype)
-        val_dtype = (dtypes._float4 if any(x.dtype.is_vector_type and x.offset is None for x in val) else dtypes.float) if self.uses_float32_calculations else val_dtype
+        val_dtype = (dtypes._float4 if any(x.dtype.is_vector_type and x.offset is None for x in val) else dtypes.float) if self.opts.uses_float32_calculations else val_dtype
         ret.append((idx, self.uop(UOps.ALU, val[-1] if use_accum else ssa('alu', val_dtype),
                     list(val), ops.get(x.op, x.op))))
-=======
-      if x.op in ops:
-        ret = [(idx, self.uop(UOps.ALU, val[-1], list(val), ops[x.op])) for idx, val in get_grouped_maybe_float4(*values, acc, grouping_allowed=self.opts.supports_float4_alu)]
-      else:
-        ret = [(idx, self.uop(UOps.ALU, ssa('alu', dtypes._float4) if any(x.dtype == dtypes._float4 and x.offset is None for x in val) else ssa('alu'), list(val), x.op)) for idx, val in get_grouped_maybe_float4(*values, grouping_allowed=self.opts.supports_float4_alu and x.op not in {BinaryOps.CMPEQ, TernaryOps.WHERE})]
->>>>>>> 7b8d06c9
       ordered_ret: List[Optional[Token]] = [None]*len(values[0])
       # scatter
       for i,j in ret:
@@ -724,173 +707,6 @@
           bst *= shp[j]
 
     self.sts.append(ShapeTracker(tuple(shp), [View(tuple(shp), tuple(stride))]))
-    self.bufs.append(LocalBuffer(name=f"ldata{i}", size=self.sts[-1].size(), dtype=dtypes.float if self.uses_float32_calculations else self.bufs[-1].dtype))
+    self.bufs.append(LocalBuffer(name=f"ldata{i}", size=self.sts[-1].size(), dtype=dtypes.float if self.opts.uses_float32_calculations else self.bufs[-1].dtype))
     if DEBUG >= 4: print("aliasing buffer", self.sts[i])
-<<<<<<< HEAD
-    self.local_alias[i] = self.bufs[-1]
-
-  def required_optimizations(self, early_only=False):
-    for buf_index,buf in enumerate(self.bufs):
-      unit_stride_axes_mul_4 = [i for i in self.sts[buf_index].unit_stride_axes(ignore_valid=True) if self.sts[buf_index].shape[i]%4 == 0]
-      if (not early_only or buf in self.earlybufs) and self.bufs[buf_index].dtype.__class__ is ImageDType:
-        assert len(unit_stride_axes_mul_4) >= 1, f"needs a unit stride axis in {self.bufs[buf_index]}"
-        if all(x < (self.shape_len-self.upcasted) for x in unit_stride_axes_mul_4) and unit_stride_axes_mul_4[0] not in self.upcast_in_mid_reduce_axes:
-          self.shift_to(unit_stride_axes_mul_4[0], 4)
-          self.upcast()
-
-  def hand_coded_optimizations(self):
-    if getenv("NOOPT"): return
-
-    # if there's images in the earlybufs, we have to make an axis the 4 loading one
-    self.required_optimizations(early_only=True)
-
-    # simplify
-    self.simplify_ones()
-
-    # should use tensor cores?
-    # first, confirm it's a straightforward mulacc on a device with real locals
-    tensor_cores_allowed = getenv("TC", 1) != 0 and (getenv("TC", 1) == 2 or (self.bufs[0].device == "METAL" and getenv("CI", "") != "true"))
-    if tensor_cores_allowed and self.reduceop and self.reduceop.op == ReduceOps.SUM and \
-       isinstance(self.reduceop.src[0], LazyOp) and self.reduceop.src[0].op == BinaryOps.MUL and \
-       isinstance(self.reduceop.src[0].src[0], LazyBuffer) and isinstance(self.reduceop.src[0].src[1], LazyBuffer) and hasattr(self, 'lang') and len(self.lang.lid):
-      buf0 = self.bufs.index(self.reduceop.src[0].src[0])
-      buf1 = self.bufs.index(self.reduceop.src[0].src[1])
-      buf0_strides = self.sts[buf0].real_strides()
-      buf1_strides = self.sts[buf1].real_strides()
-      axis_buf0 = [(i,self.full_shape[i],buf1_strides[i]) for i,s in enumerate(buf0_strides) if s == 0 and self.full_shape[i]%8 == 0]
-      axis_buf1 = [(i,self.full_shape[i],buf0_strides[i]) for i,s in enumerate(buf1_strides) if s == 0 and self.full_shape[i]%8 == 0]
-      if len(axis_buf0) and len(axis_buf1) and self.full_shape[self.first_reduce]%8 == 0 and (self.shape_len-self.first_reduce) == 1:
-        if DEBUG >= 3: print("TENSOR CORES", axis_buf0, axis_buf1)
-        self.use_tensor_cores = getenv("TC", 1) == 1  # TC=2 will do the shape ops without the WMMA
-
-        # TODO: select axis in smart way
-        s0, s1 = axis_buf0[-1][0], axis_buf1[-1][0]
-        global_count = self.first_reduce
-
-        # upcast first
-        if self.full_shape[self.first_reduce] > 8: self.shift_to(self.first_reduce, 8)
-        self.upcast()
-
-        # 2 locals
-        self.shift_to(s1, 8, insert_before=self.first_reduce)  # axis 2
-        self.shift_to(s0, 8, insert_before=self.first_reduce)  # axis 3
-
-        # permuted+upcast for tensor cores
-        self.shift_to(global_count, 4, insert_before=self.first_reduce)
-        self.shift_to(global_count+1, 4, insert_before=self.first_reduce)
-        self.shift_to(self.first_reduce-1, 2)
-        self.upcast()
-
-        # final global upcast
-        for ax in [s1, s0]:
-          for upc in [4,3,2]:
-            if self.full_shape[ax]%upc == 0:
-              self.shift_to(ax, upc)
-              self.upcast()
-              break
-
-        # alias buffer
-        self.local_dims = self.first_reduce - global_count
-        alias_pattern = [0]*global_count + [2] * self.local_dims + [0] * (self.shape_len-self.upcasted-self.first_reduce) + [1,1] + [3] * (self.upcasted-2)
-        self.alias_buffer(buf0, alias_pattern)
-        self.alias_buffer(buf1, alias_pattern)
-
-        # very late upcast to run group at the same time. only if actually using real tensor cores, otherwise local isn't a simdgroup
-        if self.use_tensor_cores and self.full_shape[s0] % 2 == 0:
-          self.shift_to(s0, 2, insert_before=self.first_reduce-self.local_dims)
-          self.local_dims += 1
-          self.exclude_local_upcast += 1
-
-        # early exit
-        return
-
-    # are we grouping? (requires local shape support)
-    if not self.vector_axis(0) and self.first_reduce <= 2 and self.first_reduce + 1 <= self.shape_len and prod(self.sts[0].shape[:self.first_reduce]) <= 2048:
-      # TODO: use 1024 if it's allowed in a smarter way
-      for sz in (([256, 16]) if prod(self.sts[0].shape[:self.first_reduce]) <= 32 else [16]):
-        if all(st.shape[self.first_reduce] % sz == 0 or st.shape[self.first_reduce] == 1 for st in self.sts):
-          self.shift_to(self.first_reduce, sz, top=True, insert_before=self.first_reduce + len(self.group_for_reduce))
-          self.group_for_reduce.append(sz)
-          break
-
-    # are we upcasting in mid reduce? (only for images)
-    if self.bufs[0].dtype.name.startswith('image') and not self.vector_axis(0) and self.group_for_reduce and self.first_reduce <= 2 and prod(self.sts[0].shape) > 1:
-      axes = self.sts[0].unit_stride_axes()
-      assert len(axes) == 1, f"wrong number of stride 1 axis : {axes}"
-      if self.sts[0].shape[axes[0]]%VECTOR_SIZE == 0:
-        self.shift_to(axes[0], VECTOR_SIZE, insert_before=self.first_reduce + len(self.group_for_reduce))   # insert at the end of the grouped axis
-        self.group_for_reduce.append(VECTOR_SIZE)
-
-    # now do everything required
-    self.required_optimizations()
-
-    # simplify (sets first_reduce)
-    self.simplify_ones()
-
-    # use more opencl indexing if the output buffer is an image and we have room
-    if self.bufs[0].dtype.name.startswith('image') and self.first_reduce+len(self.group_for_reduce) < 3:
-      base_shape = self.bufs[0].dtype.shape
-      if (base_shape[0]*base_shape[1]) % self.sts[0].shape[0] == 0 and self.sts[0].shape[0]//base_shape[0] != 0:
-        if DEBUG >= 4: print("split opencl", base_shape, self.sts[0].shape)
-        self.reshape_and_permute(lambda x: [base_shape[0], x[0]//base_shape[0]]+list(x[1:]), None)
-        self.simplify_ones()
-
-    # no more opt if we are grouping
-    if self.group_for_reduce: return
-
-    # **** below this line need to be optional and benchmarked ****
-
-    # potentially do more upcasts of non reduce axes based on a heuristic
-    upcasted_axis = set()
-    while prod(self.sts[0].shape[:self.first_reduce]) >= 1024:
-      xb_choices = []
-      for axis, upcast_amount in itertools.product(range(self.first_reduce), [3,VECTOR_SIZE]):   # consider all the non reduce axes, and a VECTOR_SIZE reduce
-        # if we haven't upcasted it, it mods, and some buffer has stride 0 on axis while having no stride 0 in the upcasted axis already
-        if axis not in upcasted_axis and self.full_shape[axis]%upcast_amount == 0 and any(self.sts[buf_index].views[-1].strides[axis] == 0 and not any(x[1] == 0 for x in self.upcasted_axis(buf_index)) for buf_index in range(len(self.sts))):
-          xb_choices.append((sum(st.views[-1].strides[axis]>0 for st in self.sts), sum(st.views[-1].strides[axis] for st in self.sts), axis, upcast_amount))
-      if len(xb_choices):
-        xb_choices = sorted(xb_choices)
-        if DEBUG >= 4: print(f"float4 merging axis : {xb_choices}")
-        self.shift_to(xb_choices[0][2], amount=xb_choices[0][3])
-        self.upcast()
-        self.simplify_ones()
-        upcasted_axis.add(xb_choices[0][2])
-      else:
-        break
-
-    # if last dim is small(ish) and it's a reduce dim, upcast the reduce (loop unrolling). no simplify needed since it's just an upcast. NOTE: careful, this has broken VALIDHACKS
-    if self.first_reduce < (self.shape_len-self.upcasted) and (len(list(self.shape_offsets(self.full_buf_index))) <= 4 or not any(r for _,_,r in self.upcasted_axis(self.full_buf_index))):
-      if (s:=self.full_unupcasted_shape[-1]) <= 32:
-        self.upcast()
-        # if it's small, upcast a second reduce dimension too
-        if self.first_reduce < (self.shape_len-self.upcasted) and s <= 3 and self.full_unupcasted_shape[-1] <= 3: self.upcast()
-      else:
-        for splits in [VECTOR_SIZE]:
-          if self.full_unupcasted_shape[-1]%splits == 0:
-            self.shift_to(len(self.full_unupcasted_shape)-1, splits, insert_before=len(self.full_unupcasted_shape))
-            self.upcast()
-            break
-
-    # if nothing at all is upcasted and it's easy to, do an upcast
-    # TODO: this is breaking the tests
-    for splits in [VECTOR_SIZE]:
-      if self.upcasted == 0 and len(self.full_unupcasted_shape) > 0 and self.full_unupcasted_shape[-1] % splits == 0:
-        self.shift_to(len(self.full_unupcasted_shape)-1, splits, insert_before=len(self.full_unupcasted_shape))
-        self.upcast()
-
-    # **** local groups ****
-
-    for axis in range(self.first_reduce - self.local_dims - 1, -1, -1):
-      local_size = prod(self.full_shape[self.first_reduce-self.local_dims:self.first_reduce])
-      if self.full_shape[axis] == 1: continue
-      last_try = self.local_dims == 0 and axis == 0
-      if any(self.sts[buf_index].views[-1].strides[axis] == 0 for buf_index in range(len(self.sts))) or last_try:
-        for sz in [x for x in (([32] if last_try else []) + [16,8,4,3]) if self.full_shape[axis] % x == 0 and local_size*x <= 128]:
-          self.shift_to(axis, sz, insert_before=self.first_reduce-self.local_dims)
-          self.local_dims += 1
-          break
-      if self.local_dims >= 3: break
-    self.simplify_ones()
-=======
-    self.local_alias[i] = self.bufs[-1]
->>>>>>> 7b8d06c9
+    self.local_alias[i] = self.bufs[-1]