--- conflicted
+++ resolved
@@ -1,532 +1,2 @@
-<<<<<<< HEAD
 # TODO: remove this file after Lowerer is refactored
-from tinygrad.codegen.lowerer import Lowerer as Linearizer  # noqa: F401 # pylint: disable=W0611
-=======
-from __future__ import annotations
-from typing import List, Tuple, Optional, Type, cast, DefaultDict, Dict, Union, Final, Iterator, Sequence, Callable
-import itertools, functools
-from collections import defaultdict
-
-from tinygrad.dtype import ImageDType, dtypes, DType, PtrDType
-from tinygrad.helpers import colored, DEBUG, dedup, diskcache_put, prod, getenv, to_function_name, flatten
-from tinygrad.ops import LazyOp, UnaryOps, BinaryOps, TernaryOps, ReduceOps, ConstBuffer, MemBuffer, BufferOps, get_lazyop_info
-from tinygrad.shape.shapetracker import ShapeTracker
-from tinygrad.shape.symbolic import Variable, NumNode, Node, SumNode, MulNode, DivNode, ModNode, LtNode, AndNode, create_lt_node, sint
-from tinygrad.codegen.kernel import LocalBuffer, Kernel
-from tinygrad.renderer import Program
-
-from tinygrad.codegen.uops import UOps, UOp, UOpGraph
-
-def get_grouped_dims(prefix:str, off:int, dims:Tuple[sint, ...], max_sizes:Optional[Tuple[int, ...]], reverse_dims:bool=False):
-  """ Maps all global/local dims onto global/local sizes and returns the idxs, loop_idxs and sizes.
-
-  * If there are fewer dims than size, size will be padded with 1s to the length of max_sizes.
-  * If there are more dims than size, dims will be collapsed onto size starting from left-most (i.e. onto x, then y, then z).
-  * If the dim is too large for the size, the dim will be split between adjacent size axes space permitting, otherwise assert
-
-  Keyword arguments:
-  prefix -- the prefix to use for the size Variable names.
-  off -- the starting index for the size Variable names.
-  dims -- the global or local dims of the full shape.
-  max_sizes -- the maximum values for each size in (x, y, z) order.
-  reverse_dims -- reverse the order of the dims as they are mapped into size, i.e. if True, the right dim will go to the left size (.x).
-  """
-
-  # check the edge cases on max_sizes
-  if max_sizes is None: max_sizes = tuple([0xFFFFFFFFFFFFFFFF] * len(dims))
-  assert len(max_sizes) > 0 or len(dims) == 0, f"{prefix} dims should be empty because no size axes available"
-  if len(max_sizes) == 0: return [], [], None
-
-  # initialize the map of dims to size with a single dim in each size axis
-  # TODO: support sint properly
-  size_dims:List[List[Tuple[int, sint, sint]]] = [[(dim_idx, dim, dim if isinstance(dim, int) else dim.max+1)] for dim_idx, dim in enumerate(dims)]
-
-  # reverse the order of the dims to size map, if desired (currently for globals where smallest stride is on the right)
-  # TODO: remove reverse_dims, the mapping of dims to size for globals should be cosearched with memory layouts for optimal peformance
-  if reverse_dims: size_dims = size_dims[::-1]
-
-  # ensure that the initial dims initially fit the valid size axes
-  for size_idx in range(min(len(max_sizes), len(size_dims))):
-    # if the initial dim is too large, split the dim to separate size axes, if possible
-    dim_idx, dim, dim_max = size_dims[size_idx][0]
-    if dim_max <= (max_sz:=max_sizes[size_idx]): continue
-    assert isinstance(dim, int), "variable shape too large for size"
-    for factor in range(2, int(dim**0.5)+1):
-      if dim % factor == 0 and dim // factor <= max_sz:
-        size_dims = size_dims[:size_idx] + [[(dim_idx, dim//factor, dim//factor)], [(dim_idx, factor, factor)]] + size_dims[size_idx+1:]
-        break
-    assert size_dims[size_idx][0][2] <= max_sz, f"dim at {size_idx} too large and non-factorable: {dim} > {max_sz}"
-
-  # compress the extra dims, collapsing them onto the left-most valid size axis
-  cur_size_idx = 0
-  while len(size_dims) > len(max_sizes):
-    if prod([dim_max for (_, _, dim_max) in size_dims[cur_size_idx]])*size_dims[cur_size_idx+1][0][2] <= max_sizes[cur_size_idx]:
-      size_dims = size_dims[:cur_size_idx] + [size_dims[cur_size_idx] + size_dims[cur_size_idx+1]] + size_dims[cur_size_idx+2:]
-    elif cur_size_idx < len(max_sizes)-1: cur_size_idx += 1
-    else: raise AssertionError(f"cannot fit dims in size: {dims=} {max_sizes=}")
-
-  # construct the final dim idx variables from the the portions of the size variables
-  sizes, idxs = [prod([dim for (_, dim, _) in size_dim]) for size_dim in size_dims], [NumNode(0)] * len(dims)
-  size_vars = loop_idxs = [Variable(f"{prefix}{len(sizes)-1-(i+off) if reverse_dims else i+off}", 0, s-1) for i,s in enumerate(sizes)]
-  for size_idx, size_var in enumerate(size_vars):
-    for dim_idx, dim, _ in size_dims[size_idx]:
-      idxs[dim_idx] += (size_var % dim) * (idxs[dim_idx].max+1)
-      size_var //= dim
-
-  # pad the final sizes array to the proper length if necessary
-  return idxs, [x for x in loop_idxs if not isinstance(x, NumNode)], sizes + [1]*(len(max_sizes)-len(sizes))
-
-def expand_idx(node:Node) -> Union[Variable, NumNode]: return next((v for v in node.vars() if v.expr.startswith("_uidx")), NumNode(0))
-def expand_idxs(nodes:Sequence[Node]) -> Tuple[Union[Variable, NumNode], ...]:
-  eidxs = [expand_idx(node) for node in nodes]
-  return tuple([v if v not in eidxs[:j] else NumNode(0) for j, v in enumerate(eidxs)])  # take only first occurrence of expand variable
-def iter_idxs(idxs:Tuple[Union[Variable, NumNode], ...]) -> Iterator[Tuple[int,...]]:
-  yield from (x[::-1] for x in itertools.product(*[list(range(v.min, v.max + 1)) for v in idxs[::-1]]))
-
-def to_image_idx(base_shape:Tuple[int, ...], idxy:Node, valid:Node) -> Tuple[Tuple[Node, Node], Node]:
-  idx, idy = (idxy // 4) % base_shape[1], (idxy // (4 * base_shape[1]))
-  # TODO: bring back the valid removal logic (correct!)
-  if DEBUG>=5: print("to_image_idx", base_shape, idx.min, idx.max, idy.min, idy.max, idx, idy, valid)
-  return (idx, idy), valid
-
-# expand a Node into List[Node] that enumerates the underlying Variables from min to max
-# expand increments earlier variables faster than later variables (as specified in the argument)
-@functools.lru_cache(maxsize=None)
-def expand_node(node:Node, idxs:Optional[Tuple[Union[Variable, NumNode], ...]]=None) -> List[Node]:
-  if idxs is None: idxs = (expand_idx(node),)
-  return [node.substitute({k:v for k,v in zip(idxs, (NumNode(x) for x in rep)) if isinstance(k, Variable)}) for rep in iter_idxs(idxs)]
-
-def variable_to_uop(x, ctx=None) -> UOp:
-  if isinstance(x, int): return UOp.const(dtypes.int, x)
-  return x.render(render_ops, ctx)
-
-render_ops: Dict[Type, Callable[..., UOp]]  = {
-  NumNode: lambda self, ops, ctx: UOp.const(dtypes.int, self.b),
-  Variable: lambda self, ops, ctx: ctx[self.expr] if self.expr in ctx else UOp(UOps.DEFINE_VAR, dtypes.int, (), self),
-  MulNode: lambda self, ops, ctx: self.a.render(ops, ctx)*variable_to_uop(self.b, ctx),
-  DivNode: lambda self, ops, ctx: self.a.render(ops, ctx)//variable_to_uop(self.b, ctx),
-  ModNode: lambda self, ops, ctx: self.a.render(ops, ctx)%variable_to_uop(self.b, ctx),
-  LtNode: lambda self, ops, ctx: self.a.render(ops, ctx).lt(variable_to_uop(self.b, ctx)),
-  SumNode: lambda self,ops,ctx: functools.reduce(lambda a,b: a+variable_to_uop(b, ctx), self.nodes[1:], self.nodes[0].render(ops,ctx)),
-  AndNode: lambda self,ops,ctx: functools.reduce(lambda a,b: a*variable_to_uop(b, ctx), self.nodes[1:], self.nodes[0].render(ops,ctx)) }
-
-class Linearizer(Kernel):
-  def get_reduce_acc(self, reduceop:LazyOp):
-    if reduceop.op is ReduceOps.SUM: return dtypes.as_const(0, reduceop.dtype)
-    if reduceop.op is ReduceOps.MAX: return dtypes.min(reduceop.dtype)
-
-  # NOTE: once images are loaded, we uop them as their base float
-  def get_base_dtype(self, dt:DType) -> DType: return dt.base if isinstance(dt, ImageDType) else dt
-
-  def global_load(self, i:int, idxs:List[Node], acc:Optional[LazyOp]=None, barrier:Tuple[UOp, ...]=(), loop_ctx:Tuple[UOp, ...]=()) -> List[UOp]:
-    buf = self.bufs[i]
-    localtype = self.get_base_dtype(buf.dtype if acc is None else acc.dtype)
-    const = buf.val if isinstance(buf, ConstBuffer) else None
-
-    expand_vars = expand_idxs(idxs)
-
-    dim, amt = None, 1
-    # float 4 grouping
-    if len(upcast_dim := self.get_float4_upcast_dim(i)) == 1 and len(float4_expand := expand_node(idxs[upcast_dim[0]])) in [4,2]:
-      dim, amt = upcast_dim[0], len(float4_expand)
-      g_idx, g_valid = self.sts[i].expr_idxs(idxs[:dim] + [float4_expand[0]] + idxs[dim+1:])
-      # do not use float4 if idx is not aligned
-      if g_idx != (g_idx//amt*amt): dim, amt = None, 1
-    if dim is None:
-      g_idx, g_valid = self.sts[i].expr_idxs(idxs)
-    # todo: multioutput test with different output valids to add if acc is None: g_valid = NumNode(1)
-
-    if amt > 1: localtype = localtype.vec(amt)
-    e_idxs, e_valids = expand_node(g_idx, expand_vars), expand_node(g_valid, expand_vars)  # pylint: disable=possibly-used-before-assignment
-
-    ret = []
-    invalid_value = 0
-    acc_count = 0
-    for idx, valid, rep_idx in zip(e_idxs, e_valids, iter_idxs(expand_vars)):
-      this_const, idx = (invalid_value, NumNode(0)) if valid.max == 0 else (const, idx)
-      valid_uop = UOp.const(dtypes.bool, valid.b) if valid.min == valid.max else valid.render(render_ops, self.loop_uops)
-      key = f"{'' if acc is None else self.reduceops.index(acc)}{localtype}{'CONST'+str(this_const) if this_const is not None and acc is None else (buf.idx if isinstance(buf, MemBuffer) else cast(LocalBuffer, buf).name)}{idx.render()}{valid.render()}"  # noqa: E501
-      if key not in self.load_cache:
-        if acc is not None:
-          self.load_cache[key] = UOp(UOps.DEFINE_ACC, localtype, (UOp.const(localtype.scalar(), self.get_reduce_acc(acc)), *loop_ctx), (i, acc_count))
-          acc_count += 1
-        elif this_const is not None:
-          self.load_cache[key] = UOp.const(localtype, this_const)
-          if valid.min == 0 and valid.max == 1:
-            self.load_cache[key] = UOp.alu(TernaryOps.WHERE, valid_uop, self.load_cache[key], UOp.const(localtype, invalid_value))
-        elif isinstance(buf.dtype, ImageDType):
-          buf_uop = self.buf_uops[i]
-          assert buf_uop is not None, f"buffer {i} wasn't UOped"
-          image_idx, valid = to_image_idx(buf.dtype.shape, idx, valid)
-          rendered_idx = UOp(UOps.VECTORIZE, dtypes.int.vec(2), tuple(x.render(render_ops, self.loop_uops) for x in image_idx))
-          valid_tuple = (valid_uop, UOp.const(buf.dtype.base.vec(4), invalid_value)) if valid.min == 0 else tuple()
-          self.load_cache[key] = UOp(UOps.LOAD, buf.dtype.base.vec(4), (buf_uop, rendered_idx) + valid_tuple + barrier)
-          if localtype == localtype.scalar():
-            idx_small = idx%4
-            res = idx_small.render(render_ops, self.loop_uops)
-            out = UOp(UOps.GEP, localtype, (self.load_cache[key],), idx_small.max)
-            for ix in range(idx_small.max, idx_small.min, -1):
-              rvv = UOp(UOps.GEP, localtype, (self.load_cache[key],), ix-1)
-              sel = UOp.alu(BinaryOps.CMPLT, res, UOp.const(dtypes.int, ix))
-              out = UOp.alu(TernaryOps.WHERE, sel, rvv, out)
-            self.load_cache[key] = out
-        else:
-          buf_uop = self.buf_uops[i]
-          assert buf_uop is not None, f"buffer {i} wasn't UOped"
-          rendered_idx = idx.render(render_ops, self.loop_uops)
-          valid_tuple = (valid_uop, UOp.const(localtype, invalid_value)) if valid.min == 0 else tuple()
-          self.load_cache[key] = UOp(UOps.LOAD, localtype, (buf_uop, rendered_idx) + valid_tuple + barrier)
-      ret.append(UOp(UOps.GEP, localtype.scalar(), (self.load_cache[key],), rep_idx[dim]) if dim is not None else self.load_cache[key])
-    return ret
-
-  def global_store(self, i:int, idxs:List[Node], store:List[UOp]) -> List[UOp]:
-    buf = self.bufs[i]
-    buf_uop = self.buf_uops[i]
-    assert buf_uop is not None, f"buffer {i} wasn't UOped"
-
-    expand_vars = expand_idxs(idxs)
-    _idxs = zip(*[expand_node(idx, expand_vars) for idx in idxs]) if idxs else [tuple()]  # transpose
-    store_offset = dict(zip(_idxs, store))
-
-    # float4 grouping
-    if len(upcast_dim := self.get_float4_upcast_dim(i)) == 1 and len(float4_expand := expand_node(idxs[upcast_dim[0]])) in [2,4]:
-      grouped_store_offset = defaultdict(list)
-      for k in store_offset:
-        _idx = k[:upcast_dim[0]] + (float4_expand[0],) + k[upcast_dim[0]+1:]
-        grouped_store_offset[_idx].append(store_offset[k])
-      store_offset_new = {}
-      for k,grouped in grouped_store_offset.items():
-        amt = len(grouped)
-        idx, valid = self.sts[i].expr_idxs(k)
-        assert idx == ((idx//amt)*amt), "float4 stores are always aligned"
-        store_offset_new[k] = UOp(UOps.VECTORIZE, buf.dtype.vec(amt), tuple(grouped))
-      store_offset = store_offset_new
-
-    stores = []
-    for _idx, var in store_offset.items():
-      idx, valid = self.sts[i].expr_idxs(_idx)
-      if isinstance(buf.dtype, ImageDType):
-        image_idx, valid = to_image_idx(buf.dtype.shape, idx, valid)
-        rendered_idx = UOp(UOps.VECTORIZE, dtypes.int.vec(2), tuple(x.render(render_ops, self.loop_uops) for x in image_idx))
-      else:
-        rendered_idx = idx.render(render_ops, self.loop_uops)
-      if self.late_gate is not None: valid *= self.late_gate
-      # TODO: let UPat check this once it's fast
-      if valid.min == 1: stores.append(UOp(UOps.STORE, None, (buf_uop, rendered_idx, var)))
-      elif valid.max == 1: stores.append(UOp(UOps.STORE, None, (buf_uop, rendered_idx, var, valid.render(render_ops, self.loop_uops))))
-    return stores
-
-  # render loop
-  def render_loop(self, xx:List[Variable], depth:int, reduce:bool) -> Tuple[UOp, ...]:
-    new_loops = {x.expr:UOp(UOps.RANGE, dtypes.int32, (
-      UOp.const(dtypes.int, x.min) if isinstance(x.min, int) else cast(Node, x.min).render(render_ops, self.loop_uops),
-      UOp.const(dtypes.int, x.max+1) if isinstance(x.max, int) else cast(Node, x.max+1).render(render_ops, self.loop_uops)), arg=(depth,i,reduce)) for i,x in enumerate(xx) if not isinstance(x, NumNode) and x.expr is not None}  # noqa: E501
-    self.loop_uops.update(new_loops)
-    return tuple(new_loops.values())
-
-  def index_local_aliases(self, global_idxs, local_idxs, reduce_idxs, upcast_idxs, full_upcast_idxs):
-    def calc_tc_idxs(local_sizes: List[int], aliases: List[List[int]]):
-      replace_idxs, thread_idxs, thread_idx = [], [], Variable("_uidx_tc", 0, prod(local_sizes)-1)
-      for s in local_sizes:
-        thread_idxs.append(thread_idx % s)
-        thread_idx //= s
-      for alias in aliases:
-        full_var, full_var_sz = NumNode(0), 1
-        if alias[0] != 0:
-          for i in alias:
-            next_var = local_idxs[i-1] if i > 0 else thread_idxs[-i-1]
-            full_var += next_var * full_var_sz
-            full_var_sz *= next_var.max+1
-        replace_idxs.append(full_var)
-      return replace_idxs
-
-    # compute local aliases
-    alias_buf_idxs: DefaultDict[LazyOp, List[Tuple[int, int, List]]] = defaultdict(list)
-    for op, local_alias in self.local_alias.items():
-      for i in local_alias:
-        localbuf_idx = self.bufs.index(local_alias[i])
-        buf_idxs = [idx*0 if s == 0 else idx for idx,s in zip(global_idxs+local_idxs+reduce_idxs+full_upcast_idxs,self.sts[i].real_strides())]
-        if (tc:=self.tensor_core):
-          min_alias_idx = min(local_alias.keys())
-          replace_input_idxs = calc_tc_idxs(tc.thread_local_sizes[i-min_alias_idx], tc.thread_local_aliases[i-min_alias_idx])
-          for n in range(len(tc.threads)):
-            buf_idxs[self.global_dims+n] = replace_input_idxs[n] # replace locals
-          for n in range(tc.num_upcasts()):
-            buf_idxs[self.shape_len-self.upcasted+n] = replace_input_idxs[len(tc.threads)+n] # replace upcasts
-        if DEBUG >= 3: print(f"{localbuf_idx} alias {i}: sts={self.sts[i]} idxs={buf_idxs}")
-        alias_buf_idxs[op].append((i, localbuf_idx, buf_idxs))
-    # modify idxs if necessary for TC
-    if (tc:=self.tensor_core):
-      replace_acc_idxs = calc_tc_idxs(tc.thread_local_sizes[2], tc.thread_local_aliases[2])
-      for n in range(len(tc.threads)):
-        local_idxs[n] = replace_acc_idxs[n] # replace locals
-      for n in range(len(replace_acc_idxs)-len(tc.threads)):
-        upcast_idxs[n] = replace_acc_idxs[len(tc.threads)+n] # replace upcasts
-      if DEBUG >= 3: print(f"store alias: sts={self.sts[0]} idxs={global_idxs+local_idxs+upcast_idxs}")
-    return alias_buf_idxs
-
-  def render_reduceop(self, reduceop:LazyOp, accs:Dict[LazyOp, List[UOp]], loaded_buffers:Dict[Union[MemBuffer, ConstBuffer, LocalBuffer], List[UOp]],
-                      global_idxs, local_idxs, upcast_idxs, full_upcast_idxs, reduce_idxs, fake_reduce_idxs,
-                      alias_buf_idxs:List[Tuple[int, int, List]]) -> Tuple[List[NumNode|Variable], List[NumNode|Variable]]:
-    # reset late_gate
-    self.late_gate = None
-    # reduce loop
-    loop_ctx = self.render_loop(reduce_idxs, (i:=self.reduceops.index(reduceop))*2+2, True)
-
-    # define accumulator - modify idxs if necessary for TC
-    out_buf = -len(self.reduceops)+i if self.group_for_reduces else 0
-    accs[reduceop] = self.global_load(out_buf, global_idxs+local_idxs+fake_reduce_idxs+upcast_idxs, acc=reduceop, loop_ctx=loop_ctx)
-
-    # store local aliases
-    locals_to_store = [(localbuf_idx, buf_idxs, self.global_load(i, buf_idxs)) for i, localbuf_idx, buf_idxs in alias_buf_idxs]
-
-    if (tc:=self.tensor_core):
-      # run tensor cores AST
-      wmma_sz = [prod(l) for l in tc.thread_local_sizes]
-      def upcast_strides(buf:int):
-        strides, next_ = [], 1
-        for (sz, stride, _) in self.upcasted_axis(buf)[tc.num_upcasts():]:
-          strides.append((0 if stride == 0 else next_, sz))
-          next_ *= 1 if stride == 0 else sz
-        return strides
-      upcasts, dev = [upcast_strides(x) for x in [locals_to_store[0][0], locals_to_store[1][0], 0]], self.opts.device
-      # vectorize initial accs
-      wmmas = [UOp(UOps.VECTORIZE, (dt3:=tc.dtype_out.vec(wmma_sz[2])), tuple(accs[reduceop][x:x+wmma_sz[2]]))
-               for x in range(0, len(accs[reduceop]), wmma_sz[2])]
-      for it in [x[::-1] for x in itertools.product(*list([range(sz) for _,sz in upcasts[0]][::-1]))]:
-        offs = [x*y for (x,y) in zip([sum([prod(x) for x in zip(it, [stride for stride,_ in y])]) for y in upcasts], wmma_sz)]
-        ops = (UOp(UOps.VECTORIZE, tc.dtype_in.vec(wmma_sz[0]), tuple(locals_to_store[0][2][offs[0]:offs[0]+wmma_sz[0]])),
-                UOp(UOps.VECTORIZE, tc.dtype_in.vec(wmma_sz[1]), tuple(locals_to_store[1][2][offs[1]:offs[1]+wmma_sz[1]])),
-                wmmas[(wmma_idx:=offs[2]//wmma_sz[2])])
-        # TODO: don't need to DEFINE_ACC, pass to WMMA in op3, or PHI accs that are not valid
-        wmmas[wmma_idx] = UOp(UOps.WMMA, dt3, ops, (str(tc), tc.dims, tc.dtype_in, tc.dtype_out, tuple(wmma_sz), dev))
-      # phi the last wmmas back to accs
-      accs[reduceop] = [UOp(UOps.PHI, tc.dtype_out, (acc, UOp(UOps.GEP, tc.dtype_out, (wmmas[z//wmma_sz[2]],), z%wmma_sz[2])))
-                        for z, acc in enumerate(accs[reduceop])]
-    else:
-      assert not locals_to_store, "storing locals isn't supported here"
-
-      # load earlybufs
-      loaded_buffers.update({b:self.global_load(self.bufs.index(self.local_alias[reduceop][i]) if i in self.local_alias else i,
-        global_idxs+local_idxs+reduce_idxs+full_upcast_idxs) for i,b in enumerate(self.bufs) if b in self.earlybufs})
-
-      def gate_acc(r, idxs): return [
-        UOp.alu(TernaryOps.WHERE, valid.render(render_ops, self.loop_uops), acc, UOp.const(r.dtype, 0)) if valid.min == 0 and valid.max == 1 else acc
-        for valid, acc in zip(expand_node(self.sts[self.full_buf_index].expr_idxs(idxs)[1], expand_idxs(idxs)), accs[r])]
-      local_accs = {r: gate_acc(r,global_idxs+local_idxs+reduce_idxs+full_upcast_idxs) for r in accs}
-
-      # run early AST (with reduce)
-      self.ast_parse(reduceop, local_accs, self.acc_offsets(self.full_buf_index), loaded_buffers, reduce_acc=accs[reduceop])
-
-    # end the reduce loop
-    self.load_cache.clear()
-
-    # end the local loop, do the local reduce
-    if self.group_for_reduces:
-      fake_global_idxs = [x*0 for x in global_idxs]
-      stores = self.global_store(out_buf, fake_global_idxs+local_idxs+fake_reduce_idxs+upcast_idxs, accs[reduceop])  # store accumulators
-      barrier = UOp(UOps.BARRIER, None, tuple(stores))
-      if self.opts.has_local:
-        fake_idxs = [NumNode(0)]*len(self.sts[-1].shape)
-        fake_idxs[self.global_dims+self.local_dims:self.global_dims+len(local_idxs)] = local_idxs[self.local_dims:]
-        self.late_gate = create_lt_node(self.sts[-1].expr_idxs(fake_idxs)[0], 1)
-
-      # create new late reduce local loops and replace local_idxs that have been used
-      end_local_idxs = [Variable(f"tidx{i}", 0, self.full_shape[i]-1 if i >= self.first_reduce and i not in self.upcast_in_mid_reduce_axes else 0) for i in range(0, self.first_reduce+self.group_for_reduces)]  # noqa: E501
-      local_idxs = local_idxs[:self.local_dims] + end_local_idxs[self.global_dims + self.local_dims:]
-
-      # if any group_for_reduce items aren't reduces, upcast them here
-      for j in self.upcast_in_mid_reduce_axes:
-        self.reshape_and_permute(None, [i for i in range(self.shape_len) if i != j] + [j])
-        self.upcast()
-        self.group_for_reduces -= 1
-        local_idxs = local_idxs[:-1]
-        end_local_idxs = end_local_idxs[:-1]
-        # regenerate upcast_idxs
-        upcast_idxs = [Variable(f"_uidx{i}", 0, s-1) for i, s in enumerate(self.output_shape[self.shape_len-self.upcasted:])]
-
-      # NOTE: this structure is the same as the reduce op above
-
-      # late reduce loop
-      loop_ctx = self.render_loop(end_local_idxs, i*2+3, True)
-
-      # define late accumulator
-      accs[reduceop] = self.global_load(0, fake_global_idxs+local_idxs+fake_reduce_idxs+upcast_idxs, acc=reduceop, loop_ctx=loop_ctx)
-
-      # load localbufs
-      loaded_buffers[self.bufs[out_buf]] = self.global_load(out_buf, fake_global_idxs+local_idxs+fake_reduce_idxs+upcast_idxs, barrier=(barrier,))
-
-      # there's no AST here (and there's no shape for the reduce LazyOp)
-      self.ast_parse(LazyOp(reduceop.op, (LazyOp(BufferOps.LOAD, (), self.bufs[out_buf]),)),\
-                     accs, self.acc_offsets(-1), loaded_buffers, reduce_acc=accs[reduceop])
-
-      # end the late reduce loop
-      self.load_cache.clear()
-
-      if reduceop is not self.reduceops[-1]:
-        for j in self.upcast_in_mid_reduce_axes:
-          self.upcasted -= 1
-          self.group_for_reduces += 1
-        assert self.buf_uops[out_buf] is not None, "Local reduce buf must have been uoped at this point"
-        fake_local_idxs = local_idxs[:self.local_dims] + [x*0 for x in local_idxs[self.local_dims:]]
-        stores = self.global_store(out_buf, fake_global_idxs+fake_local_idxs+fake_reduce_idxs+upcast_idxs, accs[reduceop])
-        barrier = UOp(UOps.BARRIER, None, tuple(stores))
-        accs[reduceop] = self.global_load(out_buf, fake_global_idxs+fake_local_idxs+fake_reduce_idxs+upcast_idxs, barrier=(barrier,))
-    return local_idxs[:self.local_dims] + [NumNode(0) for _ in range(self.group_for_reduces)], upcast_idxs
-
-  kernel_cnt: Final[DefaultDict[str, int]] = defaultdict(int)
-  def linearize(self) -> Linearizer:
-    # no new opts and we already ran? skip relinearizing
-    if self.applied_opts == self.applied_opts_cache: return self
-
-    # late alias the tensor core buffers
-    if (tc:=self.tensor_core) and self.tensor_core_opts is not None:
-      alias_pattern = [0]*(self.global_dims) + [2]*(len(tc.threads)) + [0]*(self.local_dims-len(tc.threads)) + [0]*(self.shape_len-self.upcasted-self.first_reduce) + [1,1] + [3]*(self.upcasted-2)  # noqa: E501
-      for op, tc_bufs in self.bufs_for_tensor_core.items():
-        for tc_buf in tc_bufs: self.alias_buffer(op, tc_buf, alias_pattern)
-
-    # save backups
-    sts_backup, gfr_backup, upc_backup = self.sts[:], self.group_for_reduces, self.upcasted
-
-    # uops
-    self.buf_uops: List[Optional[UOp]] = [None]*len(self.bufs)
-    self.loop_uops: Dict[str, UOp] = {}
-    self.late_gate = None
-
-    # add global buffers
-    for i,buf in enumerate(self.bufs):
-      if isinstance(buf, MemBuffer):
-        self.buf_uops[i] = UOp(UOps.DEFINE_GLOBAL,
-                                         buf.dtype if isinstance(buf.dtype, ImageDType) else PtrDType(buf.dtype), (),
-                                         (buf.idx, any(buf.idx == x.idx for x in self.outbufs)))
-    # define local buffers
-    for aliases in self.local_alias.values():
-      for lb in aliases.values(): self.buf_uops[self.bufs.index(lb)] = UOp(UOps.DEFINE_LOCAL, PtrDType(lb.dtype),
-                                                                                     (), (lb.name, self.sts[self.bufs.index(lb)].size))
-    # add a local buffer for multistage reduce. # TODO: use local alias
-    if self.group_for_reduces:
-      for i in range(len(self.reduceops)):
-        # TODO: the strides of this can be controlled
-        self.sts.append(ShapeTracker.from_shape(tuple([1] * self.global_dims + list(self.full_shape[self.global_dims:self.global_dims+self.local_dims+self.group_for_reduces]) + [1] * (self.shape_len - self.upcasted - self.group_for_reduces - self.first_reduce) + [x[0] for x in self.upcasted_axis(0)])))  # noqa: E501
-        temp_dtype = self.get_base_dtype(cast(LazyOp, self.reduceop).dtype)
-        self.bufs.append(LocalBuffer(name:=f"temp{i if len(self.reduceops) > 1 else ''}", buf_size:=self.sts[-1].size, temp_dtype))
-        self.buf_uops.append(UOp(UOps.DEFINE_LOCAL, PtrDType(temp_dtype), (), (name, buf_size)))
-
-    # kernel name (before late upcast)
-    self.name = ("r" if self.reduceop else ("C" if all(x.op in BufferOps for x in self.lazyops) else "E")) + \
-                 (f"{len(self.outbufs)}_" if len(self.outbufs) > 1 else "_") + \
-                 colored('_', 'BLACK').join([colored(str(x), c) for x,c in zip(self.full_shape, self.colors())])
-
-    # name the function something unique
-    Linearizer.kernel_cnt[(function_name := to_function_name(self.name))] += 1
-    suffix = f"{'n'+str(Linearizer.kernel_cnt[function_name]-1)}" if Linearizer.kernel_cnt[function_name] > 1 else ""
-    self.name = self.name+colored(suffix, 'BLACK')
-
-    # define indexes
-    gl_dims = self.full_shape[:self.first_reduce+self.group_for_reduces]
-    global_idxs, loop_global_idxs, self.global_size = get_grouped_dims("idx" if self.dont_use_locals else "gidx", 0, gl_dims[:self.global_dims],
-                                                                       self.opts.global_max, self.opts.has_local)
-    local_idxs, loop_local_idxs, self.local_size = get_grouped_dims("lidx", self.global_dims, gl_dims[self.global_dims:],
-                                                                    self.opts.local_max if self.opts.has_local else (), False)
-    upcast_idxs = [Variable(f"_uidx{i}", 0, s-1) for i, s in enumerate(self.output_shape[self.shape_len-self.upcasted:])]
-    full_upcast_idxs = [Variable(f"_uidx{i}", 0, s-1) for i, s in enumerate(self.full_shape[self.shape_len-self.upcasted:])]
-
-    # render global and local as specials or a loop
-    if self.opts.has_local:
-      self.loop_uops.update({x.expr:UOp(UOps.SPECIAL, dtypes.int32, (), (i, x.expr, x.max+1)) for i,x in enumerate(loop_global_idxs)})
-      if not self.dont_use_locals:
-        self.loop_uops.update({x.expr:UOp(UOps.SPECIAL, dtypes.int32, (), (i, x.expr, x.max+1)) for i,x in enumerate(loop_local_idxs)})
-    else:
-      self.global_size, self.local_size = None, None
-      self.render_loop(loop_global_idxs+loop_local_idxs, 1, False)
-
-    # define idxs for aliased buffers TODO: this doesn't belong in Kernel, but it can't exist in Block either (because of multireduce tensor cores)
-    reduce_idxs = [Variable(f"ridx{i}", 0, self.full_shape[i]-1) for i in range(self.first_reduce+self.group_for_reduces, self.shape_len-self.upcasted)]  # noqa: E501
-    alias_buf_idxs = self.index_local_aliases(global_idxs,local_idxs,reduce_idxs,upcast_idxs,full_upcast_idxs)
-
-    # parse AST
-    self.load_cache: Dict[str, UOp] = {}
-    loaded_buffers:Dict[Union[MemBuffer, ConstBuffer, LocalBuffer], List[UOp]] = {}
-    accs: Dict[LazyOp, List[UOp]] = {}
-
-    # render reduceops by depth
-    for reduceop in self.reduceops:
-      self.render_block((reduceop, ), global_idxs, local_idxs, upcast_idxs, full_upcast_idxs, alias_buf_idxs, loaded_buffers, accs)
-    stores = self.render_block(self.ast, global_idxs, local_idxs, upcast_idxs, full_upcast_idxs, alias_buf_idxs, loaded_buffers, accs)
-
-    # only the final stores are needed to define the full UOps graph
-    self.uops:UOpGraph = UOpGraph(flatten(stores))
-
-    # maybe graph the uops
-    if DEBUG >= 5: self.uops.print()
-    if getenv("GRAPHUOPS"): self.uops.graph()
-
-    # restore backups
-    self.sts, self.group_for_reduces, self.upcasted = sts_backup, gfr_backup, upc_backup
-
-    # set cache and return
-    self.applied_opts_cache = self.applied_opts[:]
-    return self
-
-  def render_block(self, outputs:Tuple[LazyOp, ...], global_idxs, local_idxs, upcast_idxs, full_upcast_idxs,
-                   alias_buf_idxs:DefaultDict[LazyOp,List[Tuple[int,int,List[NumNode|Variable]]]],
-                   loaded_buffers:Dict[Union[MemBuffer, ConstBuffer, LocalBuffer], List[UOp]], accs:Dict[LazyOp,List[UOp]]) -> List[List[UOp]]:
-    reduceops = dedup(x for x in outputs if x.op in ReduceOps)
-    assert len(reduceops) <= 1, "max one reduceop per block"
-    reduce_idxs = [Variable(f"ridx{i}", 0, self.full_shape[i]-1) for i in range(self.first_reduce+self.group_for_reduces, self.shape_len-self.upcasted)]  # noqa: E501
-    fake_reduce_idxs = [x*0 for x in reduce_idxs]
-
-    if len(reduceops) != 0:
-      # TODO: delete render_reduceop and move the logic for group_for_reduces to Block
-      nlidx, nuidx = self.render_reduceop((r:=reduceops[0]),accs,loaded_buffers,\
-                                          global_idxs,local_idxs,upcast_idxs,full_upcast_idxs,reduce_idxs,fake_reduce_idxs,alias_buf_idxs[r])
-
-      # all local indices which were used for group_for_reduce are not valid any more and should be replaced with fake NumNode(0), since they have
-      # been rewritten with fake end_local_idxs.
-      if r is self.reduceops[-1]: local_idxs[:], upcast_idxs[:] = nlidx, nuidx
-      return [accs[r]]
-
-    # load latebufs
-    loaded_buffers.update({b:self.global_load(i, global_idxs+local_idxs+fake_reduce_idxs+upcast_idxs) \
-                           for i,b in enumerate(self.bufs) if b not in self.earlybufs and b.__class__ is not LocalBuffer})
-    # run late AST (without the store)
-    store_vals = {op.arg.idx:self.ast_parse(op.src[0], accs, None, loaded_buffers) for op in self.ast}
-    return [self.global_store(i, global_idxs+local_idxs+fake_reduce_idxs+upcast_idxs, val) for i, val in store_vals.items()]
-
-  def ast_parse(self, x:LazyOp, accs:Dict[LazyOp, List[UOp]], offs:Optional[List[int]], loaded_buffers:Dict[Union[MemBuffer, ConstBuffer, LocalBuffer], List[UOp]], reduce_acc:Optional[List[UOp]]=None, cache=None) -> List[UOp]: # noqa: E501
-    if cache is None: cache = {}
-    if x in cache: return cache[x]
-    if x.op in BufferOps: return loaded_buffers[x.arg]
-    if x.op in [UnaryOps.CAST, UnaryOps.BITCAST]:
-      return [UOp(UOps.BITCAST if x.op is UnaryOps.BITCAST else UOps.CAST,
-                            self.get_base_dtype(x.arg), (u,)) for u in self.ast_parse(x.src[0], accs, offs, loaded_buffers)]
-    if x.op in ReduceOps and reduce_acc is None:
-      return [accs[x][i] for i in offs] if offs else accs[x]
-
-    values = [self.ast_parse(v, accs, offs, loaded_buffers, cache=cache) for v in x.src]
-    ops = {ReduceOps.SUM:BinaryOps.ADD, ReduceOps.MAX:BinaryOps.MAX}
-    if x.op in ops:
-      assert reduce_acc is not None
-      ret: List[UOp] = []
-      acc, input_acc = reduce_acc, reduce_acc[:]
-      for val, off in zip(zip(*values), cast(List[int], offs)):
-        acc[off] = UOp.alu(ops[cast(ReduceOps, x.op)], *(val+(acc[off], )))
-        ret.append(acc[off])
-      for off in range(len(acc)):
-        if input_acc[off] != acc[off]:
-          acc[off] = UOp(UOps.PHI, input_acc[off].dtype, (input_acc[off], acc[off]))
-    else: ret = [UOp.alu(x.op, *src) for src in zip(*values)]
-    cache[x] = ret
-    return ret
-
-  def to_program(self) -> Program:
-    self.linearize()
-    info = get_lazyop_info(self.ast[0])
-    src = self.opts.render(name:=to_function_name(self.name), self.uops)
-    if getenv("RUN_PROCESS_REPLAY"): diskcache_put("process_replay", id(self), (self.ast, self.opts, self.applied_opts, name, src))
-    ops, mem = self.uops.flops_mem()
-    run_count = prod((self.global_size or []) + (self.local_size or []))
-    # NOTE: we use min here to ignore the indexing FLOPS
-    return Program(self.name, src, self.opts.device, self.global_size, self.local_size,
-                   self.uops, min(info.flops, ops * run_count), min(info.mem_estimate, mem * run_count))
->>>>>>> 9504db1a
+from tinygrad.codegen.lowerer import Lowerer as Linearizer  # noqa: F401 # pylint: disable=W0611