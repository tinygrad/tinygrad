--- conflicted
+++ resolved
@@ -211,16 +211,10 @@
     # add a local buffer for multistage reduce. # TODO: use local alias
     if self.group_for_reduce:
       # TODO: the strides of this can be controlled
-<<<<<<< HEAD
-      self.sts.append(ShapeTracker(tuple([1] * self.first_reduce + self.group_for_reduce + [1] * (self.shape_len - self.upcasted - len(self.group_for_reduce) - self.first_reduce) + [x[0] for x in self.upcasted_axis(0)])))
+      self.sts.append(ShapeTracker(tuple([1] * self.global_dims + list(self.full_shape[self.global_dims:self.global_dims+self.local_dims+len(self.group_for_reduce)]) + [1] * (self.shape_len - self.upcasted - len(self.group_for_reduce) - self.first_reduce) + [x[0] for x in self.upcasted_axis(0)])))
       buf_dtype = dtypes.float if (getenv('ACCUM_FLOAT', 1) or self.opts.uses_float32_calculations) else self.bufs[-1].dtype
       self.bufs.append(LocalBuffer("temp", self.sts[-1].size(), dtype=buf_dtype))
       self.buf_uops.append(self.uop(UOps.DEFINE_LOCAL, PtrDType(buf_dtype), (), ("temp", self.sts[-1].size(), buf_dtype)))
-=======
-      self.sts.append(ShapeTracker(tuple([1] * self.global_dims + list(self.full_shape[self.global_dims:self.global_dims+self.local_dims+len(self.group_for_reduce)]) + [1] * (self.shape_len - self.upcasted - len(self.group_for_reduce) - self.first_reduce) + [x[0] for x in self.upcasted_axis(0)])))
-      self.bufs.append(LocalBuffer("temp", self.sts[-1].size()))
-      self.buf_uops.append(self.uop(UOps.DEFINE_LOCAL, PtrDType(dtypes.float32), (), ("temp", self.sts[-1].size())))
->>>>>>> 651205fa
 
     # print
     if DEBUG >= 3: self.printbufs()
