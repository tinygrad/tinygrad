from __future__ import annotations
from typing import List, Tuple, Any, Optional, cast, DefaultDict, Dict, Union, Final, Iterator, Sequence
import itertools, math, functools
from collections import defaultdict

from tinygrad.dtype import ImageDType, dtypes, DType, PtrDType, ConstType
from tinygrad.helpers import colored, DEBUG, dedup, diskcache_put, prod, getenv, to_function_name, flatten
from tinygrad.ops import LazyOp, UnaryOps, BinaryOps, TernaryOps, ReduceOps, ConstBuffer, MemBuffer, BufferOps, get_lazyop_info
from tinygrad.shape.shapetracker import ShapeTracker
from tinygrad.shape.symbolic import Variable, NumNode, Node, SumNode, MulNode, DivNode, ModNode, LtNode, AndNode, create_lt_node
from tinygrad.codegen.kernel import LocalBuffer, Kernel
from tinygrad.renderer import Program

from tinygrad.codegen.uops import UOps, UOp, UOpGraph

def get_grouped_dims(prefix, start_dim, local_dims, maxdim:int=0):
  local_idxs = loop_local_idxs = [Variable(f"{prefix}{start_dim+i}", 0, s-1) for i,s in enumerate((prod(local_dims[:-(maxdim-1)]),) + local_dims[-(maxdim-1):] if len(local_dims) > maxdim else local_dims)]  # noqa: E501
  if maxdim != 0 and len(local_dims) > maxdim:
    dd = local_idxs[0]
    nli = []
    for s in local_dims[:-(maxdim-1)]:
      nli.append(dd % s)
      dd //= s
    local_idxs = nli + local_idxs[-(maxdim-1):]
  return local_idxs, [x for x in loop_local_idxs if not isinstance(x, NumNode)]

def expand_idx(node:Node) -> Union[Variable, NumNode]: return next((v for v in node.vars() if v.expr.startswith("_uidx")), NumNode(0))
def expand_idxs(nodes:Sequence[Node]) -> Tuple[Union[Variable, NumNode], ...]:
  eidxs = [expand_idx(node) for node in nodes]
  return tuple([v if v not in eidxs[:j] else NumNode(0) for j, v in enumerate(eidxs)])  # take only first occurrence of expand variable
def iter_idxs(idxs:Tuple[Union[Variable, NumNode], ...]) -> Iterator[Tuple[int,...]]:
  yield from (x[::-1] for x in itertools.product(*[[x for x in range(v.min, v.max + 1)] for v in idxs[::-1]]))

def to_image_idx(base_shape:Tuple[int, ...], idxy:Node, valid:Node) -> Tuple[Tuple[Node, Node], Node]:
  idx, idy = (idxy // 4) % base_shape[1], (idxy // (4 * base_shape[1]))
  # TODO: bring back the valid removal logic (correct!)
  if DEBUG>=5: print("to_image_idx", base_shape, idx.min, idx.max, idy.min, idy.max, idx, idy, valid)
  return (idx, idy), valid

# expand a Node into List[Node] that enumerates the underlying Variables from min to max
# expand increments earlier variables faster than later variables (as specified in the argument)
@functools.lru_cache(maxsize=None)
def expand_node(node:Node, idxs:Optional[Tuple[Union[Variable, NumNode], ...]]=None) -> List[Node]:
  if idxs is None: idxs = (expand_idx(node),)
  return [node.substitute({k:v for k,v in zip(idxs, (NumNode(x) for x in rep)) if isinstance(k, Variable)}) for rep in iter_idxs(idxs)]

class Linearizer(Kernel):
  def uop_alu_idx(self, a:UOp, b, ops, ctx:Linearizer, op): return UOp.alu(op, a, (NumNode(b) if not isinstance(b, Node) else b).render(ops, ctx))

  # NOTE: the consts have to be cached for deduping of downstream uops to work
  def const(self, b:ConstType|Variable, dtype:DType=dtypes.int32) -> UOp:
    return UOp(UOps.DEFINE_VAR, dtype, (), b) if isinstance(b, Variable) else UOp.const(dtype, b)

  def get_reduce_acc(self, reduceop:LazyOp):
    if reduceop.op is ReduceOps.SUM: return 0.0 if dtypes.is_float(reduceop.dtype) else 0
    if reduceop.op is ReduceOps.MAX:
      if dtypes.is_int(reduceop.dtype): return 0 if dtypes.is_unsigned(reduceop.dtype) else -2**(reduceop.dtype.itemsize*8-1)
      return -math.inf if dtypes.is_float(reduceop.dtype) else False

  # NOTE: once images are loaded, we uop them as their base float
  def get_base_dtype(self, dt:DType) -> DType: return dt.base if isinstance(dt, ImageDType) else dt

  render_ops: Any = { Variable: lambda self, ops, ctx: ctx.loop_uops[self.expr], NumNode: lambda self, ops, ctx: ctx.const(self.b),
                MulNode: lambda self, ops, ctx: ctx.uop_alu_idx(self.a.render(ops, ctx), self.b, ops, ctx, BinaryOps.MUL),
                DivNode: lambda self, ops, ctx: ctx.uop_alu_idx(self.a.render(ops, ctx), self.b, ops, ctx, BinaryOps.DIV),
                ModNode: lambda self, ops, ctx: ctx.uop_alu_idx(self.a.render(ops, ctx), self.b, ops, ctx, BinaryOps.MOD),
                LtNode: lambda self, ops, ctx: ctx.uop_alu_idx(self.a.render(ops, ctx), self.b, ops, ctx, BinaryOps.CMPLT),
    SumNode: lambda self,ops,ctx:
      functools.reduce(lambda a,b: ctx.uop_alu_idx(a, b, ops, ctx, BinaryOps.ADD), self.nodes[1:], self.nodes[0].render(ops,ctx)),
    AndNode: lambda self,ops,ctx:
      functools.reduce(lambda a,b: ctx.uop_alu_idx(a, b, ops, ctx, BinaryOps.MUL), self.nodes[1:], self.nodes[0].render(ops,ctx)) }

  def global_load(self, i:int, idxs:List[Node], acc:Optional[LazyOp]=None, barrier:Optional[UOp]=None, loop_ctx:Tuple[UOp, ...]=()) -> List[UOp]:
    buf = self.bufs[i]
    localtype = self.get_base_dtype(buf.dtype if acc is None else acc.dtype)
    const = buf.val if isinstance(buf, ConstBuffer) else None

    expand_vars = expand_idxs(idxs)

    dim, amt = None, 1
    # float 4 grouping
    if len(upcast_dim := self.get_float4_upcast_dim(i)) == 1 and len(float4_expand := expand_node(idxs[upcast_dim[0]])) in [4,2]:
      dim, amt = upcast_dim[0], len(float4_expand)
      g_idx, g_valid = self.sts[i].expr_idxs(idxs[:dim] + [float4_expand[0]] + idxs[dim+1:])
      # do not use float4 if idx is not aligned
      if g_idx != (g_idx//amt*amt): dim, amt = None, 1
    if dim is None:
      g_idx, g_valid = self.sts[i].expr_idxs(idxs)
    # todo: multioutput test with different output valids to add if acc is None: g_valid = NumNode(1)

    if amt > 1: localtype = localtype.vec(amt)
    e_idxs, e_valids = expand_node(g_idx, expand_vars), expand_node(g_valid, expand_vars)  # pylint: disable=possibly-used-before-assignment

    ret = []
    invalid_value = 0
    acc_count = 0
    for idx, valid, rep_idx in zip(e_idxs, e_valids, iter_idxs(expand_vars)):
      this_const, idx, valid = (invalid_value, NumNode(0), NumNode(1)) if valid.max == 0 else (const, idx, valid)
      key = f"{'' if acc is None else self.reduceops.index(acc)}{localtype}{'CONST'+str(this_const) if this_const is not None and acc is None else (buf.idx if isinstance(buf, MemBuffer) else cast(LocalBuffer, buf).name)}{idx.render()}{valid.render()}"  # noqa: E501
      if key not in self.load_cache:
        if acc is not None:
          self.load_cache[key] = UOp(UOps.DEFINE_ACC, localtype, loop_ctx, (self.get_reduce_acc(acc), i, acc_count))
          acc_count += 1
        elif this_const is not None:
          self.load_cache[key] = self.const(this_const, localtype)
          if valid.min == 0 and valid.max == 1:
            valid_rendered = valid.render(self.render_ops, self)
            self.load_cache[key] = UOp.alu(TernaryOps.WHERE, valid_rendered, self.load_cache[key], self.const(invalid_value, localtype))
        elif isinstance(buf.dtype, ImageDType):
          buf_uop = self.buf_uops[i]
          assert buf_uop is not None, f"buffer {i} wasn't UOped"
          image_idx, valid = to_image_idx(buf.dtype.shape, idx, valid)
          rendered_idx = UOp(UOps.CAST, dtypes.int.vec(2), tuple(x.render(self.render_ops, self) for x in image_idx))
          valid_tuple = (valid.render(self.render_ops, self), self.const(invalid_value, buf.dtype.base.vec(4))) if valid.min == 0 else tuple()
          self.load_cache[key] = UOp(UOps.LOAD, buf.dtype.base.vec(4),
                                               (buf_uop, rendered_idx) + valid_tuple + ((barrier,) if barrier else ()))
          if localtype == localtype.scalar():
            idx_small = idx%4
            res = idx_small.render(self.render_ops, self)
            out = UOp(UOps.GEP, localtype, (self.load_cache[key],), idx_small.max)
            for ix in range(idx_small.max, idx_small.min, -1):
              rvv = UOp(UOps.GEP, localtype, (self.load_cache[key],), ix-1)
              sel = UOp.alu(BinaryOps.CMPLT, res, self.const(ix))
              out = UOp.alu(TernaryOps.WHERE, sel, rvv, out)
            self.load_cache[key] = out
        else:
          buf_uop = self.buf_uops[i]
          assert buf_uop is not None, f"buffer {i} wasn't UOped"
          rendered_idx = idx.render(self.render_ops, self)
          valid_tuple = (valid.render(self.render_ops, self), self.const(invalid_value, localtype)) if valid.min == 0 else tuple()
          self.load_cache[key] = UOp(UOps.LOAD, localtype, (buf_uop, rendered_idx) + valid_tuple + ((barrier,) if barrier else ()))
      ret.append(UOp(UOps.GEP, localtype.scalar(), (self.load_cache[key],), rep_idx[dim]) if dim is not None else self.load_cache[key])
    return ret

  def global_store(self, i:int, idxs:List[Node], store:List[UOp]) -> List[UOp]:
    buf = self.bufs[i]
    buf_uop = self.buf_uops[i]
    assert buf_uop is not None, f"buffer {i} wasn't UOped"

    expand_vars = expand_idxs(idxs)
    _idxs = zip(*[expand_node(idx, expand_vars) for idx in idxs]) if idxs else [tuple()]  # transpose
    store_offset = dict(zip(_idxs, store))

    # float4 grouping
    if len(upcast_dim := self.get_float4_upcast_dim(i)) == 1 and len(float4_expand := expand_node(idxs[upcast_dim[0]])) in [2,4]:
      grouped_store_offset = defaultdict(list)
      for k in store_offset:
        _idx = k[:upcast_dim[0]] + (float4_expand[0],) + k[upcast_dim[0]+1:]
        grouped_store_offset[_idx].append(store_offset[k])
      store_offset_new = {}
      for k,grouped in grouped_store_offset.items():
        amt = len(grouped)
        idx, valid = self.sts[i].expr_idxs(k)
        assert idx == ((idx//amt)*amt), "float4 stores are always aligned"
        store_offset_new[k] = UOp(UOps.CAST, buf.dtype.vec(amt), tuple(grouped))
      store_offset = store_offset_new

    stores = []
    for _idx, var in store_offset.items():
      idx, valid = self.sts[i].expr_idxs(_idx)
      if isinstance(buf.dtype, ImageDType):
        image_idx, valid = to_image_idx(buf.dtype.shape, idx, valid)
        rendered_idx = UOp(UOps.CAST, dtypes.int.vec(2), \
                      tuple(x.render(self.render_ops, self) for x in image_idx))
      else:
        rendered_idx = idx.render(self.render_ops, self)
      if valid.min == 1: stores.append(UOp(UOps.STORE, None, (buf_uop, rendered_idx, var)))
      else: stores.append(UOp(UOps.STORE, None, (buf_uop, rendered_idx, var, valid.render(self.render_ops, self))))
    return stores

  # render loop
  def render_loop(self, xx:List[Variable], depth:int) -> Tuple[UOp, ...]:
    new_loops = {x.expr:UOp(UOps.RANGE, dtypes.int32, (
      self.const(x.min) if isinstance(x.min, int) else cast(Node, x.min).render(self.render_ops, self),
      self.const(x.max+1) if isinstance(x.max, int) else cast(Node, x.max+1).render(self.render_ops, self)), arg=(depth,i)) for i,x in enumerate(xx) if not isinstance(x, NumNode) and x.expr is not None}  # noqa: E501
    self.loop_uops.update(new_loops)
    return tuple(new_loops.values())

  def index_local_aliases(self, global_idxs, local_idxs, reduce_idxs, upcast_idxs, full_upcast_idxs):
    def calc_tc_idxs(local_sizes: List[int], aliases: List[List[int]]):
      replace_idxs, thread_idxs, thread_idx = [], [], Variable("_uidx_tc", 0, prod(local_sizes)-1)
      for s in local_sizes:
        thread_idxs.append(thread_idx % s)
        thread_idx //= s
      for alias in aliases:
        full_var, full_var_sz = NumNode(0), 1
        if alias[0] != 0:
          for i in alias:
            next_var = local_idxs[i-1] if i > 0 else thread_idxs[-i-1]
            full_var += next_var * full_var_sz
            full_var_sz *= next_var.max+1
        replace_idxs.append(full_var)
      return replace_idxs

    # compute local aliases
    alias_buf_idxs: DefaultDict[LazyOp, List[Tuple[int, int, List]]] = defaultdict(list)
    for op, local_alias in self.local_alias.items():
      for i in local_alias:
        localbuf_idx = self.bufs.index(local_alias[i])
        buf_idxs = [idx*0 if s == 0 else idx for idx,s in zip(global_idxs+local_idxs+reduce_idxs+full_upcast_idxs,self.sts[i].real_strides())]
        if (tc:=self.tensor_core):
          min_alias_idx = min(local_alias.keys())
          replace_input_idxs = calc_tc_idxs(tc.thread_local_sizes[i-min_alias_idx], tc.thread_local_aliases[i-min_alias_idx])
          for n in range(len(tc.threads)):
            buf_idxs[self.global_dims+n] = replace_input_idxs[n] # replace locals
          for n in range(tc.num_upcasts()):
            buf_idxs[self.shape_len-self.upcasted+n] = replace_input_idxs[len(tc.threads)+n] # replace upcasts
        if DEBUG >= 3: print(f"{localbuf_idx} alias {i}: sts={self.sts[i]} idxs={buf_idxs}")
        alias_buf_idxs[op].append((i, localbuf_idx, buf_idxs))
    # modify idxs if necessary for TC
    if (tc:=self.tensor_core):
      replace_acc_idxs = calc_tc_idxs(tc.thread_local_sizes[2], tc.thread_local_aliases[2])
      for n in range(len(tc.threads)):
        local_idxs[n] = replace_acc_idxs[n] # replace locals
      for n in range(len(replace_acc_idxs)-len(tc.threads)):
        upcast_idxs[n] = replace_acc_idxs[len(tc.threads)+n] # replace upcasts
      if DEBUG >= 3: print(f"store alias: sts={self.sts[0]} idxs={global_idxs+local_idxs+upcast_idxs}")
    return alias_buf_idxs

  def render_reduceop(self, reduceop:LazyOp, accs:Dict[LazyOp, List[UOp]], loaded_buffers:Dict[Union[MemBuffer, ConstBuffer, LocalBuffer], List[UOp]],
<<<<<<< HEAD
                      global_idxs, local_idxs, upcast_idxs, full_upcast_idxs, reduce_idxs, alias_buf_idxs):
    fake_reduce_idxs = [x*0 for x in reduce_idxs]
=======
                      global_idxs, local_idxs, upcast_idxs, full_upcast_idxs, reduce_idxs, fake_reduce_idxs,
                      alias_buf_idxs:List[Tuple[int, int, List]]) -> Tuple[List[NumNode|Variable], List[NumNode|Variable]]:
>>>>>>> 898430c0
    # reduce loop
    loop_ctx = self.render_loop(reduce_idxs, (i:=self.reduceops.index(reduceop))*2+2)

    # define accumulator - modify idxs if necessary for TC
    out_buf = -len(self.reduceops)+i if self.group_for_reduces else 0
    accs[reduceop] = self.global_load(out_buf, global_idxs+local_idxs+fake_reduce_idxs+upcast_idxs, acc=reduceop, loop_ctx=loop_ctx)

    # store local aliases
    locals_to_store = [(localbuf_idx, buf_idxs, self.global_load(i, buf_idxs)) for i, localbuf_idx, buf_idxs in alias_buf_idxs]

    if (tc:=self.tensor_core):
      # run tensor cores AST
      wmma_sz = [prod(l) for l in tc.thread_local_sizes]
      def upcast_strides(buf:int):
        strides, next_ = [], 1
        for (sz, stride, _) in self.upcasted_axis(buf)[tc.num_upcasts():]:
          strides.append((0 if stride == 0 else next_, sz))
          next_ *= 1 if stride == 0 else sz
        return strides
      upcasts, dev = [upcast_strides(x) for x in [locals_to_store[0][0], locals_to_store[1][0], 0]], self.opts.device
      # cast initial accs
      wmmas = [UOp(UOps.CAST, (dt3:=tc.dtype_out.vec(wmma_sz[2])), tuple(accs[reduceop][x:x+wmma_sz[2]]))
               for x in range(0, len(accs[reduceop]), wmma_sz[2])]
      for it in [x[::-1] for x in itertools.product(*[x for x in [range(sz) for _,sz in upcasts[0]][::-1]])]:
        offs = [x*y for (x,y) in zip([sum([prod(x) for x in zip(it, [stride for stride,_ in y])]) for y in upcasts], wmma_sz)]
        ops = (UOp(UOps.CAST, tc.dtype_in.vec(wmma_sz[0]), tuple(locals_to_store[0][2][offs[0]:offs[0]+wmma_sz[0]])),
                UOp(UOps.CAST, tc.dtype_in.vec(wmma_sz[1]), tuple(locals_to_store[1][2][offs[1]:offs[1]+wmma_sz[1]])),
                wmmas[(wmma_idx:=offs[2]//wmma_sz[2])])
        # TODO: don't need to DEFINE_ACC, pass to WMMA in op3, or PHI accs that are not valid
        wmmas[wmma_idx] = UOp(UOps.WMMA, dt3, ops, (str(tc), tc.dims, tc.dtype_in, tc.dtype_out, tuple(wmma_sz), dev))
      # phi the last wmmas back to accs
      accs[reduceop] = [UOp(UOps.PHI, tc.dtype_out, (acc, UOp(UOps.GEP, tc.dtype_out, (wmmas[z//wmma_sz[2]],), z%wmma_sz[2])))
                        for z, acc in enumerate(accs[reduceop])]
    else:
      assert not locals_to_store, "storing locals isn't supported here"

      # load earlybufs
      loaded_buffers.update({b:self.global_load(self.bufs.index(self.local_alias[reduceop][i]) if i in self.local_alias else i,
        global_idxs+local_idxs+reduce_idxs+full_upcast_idxs) for i,b in enumerate(self.bufs) if b in self.earlybufs})

      def gate_acc(r, idxs): return [
        UOp.alu(TernaryOps.WHERE, valid.render(self.render_ops, self), acc, self.const(0, r.dtype)) if valid.min == 0 and valid.max == 1 else acc
        for valid, acc in zip(expand_node(self.sts[self.full_buf_index].expr_idxs(idxs)[1], expand_idxs(idxs)), accs[r])]
      local_accs = {r: gate_acc(r,global_idxs+local_idxs+reduce_idxs+full_upcast_idxs) for r in accs}

      # run early AST (with reduce)
      self.ast_parse(reduceop, local_accs, self.acc_offsets(self.full_buf_index), loaded_buffers, reduce_acc=accs[reduceop])

    # end the reduce loop
    self.load_cache.clear()

    # end the local loop, do the local reduce
    if self.group_for_reduces:
      fake_global_idxs = [x*0 for x in global_idxs]
      stores = self.global_store(out_buf, fake_global_idxs+local_idxs+fake_reduce_idxs+upcast_idxs, accs[reduceop])  # store accumulators
      barrier = UOp(UOps.BARRIER, None, tuple(stores))
      if self.opts.has_local:
        fake_idxs = [NumNode(0)]*len(self.sts[-1].shape)
        fake_idxs[self.global_dims+self.local_dims:self.global_dims+len(local_idxs)] = local_idxs[self.local_dims:]
        if_cond: UOp = create_lt_node(self.sts[-1].expr_idxs(fake_idxs)[0], 1).render(self.render_ops, self)
        barrier = UOp(UOps.IF, None, (if_cond, barrier))

      # create new late reduce local loops and replace local_idxs that have been used
      end_local_idxs = [Variable(f"tidx{i}", 0, self.full_shape[i]-1 if i >= self.first_reduce and i not in self.upcast_in_mid_reduce_axes else 0) for i in range(0, self.first_reduce+self.group_for_reduces)]  # noqa: E501
      local_idxs = local_idxs[:self.local_dims] + end_local_idxs[self.global_dims + self.local_dims:]

      # if any group_for_reduce items aren't reduces, upcast them here
      for j in self.upcast_in_mid_reduce_axes:
        self.reshape_and_permute(None, [i for i in range(self.shape_len) if i != j] + [j])
        self.upcast()
        self.group_for_reduces -= 1
        local_idxs = local_idxs[:-1]
        end_local_idxs = end_local_idxs[:-1]
        # regenerate upcast_idxs
        upcast_idxs = [Variable(f"_uidx{i}", 0, s-1) for i, s in enumerate(self.output_shape[self.shape_len-self.upcasted:])]

      # NOTE: this structure is the same as the reduce op above

      # late reduce loop
      loop_ctx = self.render_loop(end_local_idxs, i*2+3)

      # define late accumulator
      accs[reduceop] = self.global_load(0, fake_global_idxs+local_idxs+fake_reduce_idxs+upcast_idxs, acc=reduceop, loop_ctx=loop_ctx)

      # load localbufs
      loaded_buffers[self.bufs[out_buf]] = self.global_load(out_buf, fake_global_idxs+local_idxs+fake_reduce_idxs+upcast_idxs, barrier=barrier)

      # there's no AST here (and there's no shape for the reduce LazyOp)
      self.ast_parse(LazyOp(reduceop.op, (LazyOp(BufferOps.LOAD, (), self.bufs[out_buf]),)),\
                     accs, self.acc_offsets(-1), loaded_buffers, reduce_acc=accs[reduceop])

      # end the late reduce loop
      self.load_cache.clear()

      if reduceop is not self.reduceops[-1]:
        for j in self.upcast_in_mid_reduce_axes:
          self.upcasted -= 1
          self.group_for_reduces += 1
        reduce_buf_uop = self.buf_uops[out_buf]
        assert reduce_buf_uop is not None, "Local reduce buf must have been uoped at this point"
        fake_local_idxs = local_idxs[:self.local_dims] + [x*0 for x in local_idxs[self.local_dims:]]
        stores = self.global_store(out_buf, fake_global_idxs+fake_local_idxs+fake_reduce_idxs+upcast_idxs, accs[reduceop])
        barrier = self.uops.add(UOps.BARRIER, None, tuple(stores))
        accs[reduceop] = self.global_load(out_buf, fake_global_idxs+fake_local_idxs+fake_reduce_idxs+upcast_idxs, barrier=barrier)
    return local_idxs[:self.local_dims] + [NumNode(0) for _ in range(self.group_for_reduces)], upcast_idxs

  kernel_cnt: Final[DefaultDict[str, int]] = defaultdict(int)
  def linearize(self) -> Linearizer:
    # no new opts and we already ran? skip relinearizing
    if self.applied_opts == self.applied_opts_cache: return self

    # late alias the tensor core buffers
    if (tc:=self.tensor_core) and self.tensor_core_opts is not None:
      alias_pattern = [0]*(self.global_dims) + [2]*(len(tc.threads)) + [0]*(self.local_dims-len(tc.threads)) + [0]*(self.shape_len-self.upcasted-self.first_reduce) + [1,1] + [3]*(self.upcasted-2)  # noqa: E501
      for op, tc_bufs in self.bufs_for_tensor_core.items():
        for tc_buf in tc_bufs: self.alias_buffer(op, tc_buf, alias_pattern)

    # save backups
    sts_backup, gfr_backup, upc_backup = self.sts[:], self.group_for_reduces, self.upcasted

    # global uop cache
    self.saved_exprs: Dict[Tuple, UOp] = dict()

    # limit dims if we need to
    if self.opts.global_max and self.opts.local_max: self.limit_dims_to_max(self.opts.global_max, self.opts.local_max)

    # uops
    self.buf_uops: List[Optional[UOp]] = [None]*len(self.bufs)
    self.loop_uops: Dict[str, UOp] = {}

    # add global buffers
    for i,buf in enumerate(self.bufs):
      if isinstance(buf, MemBuffer):
        self.buf_uops[i] = UOp(UOps.DEFINE_GLOBAL,
                                         buf.dtype if isinstance(buf.dtype, ImageDType) else PtrDType(buf.dtype), (),
                                         (buf.idx, any(buf.idx == x.idx for x in self.outbufs)))
    # add var vals
    for i,var in enumerate(self.vars):
      assert var.expr is not None
      self.loop_uops[var.expr] = UOp(UOps.DEFINE_VAR, dtypes.int32, (), var)
    # define local buffers
    for aliases in self.local_alias.values():
      for lb in aliases.values(): self.buf_uops[self.bufs.index(lb)] = UOp(UOps.DEFINE_LOCAL, PtrDType(lb.dtype),
                                                                                     (), (lb.name, self.sts[self.bufs.index(lb)].size))
    # add a local buffer for multistage reduce. # TODO: use local alias
    if self.group_for_reduces:
      for i in range(len(self.reduceops)):
        # TODO: the strides of this can be controlled
        self.sts.append(ShapeTracker.from_shape(tuple([1] * self.global_dims + list(self.full_shape[self.global_dims:self.global_dims+self.local_dims+self.group_for_reduces]) + [1] * (self.shape_len - self.upcasted - self.group_for_reduces - self.first_reduce) + [x[0] for x in self.upcasted_axis(0)])))  # noqa: E501
        temp_dtype = self.get_base_dtype(cast(LazyOp, self.reduceop).dtype)
        self.bufs.append(LocalBuffer(name:=f"temp{i if len(self.reduceops) > 1 else ''}", buf_size:=self.sts[-1].size, temp_dtype))
        self.buf_uops.append(UOp(UOps.DEFINE_LOCAL, PtrDType(temp_dtype), (), (name, buf_size)))

    # kernel name (before late upcast)
    self.name = ("r" if self.reduceop else ("C" if all(x.op in BufferOps for x in self.lazyops) else "E")) + \
                 (f"{len(self.outbufs)}_" if len(self.outbufs) > 1 else "_") + \
                 colored('_', 'BLACK').join([colored(str(x), c) for x,c in zip(self.full_shape, self.colors())])

    # name the function something unique
    Linearizer.kernel_cnt[(function_name := to_function_name(self.name))] += 1
    suffix = f"{'n'+str(Linearizer.kernel_cnt[function_name]-1)}" if Linearizer.kernel_cnt[function_name] > 1 else ""
    self.name = self.name+colored(suffix, 'BLACK')

    # define indexes
    global_idxs, loop_global_idxs = get_grouped_dims("gidx", 0, self.full_shape[:self.global_dims], 3 if self.opts.has_local else 0)
    local_idxs, loop_local_idxs = get_grouped_dims("lidx", self.global_dims, self.full_shape[self.global_dims:self.first_reduce+self.group_for_reduces], 3 if self.opts.has_local else 0)  # noqa: E501
    reduce_idxs = [Variable(f"ridx{i}", 0, self.full_shape[i]-1) for i in range(self.first_reduce+self.group_for_reduces, self.shape_len-self.upcasted)]  # noqa: E501
    upcast_idxs = [Variable(f"_uidx{i}", 0, s-1) for i, s in enumerate(self.output_shape[self.shape_len-self.upcasted:])]
    full_upcast_idxs = [Variable(f"_uidx{i}", 0, s-1) for i, s in enumerate(self.full_shape[self.shape_len-self.upcasted:])]

    # set global/local size
    self.global_size: Optional[List[int]] = None
    self.local_size: Optional[List[int]] = None
    if self.dont_use_locals:
      self.global_size = [x.max+1 for x in loop_global_idxs][::-1]
      self.loop_uops.update({x.expr:UOp(UOps.SPECIAL, dtypes.int32, (), (len(loop_global_idxs)-1-i, x.expr.replace("gidx", "idx"), x.max+1)) for i,x in enumerate(loop_global_idxs)})  # noqa: E501
    elif self.opts.has_local:
      self.global_size, self.local_size = [x.max+1 for x in loop_global_idxs][::-1], [x.max+1 for x in loop_local_idxs]
      self.loop_uops.update({x.expr:UOp(UOps.SPECIAL, dtypes.int32, (), (len(loop_global_idxs)-1-i, x.expr, x.max+1)) for i,x in enumerate(loop_global_idxs)})  # noqa: E501
      self.loop_uops.update({x.expr:UOp(UOps.SPECIAL, dtypes.int32, (), (i, x.expr, x.max+1)) for i,x in enumerate(loop_local_idxs)})
    else:
      self.render_loop(loop_global_idxs+loop_local_idxs, 1)
    if self.global_size is not None: self.global_size += [1]*(3-len(self.global_size))
    if self.local_size is not None: self.local_size += [1]*(3-len(self.local_size))

    # define idxs for aliased buffers TODO: this doesn't belong in Kernel, but it can't exist in Block either (because of multireduce tensor cores)
    reduce_idxs = [Variable(f"ridx{i}", 0, self.full_shape[i]-1) for i in range(self.first_reduce+self.group_for_reduces, self.shape_len-self.upcasted)]  # noqa: E501
    alias_buf_idxs = self.index_local_aliases(global_idxs,local_idxs,reduce_idxs,upcast_idxs,full_upcast_idxs)

    # parse AST
    self.load_cache: Dict[str, UOp] = {}
    loaded_buffers:Dict[Union[MemBuffer, ConstBuffer, LocalBuffer], List[UOp]] = {}
    accs: Dict[LazyOp, List[UOp]] = {}

    # render reduceops by depth
    for reduceop in self.reduceops:
      self.render_block((reduceop, ), global_idxs, local_idxs, upcast_idxs, full_upcast_idxs, alias_buf_idxs, loaded_buffers, accs)
    stores = self.render_block(self.ast, global_idxs, local_idxs, upcast_idxs, full_upcast_idxs, alias_buf_idxs, loaded_buffers, accs)

    # only the final stores are needed to define the full UOps graph
    self.uops:UOpGraph = UOpGraph(flatten(stores))

    # maybe graph the uops
    if DEBUG >= 5: self.uops.print()
    if getenv("GRAPHUOPS"): self.uops.graph()

    # restore backups
    self.sts, self.group_for_reduces, self.upcasted = sts_backup, gfr_backup, upc_backup

    # set cache and return
    self.applied_opts_cache = self.applied_opts[:]
    return self

  def render_block(self, outputs:Tuple[LazyOp, ...], global_idxs, local_idxs, upcast_idxs, full_upcast_idxs,
                   alias_buf_idxs:DefaultDict[LazyOp,List[Tuple[int,int,List[NumNode|Variable]]]],
                   loaded_buffers:Dict[Union[MemBuffer, ConstBuffer, LocalBuffer], List[UOp]], accs:Dict[LazyOp,List[UOp]]) -> List[List[UOp]]:
    reduceops = dedup(x for x in outputs if x.op in ReduceOps)
    assert len(reduceops) <= 1, "max one reduceop per block"
    reduce_idxs = [Variable(f"ridx{i}", 0, self.full_shape[i]-1) for i in range(self.first_reduce+self.group_for_reduces, self.shape_len-self.upcasted)]  # noqa: E501
    fake_reduce_idxs = [x*0 for x in reduce_idxs]

    if len(reduceops) != 0:
      # TODO: delete render_reduceop and move the logic for group_for_reduces to Block
<<<<<<< HEAD
      nlidx, nuidx = \
        self.render_reduceop((r:=reduceops[0]),accs,loaded_buffers,global_idxs,local_idxs,upcast_idxs,full_upcast_idxs,reduce_idxs,alias_buf_idxs[r])
      # all local indices which were used for group_for_reduce are not valid any more and should be replaced with fake NumNode(0), since they have
      # been rewritten with fake end_local_idxs.
      if r is self.reduceops[-1]: local_idxs[:], upcast_idxs[:] = nlidx, nuidx
      return accs[r]
=======
      local_idxs[:], upcast_idxs[:] = self.render_reduceop((r:=reduceops[0]),accs,loaded_buffers,global_idxs,local_idxs,upcast_idxs, full_upcast_idxs,
                                                     reduce_idxs,fake_reduce_idxs,alias_buf_idxs[r])
      return [accs[r]]
>>>>>>> 898430c0

    # load latebufs
    loaded_buffers.update({b:self.global_load(i, global_idxs+local_idxs+fake_reduce_idxs+upcast_idxs) \
                           for i,b in enumerate(self.bufs) if b not in self.earlybufs and b.__class__ is not LocalBuffer})
    # run late AST (without the store)
    store_vals = {op.arg.idx:self.ast_parse(op.src[0], accs, None, loaded_buffers) for op in self.ast}
    return [self.global_store(i, global_idxs+local_idxs+fake_reduce_idxs+upcast_idxs, val) for i, val in store_vals.items()]

  def ast_parse(self, x:LazyOp, accs:Dict[LazyOp, List[UOp]], offs:Optional[List[int]], loaded_buffers:Dict[Union[MemBuffer, ConstBuffer, LocalBuffer], List[UOp]], reduce_acc:Optional[List[UOp]]=None, cache=None) -> List[UOp]: # noqa: E501
    if cache is None: cache = {}
    if x in cache: return cache[x]
    if x.op in BufferOps: return loaded_buffers[x.arg]
    if x.op in [UnaryOps.CAST, UnaryOps.BITCAST]:
      return [UOp(UOps.BITCAST if x.op is UnaryOps.BITCAST else UOps.CAST,
                            self.get_base_dtype(x.arg), (u,)) for u in self.ast_parse(x.src[0], accs, offs, loaded_buffers)]
    if x.op in ReduceOps and reduce_acc is None:
      return [accs[x][i] for i in offs] if offs else accs[x]

    values = [self.ast_parse(v, accs, offs, loaded_buffers, cache=cache) for v in x.src]
    ops = {ReduceOps.SUM:BinaryOps.ADD, ReduceOps.MAX:BinaryOps.MAX}
    if x.op in ops:
      assert reduce_acc is not None
      ret: List[UOp] = []
      acc, input_acc = reduce_acc, reduce_acc[:]
      for val, off in zip(zip(*values), cast(List[int], offs)):
        acc[off] = UOp.alu(ops[cast(ReduceOps, x.op)], *(val+(acc[off], )))
        ret.append(acc[off])
      for off in range(len(acc)):
        if input_acc[off] != acc[off]:
          acc[off] = UOp(UOps.PHI, input_acc[off].dtype, (input_acc[off], acc[off]))
    else: ret = [UOp.alu(x.op, *vin) for vin in zip(*values)]
    cache[x] = ret
    return ret

  def to_program(self) -> Program:
    self.linearize()
    info = get_lazyop_info(self.ast[0])
    src = self.opts.render(to_function_name(self.name), self.uops)
    if getenv("RUN_PROCESS_REPLAY"): diskcache_put("process_replay", id(self), self)
    ops, mem = self.uops.flops_mem()
    run_count = prod((self.global_size if self.global_size else []) + (self.local_size if self.local_size else []))
    # NOTE: we use min here to ignore the indexing FLOPS
    return Program(self.name, src, self.opts.device, self.global_size, self.local_size,
                   self.uops, min(info.flops, ops * run_count), min(info.mem_estimate, mem * run_count))<|MERGE_RESOLUTION|>--- conflicted
+++ resolved
@@ -218,13 +218,9 @@
     return alias_buf_idxs
 
   def render_reduceop(self, reduceop:LazyOp, accs:Dict[LazyOp, List[UOp]], loaded_buffers:Dict[Union[MemBuffer, ConstBuffer, LocalBuffer], List[UOp]],
-<<<<<<< HEAD
-                      global_idxs, local_idxs, upcast_idxs, full_upcast_idxs, reduce_idxs, alias_buf_idxs):
+                      global_idxs, local_idxs, upcast_idxs, full_upcast_idxs, reduce_idxs,
+                      alias_buf_idxs:List[Tuple[int, int, List]]) -> Tuple[List[NumNode|Variable], List[NumNode|Variable]]:
     fake_reduce_idxs = [x*0 for x in reduce_idxs]
-=======
-                      global_idxs, local_idxs, upcast_idxs, full_upcast_idxs, reduce_idxs, fake_reduce_idxs,
-                      alias_buf_idxs:List[Tuple[int, int, List]]) -> Tuple[List[NumNode|Variable], List[NumNode|Variable]]:
->>>>>>> 898430c0
     # reduce loop
     loop_ctx = self.render_loop(reduce_idxs, (i:=self.reduceops.index(reduceop))*2+2)
 
@@ -327,7 +323,7 @@
         assert reduce_buf_uop is not None, "Local reduce buf must have been uoped at this point"
         fake_local_idxs = local_idxs[:self.local_dims] + [x*0 for x in local_idxs[self.local_dims:]]
         stores = self.global_store(out_buf, fake_global_idxs+fake_local_idxs+fake_reduce_idxs+upcast_idxs, accs[reduceop])
-        barrier = self.uops.add(UOps.BARRIER, None, tuple(stores))
+        barrier = UOp(UOps.BARRIER, None, tuple(stores))
         accs[reduceop] = self.global_load(out_buf, fake_global_idxs+fake_local_idxs+fake_reduce_idxs+upcast_idxs, barrier=barrier)
     return local_idxs[:self.local_dims] + [NumNode(0) for _ in range(self.group_for_reduces)], upcast_idxs
 
@@ -448,18 +444,12 @@
 
     if len(reduceops) != 0:
       # TODO: delete render_reduceop and move the logic for group_for_reduces to Block
-<<<<<<< HEAD
       nlidx, nuidx = \
         self.render_reduceop((r:=reduceops[0]),accs,loaded_buffers,global_idxs,local_idxs,upcast_idxs,full_upcast_idxs,reduce_idxs,alias_buf_idxs[r])
       # all local indices which were used for group_for_reduce are not valid any more and should be replaced with fake NumNode(0), since they have
       # been rewritten with fake end_local_idxs.
       if r is self.reduceops[-1]: local_idxs[:], upcast_idxs[:] = nlidx, nuidx
-      return accs[r]
-=======
-      local_idxs[:], upcast_idxs[:] = self.render_reduceop((r:=reduceops[0]),accs,loaded_buffers,global_idxs,local_idxs,upcast_idxs, full_upcast_idxs,
-                                                     reduce_idxs,fake_reduce_idxs,alias_buf_idxs[r])
       return [accs[r]]
->>>>>>> 898430c0
 
     # load latebufs
     loaded_buffers.update({b:self.global_load(i, global_idxs+local_idxs+fake_reduce_idxs+upcast_idxs) \
