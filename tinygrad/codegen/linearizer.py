--- conflicted
+++ resolved
@@ -96,11 +96,7 @@
     acc_count = 0
     for idx, valid, rep_idx in zip(e_idxs, e_valids, iter_idxs(expand_vars)):
       this_const, idx, valid = (invalid_value, NumNode(0), NumNode(1)) if valid.max == 0 else (const, idx, valid)
-<<<<<<< HEAD
-      key = f"{self.reduceops.index(acc) if acc is not None else None}{localtype}{'CONST'+str(this_const) if this_const is not None and acc is None else (buf.idx if isinstance(buf, MemBuffer) else cast(LocalBuffer, buf).name)}{idx.render()}{valid.render()}"  # noqa: E501
-=======
       key = f"{'' if acc is None else self.reduceops.index(acc)}{localtype}{'CONST'+str(this_const) if this_const is not None and acc is None else (buf.idx if isinstance(buf, MemBuffer) else cast(LocalBuffer, buf).name)}{idx.render()}{valid.render()}"  # noqa: E501
->>>>>>> 794fecf8
       if key not in self.load_cache:
         if acc is not None:
           self.load_cache[key] = self.uops.add(UOps.DEFINE_ACC, localtype, loop_ctx, (self.get_reduce_acc(acc), i, acc_count))
@@ -136,7 +132,7 @@
       ret.append(self.uops.add(UOps.GEP, localtype.scalar(), (self.load_cache[key],), rep_idx[dim]) if dim is not None else self.load_cache[key])
     return ret
 
-  def global_store(self, i:int, idxs:List[Node], store:List[UOp]) -> List[UOp]:
+  def global_store(self, i:int, idxs:List[Node], store:List[UOp], barrier:Optional[UOp]=None) -> List[UOp]:
     buf = self.bufs[i]
     buf_uop = self.buf_uops[i]
     assert buf_uop is not None, f"buffer {i} wasn't UOped"
@@ -168,8 +164,8 @@
                       tuple(x.render(self.render_ops, self) for x in image_idx))
       else:
         rendered_idx = idx.render(self.render_ops, self)
-      if valid.min == 1: stores.append(self.uops.add(UOps.STORE, None, (buf_uop, rendered_idx, var)))
-      else: stores.append(self.uops.add(UOps.STORE, None, (buf_uop, rendered_idx, var, valid.render(self.render_ops, self))))
+      if valid.min == 1: stores.append(self.uops.add(UOps.STORE, None, (buf_uop, rendered_idx, var) + ((self.const(True),barrier) if barrier else ())))
+      else: stores.append(self.uops.add(UOps.STORE, None, (buf_uop, rendered_idx, var, valid.render(self.render_ops, self)) + ((barrier,) if barrier else ())))
     return stores
 
   # render loop
@@ -279,7 +275,7 @@
     # end the local loop, do the local reduce
     if self.group_for_reduces:
       fake_global_idxs = [x*0 for x in global_idxs]
-      stores = self.global_store(-1, fake_global_idxs+local_idxs+fake_reduce_idxs+upcast_idxs, accs[reduceop])  # store accumulators
+      stores = self.global_store(-1, fake_global_idxs+local_idxs+fake_reduce_idxs+upcast_idxs, accs[reduceop], barrier=self.uops.add(UOps.BARRIER, None, tuple(accs[self.reduceops[i-1]])) if (i:=self.reduceops.index(reduceop)) else None)  # store accumulators
       barrier = self.uops.add(UOps.BARRIER, None, tuple(stores)\
         + ((self.uops.add(UOps.BARRIER, None, tuple(accs[self.reduceops[i-1]])),) if (i:=self.reduceops.index(reduceop)) else ()))
       if self.opts.has_local:
@@ -320,8 +316,6 @@
       # end the late reduce loop
       self.load_cache.clear()
 
-<<<<<<< HEAD
-      # if there are more reduceops, store the final value into the temp buffer, the load it back into all threads
       if reduceop is not self.reduceops[-1]:
         for j in self.upcast_in_mid_reduce_axes:
           self.upcasted -= 1
@@ -332,12 +326,6 @@
         stores = self.global_store(-1, fake_global_idxs+fake_local_idxs+fake_reduce_idxs+upcast_idxs, accs[reduceop])
         barrier = self.uops.add(UOps.BARRIER, None, tuple(stores))
         accs[reduceop] = self.global_load(-1, fake_global_idxs+fake_local_idxs+fake_reduce_idxs+upcast_idxs, barrier=barrier)
-    return accs
-=======
-    # all local indices which were used for group_for_reduce are not valid any more and should be replaced with fake NumNode(0), since they have
-    # been rewritten with fake end_local_idxs.
-    return local_idxs[:self.local_dims] + [NumNode(0) for _ in range(self.group_for_reduces)], upcast_idxs
->>>>>>> 794fecf8
 
   kernel_cnt: Final[DefaultDict[str, int]] = defaultdict(int)
   def linearize(self):
@@ -426,28 +414,14 @@
     self.load_cache: Dict[str, UOp] = {}
     loaded_buffers:Dict[Union[MemBuffer, ConstBuffer, LocalBuffer], List[UOp]] = {}
     accs: Dict[LazyOp, List[UOp]] = {}
-<<<<<<< HEAD
-    self.load_cache: Dict[str, UOp] = {}
-    # define indexs
-    full_upcast_idxs = [Variable(f"_uidx{i}", 0, s-1) for i, s in enumerate(self.full_shape[self.shape_len-self.upcasted:])]
-    reduce_idxs = [Variable(f"ridx{i}", 0, self.full_shape[i]-1) for i in range(self.first_reduce+self.group_for_reduces, self.shape_len-self.upcasted)]  # noqa: E501
-    alias_buf_idxs = self.index_local_aliases(global_idxs,local_idxs,reduce_idxs,upcast_idxs,full_upcast_idxs)
-    # render reduce op
-    for i, reduceop in enumerate(self.reduceops):
-      accs = self.render_reduceop(reduceop, i, accs, loaded_buffers, \
-                                  global_idxs, local_idxs, upcast_idxs, full_upcast_idxs, reduce_idxs, alias_buf_idxs[reduceop])
-    fake_reduce_idxs = [x*0 for x in reduce_idxs]
-
-    # load latebufs
-    loaded_buffers.update({b:self.global_load(i, global_idxs+local_idxs+fake_reduce_idxs+upcast_idxs) \
-                           for i,b in enumerate(self.bufs) if b not in self.earlybufs and b.__class__ is not LocalBuffer})
-=======
 
     # render reduceops by depth
     for reduceop in self.reduceops:
       self.render_block((reduceop, ), global_idxs, local_idxs, upcast_idxs, full_upcast_idxs, alias_buf_idxs, loaded_buffers, accs)
->>>>>>> 794fecf8
-
+    
+    # all local indices which were used for group_for_reduce are not valid any more and should be replaced with fake NumNode(0), since they have
+    # been rewritten with fake end_local_idxs.
+    local_idxs[:], upcast_idxs[:] =  local_idxs[:self.local_dims] + [NumNode(0) for _ in range(self.group_for_reduces)], upcast_idxs
     self.render_block(self.ast, global_idxs, local_idxs, upcast_idxs, full_upcast_idxs, alias_buf_idxs, loaded_buffers, accs)
 
     # maybe graph the uops
@@ -470,8 +444,8 @@
 
     if len(reduceops) != 0:
       # TODO: delete render_reduceop and move the logic for group_for_reduces to Block
-      local_idxs[:], upcast_idxs[:] = self.render_reduceop((r:=reduceops[0]),accs,loaded_buffers,global_idxs,local_idxs,upcast_idxs, full_upcast_idxs,
-                                                     reduce_idxs,fake_reduce_idxs,alias_buf_idxs[r])
+      self.render_reduceop((r:=reduceops[0]),self.reduceops.index(r),accs,loaded_buffers,global_idxs,local_idxs,upcast_idxs, full_upcast_idxs,
+                                                     reduce_idxs,alias_buf_idxs[r])
       return accs[r]
 
     # load latebufs
