from __future__ import annotations
from typing import List, Tuple, Any, Optional, cast, DefaultDict, NamedTuple, Dict, Union, Sequence, Final, Set
import itertools, math, functools
from collections import defaultdict
from enum import Enum, auto

<<<<<<< HEAD
from tinygrad.helpers import colored, ImageDType, DEBUG, dtypes, DType, partition, prod, PtrDType, all_same, getenv
from tinygrad.ops import LazyOp, UnaryOps
=======
from tinygrad.helpers import colored, ImageDType, DEBUG, dtypes, DType, prod, PtrDType, all_same
from tinygrad.ops import LazyOp, UnaryOps, ConstBuffer, MemBuffer, BufferOps
>>>>>>> c4e8ea73
from tinygrad.ops import ReduceOps, BinaryOps, TernaryOps
from tinygrad.shape.shapetracker import ShapeTracker
from tinygrad.shape.symbolic import Variable, NumNode, VariableOrNum, Node, SumNode, MulNode, DivNode, ModNode, LtNode, AndNode, sym_rename
from tinygrad.codegen.optimizer import OptimizedKernel
from tinygrad.codegen.kernel import LocalBuffer
from tinygrad.lazy import var_vals_from_ast
from tinygrad.features.image import to_image_idx

# bottom ones are asm only
class UOps(Enum):
  LOOP = auto(); END = auto(); SPECIAL = auto() # loops can be global, local, or other # noqa: E702
  DEFINE_GLOBAL = auto(); DEFINE_LOCAL = auto(); DEFINE_ACC = auto() # this defines buffers # noqa: E702
  LOAD = auto(); STORE = auto(); CONST = auto(); BARRIER = auto() # noqa: E702
  ALU = auto(); WMMA = auto(); CAST = auto(); GEP = auto() # noqa: E702

class UOp(NamedTuple):
  uop: UOps
  dtype: Optional[DType]
  vin: Tuple[UOp, ...]
  arg: Any
  def __repr__(self): return f"{self.num:4d} {str(self.uop):20s}: {str(self.dtype) if self.dtype is not None else '':25s} {str([x.num for x in self.vin]):32s} {self.arg}"
  #def __repr__(self): return f"{str(self.uop):20s}: {str(self.dtype) if self.dtype is not None else '':25s} {str(self.vin):32s} {self.arg}"

  # UOps are unique
  num: int
  def __hash__(self): return self.num
  def __eq__(self, x): return self.num == x.num

def get_grouped_dims(prefix, start_dim, local_dims, maxdim:int=0):
  local_idxs = loop_local_idxs = [Variable(f"{prefix}{start_dim+i}", 0, s-1) for i,s in enumerate(local_dims[0:maxdim-1] + (prod(local_dims[maxdim-1:]),) if len(local_dims) > maxdim else local_dims)]
  if maxdim != 0 and len(local_dims) > maxdim:
    dd = local_idxs[maxdim-1]
    nli = []
    for s in local_dims[maxdim-1:][::-1]:
      nli.append(dd % s)
      dd //= s
    local_idxs = local_idxs[0:maxdim-1] + nli[::-1]
  return local_idxs, [x for x in loop_local_idxs if not isinstance(x, NumNode)]

class Linearizer(OptimizedKernel):
  def uop_alu_idx(self, a:UOp, b, ops, ctx:Linearizer, op, dtype=dtypes.int32):
    render_b:UOp = cast(UOp, (NumNode(b) if not isinstance(b, Node) else b).render(ops, ctx))
    return self.uop(UOps.ALU, dtype, (a, render_b), op)
  def const(self, b:Union[int,float], dtype=dtypes.int32) -> UOp: return self.uop(UOps.CONST, dtype, tuple(), b)

  render_ops: Any = { Variable: lambda self, ops, ctx: ctx.loop_uops[self.expr], NumNode: lambda self, ops, ctx: ctx.const(self.b),
                MulNode: lambda self, ops, ctx: ctx.uop_alu_idx(self.a.render(ops, ctx), self.b, ops, ctx, BinaryOps.MUL),
                DivNode: lambda self, ops, ctx: ctx.uop_alu_idx(self.a.render(ops, ctx), self.b, ops, ctx, BinaryOps.DIV),
                ModNode: lambda self, ops, ctx: ctx.uop_alu_idx(self.a.render(ops, ctx), self.b, ops, ctx, BinaryOps.MOD),
                LtNode: lambda self, ops, ctx: ctx.uop_alu_idx(self.a.render(ops, ctx), self.b, ops, ctx, BinaryOps.CMPLT, dtype=dtypes.bool),
    SumNode: lambda self,ops,ctx: functools.reduce(lambda a,b: ctx.uop_alu_idx(a, b, ops, ctx, BinaryOps.ADD), self.nodes[1:], self.nodes[0].render(ops,ctx)),
    AndNode: lambda self,ops,ctx: functools.reduce(lambda a,b: ctx.uop_alu_idx(a, b, ops, ctx, BinaryOps.MUL, dtype=dtypes.bool), self.nodes[1:], self.nodes[0].render(ops,ctx)) }

  def global_load(self, i:int, idxs:Sequence[Node], acc=None) -> List[UOp]:
    const = self.bufs[i].val if isinstance(self.bufs[i], ConstBuffer) else acc

    def rename_var(v: VariableOrNum, expr: str): return v if isinstance(v, NumNode) else Variable(expr, v.min, v.max)

<<<<<<< HEAD
    amt = 1
    if len(upcast_dim) == 1 and len(expanded_nodes[upcast_dim[0]]) in self.opts.supported_vector_sizes.get(self.bufs[i].dtype, self.opts.supported_vector_sizes[dtypes.float]):
      dim, amt = upcast_dim[0], len(expanded_nodes[upcast_dim[0]])
=======
    amt, dim = 1, None
    upcast_dim = self.get_upcast_dim(i)
    if len(upcast_dim) == 1 and len(float4_expand := idxs[upcast_dim[0]].expand()) in [4,2]:
      dim, amt = upcast_dim[0], len(float4_expand)

    expand_vars = tuple([rename_var(idx.expand_idx(), f"_uidx{j}") for j, idx in enumerate(idxs)])
    fake_idxs = [idx.substitute({idx.expand_idx(): ev}) for idx, ev in zip(idxs, expand_vars)]
    if dim is not None:
      g_idx, g_valid = self.sts[i].expr_idxs(fake_idxs[:dim] + [float4_expand[0]] + fake_idxs[dim+1:])
      if (g_idx // amt * amt).render() != g_idx.render():
        (g_idx, g_valid), amt, dim = self.sts[i].expr_idxs(fake_idxs), 1, None
    else:
      g_idx, g_valid = self.sts[i].expr_idxs(fake_idxs)
    localtype = dtypes.float32 if amt == 1 else dtypes._float4 if amt == 4 else dtypes._float2
>>>>>>> c4e8ea73

    e_idxs, e_valids = g_idx.expand(expand_vars), g_valid.expand(expand_vars)

    ret = []
    invalid_value = 0 if dtypes.is_int(self.bufs[i].dtype) else 0.0
<<<<<<< HEAD
    for _idx in _idxs:
      substitute: Dict[VariableOrNum, Node] = {a: b for a, b in zip(fake_idxs, _idx) if isinstance(a, Variable)}
      if amt > 1:
        float4_substitute = {**substitute, fake_idxs[dim]: expanded_nodes[dim][0]}
        idx, valid = g_idx.substitute(float4_substitute), g_valid.substitute(float4_substitute)
        localtype = dtypes.get_vector_type(dtypes.float if self.opts.uses_float32_calculations else self.bufs[i].dtype, amt)
        accumtype = dtypes.get_vector_type(dtypes.float, amt) if (getenv('ACCUM_FLOAT', 1) and acc is not None) else localtype
        if idx.render() != ((idx//amt)*amt).render():
          idx, valid = g_idx.substitute(substitute), g_valid.substitute(substitute)
          localtype = dtypes.float if self.opts.uses_float32_calculations else self.bufs[i].dtype 
          accumtype = dtypes.float if (getenv('ACCUM_FLOAT', 1) and acc is not None) else localtype
      else:
        idx, valid = g_idx.substitute(substitute), g_valid.substitute(substitute)
        localtype = dtypes.float if self.opts.uses_float32_calculations else self.bufs[i].dtype 
        accumtype = dtypes.float if (getenv('ACCUM_FLOAT', 1) and acc is not None) else localtype
=======
    for idx, valid, rep_idx in zip(e_idxs, e_valids, Node.iter_idxs(expand_vars)):
>>>>>>> c4e8ea73
      this_const, idx, valid = (invalid_value, Variable.num(0), Variable.num(1)) if valid.max == 0 else (const, idx, valid)
      key = f"{acc}{localtype}{this_const if this_const is not None and acc is None else (self.bufs[i].idx if isinstance(self.bufs[i], MemBuffer) else self.bufs[i].name)}{idx.render()}{valid.render()}"
      if key not in self.load_cache:
        if acc is not None:
          assert valid.min == 1
<<<<<<< HEAD
          self.load_cache[key] = self.uop(UOps.DEFINE_ACC, accumtype, (), this_const)
=======
          self.load_cache[key] = self.uop(UOps.DEFINE_ACC, localtype, (), this_const, cachable=False)
>>>>>>> c4e8ea73
        elif this_const is not None:
          self.load_cache[key] = self.const(this_const, localtype)
          if valid.min == 0 and valid.max == 1:
            valid_rendered = valid.render(self.render_ops, self)
            self.load_cache[key] = self.uop(UOps.ALU, localtype, (valid_rendered, self.load_cache[key], self.const(invalid_value, localtype)), TernaryOps.WHERE)
        else:
          buf_uop = self.buf_uops[i]
          assert buf_uop is not None, f"buffer {i} wasn't UOped"
          if isinstance(self.bufs[i].dtype, ImageDType):
            idx, valid = to_image_idx(self.bufs[i].dtype.shape, idx, valid)
            rendered_idx = self.uop(UOps.CAST, dtypes._int2, (idx[0].render(self.render_ops, self), idx[1].render(self.render_ops, self)))
          else:
            rendered_idx = idx.render(self.render_ops, self)

          if valid.min == 0:
            valid_rendered = valid.render(self.render_ops, self)
            self.load_cache[key] = self.uop(UOps.LOAD, localtype, (buf_uop, rendered_idx, valid_rendered, self.const(invalid_value, localtype)))
          else:
            self.load_cache[key] = self.uop(UOps.LOAD, localtype, (buf_uop, rendered_idx))
<<<<<<< HEAD
      ret.append(self.uop(UOps.GEP, dtypes.get_normal_type(localtype), (self.load_cache[key],), expanded_nodes[dim].index(_idx[dim])) if localtype.is_vector_type else self.load_cache[key])
=======
      ret.append(self.uop(UOps.GEP, dtypes.float32, (self.load_cache[key],), rep_idx[dim]) if dim is not None else self.load_cache[key])
>>>>>>> c4e8ea73
    return ret

  def global_store(self, i:int, idxs:List[Node], store:List[UOp]) -> None:
    buf_uop = self.buf_uops[i]
    assert buf_uop is not None, f"buffer {i} wasn't UOped"

    expanded_nodes = [idx.expand() for idx in idxs]
    _idxs = [x[::-1] for x in itertools.product(*expanded_nodes[::-1])]
    store_offset = dict(zip(_idxs, store))

    # float4 grouping
    upcast_dim = self.get_upcast_dim(i)
    if len(upcast_dim) == 1 and len(expanded_nodes[upcast_dim[0]]) in self.opts.supported_vector_sizes.get(self.bufs[i].dtype, self.opts.supported_vector_sizes[dtypes.float]):
      grouped_store_offset = defaultdict(list)
      for k in store_offset:
        _idx = k[:upcast_dim[0]] + (expanded_nodes[upcast_dim[0]][0],) + k[upcast_dim[0]+1:]
        grouped_store_offset[_idx].append(store_offset[k])
      store_offset_new = {}
      for k,out_tokens in grouped_store_offset.items():
        amt = len(out_tokens)
        idx, valid = self.sts[i].expr_idxs(k)
        assert idx.render() == ((idx//amt)*amt).render(), "float4 stores are always aligned"
        assert valid.min == 1, "stores are always valid"
        dt = dtypes.get_vector_type(dtypes.get_normal_type(dtypes.float if self.opts.uses_float32_calculations else self.bufs[i].dtype), amt=amt)
        store_offset_new[k] = self.uop(UOps.CAST, dt, tuple(out_tokens))
      store_offset = store_offset_new

    for idx, var in store_offset.items():
      idx, valid = self.sts[i].expr_idxs(idx)
      if isinstance(self.bufs[i].dtype, ImageDType):
        idx, valid = to_image_idx(self.bufs[i].dtype.shape, idx, valid)
        rendered_idx = self.uop(UOps.CAST, dtypes._int2, tuple(x.render(self.render_ops, self) for x in idx))
      else:
        rendered_idx = idx.render(self.render_ops, self)
      self.uop(UOps.STORE, None, (buf_uop, rendered_idx, var))

  kernel_cnt: Final[DefaultDict[str, int]] = defaultdict(int)
  def linearize(self):
    # global uop cache
    self.saved_exprs: Dict[Tuple, UOp] = dict()

    # limit dims if we need to
    # TODO: broken, and doesn't really belong here
    #if self.opts.global_max and self.opts.local_max: self.limit_dims_to_max(self.opts.global_max, self.opts.local_max)

    # uops
    self.uops: List[UOp] = []
    self.buf_uops: List[Optional[UOp]] = [None]*len(self.bufs)
    self.loop_uops: Dict[str, UOp] = {}

    # add global buffers
    for i,buf in enumerate(self.bufs):
      if isinstance(buf, MemBuffer):
        self.buf_uops[i] = self.uop(UOps.DEFINE_GLOBAL, PtrDType(buf.dtype) if not isinstance(buf.dtype, ImageDType) else buf.dtype, (), (f"data{buf.idx}", buf.dtype))
    # add var vals
    for var in sorted(var_vals_from_ast(self.ast), key=lambda k: k.key):
      assert var.expr is not None
      self.loop_uops[var.expr] = self.uop(UOps.DEFINE_GLOBAL, dtypes.int32, (), (var.expr, dtypes._arg_int32))
    # define local buffers
    for lb in self.local_alias.values():
      buf_dtype = dtypes.float if (getenv('ACCUM_FLOAT', 1) or self.opts.uses_float32_calculations) else self.bufs[-1].dtype
      self.buf_uops[self.bufs.index(lb)] = self.uop(UOps.DEFINE_LOCAL, PtrDType(buf_dtype), (), (lb.name, self.sts[self.bufs.index(lb)].size(), buf_dtype))
    # add a local buffer for multistage reduce. # TODO: use local alias
    if self.group_for_reduce:
      # TODO: the strides of this can be controlled
<<<<<<< HEAD
      self.sts.append(ShapeTracker(tuple([1] * self.global_dims + list(self.full_shape[self.global_dims:self.global_dims+self.local_dims+len(self.group_for_reduce)]) + [1] * (self.shape_len - self.upcasted - len(self.group_for_reduce) - self.first_reduce) + [x[0] for x in self.upcasted_axis(0)])))
      buf_dtype = dtypes.float if (getenv('ACCUM_FLOAT', 1) or self.opts.uses_float32_calculations) else self.bufs[-1].dtype
      self.bufs.append(LocalBuffer("temp", self.sts[-1].size(), dtype=buf_dtype))
      self.buf_uops.append(self.uop(UOps.DEFINE_LOCAL, PtrDType(buf_dtype), (), ("temp", self.sts[-1].size(), buf_dtype)))
=======
      self.sts.append(ShapeTracker.from_shape(tuple([1] * self.global_dims + list(self.full_shape[self.global_dims:self.global_dims+self.local_dims+len(self.group_for_reduce)]) + [1] * (self.shape_len - self.upcasted - len(self.group_for_reduce) - self.first_reduce) + [x[0] for x in self.upcasted_axis(0)])))
      self.bufs.append(LocalBuffer("temp", self.sts[-1].size()))
      self.buf_uops.append(self.uop(UOps.DEFINE_LOCAL, PtrDType(dtypes.float32), (), ("temp", self.sts[-1].size())))
>>>>>>> c4e8ea73

    # print
    if DEBUG >= 3: self.printbufs()

    # kernel name (before late upcast)
    self.function_name = ("r_" if self.reduceop else "E_") + '_'.join([str(x) if isinstance(x, int) else sym_rename(x) for x in self.full_shape])
    self.display_name = ("r_" if self.reduceop else "E_") + colored('_', 'BLACK').join([colored(str(x), c) for x,c in zip(self.full_shape, self.colors())])

    # name the function something unique
    Linearizer.kernel_cnt[self.function_name] += 1
    suffix = f"{'n'+str(Linearizer.kernel_cnt[self.function_name]-1)}" if Linearizer.kernel_cnt[self.function_name] > 1 else ""
    self.function_name, self.display_name = self.function_name+suffix, self.display_name+colored(suffix, 'BLACK')

    # define indexes
    global_idxs, loop_global_idxs = get_grouped_dims("gidx", 0, self.full_shape[:self.global_dims], 3 if self.opts.has_local else 0)
    local_idxs, loop_local_idxs = get_grouped_dims("lidx", self.global_dims, self.full_shape[self.global_dims:self.first_reduce+len(self.group_for_reduce)], 3 if self.opts.has_local else 0)
    full_upcast_idxs = [Variable(None, 0, s-1) for s in self.full_shape[self.shape_len-self.upcasted:]]
    upcast_idxs = [Variable(None, 0, s-1) for s in self.output_shape[self.shape_len-self.upcasted:]]

    # global and local loops
    def render_loop(xx:List[Variable]):
      self.loop_uops.update({x.expr:self.uop(UOps.LOOP, dtypes.int32, (
        self.const(x.min) if isinstance(x.min, int) else cast(Variable, x.min).render(self.render_ops, self),
        self.const(x.max) if isinstance(x.max, int) else cast(Variable, x.max).render(self.render_ops, self)), cachable=False) for x in xx if not isinstance(x, NumNode) and x.expr is not None})
    def end_loop(xx:List[Variable]):
      for x in xx[::-1]:
        if not isinstance(x, NumNode) and x.expr is not None:
          loop_uop = self.loop_uops[x.expr]
          if loop_uop.uop == UOps.LOOP: self.uop(UOps.END, None, (loop_uop,))

    if self.opts.has_local:
      self.global_size, self.local_size = [x.max+1 for x in loop_global_idxs][::-1], [x.max+1 for x in loop_local_idxs][::-1]
      self.global_size += [1]*(3-len(self.global_size))
      self.local_size += [1]*(3-len(self.local_size))
      self.loop_uops.update({x.expr:self.uop(UOps.SPECIAL, dtypes.int32, (), (len(loop_global_idxs)-1-i, x.expr, x.max+1)) for i,x in enumerate(loop_global_idxs)})
      self.loop_uops.update({x.expr:self.uop(UOps.SPECIAL, dtypes.int32, (), (len(loop_local_idxs)-1-i, x.expr, x.max+1)) for i,x in enumerate(loop_local_idxs)})
    else:
      render_loop(loop_global_idxs+loop_local_idxs)

    # parse AST
    loaded_buffers = {}
    acc = []
    self.load_cache: Dict[str, UOp] = {}

    # reduce op
    fake_reduce_idxs = []
    if self.reduceop is not None:
      # define indexes
      reduce_idxs = [Variable(f"ridx{i}", 0, self.full_shape[i]-1) for i in range(self.first_reduce+len(self.group_for_reduce), self.shape_len-self.upcasted)]
      fake_reduce_idxs = [x*0 for x in reduce_idxs]

      # define accumulator
      acc = self.global_load(0, global_idxs+local_idxs+fake_reduce_idxs+upcast_idxs, {ReduceOps.SUM: 0.0, ReduceOps.MAX: -math.inf}[cast(ReduceOps, self.reduceop.op)])

      # reduce loop
      render_loop(reduce_idxs)

      # barrier for fast GEMM
      if self.use_tensor_cores: self.uop(UOps.BARRIER, None, (), cachable=False)

      # compute local aliases
      # TODO: this is garbage code and should be at least moved elsewhere
      locals_to_store = []
      for i in self.local_alias:
        localbuf_idx = self.bufs.index(self.local_alias[i])
        strides = self.sts[i].real_strides()
        extra_locals = [lidx for lidx,st in zip(local_idxs[self.exclude_local_upcast:], strides[len(global_idxs)+self.exclude_local_upcast:self.first_reduce]) if st == 0]
        this_upcast_idxs: List[Node] = []
        # TODO: just flipping the order here is likely not generic at all
        for j,v in list(enumerate(full_upcast_idxs))[::-1] if self.reverse_upcast_dir else list(enumerate(full_upcast_idxs)):
          if strides[len(global_idxs)+len(local_idxs)+len(reduce_idxs)+j] == 0:
            if DEBUG >= 4: print(f"upcasting@{j} stride 0")
            this_upcast_idxs.append(Variable.num(0))
          elif (elc:=[el for el in extra_locals if v.min == el.min and v.max == el.max]):
            if DEBUG >= 4: print(f"upcasting@{j} matched stride {elc[0]}")
            this_upcast_idxs.append(elc[0])
            extra_locals.remove(elc[0])
          elif (elc:=[el for el in extra_locals if v.min == el.min and (v.max+1)%(el.max+1) == 0]):
            tacc = Variable.num(0)
            rem = v.max+1
            while len(elc) and rem%(elc[0].max+1) == 0:
              if DEBUG >= 4: print(f"upcasting@{j} partial stride {rem} {elc[0]} left: {elc[1:]}")
              rem = rem//(elc[0].max+1)
              tacc += (elc[0] * rem)
              extra_locals.remove(elc[0])
              elc = [el for el in extra_locals if v.min == el.min and rem%(el.max+1) == 0]
            if DEBUG >= 4 and rem > 1: print(f"failed upcasting@{j} partial stride {rem} extra locals {extra_locals}")
            this_upcast_idxs.append(tacc + Variable(None, 0, rem-1))
          else:
            if DEBUG >= 4: print(f"failed upcasting@{j} stride {v} extra locals {extra_locals}")
            this_upcast_idxs.append(v)
        idxs = global_idxs+local_idxs+reduce_idxs+(this_upcast_idxs[::-1] if self.reverse_upcast_dir else this_upcast_idxs)
        idxs = [idx*0 if s == 0 else idx for idx,s in zip(idxs,strides)]
        if DEBUG >= 3: print(f"{localbuf_idx} alias {i}:", idxs)
        ll = self.global_load(i, idxs)
        locals_to_store.append((localbuf_idx, idxs, ll))

      # copy in any global buffers
      if self.use_tensor_cores:
        if self.opts.device == "METAL":
          if 2 * len(acc) == len(locals_to_store[0][2]) * len(locals_to_store[1][2]):
            i = 0
            for y0,y1 in zip(locals_to_store[1][2][::2], locals_to_store[1][2][1::2]):
              for x0,x1 in zip(locals_to_store[0][2][::2], locals_to_store[0][2][1::2]):
                self.uop(UOps.WMMA, None, (x0, x1, y0, y1, acc[i], acc[i+1]), ("METAL",))
                i += 2
          else:
            k = len(locals_to_store[1][2]) // 2
            for i in range(0, len(acc), 2):
              for y0,y1,x0,x1 in zip(locals_to_store[1][2][:k], locals_to_store[1][2][k:], locals_to_store[0][2][k*i:], locals_to_store[0][2][k*i+k:]):
                self.uop(UOps.WMMA, None, (x0, x1, y0, y1, acc[i], acc[i+1]), ("METAL",))
        elif self.opts.device == "HIP":
          i = 0
          for y in range(0, len(locals_to_store[1][2]), 0x10):
            for x in range(0, len(locals_to_store[0][2]), 0x10):
              self.uop(UOps.WMMA, None, tuple(locals_to_store[0][2][x:x+0x10]+locals_to_store[1][2][y:y+0x10]+acc[i:i+8]), ("HIP",))
              i += 8
      else:
        if locals_to_store:
          self.uop(UOps.BARRIER, None, (), cachable=False)
          for i, idxs, ll in locals_to_store: self.global_store(i, idxs, ll)
          self.uop(UOps.BARRIER, None, (), cachable=False)

        # load earlybufs
        loaded_buffers.update({b:self.global_load(self.bufs.index(self.local_alias[i]) if i in self.local_alias else i, global_idxs+local_idxs+reduce_idxs+full_upcast_idxs) for i,b in enumerate(self.bufs[1:], start=1) if b in self.earlybufs})

        # run early AST (with reduce)
        self.ast_parse(self.reduceop, [acc[off] for off in self.acc_offsets(self.full_buf_index)], loaded_buffers, do_reduce=True)

      # end the reduce loop
      end_loop(reduce_idxs)
      self.load_cache.clear()

      # end the local loop, do the local reduce
      if self.group_for_reduce:
        fake_global_idxs = [x*0 for x in global_idxs]
        self.global_store(-1, fake_global_idxs+local_idxs+fake_reduce_idxs+upcast_idxs, acc)  # store accumulators
        self.uop(UOps.BARRIER, None, (), cachable=False)
        end_loop(loop_local_idxs)

        # create new late reduce local loops and replace local_idxs that have been used
        end_local_idxs = [Variable(f"tidx{i}", 0, self.full_shape[i]-1 if i >= self.first_reduce and i not in self.upcast_in_mid_reduce_axes else 0) for i in range(0, self.first_reduce+len(self.group_for_reduce))]
        local_idxs = local_idxs[:self.local_dims] + end_local_idxs[self.global_dims + self.local_dims:]

        # if any group_for_reduce items aren't reduces, upcast them here
        for j in self.upcast_in_mid_reduce_axes:
          self.reshape_and_permute(None, [i for i in range(self.shape_len) if i != j] + [j])
          self.upcast()
          self.group_for_reduce.pop()
          local_idxs = local_idxs[:-1]
          end_local_idxs = end_local_idxs[:-1]
          # regenerate upcast_idxs
          upcast_idxs = [Variable(None, 0, s-1) for s in self.output_shape[self.shape_len-self.upcasted:]]

        # NOTE: this structure is the same as the reduce op above

        # define late accumulator
        acc = self.global_load(-1, fake_global_idxs+local_idxs+fake_reduce_idxs+upcast_idxs, {ReduceOps.SUM: 0.0, ReduceOps.MAX: -math.inf}[cast(ReduceOps, self.reduceop.op)])

        # late reduce loop
        render_loop(end_local_idxs)

        # load localbufs
        loaded_buffers["LOCAL_BUFFER"] = self.global_load(-1, fake_global_idxs+local_idxs+fake_reduce_idxs+upcast_idxs)

        # there's no AST here (and there's no shape for the reduce LazyOp)
        self.ast_parse(LazyOp(self.reduceop.op, ("LOCAL_BUFFER",)), [acc[off] for off in self.acc_offsets(-1)], loaded_buffers, do_reduce=True) # type: ignore

        # end the late reduce loop
        end_loop(end_local_idxs)
        self.load_cache.clear()

    # load latebufs
    loaded_buffers.update({b:self.global_load(i, global_idxs+local_idxs+fake_reduce_idxs+upcast_idxs) for i,b in enumerate(self.bufs) if b not in self.earlybufs and i != 0 and b.__class__ is not LocalBuffer})

    # run late AST
    val = self.ast_parse(self.ast, acc, loaded_buffers)

    # store
    self.global_store(0, global_idxs+local_idxs+fake_reduce_idxs+upcast_idxs, val)

    # end the global (and maybe local) loop
    end_loop(loop_global_idxs+loop_local_idxs if not self.group_for_reduce else loop_global_idxs)

    # (recursively) remove childless uops
    UOPS_W_SIDE_EFFECTS = {UOps.STORE, UOps.WMMA, UOps.END, UOps.BARRIER, UOps.DEFINE_GLOBAL}
    while 1:
      has_child: Set[UOp] = set()
      for ru in self.uops:
        for vu in ru.vin:
          has_child.add(vu)
      nu: List[UOp] = [x for x in self.uops if x in has_child or x.uop in UOPS_W_SIDE_EFFECTS]
      if len(nu) == len(self.uops): break
      if DEBUG >= 4: print(f"reduced UOp count from {len(self.uops)} to {len(nu)}")
      self.uops = nu

    return self

  def uop(self, uop:UOps, dtype:Optional[DType], vin:Tuple[UOp, ...], arg:Any=None, cachable=True) -> UOp:
    key = (uop, dtype, vin, arg)
    if uop == UOps.STORE and len(vin) == 2 and vin[0] == vin[1]: return vin[0]   # self store is noop
    if uop == UOps.CAST and all(x.uop == UOps.GEP for x in vin) and vin[0].vin[0].dtype == dtype and all_same([x.vin[0] for x in vin]) and all(x.arg == i for i,x in enumerate(vin)): return vin[0].vin[0]
    if uop == UOps.GEP and vin[0].uop == UOps.CONST: return self.const(vin[0].arg, dtype)
    if uop == UOps.ALU:
      # rewrites. NOTE: the rewritten NEG op is still around...
      if arg == BinaryOps.ADD and vin[1].uop == UOps.ALU and vin[1].arg == UnaryOps.NEG: return self.uop(UOps.ALU, dtype, (vin[0], vin[1].vin[0]), BinaryOps.SUB, cachable=cachable)
      # constant folding
      if arg == UnaryOps.NEG and vin[0].uop == UOps.CONST: return self.const(-vin[0].arg, dtype)
      # zero folding
      for x in [0,1]:
        if arg == BinaryOps.ADD and vin[x].uop == UOps.CONST and vin[x].arg == 0.0: return vin[1-x]
        if arg == BinaryOps.MUL and vin[x].uop == UOps.CONST and vin[x].arg == 1.0: return vin[1-x]
        if arg == BinaryOps.MUL and vin[x].uop == UOps.CONST and vin[x].arg == 0.0: return vin[x]
      if arg == BinaryOps.SUB and vin[1].uop == UOps.CONST and vin[1].arg == 0.0: return vin[0]
      if arg == BinaryOps.DIV and vin[1].uop == UOps.CONST and vin[1].arg == 1.0: return vin[0]
    if cachable and key in self.saved_exprs: return self.saved_exprs[key]
    self.uops.append(UOp(uop, dtype, vin, arg, len(self.uops)))
    if DEBUG >= 5: print(self.uops[-1])
    if cachable: self.saved_exprs[key] = self.uops[-1]
    return self.uops[-1]

  def ast_parse(self, x, acc, loaded_buffers, do_reduce=False) -> List[UOp]:
    if x.__class__ is not LazyOp: return loaded_buffers[x]    # for LOCAL_BUFFER
    if x.op in BufferOps: return loaded_buffers[x.arg]
    if x.op in [UnaryOps.NOOP, UnaryOps.CAST]: return self.ast_parse(x.src[0], acc, loaded_buffers)  # cast isn't an ALU op
    if x.op in ReduceOps and not do_reduce: return acc
    # MULACC fusion. TODO: this is copied from Interpreted
    if x.op == ReduceOps.SUM and x.src[0].__class__ is LazyOp and x.src[0].op == BinaryOps.MUL:
      x = LazyOp(TernaryOps.MULACC, x.src[0].src, x.arg)
    if x.op == ReduceOps.SUM and x.src[0].__class__ is LazyOp and x.src[0].op == UnaryOps.CAST and x.src[0].src[0].__class__ is LazyOp and x.src[0].src[0].op == BinaryOps.MUL:
      x = LazyOp(TernaryOps.MULACC, x.src[0].src[0].src, x.arg)

    values = [self.ast_parse(v, acc, loaded_buffers) for v in x.src]
<<<<<<< HEAD
    accum_ops = {ReduceOps.SUM:BinaryOps.ADD, ReduceOps.MAX:BinaryOps.MAX, TernaryOps.MULACC:TernaryOps.MULACC}
    uses_accum = x.op in accum_ops
    uses_cast =  accum_ops.get(x.op, x.op) in {BinaryOps.MAX}  

    dtypes_priority = {v.dtype: v.dtype.priority for val in values for v in val}
    cast_dtype = dtypes.get_normal_type(sorted(dtypes_priority.items(), key=lambda x: -x[1])[0][0])
    if uses_accum and getenv('ACCUM_FLOAT', 1): cast_dtype = dtypes.float
    if uses_accum: values = values + [acc]

    # Some ops need explicit casts to float
    if accum_ops.get(x.op, x.op) in {BinaryOps.MAX} or (self.opts.is_nvidia and x.op in {UnaryOps.EXP2, UnaryOps.LOG2}) or self.opts.uses_float32_calculations:
      uses_cast = True
      cast_dtype = dtypes.float
      
    ret = []
    for idx, val in zip([[i] for i in range(len(values[0]))], zip(*values)):
      casted_val = [self.uop(UOps.CAST, dtypes.get_vector_type(cast_dtype, amt=v.dtype.sz) if v.dtype.is_vector_type and v.uop != UOps.GEP else cast_dtype, [v])
              if dtypes.get_normal_type(v.dtype) != cast_dtype else v for v in val]
      if uses_accum:
        ret.append((idx, self.uop(UOps.CAST, val[-1].dtype, [self.uop(
          UOps.STORE, cast_dtype, [val[-1], self.uop(UOps.ALU, cast_dtype, casted_val if uses_cast else val, accum_ops[x.op])]
          )])))
      else:
        ret.append((idx, self.uop(UOps.ALU, cast_dtype, casted_val if uses_cast else val, x.op, cachable=not uses_cast)))

=======
    ops = {ReduceOps.SUM:BinaryOps.ADD, ReduceOps.MAX:BinaryOps.MAX, TernaryOps.MULACC:TernaryOps.MULACC}
    if x.op in ops:
      ret = [(idx, self.uop(UOps.STORE, dtypes.float32, (val[-1], self.uop(UOps.ALU, dtypes.float32, val, ops[x.op], cachable=False)))) for idx, val in zip([[i] for i in range(len(values[0]))], zip(*values, acc))]
    else:
      ret = [(idx, self.uop(UOps.ALU, dtypes.float32, val, x.op)) for idx, val in zip([[i] for i in range(len(values[0]))], zip(*values))]
>>>>>>> c4e8ea73
    ordered_ret: List[Optional[UOp]] = [None]*len(values[0])
    # scatter
    for i,j in ret:
      for k in i:
        ordered_ret[k] = j
    assert all(isinstance(x, UOp) for x in ordered_ret), "some tokens didn't get scattered?"
    return cast(List[UOp], ordered_ret)<|MERGE_RESOLUTION|>--- conflicted
+++ resolved
@@ -4,13 +4,8 @@
 from collections import defaultdict
 from enum import Enum, auto
 
-<<<<<<< HEAD
-from tinygrad.helpers import colored, ImageDType, DEBUG, dtypes, DType, partition, prod, PtrDType, all_same, getenv
-from tinygrad.ops import LazyOp, UnaryOps
-=======
-from tinygrad.helpers import colored, ImageDType, DEBUG, dtypes, DType, prod, PtrDType, all_same
+from tinygrad.helpers import colored, ImageDType, DEBUG, dtypes, DType, prod, PtrDType, all_same, getenv
 from tinygrad.ops import LazyOp, UnaryOps, ConstBuffer, MemBuffer, BufferOps
->>>>>>> c4e8ea73
 from tinygrad.ops import ReduceOps, BinaryOps, TernaryOps
 from tinygrad.shape.shapetracker import ShapeTracker
 from tinygrad.shape.symbolic import Variable, NumNode, VariableOrNum, Node, SumNode, MulNode, DivNode, ModNode, LtNode, AndNode, sym_rename
@@ -69,14 +64,9 @@
 
     def rename_var(v: VariableOrNum, expr: str): return v if isinstance(v, NumNode) else Variable(expr, v.min, v.max)
 
-<<<<<<< HEAD
-    amt = 1
-    if len(upcast_dim) == 1 and len(expanded_nodes[upcast_dim[0]]) in self.opts.supported_vector_sizes.get(self.bufs[i].dtype, self.opts.supported_vector_sizes[dtypes.float]):
-      dim, amt = upcast_dim[0], len(expanded_nodes[upcast_dim[0]])
-=======
     amt, dim = 1, None
     upcast_dim = self.get_upcast_dim(i)
-    if len(upcast_dim) == 1 and len(float4_expand := idxs[upcast_dim[0]].expand()) in [4,2]:
+    if len(upcast_dim) == 1 and len(float4_expand := idxs[upcast_dim[0]].expand()) in self.opts.supported_vector_sizes.get(self.bufs[i].dtype, self.opts.supported_vector_sizes[dtypes.float]):
       dim, amt = upcast_dim[0], len(float4_expand)
 
     expand_vars = tuple([rename_var(idx.expand_idx(), f"_uidx{j}") for j, idx in enumerate(idxs)])
@@ -87,42 +77,23 @@
         (g_idx, g_valid), amt, dim = self.sts[i].expr_idxs(fake_idxs), 1, None
     else:
       g_idx, g_valid = self.sts[i].expr_idxs(fake_idxs)
-    localtype = dtypes.float32 if amt == 1 else dtypes._float4 if amt == 4 else dtypes._float2
->>>>>>> c4e8ea73
+    localtype = dtypes.float32 if self.opts.uses_float32_calculations else self.bufs[i].dtype 
+    localtype = dtypes.get_vector_type(localtype, amt) if amt > 1 else localtype
+    accumtype = dtypes.float if (getenv('ACCUM_FLOAT', 1) and acc is not None) else localtype
+    accumtype = dtypes.get_vector_type(accumtype, amt) if amt > 1 else accumtype
+
 
     e_idxs, e_valids = g_idx.expand(expand_vars), g_valid.expand(expand_vars)
 
     ret = []
     invalid_value = 0 if dtypes.is_int(self.bufs[i].dtype) else 0.0
-<<<<<<< HEAD
-    for _idx in _idxs:
-      substitute: Dict[VariableOrNum, Node] = {a: b for a, b in zip(fake_idxs, _idx) if isinstance(a, Variable)}
-      if amt > 1:
-        float4_substitute = {**substitute, fake_idxs[dim]: expanded_nodes[dim][0]}
-        idx, valid = g_idx.substitute(float4_substitute), g_valid.substitute(float4_substitute)
-        localtype = dtypes.get_vector_type(dtypes.float if self.opts.uses_float32_calculations else self.bufs[i].dtype, amt)
-        accumtype = dtypes.get_vector_type(dtypes.float, amt) if (getenv('ACCUM_FLOAT', 1) and acc is not None) else localtype
-        if idx.render() != ((idx//amt)*amt).render():
-          idx, valid = g_idx.substitute(substitute), g_valid.substitute(substitute)
-          localtype = dtypes.float if self.opts.uses_float32_calculations else self.bufs[i].dtype 
-          accumtype = dtypes.float if (getenv('ACCUM_FLOAT', 1) and acc is not None) else localtype
-      else:
-        idx, valid = g_idx.substitute(substitute), g_valid.substitute(substitute)
-        localtype = dtypes.float if self.opts.uses_float32_calculations else self.bufs[i].dtype 
-        accumtype = dtypes.float if (getenv('ACCUM_FLOAT', 1) and acc is not None) else localtype
-=======
     for idx, valid, rep_idx in zip(e_idxs, e_valids, Node.iter_idxs(expand_vars)):
->>>>>>> c4e8ea73
       this_const, idx, valid = (invalid_value, Variable.num(0), Variable.num(1)) if valid.max == 0 else (const, idx, valid)
       key = f"{acc}{localtype}{this_const if this_const is not None and acc is None else (self.bufs[i].idx if isinstance(self.bufs[i], MemBuffer) else self.bufs[i].name)}{idx.render()}{valid.render()}"
       if key not in self.load_cache:
         if acc is not None:
           assert valid.min == 1
-<<<<<<< HEAD
-          self.load_cache[key] = self.uop(UOps.DEFINE_ACC, accumtype, (), this_const)
-=======
-          self.load_cache[key] = self.uop(UOps.DEFINE_ACC, localtype, (), this_const, cachable=False)
->>>>>>> c4e8ea73
+          self.load_cache[key] = self.uop(UOps.DEFINE_ACC, accumtype, (), this_const, cachable=False)
         elif this_const is not None:
           self.load_cache[key] = self.const(this_const, localtype)
           if valid.min == 0 and valid.max == 1:
@@ -142,11 +113,7 @@
             self.load_cache[key] = self.uop(UOps.LOAD, localtype, (buf_uop, rendered_idx, valid_rendered, self.const(invalid_value, localtype)))
           else:
             self.load_cache[key] = self.uop(UOps.LOAD, localtype, (buf_uop, rendered_idx))
-<<<<<<< HEAD
-      ret.append(self.uop(UOps.GEP, dtypes.get_normal_type(localtype), (self.load_cache[key],), expanded_nodes[dim].index(_idx[dim])) if localtype.is_vector_type else self.load_cache[key])
-=======
-      ret.append(self.uop(UOps.GEP, dtypes.float32, (self.load_cache[key],), rep_idx[dim]) if dim is not None else self.load_cache[key])
->>>>>>> c4e8ea73
+      ret.append(self.uop(UOps.GEP, dtypes.get_normal_type(localtype), (self.load_cache[key],), rep_idx[dim]) if dim is not None else self.load_cache[key])
     return ret
 
   def global_store(self, i:int, idxs:List[Node], store:List[UOp]) -> None:
@@ -212,16 +179,10 @@
     # add a local buffer for multistage reduce. # TODO: use local alias
     if self.group_for_reduce:
       # TODO: the strides of this can be controlled
-<<<<<<< HEAD
-      self.sts.append(ShapeTracker(tuple([1] * self.global_dims + list(self.full_shape[self.global_dims:self.global_dims+self.local_dims+len(self.group_for_reduce)]) + [1] * (self.shape_len - self.upcasted - len(self.group_for_reduce) - self.first_reduce) + [x[0] for x in self.upcasted_axis(0)])))
+      self.sts.append(ShapeTracker.from_shape(tuple([1] * self.global_dims + list(self.full_shape[self.global_dims:self.global_dims+self.local_dims+len(self.group_for_reduce)]) + [1] * (self.shape_len - self.upcasted - len(self.group_for_reduce) - self.first_reduce) + [x[0] for x in self.upcasted_axis(0)])))
       buf_dtype = dtypes.float if (getenv('ACCUM_FLOAT', 1) or self.opts.uses_float32_calculations) else self.bufs[-1].dtype
       self.bufs.append(LocalBuffer("temp", self.sts[-1].size(), dtype=buf_dtype))
       self.buf_uops.append(self.uop(UOps.DEFINE_LOCAL, PtrDType(buf_dtype), (), ("temp", self.sts[-1].size(), buf_dtype)))
-=======
-      self.sts.append(ShapeTracker.from_shape(tuple([1] * self.global_dims + list(self.full_shape[self.global_dims:self.global_dims+self.local_dims+len(self.group_for_reduce)]) + [1] * (self.shape_len - self.upcasted - len(self.group_for_reduce) - self.first_reduce) + [x[0] for x in self.upcasted_axis(0)])))
-      self.bufs.append(LocalBuffer("temp", self.sts[-1].size()))
-      self.buf_uops.append(self.uop(UOps.DEFINE_LOCAL, PtrDType(dtypes.float32), (), ("temp", self.sts[-1].size())))
->>>>>>> c4e8ea73
 
     # print
     if DEBUG >= 3: self.printbufs()
@@ -437,6 +398,8 @@
         if arg == BinaryOps.MUL and vin[x].uop == UOps.CONST and vin[x].arg == 0.0: return vin[x]
       if arg == BinaryOps.SUB and vin[1].uop == UOps.CONST and vin[1].arg == 0.0: return vin[0]
       if arg == BinaryOps.DIV and vin[1].uop == UOps.CONST and vin[1].arg == 1.0: return vin[0]
+    if cachable and any(isinstance(k, list) for k in key):
+      print(key)
     if cachable and key in self.saved_exprs: return self.saved_exprs[key]
     self.uops.append(UOp(uop, dtype, vin, arg, len(self.uops)))
     if DEBUG >= 5: print(self.uops[-1])
@@ -455,7 +418,6 @@
       x = LazyOp(TernaryOps.MULACC, x.src[0].src[0].src, x.arg)
 
     values = [self.ast_parse(v, acc, loaded_buffers) for v in x.src]
-<<<<<<< HEAD
     accum_ops = {ReduceOps.SUM:BinaryOps.ADD, ReduceOps.MAX:BinaryOps.MAX, TernaryOps.MULACC:TernaryOps.MULACC}
     uses_accum = x.op in accum_ops
     uses_cast =  accum_ops.get(x.op, x.op) in {BinaryOps.MAX}  
@@ -472,22 +434,15 @@
       
     ret = []
     for idx, val in zip([[i] for i in range(len(values[0]))], zip(*values)):
-      casted_val = [self.uop(UOps.CAST, dtypes.get_vector_type(cast_dtype, amt=v.dtype.sz) if v.dtype.is_vector_type and v.uop != UOps.GEP else cast_dtype, [v])
+      casted_val = [self.uop(UOps.CAST, dtypes.get_vector_type(cast_dtype, amt=v.dtype.sz) if v.dtype.is_vector_type and v.uop != UOps.GEP else cast_dtype, (v,))
               if dtypes.get_normal_type(v.dtype) != cast_dtype else v for v in val]
       if uses_accum:
-        ret.append((idx, self.uop(UOps.CAST, val[-1].dtype, [self.uop(
-          UOps.STORE, cast_dtype, [val[-1], self.uop(UOps.ALU, cast_dtype, casted_val if uses_cast else val, accum_ops[x.op])]
-          )])))
+        ret.append((idx, self.uop(UOps.CAST, val[-1].dtype, (
+            self.uop(UOps.STORE, cast_dtype, (val[-1], self.uop(UOps.ALU, cast_dtype, casted_val if uses_cast else val, accum_ops[x.op], cachable=False))),
+          ))))
       else:
         ret.append((idx, self.uop(UOps.ALU, cast_dtype, casted_val if uses_cast else val, x.op, cachable=not uses_cast)))
 
-=======
-    ops = {ReduceOps.SUM:BinaryOps.ADD, ReduceOps.MAX:BinaryOps.MAX, TernaryOps.MULACC:TernaryOps.MULACC}
-    if x.op in ops:
-      ret = [(idx, self.uop(UOps.STORE, dtypes.float32, (val[-1], self.uop(UOps.ALU, dtypes.float32, val, ops[x.op], cachable=False)))) for idx, val in zip([[i] for i in range(len(values[0]))], zip(*values, acc))]
-    else:
-      ret = [(idx, self.uop(UOps.ALU, dtypes.float32, val, x.op)) for idx, val in zip([[i] for i in range(len(values[0]))], zip(*values))]
->>>>>>> c4e8ea73
     ordered_ret: List[Optional[UOp]] = [None]*len(values[0])
     # scatter
     for i,j in ret:
