--- conflicted
+++ resolved
@@ -448,28 +448,14 @@
       # Reorder sources to put constants first so get_grouped_maybe_float4 can fold the op
       srcs = sorted(x.src, key=lambda x: (x.realized.__class__ != RawConst) if x.__class__ == LazyBuffer else 0)
       x.src = tuple(srcs)
-<<<<<<< HEAD
-    values = [self.ast_parse(v, acc, loaded_buffers, ssa) for v in x.src]
-    if x.op.__class__ in {ReduceOps, FusedOps}:
-      if x.op.__class__ == ReduceOps and self.group_for_reduce and self.triton_style_group:
-        lred = [self.uop(UOps.ALU, ssa('lred'), list(val), x.op) for val in values]
-        ret = [(idx, self.uop(UOps.ALU, val[-1], list(val), {ReduceOps.SUM:BinaryOps.ADD, ReduceOps.MAX:BinaryOps.MAX, FusedOps.MULACC:FusedOps.MULACC}[x.op])) for idx, val in get_grouped_maybe_float4(lred, acc, grouping_allowed=self.supports_float4_alu)]
-      else:
-        ret = [(idx, self.uop(UOps.ALU, val[-1], list(val), {ReduceOps.SUM:BinaryOps.ADD, ReduceOps.MAX:BinaryOps.MAX, FusedOps.MULACC:FusedOps.MULACC}[x.op])) for idx, val in get_grouped_maybe_float4(*values, acc, grouping_allowed=self.supports_float4_alu)]
-    else:
-      ret = [(idx, self.uop(UOps.ALU, ssa('alu', dtypes._float4) if any(x.dtype == dtypes._float4 and x.offset is None for x in val) else ssa('alu'), list(val), x.op)) for idx, val in get_grouped_maybe_float4(*values, grouping_allowed=self.supports_float4_alu and x.op!=BinaryOps.CMPEQ)]
-    ordered_ret: List[Optional[Token]] = [None]*len(values[0])
-    # scatter
-    for i,j in ret:
-      for o,k in enumerate(i):
-        ordered_ret[k] = Token(j.name, j.dtype, o) if j.dtype == dtypes._float4 else j
-    assert all(isinstance(x, Token) for x in ordered_ret), "some tokens didn't get scattered?"
-    return cast(List[Token], ordered_ret)
-=======
     if x not in self.saved_exprs:
       values = [self.ast_parse(v, acc, loaded_buffers, ssa) for v in x.src]
       if x.op.__class__ in {ReduceOps, FusedOps}:
-        ret = [(idx, self.uop(UOps.ALU, val[-1], list(val), {ReduceOps.SUM:BinaryOps.ADD, ReduceOps.MAX:BinaryOps.MAX, FusedOps.MULACC:FusedOps.MULACC}[x.op])) for idx, val in get_grouped_maybe_float4(*values, acc, grouping_allowed=self.supports_float4_alu)]
+        if x.op.__class__ == ReduceOps and self.group_for_reduce and self.triton_style_group:
+          lred = [self.uop(UOps.ALU, ssa('lred'), list(val), x.op) for val in values]
+          ret = [(idx, self.uop(UOps.ALU, val[-1], list(val), {ReduceOps.SUM:BinaryOps.ADD, ReduceOps.MAX:BinaryOps.MAX, FusedOps.MULACC:FusedOps.MULACC}[x.op])) for idx, val in get_grouped_maybe_float4(lred, acc, grouping_allowed=self.supports_float4_alu)]
+        else:
+          ret = [(idx, self.uop(UOps.ALU, val[-1], list(val), {ReduceOps.SUM:BinaryOps.ADD, ReduceOps.MAX:BinaryOps.MAX, FusedOps.MULACC:FusedOps.MULACC}[x.op])) for idx, val in get_grouped_maybe_float4(*values, acc, grouping_allowed=self.supports_float4_alu)]
       else:
         ret = [(idx, self.uop(UOps.ALU, ssa('alu', dtypes._float4) if any(x.dtype == dtypes._float4 and x.offset is None for x in val) else ssa('alu'), list(val), x.op)) for idx, val in get_grouped_maybe_float4(*values, grouping_allowed=self.supports_float4_alu and x.op!=BinaryOps.CMPEQ)]
       ordered_ret: List[Optional[Token]] = [None]*len(values[0])
@@ -480,7 +466,6 @@
       assert all(isinstance(x, Token) for x in ordered_ret), "some tokens didn't get scattered?"
       self.saved_exprs[x] = cast(List[Token], ordered_ret)
     return self.saved_exprs[x]
->>>>>>> 13a1abf9
 
   @property
   def first_reduce(self) -> int: return [x!=y for x,y in zip(self.sts[0].shape[:self.shape_len-self.upcasted]+(0,), self.full_shape[:self.shape_len-self.upcasted]+(1,))].index(True)
