--- conflicted
+++ resolved
@@ -34,11 +34,7 @@
   if max_sizes is not None and len(limited) > len(max_sizes): raise RuntimeError(f"cannot limit dim {dims=}, {max_sizes=}")
   # try to split up dims: (a,) -> (b, c)
   if limited == dims: limited = _split_dims(dims, max_sizes) if max_sizes is not None else dims
-<<<<<<< HEAD
-  ret = raw_idxs = [UOp(Ops.SPECIAL, dtypes.index, (), (f"{prefix}{i}", sint_to_uop(s, dtypes.int32).ssimplify())) for i,s in enumerate(limited)]
-=======
-  ret = raw_idxs = [UOp(Ops.SPECIAL, dtypes.int, (sint_to_uop(s),), (f"{prefix}{i}")) for i,s in enumerate(limited)]
->>>>>>> 572a3c15
+  ret = raw_idxs = [UOp(Ops.SPECIAL, dtypes.index, (sint_to_uop(s),), (f"{prefix}{i}")) for i,s in enumerate(limited)]
   if len(limited) < len(dims):
     ret = []
     if (contraction:=get_contraction(dims, limited)) is None: raise AssertionError(f"get_contraction should not be None {dims=} {limited=}")
