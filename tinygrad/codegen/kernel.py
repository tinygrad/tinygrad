from __future__ import annotations
import math, itertools
from typing import NamedTuple, Optional, List, Tuple, cast, Dict, Union
from tinygrad.ops import LazyOp, UnaryOps, BinaryOps, ReduceOps, MemBuffer, ConstBuffer, BufferOps, UNSAFE_PAD_OPS
from tinygrad.device import Device, CompilerOptions
from tinygrad.dtype import dtypes, ImageDType, DType
from tinygrad.helpers import colored, ansilen, dedup, flatten, getenv, prod, DEBUG, round_up, all_int, get_contraction
from tinygrad.shape.shapetracker import ShapeTracker
from tinygrad.shape.symbolic import sint
from tinygrad.shape.view import View, strides_for_shape
from dataclasses import dataclass
from enum import Enum, auto

class OptOps(Enum):
  TC = auto(); UPCAST = auto(); UPCASTMID = auto(); UNROLL = auto(); LOCAL = auto() # noqa: E702
  GROUP = auto(); GROUPTOP = auto(); NOLOCALS = auto(); PADTO = auto() # noqa: E702
  def __lt__(self, x:OptOps): return self.value < x.value

class KernelOptError(Exception): pass

def check(cond:bool, msg:str=""):
  if not cond: raise KernelOptError(msg)

@dataclass(frozen=True, order=True)
class Opt:
  op: OptOps
  axis: Optional[int] = None
  amt: Optional[int] = None
  def __repr__(self): return f"Opt(op={self.op}, axis={self.axis}, amt={self.amt})"
  def real_axis(self, k:Kernel):
    if self.axis is None: return -1
    if self.op is OptOps.UNROLL: return k.first_reduce+self.axis
    if self.op in {OptOps.GROUP, OptOps.GROUPTOP}: return k.first_reduce+k.group_for_reduces+self.axis
    return self.axis

@dataclass(frozen=True)
class TensorCore: # D = A * B + C, A is (M x K), B is (K x N), C and D are (M x N)
  dims: Tuple[int,int,int] # N, M, K
  dtype_in: DType # dtype for A and B
  dtype_out: DType # dtype for C and D
  threads: List[Tuple[int,int]] # list of (TC dim,amt) that construct the warp thread structure
  thread_local_aliases: List[List[List[int]]] # a list of [threads_1, ..., threads_n, upcast_1(unrolled), upcast_2(upcast)] defining the alias (-1 is upcast, 1-n is warp threads) for each TC dim # noqa: E501
  thread_local_sizes: List[List[int]] # in each thread, the number of elements stored in registers for each TC dim
  def __str__(self): return "_".join(["WMMA"] + list(map(str, self.dims)) + [self.dtype_in.name, self.dtype_out.name])
  def num_upcasts(self): return len(self.thread_local_aliases[0]) - len(self.threads)

class TensorCoreOptions(NamedTuple):
  bufs: Tuple[int, int] # the local aliased buffers for A and B
  axes: List[int] # the location of the original N and M axes if still in the shape
  axes_exist: List[bool] # true if the original N and M axes are still in the shape
  def fix_axes(self, removed_axis:int): # adjust the TC axes if necesssary when an dimension is removed
    for tc_dim in [i for i in range(2) if self.axes_exist[i]]:
      if removed_axis < self.axes[tc_dim]: self.axes[tc_dim] -= 1
      elif removed_axis == self.axes[tc_dim]: self.axes_exist[tc_dim] = False

tensor_cores: Dict[str, List[TensorCore]] = {
  "METAL": [TensorCore(dims=(8,8,8), threads=[(0,2),(1,4),(0,2),(1,2)], thread_local_sizes=[[2],[2],[2]], thread_local_aliases=[ [[0],[2],[0],[4],[-1, 1, 3],[0]], [[1],[0],[3],[0],[2, 4],[-1]], [[1],[2],[3],[4],[0],[-1]] ], dtype_in=di, dtype_out=do) for (di, do) in [(dtypes.float, dtypes.float), (dtypes.half, dtypes.float), (dtypes.half, dtypes.half)]],  # noqa: E501
  "HSA": [TensorCore(dims=(16,16,16), threads=[(0,8),(0,2),(1,2)], thread_local_sizes=[[16],[16],[4,2]], thread_local_aliases=[ [[0],[0],[2],[-1],[1]], [[1],[2],[0],[-1],[0]], [[1],[2],[-2],[0],[3,-1]] ], dtype_in=di, dtype_out=do) for (di, do) in [(dtypes.half, dtypes.float), (dtypes.half, dtypes.half)]],  # noqa: E501
  "CUDA": [TensorCore(dims=(8,16,16), threads=[(0,2),(0,2),(1,2),(1,2),(0,2)], thread_local_sizes=[[2,2,2],[2,2],[2,2]], thread_local_aliases=[ [[0],[0],[5],[-2],[0],[-1,1,2,-3],[3,4]], [[3],[4],[0],[0],[5],[-1,1,2,-2],[0]], [[-1],[1],[5],[-2],[2],[0],[3,4]] ], dtype_in=di, dtype_out=do) for (di, do) in ([(dtypes.half, dtypes.float)] if getenv("PTX") else [(dtypes.half, dtypes.float), (dtypes.bfloat16, dtypes.float)])],  # noqa: E501
}
tensor_cores["AMD"] = tensor_cores["HSA"]
tensor_cores["RHIP"] = tensor_cores["HSA"]
tensor_cores["NV"] = tensor_cores["CUDA"]

class LocalBuffer(NamedTuple):
  name: str
  size: int
  dtype: DType = dtypes.float32
  realized: None = None
  def __str__(self): return f"localbuffer<{self.name}[{self.size}]>"

class Kernel:
  def __init__(self, *ast:LazyOp, opts:Optional[CompilerOptions]=None):
    self.opts = opts if opts is not None else (device.compiler.compiler_opts if (device:=Device[Device.DEFAULT]).compiler is not None else
                                               CompilerOptions(Device.DEFAULT))
    assert all(op.op is BufferOps.STORE for op in ast), f"kernels must have stores as the output, got {ast}"
    assert len(set(op.arg.st.size for op in ast)) == 1, f"all outbufs should have the same size, got {[op.arg.st for op in ast]}"
    self.ast = ast
    self.lazyops = flatten([op.lazyops for op in self.ast])

<<<<<<< HEAD
    self.reduceops = list(set([x for x in self.lazyops if x.op in ReduceOps]))
=======
    # there's only allowed to be one reduceop
    cached_ordered_lazyops: Dict[LazyOp, List[LazyOp]] = {}
    def ordered_lazyops(op):
      if op not in cached_ordered_lazyops: cached_ordered_lazyops[op] = dedup([item for x in op.src for item in ordered_lazyops(x)] + [op])
      return cached_ordered_lazyops[op]
    self.reduceops = dedup([x for out in self.ast for x in ordered_lazyops(out) if x.op in ReduceOps])
    assert len(self.reduceops) < 2, "Only one reduceop allowed"
>>>>>>> 1bcb5847

    self.outbufs, self.vars = [x.arg for x in self.ast], flatten([x.vars() for x in self.ast])
    loadops = [BufferOps.LOAD, BufferOps.CONST]
    self.bufs: List[Union[MemBuffer, ConstBuffer, LocalBuffer]] = self.outbufs + dedup([x.arg for x in self.lazyops if x.op in loadops])

    # get earlybufs, before the one reduce op
    self.earlybufs = [x.arg for reduceop in self.reduceops for x in reduceop.lazyops if x.op in BufferOps]
    self.full_buf_index: int = self.bufs.index(self.earlybufs[0]) if self.earlybufs else 0

    # create new shapetrackers inside this kernel, we will permute them
    self.sts: List[ShapeTracker] = [x.st for x in cast(List[Union[MemBuffer, ConstBuffer]], self.bufs)]

    # move all reduce axes to the end
    reduce = list(enumerate(zip(self.full_shape, self.output_shape)))
    permute = tuple([i for i,(s,n) in reduce if s == n] + [i for i,(s,n) in reduce if s != n])
    self.reshape_and_permute(None, permute)

    # parameters for optimization
    self.applied_opts: List[Opt] = []
    self.group_for_reduces: int = 0
    self.upcasted: int = 0
    self.local_dims: int = 0
    self.local_alias: Dict[int, LocalBuffer] = {}
    self.tensor_core: Optional[TensorCore] = None
    self.tensor_core_opts: Optional[TensorCoreOptions] = None
    self.dont_use_locals: bool = False

    # group simplifies
    self.simplify_ones()
    self.simplify_merge_adjacent()

    # cache
    self.applied_opts_cache: Optional[List[Opt]] = None

  def copy(self):
    ret = type(self).__new__(type(self))

    # base linearizer params
    ret.opts, ret.ast, ret.lazyops = self.opts, self.ast, self.lazyops

    # things downstream of the AST
    ret.reduceops, ret.outbufs, ret.vars, ret.bufs, ret.earlybufs, ret.full_buf_index = \
      self.reduceops, self.outbufs, self.vars, [x for x in self.bufs if not isinstance(x, LocalBuffer)], self.earlybufs, self.full_buf_index
    ret.sts = self.sts[:len(ret.bufs)] # NOTE: must redo the local buffers with TC in beam

    # parameters for optimizations
    ret.applied_opts, ret.group_for_reduces, ret.upcasted, ret.local_dims, ret.dont_use_locals = \
      self.applied_opts[:], self.group_for_reduces, self.upcasted, self.local_dims, self.dont_use_locals
    ret.tensor_core, ret.tensor_core_opts, ret.local_alias = self.tensor_core, self.tensor_core_opts, {}

    # uncached since linearize didn't run
    ret.applied_opts_cache = None

    return ret

  @property
  def membufs(self) -> List[MemBuffer]: return [x for x in self.bufs if isinstance(x, MemBuffer)]

  # TODO: these need more tests or it might silently be no-op
  def shape_offsets(self, i:int): return itertools.product(*[list(range(cast(int, s))) for s in self.sts[i].shape[self.shape_len-self.upcasted:][::-1]]) if self.upcasted > 0 else [tuple()]  # noqa: E501
  def float4_axis(self, i:int): return [x-(self.shape_len-self.upcasted) for x in self.sts[i].unit_stride_axes() if x >= self.shape_len-self.upcasted and self.sts[i].shape[x]%4 == 0]  # noqa: E501

  def upcasted_axis(self, i:int) -> List[Tuple[int, Optional[sint], bool]]:
    upcasted_shape, upcasted_stride = self.sts[i].shape[self.shape_len-self.upcasted:], self.sts[i].real_strides()[self.shape_len-self.upcasted:]
    assert all_int(upcasted_shape), f"cannot upcast a symbolic amount {upcasted_shape=}"
    return list(zip(upcasted_shape, upcasted_stride,
                    [x!=y for x,y in zip(self.sts[0].shape[self.shape_len-self.upcasted:], self.full_shape[self.shape_len-self.upcasted:])]))

  # TODO: is there a better way to write this?
  def acc_offsets(self, i:int) -> List[int]:
    if self.upcasted == 0: return [0]
    upcasted_i = self.upcasted_axis(i)
    acc_strides = [x*(1-upcasted_i[::-1][i][2]) for i,x in enumerate(strides_for_shape(tuple(1 if r else s for s,_,r in upcasted_i[::-1])))]
    return [sum(t) for t in itertools.product(*[[y*acc_strides[i] for y in range(x[0])] for i,x in enumerate(upcasted_i[::-1])])]

  def get_float4_upcast_dim(self, i:int) -> List[int]:
    should_upcast = self.opts.supports_float4 and (self.bufs[i].dtype in (dtypes.float, dtypes.half) or isinstance(self.bufs[i].dtype, ImageDType))
    return [x for x in self.sts[i].unit_stride_axes() if x >= self.shape_len-self.upcasted and self.sts[i].shape[x] > 1] if should_upcast else []

  @property
  def first_reduce(self) -> int:
    return [x!=y for x,y in zip(self.sts[0].shape[:self.shape_len-self.upcasted]+(0,), self.full_shape[:self.shape_len-self.upcasted]+(1,))].index(True)  # noqa: E501

  @property
<<<<<<< HEAD
  def reduceop(self) -> Union[LazyOp, None]: return self.reduceops[0] if len(self.reduceops) > 0 else None
=======
  def reduceop(self) -> LazyOp: return self.reduceops[0] if len(self.reduceops) > 0 else None
>>>>>>> 1bcb5847

  @property
  def output_shape(self) -> Tuple[sint, ...]: return self.sts[0].shape

  @property
  def full_shape(self) -> Tuple[sint, ...]: return self.sts[self.full_buf_index].shape

  @property
  def full_unupcasted_shape(self) -> Tuple[sint, ...]: return self.full_shape[:self.shape_len-self.upcasted]

  @property
  def shape_len(self) -> int: return len(self.sts[0].shape)

  @property
  def upcast_in_mid_reduce_axes(self) -> List[int]:
    return [j for j in range(self.first_reduce, self.first_reduce+self.group_for_reduces) if self.full_shape[j] == self.sts[0].shape[j]]

  @property
  def global_dims(self) -> int: return self.first_reduce-self.local_dims

  # there's eight chunks of the shape
  # blue   -- global dims
  # cyan   -- local dims (warp ones first)
  #  *** self.first_reduce
  # green  -- reduce-local dims
  # white  -- reduce-late upcasted dim (self.upcast_in_mid_reduce_axes)
  # red    -- reduce loops
  #  *** self.upcasted
  # purple -- reduce upcasted
  # yellow -- normal upcasted dimensions
  def colors(self) -> List[str]:
    # first non local non reduce dims are global (blue)
    colors = ["blue"] * self.global_dims if not self.dont_use_locals else ["BLUE"] * self.global_dims
    # after global are local_dims; warp ones used in tensor cores must be closest to first_reduce (cyan)
    colors += ["cyan"] * self.local_dims
    # between first_reduce and first_reduce + group_for_reduces, they are either upcast mid reduce (white), or late upcasted (green)
    colors += ["white" if i in self.upcast_in_mid_reduce_axes else "green" for i in range(self.first_reduce, self.first_reduce + self.group_for_reduces)]  # noqa: E501
    # between first_reduce + group_for_reduces and upcasted, they are reduce (red)
    colors += ["red"] * ((self.shape_len-self.upcasted) - (self.first_reduce + self.group_for_reduces))
    # upcasted dimensions are reduce (magenta) or normal (yellow)
    colors += ["magenta" if self.full_shape[i] != self.sts[0].shape[i] else "yellow" for i in range(self.shape_len-self.upcasted, self.shape_len)]
    assert len(colors) == self.shape_len, "colors size mismatch"
    return colors

  def colored_shape(self, pad:Optional[int]=None, dense=False) -> str:
    ret = ' '.join(colored(s, color) for s,color in zip([f"{s:4d}" if isinstance(s, int) and not dense else s for s in self.full_shape], self.colors()))  # noqa: E501
    if pad: ret += ' '*(pad-ansilen(ret))
    return ret

  # ******************** base simplifiers ********************

  # apply reshape and permute to all shapetrackers
  def reshape_and_permute(self, new_shape_fxn, axis):
    new_sts = []
    for st in self.sts:
      if new_shape_fxn is not None: st = st.reshape(tuple(new_shape_fxn(st.shape)))
      if axis is not None: st = st.permute(tuple(axis))
      new_sts.append(st)
    self.sts = new_sts

  # drops the final dimension
  def upcast(self):
    check(self.full_shape[-1] != 1, "can't upcast a dimension with size 1")
    self.upcasted += 1

  # axis : the axis to pull from
  # amount : the amount to take
  # top : if you want to pull that amount from the top
  # insert_before : place to insert the new stuff
  def shift_to(self, axis, amount, top=False, insert_before=None):
    if insert_before is None: insert_before = self.shape_len
    move_axis = axis if top else axis+1
    if move_axis < insert_before: insert_before += 1
    self.reshape_and_permute(
      lambda x: list(x[0:axis]) + (([amount, x[axis]//amount] if top else [x[axis]//amount, amount]) if x[axis] > 1 else [1,1]) + list(x[axis+1:]),
      [i for i in range(insert_before) if i != move_axis] + [move_axis] + [i for i in range(insert_before, self.shape_len+1) if i != move_axis])

  # ******************** complex simplifiers ********************

  def simplify_ones(self) -> bool:
    # remove places where the shape is all ones
    # TODO: this should be factored in to multi shape stride
    if self.shape_len == 0: return False
    all_ones = [s==1 for s in self.full_shape]
    self.local_dims -= sum(all_ones[self.first_reduce-self.local_dims:self.first_reduce])
    self.upcasted -= sum(all_ones[self.shape_len-self.upcasted:]) # TODO: no necessary since upcasted axis can't be un-upcasted
    self.reshape_and_permute(lambda shape: [x for i,x in enumerate(shape) if not all_ones[i]], None)
    return any(all_ones)

  def simplify_merge_adjacent(self):
    if self.shape_len == 0: return
    shapes, strides = [x.shape for x in self.sts], [x.real_strides() for x in self.sts]

    # if it's an image, insert fake strides such that this fusion doesn't happen across image axes
    if isinstance(self.bufs[0].dtype, ImageDType):
      base_shape = self.bufs[0].dtype.shape
      if shape_idx_groups := get_contraction(self.output_shape, base_shape):
        special_strides: Tuple[sint, ...] = tuple()
        for i,g in enumerate(shape_idx_groups):
          shape_piece = tuple(self.output_shape[x] for x in g)
          assert prod(shape_piece) == base_shape[i], f"get_contraction was wrong? {shape_piece} != {base_shape[i]}"
          special_strides += strides_for_shape(shape_piece)
        # adding the fake image shape
        shapes.append(self.output_shape)
        strides.append(special_strides)

    # merge dimensions if we can, multi get_shape_strides
    # NOTE: this does not always preserve the reduce dimension
    # TODO: move this into shapetracker, with tests!
    rets = [[(shapes[j][0], strides[j][0])] for j in range(len(shapes))]
    for i in range(1, len(shapes[0])):
      can_merge = []
      for j in range(len(shapes)):
        # TODO: added the always mergeability of 1s, is this right? if so, add to shapetracker in the 1 case
        can_merge.append(strides[j][i] is not None and ((strides[j][i] != 0 and rets[j][-1][1] == shapes[j][i]*cast(int, strides[j][i])) or (strides[j][i] == 0 and rets[j][-1][1] == 0))) # noqa: E501
      # more can merge than this
      mergeable = all(can_merge) and i != self.first_reduce
      for j in range(len(shapes)):
        if mergeable: rets[j][-1] = (rets[j][-1][0] * shapes[j][i], strides[j][i])
        else: rets[j].append((shapes[j][i], strides[j][i]))

    # do the reshapes
    for i,x in enumerate(rets[:len(self.sts)]): self.sts[i] = self.sts[i].reshape(tuple([y[0] for y in x]))

  # ******************** helpers ********************

  def _limit_size(self, x: Tuple[int], max_size: List[Union[int,float]]) -> Tuple[int, ...]:
    new_shape = list(x)
    for i in range(len(new_shape)):
      next_idx = (i + 1) % len(new_shape)
      while new_shape[i] > max_size[i]:
        # TODO: what if new_shape[i] is not a multiple of 2??
        new_shape[i] = new_shape[i] // 2
        next_idx = next_idx if new_shape[next_idx] <= max_size[next_idx] else (next_idx + 1) % len(new_shape)
        new_shape[next_idx] = new_shape[next_idx] * 2
    return tuple(new_shape)

  def limit_dims_to_max(self, global_max: List[int], local_max: List[int]):
    # Check the global allocation limit, current the global_size will be flipped during codegen
    # and then padded right with 1s if its length < 3 which makes this part a bit awkward to write
    if self.global_dims > 0:
      if global_max:
        tmp = global_max[:self.global_dims] + (local_max[:self.local_dims] if local_max else [])
        if max(global_max) < max(self.full_shape[:self.global_dims]):
          self.reshape_and_permute(lambda x: self._limit_size(x, tmp + [math.inf] * (len(self.full_shape)-len(tmp))), None)
        assert max(global_max) >= max(self.full_shape[:self.global_dims]), f"device max allocation {max(self.full_shape[:self.global_dims])} exceeds global dim maximum {max(global_max)}"  # noqa: E501
      for i in range(self.global_dims-1):
        if i < len(global_max) and self.full_shape[i] > global_max[i]:
          order = list(range(len(self.full_shape)))
          order[i], order[self.global_dims-1] = order[self.global_dims-1], order[i]
          self.reshape_and_permute(None, order)
          if DEBUG >= 3: print("permuted global dim", order, "due to allocation exceeds global limit")

  def alias_buffer(self, i, pattern):
    assert len(pattern) == len(self.sts[i].shape), f"must include a pattern for each shape {pattern} {self.sts[i].shape}"

    bst = 1
    real_strides = self.sts[i].real_strides()
    shp, stride = [(s if p != 0 else 1) for s,p in zip(self.sts[i].shape, pattern)], [0]*len(pattern)
    for priority in range(1, max(pattern)+1):  # priority. 0 is non local and ignored
      for j,p in enumerate(pattern):
        if priority == p and real_strides[j] != 0:
          stride[j] = bst
          bst *= shp[j]

    self.sts.append(ShapeTracker((View.create(tuple(shp), tuple(stride)),)))
    self.bufs.append(LocalBuffer(name=f"ldata{i}", size=self.sts[-1].size))
    if DEBUG >= 4: print("aliasing buffer", self.sts[i])
    self.local_alias[i] = cast(LocalBuffer, self.bufs[-1])

  # ******************** high level optimizers ********************

  def _apply_tc_opt(self, use_tensor_cores:int, axis:int, opt_level:int) -> bool:
    for reduceop in self.reduceops:
      if use_tensor_cores and self.opts.has_local and reduceop and reduceop.op is ReduceOps.SUM and self.opts.device in tensor_cores:
        for tc in tensor_cores[self.opts.device]:
          has_cast = tc.dtype_in != tc.dtype_out
          if has_cast and not(reduceop.src[0].op is UnaryOps.CAST and reduceop.src[0].arg[0] == tc.dtype_out): continue

          mul_op = reduceop.src[0].src[0] if has_cast else reduceop.src[0]
          if mul_op.op is not BinaryOps.MUL: continue

          def buf_index(src: LazyOp) -> Optional[int]:
            # TODO: apply tc even if the sources are not from LOAD
            if src.op is BufferOps.LOAD and src.arg.dtype == tc.dtype_in: return self.bufs.index(cast(MemBuffer, src.arg))
            try:
              if opt_level >= 1 and src.op is UnaryOps.CAST and src.arg[0] == tc.dtype_in: return self.bufs.index(cast(MemBuffer, src.src[0].arg))
            except ValueError: return None
            return None
          if (buf0:=buf_index(mul_op.src[0])) is None or (buf1:=buf_index(mul_op.src[1])) is None: continue

          buf0_strides, buf1_strides = self.sts[buf0].real_strides(), self.sts[buf1].real_strides()
          axis_buf0 = [(i,self.full_shape[i],buf1_strides[i]) for i,s in enumerate(buf0_strides[:self.first_reduce]) if s == 0]
          axis_buf1 = [(i,self.full_shape[i],buf0_strides[i]) for i,s in enumerate(buf1_strides[:self.first_reduce]) if s == 0]
          if not(axis_buf0 and axis_buf1 and ((self.shape_len-self.first_reduce) == 1 or (opt_level >= 1))): continue

          axis_choices = list(itertools.product(axis_buf0, axis_buf1))
          if not(axis < len(axis_choices)): continue

          s0, s1 = axis_choices[-(axis+1)][0][0], axis_choices[-(axis+1)][1][0] # s0 is n, s1 is m
          axis_pads = [(x, tc.dims[i]) for i, x in enumerate([s0, s1, self.first_reduce]) if self.full_shape[x]%tc.dims[i] != 0]
          if axis_pads and (opt_level < 2): continue

          # tensor core -- unroll the reduce dim, upcast input, then create the correct thread pattern
          self.tensor_core_opts = (tc_opts:=TensorCoreOptions(bufs=(buf0, buf1), axes=[s0, s1], axes_exist=[True, True]))

          # attempt to pad the tensor axes that require it
          try:
<<<<<<< HEAD
            for axis, dim in axis_pads: self.apply_opt(Opt(OptOps.PADTO, axis, dim), append_opt=False) # PADTO might fail
          except KernelOptError: continue
          self.apply_opt(Opt(OptOps.UNROLL, 0, tc.dims[2]), append_opt=False)
          for i, sz in enumerate([prod(x) for x in [[x[1] for x in tc.threads if x[0]==dim] for dim in range(2)]]): # upcast non-local'd N, M
            if tc.dims[i] > sz: self.apply_opt(Opt(OptOps.UPCAST, tc_opts.axes[i], tc.dims[i]//sz), append_opt=False)
          for (tc_dim, tc_amt) in tc.threads:
            self.apply_opt(Opt(OptOps.LOCAL, tc_opts.axes[tc_dim], tc_amt), append_opt=False)

          # assert tensor core
          if DEBUG >= 3: print("TENSOR CORES", axis_buf0, axis_buf1, tc)
          if use_tensor_cores == 1: self.tensor_core = tc # TC=2 will do the shape ops without the WMMA
          return True
=======
            if opt_level >= 1 and src.op is UnaryOps.CAST and src.arg[0] == tc.dtype_in: return self.bufs.index(cast(MemBuffer, src.src[0].arg))
          except ValueError: return None
          return None
        if (buf0:=buf_index(mul_op.src[0])) is None or (buf1:=buf_index(mul_op.src[1])) is None: continue

        buf0_strides, buf1_strides = self.sts[buf0].real_strides(), self.sts[buf1].real_strides()
        axis_buf0 = [(i,self.full_shape[i],buf1_strides[i]) for i,s in enumerate(buf0_strides[:self.first_reduce]) if s == 0]
        axis_buf1 = [(i,self.full_shape[i],buf0_strides[i]) for i,s in enumerate(buf1_strides[:self.first_reduce]) if s == 0]
        if not(axis_buf0 and axis_buf1 and ((self.shape_len-self.first_reduce) == 1 or (opt_level >= 1))): continue

        axis_choices = list(itertools.product(axis_buf0, axis_buf1, range(self.first_reduce, self.shape_len)))
        if not(axis < len(axis_choices)): continue

        s0, s1, s2 = axis_choices[-(axis+1)][0][0], axis_choices[-(axis+1)][1][0], axis_choices[-(axis+1)][2]  # s0 is n, s1 is m, s2 is k
        axis_pads = [(x, tc.dims[i]) for i, x in enumerate([s0, s1, s2]) if self.full_shape[x]%tc.dims[i] != 0]
        if axis_pads and (opt_level < 2): continue

        # tensor core -- unroll the reduce dim, upcast input, then create the correct thread pattern
        self.tensor_core_opts = (tc_opts:=TensorCoreOptions(bufs=(buf0, buf1), axes=[s0, s1], axes_exist=[True, True]))

        # attempt to pad the tensor axes that require it
        try:
          for axis, dim in axis_pads: self.apply_opt(Opt(OptOps.PADTO, axis, dim), append_opt=False) # PADTO might fail
        except KernelOptError: continue
        self.apply_opt(Opt(OptOps.UNROLL, s2-self.first_reduce, tc.dims[2]), append_opt=False)
        for i, sz in enumerate([prod(x) for x in [[x[1] for x in tc.threads if x[0]==dim] for dim in range(2)]]): # upcast non-local'd N, M
          if tc.dims[i] > sz: self.apply_opt(Opt(OptOps.UPCAST, tc_opts.axes[i], tc.dims[i]//sz), append_opt=False)
        for (tc_dim, tc_amt) in tc.threads:
          self.apply_opt(Opt(OptOps.LOCAL, tc_opts.axes[tc_dim], tc_amt), append_opt=False)

        # assert tensor core
        if DEBUG >= 3: print("TENSOR CORES", axis_buf0, axis_buf1, tc)
        if use_tensor_cores == 1: self.tensor_core = tc # TC=2 will do the shape ops without the WMMA
        return True
>>>>>>> 1bcb5847
    return False


  def apply_tensor_cores(self, use_tensor_cores=1, extra_opts:Optional[List[Opt]]=None, axis:int=0, tc_opt:int=getenv("TC_OPT")) -> bool:
    """ Attempts to apply a tensor core optimization to the kernel.  If one exists and applies properly, return true, otherwise return false.
    Tensor cores are optimized instructions that matrix multiply-accumulate across a wave of threads: D(M, N) = A(M, K) * B(K, N) + C(M, N).

    Keyword arguments:
    use_tensor_cores -- controls how tensor cores are applied (default 1)
      0: will disable any tensor core matching
      1: enable tensor cores
      2: apply tensor core shape but don't use UOp.WMMA
    extra_opts -- additional Opt's to apply after the tensor core instead of the hand-coded additional Opt's (default None)
    tc_opt -- controls which kinds of kernels may be eligible for tensor cores application (default 2 during BEAM, 0 otherwise)
      0: applies to only kernels with a single reduce axis and direct BufferOps.LOAD into BinaryOps.MUL
      1: allows kernels with multiple reduce axes and also multiplication of UnaryOps.CAST'd buffers
      2: allows kernels with M, N, K axes that are not multiples of the tensor core dimensions by applying padding those axes as needed
    """
    if not self.opts.has_tensor_cores and use_tensor_cores != 2: return False
    try: # check TC first and apply hand-coded opts if successful
      self.apply_opt(Opt(OptOps.TC, axis, tc_opt))

      if (tc_opts:=self.tensor_core_opts) is not None:
        if extra_opts is not None:
          for opt in extra_opts: self.apply_opt(opt)
        else:
          # hand-coded TC opts
          def late_upcast_tc(tc_dim: int):
            if tc_opts.axes_exist[tc_dim]:
              ax_div = [upc for upc in [5,4,3,2,1] if self.full_shape[tc_opts.axes[tc_dim]]%upc == 0][0]
              if ax_div != 1: self.apply_opt(Opt(OptOps.UPCAST, tc_opts.axes[tc_dim], ax_div))
          late_upcast_tc(1) # attempt to upcast M
          late_upcast_tc(0) # attempt to upcast N

          if self.tensor_core and tc_opts.axes_exist[0]: # attempt to local N
            for upc in [4,2]:
              if self.full_shape[tc_opts.axes[0]] % upc == 0:
                self.apply_opt(Opt(OptOps.LOCAL, tc_opts.axes[0], upc))
                break

      return True
    except KernelOptError:
      return False

  def apply_opt(self, opt:Opt, append_opt:bool=True):
    check(not self.dont_use_locals or opt.op not in {OptOps.LOCAL, OptOps.GROUP, OptOps.GROUPTOP, OptOps.UPCASTMID}, "not using locals")

    if opt.op is OptOps.TC:
      check(len(self.applied_opts) == 0, "tensor core opts must be first") # TODO: things like PADTO might be fine
      check(opt.axis is not None and opt.amt is not None, "tensor core opts must have an axis and amt")
      check((use_tensor_cores:=getenv("TC", 1)) == 2 or self.opts.has_tensor_cores, "must have tensor cores or TC=2")
      check(self._apply_tc_opt(use_tensor_cores, cast(int, opt.axis), cast(int, opt.amt)), "no tensor core available")
      self.applied_opts.append(opt)
      return

    axis = opt.real_axis(self)
    check(axis < len(self.full_shape), "invalid axis")

    if opt.amt is not None:
      amt = opt.amt if opt.amt != 0 else self.full_shape[axis]
      check(isinstance(amt, int) and amt != 1, "shift/padto of amt 1 or Node is meaningless")
      if opt.op is not OptOps.PADTO: check(self.full_shape[axis] % amt == 0, "no longer valid shift")
    else: amt = -1

    if self.reduceop and (opt.op in {OptOps.GROUP, OptOps.GROUPTOP} or (self.group_for_reduces and opt.op not in {OptOps.NOLOCALS, OptOps.PADTO})):
      acc_sz, upcast_idx = dt.base.itemsize if isinstance((dt:=self.reduceop.dtype), ImageDType) else dt.itemsize, self.shape_len-self.upcasted
      upcast_sz = prod([a for a,b in zip(self.full_shape[upcast_idx:], self.sts[0].shape[upcast_idx:]) if a == b])
      local_sz = prod(self.full_shape[self.first_reduce-self.local_dims:self.first_reduce+self.group_for_reduces])
      smem_sz = amt*acc_sz*upcast_sz*local_sz
      check(smem_sz <= self.opts.shared_max, f"exceeds maximum shared memory size: needs {smem_sz}, max {self.opts.shared_max}")

    if opt.op is OptOps.LOCAL:    # cyan
      check(self.opts.has_local, "target does not support local")
      check(axis < self.global_dims, "local is for globals")
      self.shift_to(axis, amt, insert_before=self.first_reduce)
      self.local_dims += 1
    elif opt.op in {OptOps.GROUP, OptOps.GROUPTOP}:   # green
      check(self.opts.has_local and self.opts.has_shared, "target does not support local or shared mem")
      check(axis >= self.first_reduce + self.group_for_reduces and axis < self.shape_len-self.upcasted, "must be reduce axis to group")
      check(not self.tensor_core, "can't group with tensor cores")
      self.shift_to(axis, amt, top=(opt.op is OptOps.GROUPTOP), insert_before=self.first_reduce + self.group_for_reduces)
      self.group_for_reduces += 1
    elif opt.op is OptOps.UNROLL:                     # purple
      check(axis < self.shape_len-self.upcasted, "can't upcasted already upcasted")
      check(amt <= 32, "don't unroll more than 32")
      # TODO: fix upcast_count to put purples before yellows. broken because of METAL tensor cores
      #upcast_count = sum(x == y for x,y in zip(self.full_shape[-self.upcasted:], self.output_shape[-self.upcasted:])) if self.upcasted else 0
      #self.shift_to(axis, amt, insert_before=None if upcast_count == 0 else self.shape_len-upcast_count)
      if self.full_shape[axis] == amt and axis == self.first_reduce: self.local_dims += 1 # first_reduce will ++, so offset loss in simplify_ones
      if self.full_shape[axis] == amt and axis < self.first_reduce+self.group_for_reduces: self.group_for_reduces -= 1 # fully unrolling a GROUP
      self.shift_to(axis, amt, insert_before=None)
      self.upcast()
    elif opt.op is OptOps.UPCAST:                     # yellow
      check(axis < self.first_reduce, "upcast is for non-reduce")
      check(not(self.tensor_core and self.global_dims <= axis < self.global_dims+len(self.tensor_core.threads)), "can't upcast TC locals")
      check(amt <= 8, "don't upcast more than 8")
      self.shift_to(axis, amt, insert_before=None)
      self.upcast()
    elif opt.op is OptOps.UPCASTMID:                  # white
      check(self.bufs[0].dtype.name.startswith('image') and not self.float4_axis(0) and self.group_for_reduces != 0 and self.first_reduce <= 2 and prod(self.sts[0].shape) > 1, "invalid upcast mid reduce")  # noqa: E501
      axes = self.sts[0].unit_stride_axes()
      check(len(axes) == 1, f"wrong number of stride 1 axis : {axes}")
      check(axes[0] == axis, "wrong axis")
      check(amt == 4, "don't upcast mid anything but 4")
      self.shift_to(axis, amt, insert_before=self.first_reduce + self.group_for_reduces)
      self.group_for_reduces += 1
    elif opt.op is OptOps.NOLOCALS:
      check(self.opts.has_local and not self.dont_use_locals, "NOLOCALS is meaningless if target does not support local or already not using locals")
      check(self.local_dims == 0 and self.group_for_reduces == 0, "can't have no locals with locals")
      self.dont_use_locals = True
    elif opt.op is OptOps.PADTO:
      check(not self.vars, "does not work with symbolic shape")
      check(axis < self.shape_len - self.upcasted, "cannot pad upcasted")
      # ok to pad SUM if all parent ops have f(0) = 0
<<<<<<< HEAD
      if self.first_reduce <= axis < self.shape_len - self.upcasted:
        check(cast(LazyOp, self.reduceop).op is ReduceOps.SUM and all(op.op not in UNSAFE_PAD_OPS for ops in cast(LazyOp, self.reduceop).src for op in ops.lazyops), "cannot pad") # noqa: E501
=======
      if self.first_reduce <= axis:
        check(self.reduceop.op is ReduceOps.SUM and all(op.op not in UNSAFE_PAD_OPS for ops in self.reduceop.src for op in ops.lazyops), "cannot pad")
>>>>>>> 1bcb5847
      padded = False
      for i,st in enumerate(self.sts):
        if self.sts[i].shape[axis] == 1: continue  # reduced
        check(self.sts[i].shape[axis] > amt//4, f"pad adds more than quadruple the work {self.sts[i].shape[axis]=} > {amt//4=}")
        if (ru := round_up(cast(int, self.sts[i].shape[axis]), cast(int, amt)) - self.sts[i].shape[axis]):
          # pad right seems to be faster
          self.sts[i] = st.pad(((0,0),) * axis + ((0,ru),) + ((0,0),) * (len(st.shape)-axis-1))
          padded = True
      check(padded, "nothing was padded")

    if append_opt: self.applied_opts.append(opt)
    if self.simplify_ones() and self.tensor_core_opts:
      self.tensor_core_opts.fix_axes(axis) # fix up axes in TC opts if required after simplify_ones()

  def required_optimizations(self):
    if self.bufs[0].dtype.__class__ is ImageDType:
      unit_stride_axes_mul_4 = [i for i in self.sts[0].unit_stride_axes(ignore_valid=True) if self.sts[0].shape[i]%4 == 0]
      assert len(unit_stride_axes_mul_4) >= 1, f"needs a unit stride axis in {self.bufs[0]}"
      if len(unit_stride_axes_mul_4) and all(x < (self.shape_len-self.upcasted) for x in unit_stride_axes_mul_4) and unit_stride_axes_mul_4[0] not in self.upcast_in_mid_reduce_axes:  # noqa: E501
        self.apply_opt(Opt(OptOps.UPCAST, unit_stride_axes_mul_4[0], 4))

  def hand_coded_optimizations(self):
    self.required_optimizations()

    # should use matvec - TODO: adjust/tune based on the wide vs tall/large vs small mat
    MV_BLOCKSIZE, MV_THREADS_PER_ROW, MV_ROWS_PER_THREAD = getenv("MV_BLOCKSIZE", 4), getenv("MV_THREADS_PER_ROW", 8), getenv("MV_ROWS_PER_THREAD", 4)
    for reduceop in self.reduceops:
      if self.opts.has_local and getenv("MV",1) != 0 and (MV_BLOCKSIZE > 1 or MV_THREADS_PER_ROW > 1 or MV_ROWS_PER_THREAD > 1) and  \
          reduceop and reduceop.op is ReduceOps.SUM and len(self.full_shape) >= 2 and self.opts.has_shared and \
          (mulop:=reduceop.src[0]).op is BinaryOps.MUL and mulop.src[0].op is BufferOps.LOAD and mulop.src[1].op is BufferOps.LOAD:
        st0, st1 = self.sts[self.bufs.index(mulop.src[0].arg)], self.sts[self.bufs.index(mulop.src[1].arg)]
        strides0, strides1 = st0.real_strides(), st1.real_strides()
        def has_expanded_axis(shape, strides): return any(s > 1 and st == 0 for s,st in zip(shape,strides))
        if strides0[self.first_reduce] == 1 and not (has_expanded_axis(st0.shape, strides0) and has_expanded_axis(st1.shape, strides1)):
          for global_idx in range(self.global_dims):
            if self.full_shape[self.first_reduce]%MV_THREADS_PER_ROW == 0 and self.full_shape[global_idx]%(MV_BLOCKSIZE*MV_ROWS_PER_THREAD) == 0:
              if DEBUG >= 3:
                print(f"MATVEC: {self.full_shape=} {self.first_reduce=} {strides0=} {MV_BLOCKSIZE=} {MV_THREADS_PER_ROW=} {MV_ROWS_PER_THREAD=}")
              if MV_THREADS_PER_ROW > 1: self.apply_opt(Opt(OptOps.GROUP, 0, MV_THREADS_PER_ROW))
              if MV_BLOCKSIZE > 1: self.apply_opt(Opt(OptOps.LOCAL, global_idx, MV_BLOCKSIZE))
              if MV_ROWS_PER_THREAD > 1: self.apply_opt(Opt(OptOps.UPCAST, global_idx, MV_ROWS_PER_THREAD))
              return

    if self.opts.has_local and self.opts.has_shared and all_int(self.sts[0].shape[:self.first_reduce]):
      # are we grouping? (requires local shape support)
      if not self.float4_axis(0) and self.first_reduce <= 2 and self.first_reduce + 1 <= self.shape_len and prod(self.sts[0].shape[:self.first_reduce]) <= 2048:  # noqa: E501
        # TODO: use 1024 if it's allowed in a smarter way
        for sz in (([256, 16]) if prod(self.sts[0].shape[:self.first_reduce]) <= 32 else [16]):
          if all(st.shape[self.first_reduce] % sz == 0 or st.shape[self.first_reduce] == 1 for st in self.sts):
            try: # may fail due to excessive smem usage
              self.apply_opt(Opt(OptOps.GROUPTOP, 0, sz))
              break
            except KernelOptError: pass

      # are we upcasting in mid reduce? (only for images)
      if self.bufs[0].dtype.name.startswith('image') and not self.float4_axis(0) and self.group_for_reduces and self.first_reduce <= 2 and prod(self.sts[0].shape) > 1:  # noqa: E501
        axes = self.sts[0].unit_stride_axes()
        assert len(axes) == 1, f"wrong number of stride 1 axis : {axes}"
        if self.sts[0].shape[axes[0]]%4 == 0:
          self.apply_opt(Opt(OptOps.UPCASTMID, axes[0], 4))

    # upcast float4 images
    for buf_index,buf in enumerate(self.bufs):
      unit_stride_axes_mul_4 = [i for i in self.sts[buf_index].unit_stride_axes(ignore_valid=True) if self.sts[buf_index].shape[i]%4 == 0]
      if buf.dtype.__class__ is ImageDType:
        #assert len(unit_stride_axes_mul_4) >= 1, f"needs a unit stride axis in {self.bufs[buf_index]}"
        if len(unit_stride_axes_mul_4) and all(x < (self.shape_len-self.upcasted) for x in unit_stride_axes_mul_4) and unit_stride_axes_mul_4[0] not in self.upcast_in_mid_reduce_axes:  # noqa: E501
          if unit_stride_axes_mul_4[0] < self.first_reduce:
            self.apply_opt(Opt(OptOps.UPCAST, unit_stride_axes_mul_4[0], 4))
          else:
            self.apply_opt(Opt(OptOps.UNROLL, unit_stride_axes_mul_4[0]-self.first_reduce, 4))

    # no more opt if we are grouping
    if self.group_for_reduces: return

    # **** below this line need to be optional and benchmarked ****

    # TODO: doing extra upcasts with images doesn't work for some reason (maybe has to do with to_image_idx)
    # to trigger the above bug, remove prod(self.full_shape[self.shape_len - self.upcasted:]) from the below
    # expression and run test/test_ops.py with IMAGE=2
    # if there are small dims with lots of valid masks, upcast them (they might be from Tensor.stack)
    # this can be made much smarter
    to_upcast: List[int] = []
    # upcast leading axes first (hack-ish for winograd; we actually want to upcast masked axes with low stride first)
    for axis in range(self.first_reduce):
      # we might want to be able to split axes that are masked, or refuse to merge them in simplify_merge_adjacent
      # for now skip upcasting here if there is a symbolic axis
      if isinstance(self.full_shape[axis], int) and self.full_shape[axis] <= 7 and any(st.axis_is_masked(axis) for st in self.sts) and \
        prod(self.full_shape[self.shape_len - self.upcasted:]) * prod(self.full_shape[j] for j in to_upcast) * self.full_shape[axis] <= 7 * 7:
        if DEBUG >= 4: print(f"upcasting masked axis : {axis}")
        to_upcast.append(axis)
    for axis in to_upcast[::-1]: self.apply_opt(Opt(OptOps.UPCAST, axis, 0))

    # potentially do more upcasts of non reduce axes based on a heuristic
    upcasted_axis = set()
    while prod(self.sts[0].shape[:self.first_reduce]) >= 1024:
      xb_choices = []
      for axis, upcast_amount in itertools.product(range(self.first_reduce), [3,4]):   # consider all the non reduce axes, and a 3 or 4 reduce
        # if we haven't upcasted it, it's not symbolic, it mods, and buffer has stride 0 on axis while having no stride 0 in the upcasted axis already
        if axis not in upcasted_axis and isinstance(self.full_shape[axis], int) and self.full_shape[axis]%upcast_amount == 0 and any(st.views[-1].strides[axis] == 0 and not any(x[1] == 0 for x in self.upcasted_axis(buf_index)) for buf_index, st in enumerate(self.sts)):  # noqa: E501
          xb_choices.append((sum(st.views[-1].strides[axis]>0 for st in self.sts), sum(st.views[-1].strides[axis] for st in self.sts), axis, upcast_amount))  # noqa: E501
      if xb_choices:
        xb_choices = sorted(xb_choices)
        if DEBUG >= 4: print(f"float4 merging axis : {xb_choices}")
        self.apply_opt(Opt(OptOps.UPCAST, xb_choices[0][2], xb_choices[0][3]))
        upcasted_axis.add(xb_choices[0][2])
      else: break

    # if last dim is small(ish) and it's a reduce dim, upcast the reduce (loop unrolling). no simplify needed since it's just an upcast.
    if self.first_reduce < (self.shape_len-self.upcasted) and (len(list(self.shape_offsets(self.full_buf_index))) <= 4 or not any(r for _,_,r in self.upcasted_axis(self.full_buf_index))) and (self.upcasted == 0 or prod(self.full_shape[-self.upcasted:]) < 64):  # noqa: E501
      if (s:=self.full_unupcasted_shape[-1]) <= 32 and isinstance(s, int):  # NOTE: cannot loop unroll symbolic axis
        self.apply_opt(Opt(OptOps.UNROLL, len(self.full_unupcasted_shape)-1-self.first_reduce, 0))
        # if it's small, upcast a second reduce dimension too
        if self.first_reduce < (self.shape_len-self.upcasted) and s <= 3 and (s2:=self.full_unupcasted_shape[-1]) <= 3 and isinstance(s2, int):
          self.apply_opt(Opt(OptOps.UNROLL, len(self.full_unupcasted_shape)-1-self.first_reduce, 0))
      else:
        for splits in [4]:
          if self.full_unupcasted_shape[-1]%splits == 0:
            self.apply_opt(Opt(OptOps.UNROLL, len(self.full_unupcasted_shape)-1-self.first_reduce, splits))
            break

    # if nothing at all is upcasted and it's easy to, do an upcast
    # TODO: this is breaking the tests
    for splits in [4]:
      if self.upcasted == 0 and self.full_unupcasted_shape and self.full_unupcasted_shape[-1] % splits == 0:
        self.apply_opt(Opt(OptOps.UPCAST, len(self.full_unupcasted_shape)-1, splits))

    # **** local groups ****

    if self.opts.has_local:
      if getenv("NOLOCALS") and self.local_dims == 0 and not self.group_for_reduces:
        self.apply_opt(Opt(OptOps.NOLOCALS))
      else:
        # prioritize making expand axes local
        local_axis_ranking = [(any(self.sts[buf_index].views[-1].strides[axis] == 0 for buf_index in range(len(self.sts))), axis) for axis in range(len(self.full_shape[:self.first_reduce]))]  # noqa: E501
        to_local: List[Tuple[int, int]] = []
        for _, axis in sorted(local_axis_ranking, key=lambda x: (-x[0], -x[1])):
          local_size = prod(sz for _, sz in to_local)
          local_sz: Optional[int] = next((x for x in ([32] * (axis == 0) + [16, 8, 4, 3, 2]) if self.full_shape[axis] % x == 0 and local_size * x <= 128), None)  # noqa: E501
          if local_sz is not None: to_local.append((axis, local_sz))
        deleted_shape = 0
        for axis, local_sz in sorted(to_local[:3]):
          axis = axis - deleted_shape
          will_delete_shape = local_sz == self.full_shape[axis]
          self.apply_opt(Opt(OptOps.LOCAL, axis, local_sz))
          if will_delete_shape: deleted_shape += 1<|MERGE_RESOLUTION|>--- conflicted
+++ resolved
@@ -78,9 +78,6 @@
     self.ast = ast
     self.lazyops = flatten([op.lazyops for op in self.ast])
 
-<<<<<<< HEAD
-    self.reduceops = list(set([x for x in self.lazyops if x.op in ReduceOps]))
-=======
     # there's only allowed to be one reduceop
     cached_ordered_lazyops: Dict[LazyOp, List[LazyOp]] = {}
     def ordered_lazyops(op):
@@ -88,7 +85,6 @@
       return cached_ordered_lazyops[op]
     self.reduceops = dedup([x for out in self.ast for x in ordered_lazyops(out) if x.op in ReduceOps])
     assert len(self.reduceops) < 2, "Only one reduceop allowed"
->>>>>>> 1bcb5847
 
     self.outbufs, self.vars = [x.arg for x in self.ast], flatten([x.vars() for x in self.ast])
     loadops = [BufferOps.LOAD, BufferOps.CONST]
@@ -173,11 +169,7 @@
     return [x!=y for x,y in zip(self.sts[0].shape[:self.shape_len-self.upcasted]+(0,), self.full_shape[:self.shape_len-self.upcasted]+(1,))].index(True)  # noqa: E501
 
   @property
-<<<<<<< HEAD
-  def reduceop(self) -> Union[LazyOp, None]: return self.reduceops[0] if len(self.reduceops) > 0 else None
-=======
   def reduceop(self) -> LazyOp: return self.reduceops[0] if len(self.reduceops) > 0 else None
->>>>>>> 1bcb5847
 
   @property
   def output_shape(self) -> Tuple[sint, ...]: return self.sts[0].shape
@@ -374,42 +366,6 @@
           axis_buf1 = [(i,self.full_shape[i],buf0_strides[i]) for i,s in enumerate(buf1_strides[:self.first_reduce]) if s == 0]
           if not(axis_buf0 and axis_buf1 and ((self.shape_len-self.first_reduce) == 1 or (opt_level >= 1))): continue
 
-          axis_choices = list(itertools.product(axis_buf0, axis_buf1))
-          if not(axis < len(axis_choices)): continue
-
-          s0, s1 = axis_choices[-(axis+1)][0][0], axis_choices[-(axis+1)][1][0] # s0 is n, s1 is m
-          axis_pads = [(x, tc.dims[i]) for i, x in enumerate([s0, s1, self.first_reduce]) if self.full_shape[x]%tc.dims[i] != 0]
-          if axis_pads and (opt_level < 2): continue
-
-          # tensor core -- unroll the reduce dim, upcast input, then create the correct thread pattern
-          self.tensor_core_opts = (tc_opts:=TensorCoreOptions(bufs=(buf0, buf1), axes=[s0, s1], axes_exist=[True, True]))
-
-          # attempt to pad the tensor axes that require it
-          try:
-<<<<<<< HEAD
-            for axis, dim in axis_pads: self.apply_opt(Opt(OptOps.PADTO, axis, dim), append_opt=False) # PADTO might fail
-          except KernelOptError: continue
-          self.apply_opt(Opt(OptOps.UNROLL, 0, tc.dims[2]), append_opt=False)
-          for i, sz in enumerate([prod(x) for x in [[x[1] for x in tc.threads if x[0]==dim] for dim in range(2)]]): # upcast non-local'd N, M
-            if tc.dims[i] > sz: self.apply_opt(Opt(OptOps.UPCAST, tc_opts.axes[i], tc.dims[i]//sz), append_opt=False)
-          for (tc_dim, tc_amt) in tc.threads:
-            self.apply_opt(Opt(OptOps.LOCAL, tc_opts.axes[tc_dim], tc_amt), append_opt=False)
-
-          # assert tensor core
-          if DEBUG >= 3: print("TENSOR CORES", axis_buf0, axis_buf1, tc)
-          if use_tensor_cores == 1: self.tensor_core = tc # TC=2 will do the shape ops without the WMMA
-          return True
-=======
-            if opt_level >= 1 and src.op is UnaryOps.CAST and src.arg[0] == tc.dtype_in: return self.bufs.index(cast(MemBuffer, src.src[0].arg))
-          except ValueError: return None
-          return None
-        if (buf0:=buf_index(mul_op.src[0])) is None or (buf1:=buf_index(mul_op.src[1])) is None: continue
-
-        buf0_strides, buf1_strides = self.sts[buf0].real_strides(), self.sts[buf1].real_strides()
-        axis_buf0 = [(i,self.full_shape[i],buf1_strides[i]) for i,s in enumerate(buf0_strides[:self.first_reduce]) if s == 0]
-        axis_buf1 = [(i,self.full_shape[i],buf0_strides[i]) for i,s in enumerate(buf1_strides[:self.first_reduce]) if s == 0]
-        if not(axis_buf0 and axis_buf1 and ((self.shape_len-self.first_reduce) == 1 or (opt_level >= 1))): continue
-
         axis_choices = list(itertools.product(axis_buf0, axis_buf1, range(self.first_reduce, self.shape_len)))
         if not(axis < len(axis_choices)): continue
 
@@ -417,8 +373,8 @@
         axis_pads = [(x, tc.dims[i]) for i, x in enumerate([s0, s1, s2]) if self.full_shape[x]%tc.dims[i] != 0]
         if axis_pads and (opt_level < 2): continue
 
-        # tensor core -- unroll the reduce dim, upcast input, then create the correct thread pattern
-        self.tensor_core_opts = (tc_opts:=TensorCoreOptions(bufs=(buf0, buf1), axes=[s0, s1], axes_exist=[True, True]))
+          # tensor core -- unroll the reduce dim, upcast input, then create the correct thread pattern
+          self.tensor_core_opts = (tc_opts:=TensorCoreOptions(bufs=(buf0, buf1), axes=[s0, s1], axes_exist=[True, True]))
 
         # attempt to pad the tensor axes that require it
         try:
@@ -430,11 +386,10 @@
         for (tc_dim, tc_amt) in tc.threads:
           self.apply_opt(Opt(OptOps.LOCAL, tc_opts.axes[tc_dim], tc_amt), append_opt=False)
 
-        # assert tensor core
-        if DEBUG >= 3: print("TENSOR CORES", axis_buf0, axis_buf1, tc)
-        if use_tensor_cores == 1: self.tensor_core = tc # TC=2 will do the shape ops without the WMMA
-        return True
->>>>>>> 1bcb5847
+          # assert tensor core
+          if DEBUG >= 3: print("TENSOR CORES", axis_buf0, axis_buf1, tc)
+          if use_tensor_cores == 1: self.tensor_core = tc # TC=2 will do the shape ops without the WMMA
+          return True
     return False
 
 
@@ -549,13 +504,8 @@
       check(not self.vars, "does not work with symbolic shape")
       check(axis < self.shape_len - self.upcasted, "cannot pad upcasted")
       # ok to pad SUM if all parent ops have f(0) = 0
-<<<<<<< HEAD
-      if self.first_reduce <= axis < self.shape_len - self.upcasted:
-        check(cast(LazyOp, self.reduceop).op is ReduceOps.SUM and all(op.op not in UNSAFE_PAD_OPS for ops in cast(LazyOp, self.reduceop).src for op in ops.lazyops), "cannot pad") # noqa: E501
-=======
       if self.first_reduce <= axis:
         check(self.reduceop.op is ReduceOps.SUM and all(op.op not in UNSAFE_PAD_OPS for ops in self.reduceop.src for op in ops.lazyops), "cannot pad")
->>>>>>> 1bcb5847
       padded = False
       for i,st in enumerate(self.sts):
         if self.sts[i].shape[axis] == 1: continue  # reduced
