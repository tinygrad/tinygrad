--- conflicted
+++ resolved
@@ -422,11 +422,7 @@
       check(self.opts.has_local and self.opts.has_shared, "target does not support local or shared mem")
       check(self.first_reduce + self.group_for_reduces <= axis < self.first_upcast, "must be reduce axis to group")
       check(not self.tensor_core, "can't group with tensor cores")
-<<<<<<< HEAD
-      # check(len(self.reduceops) == 1, "can't group with multiple reduces")
-=======
       check(len(reduce_axes:=[i for r in self.reduceops for i in r.arg[1]]) == len(set(reduce_axes)), "can't group with parallel reduces")
->>>>>>> fad18185
       self.shift_to(axis, amt, top=(opt.op is OptOps.GROUPTOP), insert_before=self.first_reduce + self.group_for_reduces)
       self.group_for_reduces += 1
     elif opt.op is OptOps.UNROLL:                     # purple
@@ -716,29 +712,15 @@
           new_reduce_axes = tuple(i for i in axis if i-self.first_upcast not in reduce_axes)
           return replace(op, src=(ret,), arg=(reduceop, new_reduce_axes)) if new_reduce_axes else ret
         if self.group_for_reduces:
-<<<<<<< HEAD
-          start = LazyOp(op.op, tuple(fixup_ast(x, apply_to_st) for x in op.src), arg)
-=======
           start = UOp(UOps.REDUCE_AXIS, op.dtype, (fixup_ast(op.src[0], apply_to_st),), arg=(op.arg[0], axis))
           second_axis = tuple(i for i in range(self.first_reduce, self.first_reduce+self.group_for_reduces) \
                       if self.sts[reduce_idx].shape[i] != self.sts[reduce_idx+1].shape[i])
           # NOTE: if there's a grouped reduce, but no reduce axes for this reduce, we can skip it
           if len(second_axis) == 0: return start
->>>>>>> fad18185
           local_shape = (1,) * self.global_dims + self.full_shape[self.global_dims:self.global_dims+self.local_dims] + \
             tuple([self.full_shape[i] if self.sts[reduce_idx].shape[i] != self.sts[reduce_idx+1].shape[i] else 1 \
               for i in range(self.first_reduce, self.first_reduce+self.group_for_reduces)]) + \
             (1,) * (self.shape_len - self.upcasted - self.group_for_reduces - self.first_reduce) + tuple([x[0] for x in self.upcasted_axis(0)])
-<<<<<<< HEAD
-          local_buffer = MemBuffer(-self.reduceops.index(op)-1, start.dtype, ShapeTracker.from_shape(local_shape))
-          local_store = LazyOp(BufferOps.STORE, (start,), local_buffer)
-          local_load = LazyOp(BufferOps.LOAD, (local_store,), local_buffer)
-          grouped_reduce =  LazyOp(op.op, (local_load,), tuple(i for i in range(self.first_reduce, self.first_reduce+self.group_for_reduces) \
-                                                               if self.sts[reduce_idx].shape[i] != self.sts[reduce_idx+1].shape[i]))
-          if op is self.reduceops[-1]: return grouped_reduce
-          return LazyOp(BufferOps.LOAD, (LazyOp(BufferOps.STORE, (grouped_reduce,), local_buffer),), local_buffer)
-      elif op.op is MetaOps.KERNEL:
-=======
           st_uop = ShapeTracker.from_shape(local_shape).to_uop()
           local_buffer = UOp(UOps.DEFINE_LOCAL, PtrDType(cast(DType, op.dtype)), (), (f"temp{self.reduceops.index(op)+1}", st_uop.arg.real_size()))
           local_load = UOp(UOps.LOAD, op.dtype, (local_buffer, st_uop, UOp.store(local_buffer, st_uop, start)))
@@ -748,7 +730,6 @@
           return UOp(UOps.LOAD, op.dtype, (local_buffer, st_uop, UOp.store(local_buffer, st_uop, grouped_reduce)))
         arg = (reduceop, axis)
       elif op.op is UOps.SINK:
->>>>>>> fad18185
         arg = KernelInfo(self.local_dims, self.upcasted, self.dont_use_locals)
       return replace(op, src=tuple(fixup_ast(x, apply_to_st) for x in op.src), arg=arg)
     return fixup_ast(self.ast)
