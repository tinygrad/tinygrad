from __future__ import annotations
import itertools, functools
from dataclasses import dataclass, replace
from collections import defaultdict
from typing import Optional, List, Tuple, cast, Dict, Union, Final, DefaultDict, Any

from tinygrad.ops import LazyOp, UnaryOps, BinaryOps, ReduceOps, MemBuffer, ConstBuffer, BufferOps, MetaOps, UNSAFE_PAD_OPS, verify_lazyop, KernelInfo
from tinygrad.device import Device
from tinygrad.renderer import Renderer, TensorCore, Program
from tinygrad.dtype import ImageDType
from tinygrad.helpers import all_same, colored, ansilen, dedup, getenv, prod, DEBUG, TC_OPT, USE_TC, round_up, all_int, \
                             get_contraction, to_function_name, diskcache_put, ContextVar
from tinygrad.shape.shapetracker import ShapeTracker
from tinygrad.shape.symbolic import Variable, sint
from tinygrad.shape.view import strides_for_shape
from tinygrad.codegen.uopgraph import UOpGraph
from tinygrad.codegen.lowerer import lazyop_to_uop
from enum import Enum, auto

class OptOps(Enum):
  TC = auto(); UPCAST = auto(); UPCASTMID = auto(); UNROLL = auto(); LOCAL = auto() # noqa: E702
  GROUP = auto(); GROUPTOP = auto(); NOLOCALS = auto(); PADTO = auto(); SWAP = auto() # noqa: E702
  def __lt__(self, x:OptOps): return self.value < x.value

class KernelOptError(Exception): pass

def check(cond:bool, msg:str=""):
  if not cond: raise KernelOptError(msg)

@dataclass(frozen=True, order=True)
class Opt:
  op: OptOps
  axis: Optional[int] = None
  amt: Optional[int] = None
  def __repr__(self): return f"Opt(op={self.op}, axis={self.axis}, amt={self.amt})"
  def real_axis(self, k:Kernel):
    if self.axis is None: return -1
    if self.op is OptOps.UNROLL: return k.first_reduce+self.axis
    if self.op in {OptOps.GROUP, OptOps.GROUPTOP}: return k.first_reduce+k.group_for_reduces+self.axis
    return self.axis

@dataclass
class TensorCoreOptions:
  axes: Tuple[int, ...] # the location of the original N and M axes if still in the shape
  axes_exist: Tuple[bool, ...] # true if the original N and M axes are still in the shape
  axis_pads: Tuple[Tuple[int, int], ...]
  def fix_axes(self, removed_axis:int): # adjust the TC axes if necesssary when a dimension is removed
    axes, axes_exist = list(self.axes), list(self.axes_exist)
    for tc_dim in [i for i in range(2) if axes_exist[i]]:
      if removed_axis < axes[tc_dim]: axes[tc_dim] -= 1
      elif removed_axis == axes[tc_dim]: axes_exist[tc_dim] = False
    self.axes, self.axes_exist = tuple(axes), tuple(axes_exist)

class Kernel:
  def __init__(self, *ast:LazyOp, opts:Optional[Renderer]=None):
    if len(ast) > 1 or ast[0].op is BufferOps.STORE:
      assert all(x.op is BufferOps.STORE for x in ast)
      self.ast = LazyOp(MetaOps.KERNEL, ast)
    else:
      assert len(ast) == 1 and ast[0].op is MetaOps.KERNEL
      self.ast = ast[0]

    self.opts = opts if opts is not None else Device[Device.DEFAULT].renderer
    try: lazyop_sts_map = verify_lazyop(self.ast)
    except AssertionError as e:
      print("INVALID AST")
      print(self.ast)
      raise e

    @functools.lru_cache(None)
<<<<<<< HEAD
    def ordered_lazyops(op:LazyOp) -> List[LazyOp]: return dedup([item for x in op.src for item in ordered_lazyops(x)] + [op])
    self.reduceops = dedup([x for x in ordered_lazyops(self.ast) if x.op in ReduceOps])

    self.vars: List[Variable] = self.ast.vars()
    self.bufs: List[Union[MemBuffer, ConstBuffer]] = dedup([x.arg for x in self.ast.lazyops if x.op in BufferOps])

    # get earlybufs, before any reduceops
    earlybufs: List[Union[MemBuffer, ConstBuffer]] = [x.arg for reduceop in self.reduceops for x in reduceop.lazyops if x.op in BufferOps]
=======
    def ordered_parents(op): return dedup([item for x in op.src for item in ordered_parents(x)] + [op])
    self.reduceops = dedup([x for x in ordered_parents(self.ast) if x.op in ReduceOps])

    self.vars = self.ast.vars()
    self.bufs: List[Union[MemBuffer, ConstBuffer]] = dedup([x.arg for x in self.ast.parents if x.op in BufferOps])

    # get earlybufs, before any reduceops
    earlybufs = [x.arg for reduceop in self.reduceops for x in reduceop.parents if x.op in BufferOps]
>>>>>>> 4d38fec8
    self.full_buf_index: int = self.bufs.index(earlybufs[0]) if earlybufs else 0
    # NOTE: full_shape can be wrong if there's a tree of reduces

    # create new shapetrackers inside this kernel, we will permute them
    self.sts: List[ShapeTracker] = [x.st for x in self.bufs]

    # add the shapetrackers for each reduce
    # we use this to track which axes are reduced in each reduce
    for x in self.reduceops:
      self.sts.append(lazyop_sts_map[x])
      self.sts.append(lazyop_sts_map[x.src[0]])

    # move all reduce axes to the end
    reduce = list(enumerate(zip(self.full_shape, self.output_shape)))
    permute = tuple([i for i,(s,n) in reduce if s == n] + [i for i,(s,n) in reduce if s != n])
    self.reshape_and_permute(None, permute)

    # parameters for optimization
    self.applied_opts: List[Opt] = []
    self.group_for_reduces: int = 0
    self.upcasted: int = 0
    self.local_dims: int = 0
    self.tensor_core: Optional[TensorCore] = None
    self.tensor_core_opts: Optional[TensorCoreOptions] = None
    self.use_tensor_cores: int = 0
    # the local aliased buffers for A and B
    self.bufs_for_tensor_core: Dict[LazyOp, Tuple[int, int]] = {}
    self.dont_use_locals: bool = False

    # group simplifies
    self.simplify_ones()
    self.simplify_merge_adjacent()

  def copy(self):
    ret = type(self).__new__(type(self))

    # base linearizer params
    ret.opts, ret.ast = self.opts, self.ast

    # things downstream of the AST
    ret.reduceops, ret.vars, ret.bufs, ret.full_buf_index = \
      self.reduceops, self.vars, self.bufs, self.full_buf_index
    ret.sts = self.sts[:len(ret.bufs)+len(ret.reduceops)*2] # NOTE: must redo the local buffers with TC in beam

    # parameters for optimizations
    ret.applied_opts, ret.group_for_reduces, ret.upcasted, ret.local_dims, ret.dont_use_locals = \
      self.applied_opts[:], self.group_for_reduces, self.upcasted, self.local_dims, self.dont_use_locals
    ret.tensor_core, ret.tensor_core_opts, ret.bufs_for_tensor_core, ret.use_tensor_cores = \
      self.tensor_core, self.tensor_core_opts, self.bufs_for_tensor_core, self.use_tensor_cores

    return ret

  @property
  def membufs(self) -> List[MemBuffer]: return [x for x in self.bufs if isinstance(x, MemBuffer)]

  # TODO: these need more tests or it might silently be no-op
  def float4_axis(self, i:int): return [x-self.first_upcast for x in self.sts[i].unit_stride_axes() if x >= self.first_upcast and self.sts[i].shape[x]%4 == 0]  # noqa: E501

  def upcasted_axis(self, i:int) -> List[Tuple[int, Optional[sint], bool]]:
    upcasted_shape, upcasted_stride = self.sts[i].shape[self.first_upcast:], self.sts[i].real_strides()[self.first_upcast:]
    assert all_int(upcasted_shape), f"cannot upcast a symbolic amount {upcasted_shape=}"
    return list(zip(upcasted_shape, upcasted_stride,
                    [x!=y for x,y in zip(self.sts[0].shape[self.first_upcast:], self.full_shape[self.first_upcast:])]))

  @property
  def first_reduce(self) -> int:
    return [x!=y for x,y in zip(self.sts[0].shape[:self.first_upcast]+(0,), self.full_shape[:self.first_upcast]+(1,))].index(True)

  @property
  def first_upcast(self) -> int: return self.shape_len-self.upcasted

  @property
  def reduceop(self) -> Optional[LazyOp]: return self.reduceops[0] if len(self.reduceops) > 0 else None

  @property
  def output_shape(self) -> Tuple[sint, ...]: return self.sts[0].shape

  @property
  def full_shape(self) -> Tuple[sint, ...]: return self.sts[self.full_buf_index].shape

  @property
  def full_unupcasted_shape(self) -> Tuple[sint, ...]: return self.full_shape[:self.first_upcast]

  @property
  def shape_len(self) -> int: return len(self.sts[0].shape)

  @property
  def upcast_in_mid_reduce_axes(self) -> List[int]:
    return [j for j in range(self.first_reduce, self.first_reduce+self.group_for_reduces) if self.full_shape[j] == self.sts[0].shape[j]]

  @property
  def global_dims(self) -> int: return self.first_reduce-self.local_dims

  # there's eight chunks of the shape
  # blue   -- global dims
  # cyan   -- local dims (warp ones first)
  #  *** self.first_reduce
  # green  -- reduce-local dims
  # white  -- reduce-late upcasted dim (self.upcast_in_mid_reduce_axes)
  # red    -- reduce loops
  #  *** self.upcasted
  # purple -- reduce upcasted
  # yellow -- normal upcasted dimensions
  def colors(self) -> List[str]:
    # first non local non reduce dims are global (blue)
    colors = ["blue"] * self.global_dims if not self.dont_use_locals else ["BLUE"] * self.global_dims
    # after global are local_dims; warp ones used in tensor cores must be closest to first_reduce (cyan)
    colors += ["cyan"] * self.local_dims
    # between first_reduce and first_reduce + group_for_reduces, they are either upcast mid reduce (white), or late upcasted (green)
    colors += ["white" if i in self.upcast_in_mid_reduce_axes else "green" for i in range(self.first_reduce, self.first_reduce + self.group_for_reduces)]  # noqa: E501
    # between first_reduce + group_for_reduces and upcasted, they are reduce (red)
    colors += ["red"] * (self.first_upcast - (self.first_reduce + self.group_for_reduces))
    # upcasted dimensions are reduce (magenta) or normal (yellow)
    colors += ["magenta" if self.full_shape[i] != self.sts[0].shape[i] else "yellow" for i in range(self.first_upcast, self.shape_len)]
    assert len(colors) == self.shape_len, "colors size mismatch"
    return colors

  def colored_shape(self, pad:Optional[int]=None, dense=False) -> str:
    ret = ' '.join(colored(s, color) for s,color in zip([f"{s:4d}" if isinstance(s, int) and not dense else s for s in self.full_shape], self.colors()))  # noqa: E501
    if pad: ret += ' '*(pad-ansilen(ret))
    return ret

  # ******************** base simplifiers ********************

  # apply reshape and permute to all shapetrackers
  def reshape_and_permute(self, new_shape_fxn, axis):
    new_sts = []
    for st in self.sts:
      if new_shape_fxn is not None: st = st.reshape(tuple(new_shape_fxn(st.shape)))
      if axis is not None: st = st.permute(tuple(axis))
      new_sts.append(st)
    self.sts = new_sts

  # drops the final dimension
  def upcast(self):
    check(self.full_shape[-1] != 1, "can't upcast a dimension with size 1")
    self.upcasted += 1

  # axis : the axis to pull from
  # amount : the amount to take
  # top : if you want to pull that amount from the top
  # insert_before : place to insert the new stuff
  def shift_to(self, axis, amount, top=False, insert_before=None):
    if insert_before is None: insert_before = self.shape_len
    move_axis = axis if top else axis+1
    if move_axis < insert_before: insert_before += 1
    self.reshape_and_permute(
      lambda x: x[0:axis] + (((amount, x[axis]//amount) if top else (x[axis]//amount, amount)) if x[axis] > 1 else (1,1)) + x[axis+1:],
      [i for i in range(insert_before) if i != move_axis] + [move_axis] + [i for i in range(insert_before, self.shape_len+1) if i != move_axis])

  # ******************** complex simplifiers ********************

  def simplify_ones(self) -> bool:
    # remove places where the shape is all ones
    # TODO: this should be factored in to multi shape stride
    if self.shape_len == 0: return False
    all_ones = [s==1 for s in self.full_shape]
    self.local_dims -= sum(all_ones[self.first_reduce-self.local_dims:self.first_reduce])
    self.upcasted -= sum(all_ones[self.first_upcast:]) # TODO: no necessary since upcasted axis can't be un-upcasted
    self.reshape_and_permute(lambda shape: [x for i,x in enumerate(shape) if not all_ones[i]], None)
    return any(all_ones)

  def simplify_merge_adjacent(self):
    if self.shape_len == 0: return
    shapes, strides = [x.shape for x in self.sts], [x.real_strides() for x in self.sts]

    # if it's an image, insert fake strides such that this fusion doesn't happen across image axes
    if isinstance(self.bufs[0].dtype, ImageDType):
      base_shape = self.bufs[0].dtype.shape
      if shape_idx_groups := get_contraction(self.output_shape, base_shape):
        special_strides: Tuple[sint, ...] = tuple()
        for i,g in enumerate(shape_idx_groups):
          shape_piece = tuple(self.output_shape[x] for x in g)
          assert prod(shape_piece) == base_shape[i], f"get_contraction was wrong? {shape_piece} != {base_shape[i]}"
          special_strides += strides_for_shape(shape_piece)
        # adding the fake image shape
        shapes.append(self.output_shape)
        strides.append(special_strides)

    # merge dimensions if we can, multi _merge_dims
    # NOTE: this does not always preserve the reduce dimension
    # TODO: move this into shapetracker, with tests!
    # TODO: how does this work with multi-reduce?
    rets = [[(s[0], st[0])] for s,st in zip(shapes, strides)]
    for i in range(1, len(shapes[0])):
      can_merge = []
      for s,st,ret in zip(shapes, strides, rets):
        # TODO: added the always mergeability of 1s, is this right? if so, add to shapetracker in the 1 case
        si, sti, last_st = s[i], st[i], ret[-1][1]
        can_merge.append((sti is not None) and ((sti != 0 and last_st == si*sti) or (sti == 0 and last_st == 0)))
      # more can merge than this
      mergeable = all(can_merge) and i != self.first_reduce
      for j,(s,st) in enumerate(zip(shapes, strides)):
        if mergeable: rets[j][-1] = (rets[j][-1][0] * s[i], st[i])
        else: rets[j].append((s[i], st[i]))

    # do the reshapes
    for i,x in enumerate(rets[:len(self.sts)]): self.sts[i] = self.sts[i].reshape(tuple([y[0] for y in x]))

  # ******************** high level optimizers ********************

  def _create_tc_opts(self, reduceop:LazyOp, tc:TensorCore, axis:int, opt_level:int) -> Optional[TensorCoreOptions]:
    has_cast = tc.dtype_in != tc.dtype_out
    if has_cast and not(reduceop.src[0].op is UnaryOps.CAST and reduceop.src[0].arg == tc.dtype_out): return None

    mul_op = reduceop.src[0].src[0] if has_cast else reduceop.src[0]
    if mul_op.op is not BinaryOps.MUL: return None

    def buf_index(src: LazyOp) -> Optional[int]:
      # TODO: apply tc even if the sources are not from LOAD
      if src.op is BufferOps.LOAD and src.arg.dtype == tc.dtype_in: return self.bufs.index(cast(MemBuffer, src.arg))
      try:
        if opt_level >= 1 and src.op is UnaryOps.CAST and src.arg == tc.dtype_in: return self.bufs.index(cast(MemBuffer, src.src[0].arg))
      except ValueError: return None
      return None
    if (buf0:=buf_index(mul_op.src[0])) is None or (buf1:=buf_index(mul_op.src[1])) is None: return None

    buf0_strides, buf1_strides = self.sts[buf0].real_strides(), self.sts[buf1].real_strides()
    axis_buf0 = [(i,self.full_shape[i],buf1_strides[i]) for i,s in enumerate(buf0_strides[:self.first_reduce]) if s == 0]
    axis_buf1 = [(i,self.full_shape[i],buf0_strides[i]) for i,s in enumerate(buf1_strides[:self.first_reduce]) if s == 0]
    if not(axis_buf0 and axis_buf1 and ((self.shape_len-self.first_reduce) == 1 or (opt_level >= 1))): return None

    axis_choices = list(itertools.product(axis_buf0, axis_buf1, range(self.first_reduce, self.shape_len)))
    if not(axis < len(axis_choices)): return None

    s0, s1, s2 = axis_choices[-(axis+1)][0][0], axis_choices[-(axis+1)][1][0], axis_choices[-(axis+1)][2]  # s0 is n, s1 is m, s2 is k
    axis_pads = tuple((x, tc.dims[i]) for i, x in enumerate([s0, s1, s2]) if self.full_shape[x]%tc.dims[i] != 0)
    if axis_pads and (opt_level < 2): return None
    self.bufs_for_tensor_core[reduceop] = (buf0, buf1)
    if DEBUG >= 3: print("TENSOR CORES", axis_buf0, axis_buf1, tc)
    return TensorCoreOptions(axes=(s0, s1, s2), axes_exist=(True, True), axis_pads=axis_pads)

  def _apply_tc_opt(self, use_tensor_cores:int, axis:int, opt_level:int) -> bool:
    if use_tensor_cores and self.opts.has_local and self.reduceop is not None and self.reduceop.op is ReduceOps.SUM:
      for tc in self.opts.tensor_cores:
        tensor_core_opts = [self._create_tc_opts(reduceop, tc, axis, opt_level) for reduceop in self.reduceops]
        # can only fuse reduces with the same tc options
        assert all_same(tensor_core_opts)
        if tensor_core_opts[0] is None: continue
        # tensor core -- unroll the reduce dim, upcast input, then create the correct thread pattern
        self.tensor_core_opts = tc_opts = tensor_core_opts[0]

        # attempt to pad the tensor axes that require it
        try:
          for axis, dim in tc_opts.axis_pads: self.apply_opt(Opt(OptOps.PADTO, axis, dim), append_opt=False) # PADTO might fail
        except KernelOptError: continue
        if self.opts.device in {"AMD", "HIP"}:
          # NOTE: AMD requires locals first
          self.apply_opt(Opt(OptOps.UNROLL, tc_opts.axes[2]-self.first_reduce, tc.dims[2]), append_opt=False)
          for (tc_dim, tc_amt) in tc.threads: self.apply_opt(Opt(OptOps.LOCAL, tc_opts.axes[tc_dim], tc_amt), append_opt=False)
          for i, sz in enumerate([prod(x) for x in [[x[1] for x in tc.threads if x[0]==dim] for dim in range(2)]]): # upcast non-local'd N, M
            if tc.dims[i] > sz: self.apply_opt(Opt(OptOps.UPCAST, tc_opts.axes[i], tc.dims[i]//sz), append_opt=False)
        elif self.opts.device == "METAL":
          self.apply_opt(Opt(OptOps.UNROLL, tc_opts.axes[2]-self.first_reduce, tc.dims[2]), append_opt=False)
          for i, sz in enumerate([prod(x) for x in [[x[1] for x in tc.threads if x[0]==dim] for dim in range(2)]]): # upcast non-local'd N, M
            if tc.dims[i] > sz: self.apply_opt(Opt(OptOps.UPCAST, tc_opts.axes[i], tc.dims[i]//sz), append_opt=False)
          for (tc_dim, tc_amt) in tc.threads: self.apply_opt(Opt(OptOps.LOCAL, tc_opts.axes[tc_dim], tc_amt), append_opt=False)
        elif self.opts.device in {"CUDA", "NV"}:
          self.apply_opt(Opt(OptOps.UNROLL, tc_opts.axes[2]-self.first_reduce, 8), append_opt=False)
          self.apply_opt(Opt(OptOps.UNROLL, tc_opts.axes[2]-self.first_reduce, 2), append_opt=False)
          # NOTE: LOCALS and UPCAST can be swapped here. it doesn't seem faster
          self.apply_opt(Opt(OptOps.UPCAST, tc_opts.axes[1], 2), append_opt=False)
          self.apply_opt(Opt(OptOps.UPCAST, tc_opts.axes[0], 2), append_opt=False)
          for (tc_dim, tc_amt) in tc.threads: self.apply_opt(Opt(OptOps.LOCAL, tc_opts.axes[tc_dim], tc_amt), append_opt=False)
        self.tensor_core = tc
        self.use_tensor_cores = use_tensor_cores  # TC=2 will do the shape ops without the WMMA
        return True
    return False

  def apply_tensor_cores(self, use_tensor_cores=1, extra_opts:Optional[List[Opt]]=None, axis:int=0, tc_opt:Optional[int]=None) -> bool:
    """ Attempts to apply a tensor core optimization to the kernel.  If one exists and applies properly, return true, otherwise return false.
    Tensor cores are optimized instructions that matrix multiply-accumulate across a wave of threads: D(M, N) = A(M, K) * B(K, N) + C(M, N).

    Keyword arguments:
    use_tensor_cores -- controls how tensor cores are applied (default 1)
      0: will disable any tensor core matching
      1: enable tensor cores
      2: apply tensor core shape but don't use UOp.WMMA
    extra_opts -- additional Opt's to apply after the tensor core instead of the hand-coded additional Opt's (default None)
    tc_opt -- controls which kinds of kernels may be eligible for tensor cores application (default 2 during BEAM, 0 otherwise)
      0: applies to only kernels with a single reduce axis and direct BufferOps.LOAD into BinaryOps.MUL
      1: allows kernels with multiple reduce axes and also multiplication of UnaryOps.CAST'd buffers
      2: allows kernels with M, N, K axes that are not multiples of the tensor core dimensions by applying padding those axes as needed
    """
    if tc_opt is None: tc_opt = TC_OPT.value
    if not self.opts.tensor_cores and use_tensor_cores != 2: return False
    try: # check TC first and apply hand-coded opts if successful
      self.apply_opt(Opt(OptOps.TC, axis, tc_opt))

      if (tc_opts:=self.tensor_core_opts) is not None:
        if extra_opts is not None:
          for opt in extra_opts: self.apply_opt(opt)
        else:
          # hand-coded TC opts
          def late_upcast_tc(tc_dim: int):
            if tc_opts.axes_exist[tc_dim]:
              ax_div = [upc for upc in [5,4,3,2,1] if self.full_shape[tc_opts.axes[tc_dim]]%upc == 0][0]
              if ax_div != 1: self.apply_opt(Opt(OptOps.UPCAST, tc_opts.axes[tc_dim], ax_div))
          late_upcast_tc(1) # attempt to upcast M
          late_upcast_tc(0) # attempt to upcast N

          if self.tensor_core and tc_opts.axes_exist[0]: # attempt to local N
            for upc in [4,2]:
              if self.full_shape[tc_opts.axes[0]] % upc == 0:
                self.apply_opt(Opt(OptOps.LOCAL, tc_opts.axes[0], upc))
                break
      return True
    except KernelOptError:
      return False

  def apply_opt(self, opt:Opt, append_opt:bool=True):
    check(not self.dont_use_locals or opt.op not in {OptOps.LOCAL, OptOps.GROUP, OptOps.GROUPTOP, OptOps.UPCASTMID}, "not using locals")

    if opt.op is OptOps.TC:
      check(len(self.applied_opts) == 0, "tensor core opts must be first") # TODO: things like PADTO might be fine
      check(opt.axis is not None and opt.amt is not None, "tensor core opts must have an axis and amt")
      check((use_tensor_cores:=USE_TC.value) == 2 or len(self.opts.tensor_cores) > 0, "must have tensor cores or TC=2")
      check(self._apply_tc_opt(use_tensor_cores, cast(int, opt.axis), cast(int, opt.amt)), "no tensor core available")
      self.applied_opts.append(opt)
      return

    axis = opt.real_axis(self)
    check(axis < len(self.full_shape), "invalid axis")

    if opt.op is OptOps.SWAP: amt = cast(int, opt.amt)  # amt is an axis in the SWAPs
    elif opt.amt is not None:
      amt = opt.amt if opt.amt != 0 else self.full_shape[axis]
      check(isinstance(amt, int) and amt != 1, "shift/padto of amt 1 or Node is meaningless")
      if opt.op is not OptOps.PADTO: check(self.full_shape[axis] % amt == 0, "no longer valid shift")
    else: amt = -1

    if self.reduceop and (opt.op in {OptOps.GROUP, OptOps.GROUPTOP} or (self.group_for_reduces and opt.op not in {OptOps.NOLOCALS, OptOps.PADTO})):
      acc_sz = dt.base.itemsize if isinstance((dt:=self.reduceop.dtype), ImageDType) else dt.itemsize
      upcast_sz = prod([a for a,b in zip(self.full_shape[self.first_upcast:], self.sts[0].shape[self.first_upcast:]) if a == b])
      local_sz = prod(self.full_shape[self.first_reduce-self.local_dims:self.first_reduce+self.group_for_reduces])
      smem_sz = amt*acc_sz*upcast_sz*local_sz
      check(smem_sz <= self.opts.shared_max, f"exceeds maximum shared memory size: needs {smem_sz}, max {self.opts.shared_max}")

    if opt.op is OptOps.LOCAL:    # cyan
      check(self.opts.has_local, "target does not support local")
      check(axis < self.global_dims, "local is for globals")
      self.shift_to(axis, amt, insert_before=self.first_reduce)
      self.local_dims += 1
    elif opt.op in {OptOps.GROUP, OptOps.GROUPTOP}:   # green
      check(self.opts.has_local and self.opts.has_shared, "target does not support local or shared mem")
      check(self.first_reduce + self.group_for_reduces <= axis < self.first_upcast, "must be reduce axis to group")
      check(not self.tensor_core, "can't group with tensor cores")
      check(len(self.reduceops) == 1, "can't group with multiple reduces")
      self.shift_to(axis, amt, top=(opt.op is OptOps.GROUPTOP), insert_before=self.first_reduce + self.group_for_reduces)
      self.group_for_reduces += 1
    elif opt.op is OptOps.UNROLL:                     # purple
      check(axis < self.first_upcast, "can't upcasted already upcasted")
      check(amt <= 32, "don't unroll more than 32")
      # TODO: fix upcast_count to put purples before yellows. broken because of METAL tensor cores
      #upcast_count = sum(x == y for x,y in zip(self.full_shape[-self.upcasted:], self.output_shape[-self.upcasted:])) if self.upcasted else 0
      #self.shift_to(axis, amt, insert_before=None if upcast_count == 0 else self.shape_len-upcast_count)
      if self.full_shape[axis] == amt and axis == self.first_reduce: self.local_dims += 1 # first_reduce will ++, so offset loss in simplify_ones
      if self.full_shape[axis] == amt and axis < self.first_reduce+self.group_for_reduces: self.group_for_reduces -= 1 # fully unrolling a GROUP
      self.shift_to(axis, amt, insert_before=None)
      self.upcast()
    elif opt.op is OptOps.UPCAST:                     # yellow
      check(axis < self.first_reduce, "upcast is for non-reduce")
      check(not(self.tensor_core and self.global_dims <= axis < self.global_dims+len(self.tensor_core.threads)), "can't upcast TC locals")
      check(amt <= 16, "don't upcast more than 16")
      self.shift_to(axis, amt, insert_before=None)
      self.upcast()
    elif opt.op is OptOps.UPCASTMID:                  # white
      check(self.bufs[0].dtype.name.startswith('image') and not self.float4_axis(0) and self.group_for_reduces != 0 and self.first_reduce <= 2 and prod(self.sts[0].shape) > 1, "invalid upcast mid reduce")  # noqa: E501
      axes = self.sts[0].unit_stride_axes()
      check(len(axes) == 1, f"wrong number of stride 1 axis : {axes}")
      check(axes[0] == axis, "wrong axis")
      check(amt == 4, "don't upcast mid anything but 4")
      self.shift_to(axis, amt, insert_before=self.first_reduce + self.group_for_reduces)
      self.group_for_reduces += 1
    elif opt.op is OptOps.NOLOCALS:
      check(self.opts.has_local and not self.dont_use_locals, "NOLOCALS is meaningless if target does not support local or already not using locals")
      check(self.local_dims == 0 and self.group_for_reduces == 0, "can't have no locals with locals")
      self.dont_use_locals = True
    elif opt.op is OptOps.SWAP:
      check(axis < amt and amt < self.global_dims, f"swap is only for globals with axis < amt, getting {amt=}, {axis=}, {self.global_dims=}")
      permute = list(range(self.shape_len))
      permute[axis], permute[amt] = permute[amt], permute[axis]
      self.reshape_and_permute(None, tuple(permute))
    elif opt.op is OptOps.PADTO:
      check(not self.vars, "does not work with symbolic shape")
      check(axis < self.first_upcast, "cannot pad upcasted")
      # ok to pad SUM if all parent ops have f(0) = 0
      if self.first_reduce <= axis:
        check((r:=cast(LazyOp, self.reduceop)).op is ReduceOps.SUM and \
            all(op.op not in UNSAFE_PAD_OPS for sop in r.src for op in sop.parents), "cannot pad")
      padded = False
      for i,st in enumerate(self.sts):
        if self.sts[i].shape[axis] == 1: continue  # reduced
        check(self.sts[i].shape[axis] > amt//4, f"pad adds more than quadruple the work {self.sts[i].shape[axis]=} > {amt//4=}")
        if (ru := round_up(cast(int, self.sts[i].shape[axis]), amt) - self.sts[i].shape[axis]):
          # pad right seems to be faster
          self.sts[i] = st.pad(((0,0),) * axis + ((0,ru),) + ((0,0),) * (len(st.shape)-axis-1))
          padded = True
      check(padded, "nothing was padded")

    if append_opt: self.applied_opts.append(opt)
    if self.simplify_ones() and self.tensor_core_opts:
      self.tensor_core_opts.fix_axes(axis) # fix up axes in TC opts if required after simplify_ones()

  def required_optimizations(self) -> Kernel:
    if self.bufs[0].dtype.__class__ is ImageDType:
      unit_stride_axes_mul_4 = [i for i in self.sts[0].unit_stride_axes(ignore_valid=True) if self.sts[0].shape[i]%4 == 0]
      assert len(unit_stride_axes_mul_4) >= 1, f"needs a unit stride axis in {self.bufs[0]}"
      if len(unit_stride_axes_mul_4) and all(x < self.first_upcast for x in unit_stride_axes_mul_4) and unit_stride_axes_mul_4[0] not in self.upcast_in_mid_reduce_axes:  # noqa: E501
        self.apply_opt(Opt(OptOps.UPCAST, unit_stride_axes_mul_4[0], 4))
    return self

  def hand_coded_optimizations(self) -> Kernel:
    self.required_optimizations()

    # should use matvec - TODO: adjust/tune based on the wide vs tall/large vs small mat
    MV_BLOCKSIZE, MV_THREADS_PER_ROW, MV_ROWS_PER_THREAD = getenv("MV_BLOCKSIZE", 4), getenv("MV_THREADS_PER_ROW", 8), getenv("MV_ROWS_PER_THREAD", 4)
    if self.opts.has_local and getenv("MV",1) != 0 and (MV_BLOCKSIZE > 1 or MV_THREADS_PER_ROW > 1 or MV_ROWS_PER_THREAD > 1) and  \
        self.reduceop is not None and self.reduceop.op is ReduceOps.SUM and len(self.full_shape) >= 2 and self.opts.has_shared and \
        (mulop:=self.reduceop.src[0]).op is BinaryOps.MUL and mulop.src[0].op is BufferOps.LOAD and mulop.src[1].op is BufferOps.LOAD:
      st0, st1 = self.sts[self.bufs.index(mulop.src[0].arg)], self.sts[self.bufs.index(mulop.src[1].arg)]
      strides0, strides1 = st0.real_strides(), st1.real_strides()
      def has_expanded_axis(shape, strides): return any(s > 1 and st == 0 for s,st in zip(shape,strides))
      if strides0[self.first_reduce] == 1 and not (has_expanded_axis(st0.shape, strides0) and has_expanded_axis(st1.shape, strides1)):
        for global_idx in range(self.global_dims):
          if self.full_shape[self.first_reduce]%MV_THREADS_PER_ROW == 0 and self.full_shape[global_idx]%(MV_BLOCKSIZE*MV_ROWS_PER_THREAD) == 0:
            if DEBUG >= 3:
              print(f"MATVEC: {self.full_shape=} {self.first_reduce=} {strides0=} {MV_BLOCKSIZE=} {MV_THREADS_PER_ROW=} {MV_ROWS_PER_THREAD=}")
            if MV_THREADS_PER_ROW > 1: self.apply_opt(Opt(OptOps.GROUP, 0, MV_THREADS_PER_ROW))
            if MV_BLOCKSIZE > 1: self.apply_opt(Opt(OptOps.LOCAL, global_idx, MV_BLOCKSIZE))
            if MV_ROWS_PER_THREAD > 1: self.apply_opt(Opt(OptOps.UPCAST, global_idx, MV_ROWS_PER_THREAD))
            return self

    if self.opts.has_local and self.opts.has_shared and all_int(self.sts[0].shape[:self.first_reduce]):
      # are we grouping? (requires local shape support)
      if not self.float4_axis(0) and self.first_reduce <= 2 and self.first_reduce + 1 <= self.shape_len and prod(self.sts[0].shape[:self.first_reduce]) <= 2048:  # noqa: E501
        # TODO: use 1024 if it's allowed in a smarter way
        for sz in ([256, 16] if prod(self.sts[0].shape[:self.first_reduce]) <= 32 else [16]):
          if all(st.shape[self.first_reduce] % sz == 0 or st.shape[self.first_reduce] == 1 for st in self.sts):
            try: # may fail due to excessive smem usage
              self.apply_opt(Opt(OptOps.GROUPTOP, 0, sz))
              break
            except KernelOptError: pass

      # are we upcasting in mid reduce? (only for images)
      if self.bufs[0].dtype.name.startswith('image') and not self.float4_axis(0) and self.group_for_reduces and self.first_reduce <= 2 and prod(self.sts[0].shape) > 1:  # noqa: E501
        axes = self.sts[0].unit_stride_axes()
        assert len(axes) == 1, f"wrong number of stride 1 axis : {axes}"
        if self.sts[0].shape[axes[0]]%4 == 0:
          self.apply_opt(Opt(OptOps.UPCASTMID, axes[0], 4))

    # upcast float4 images
    for buf_index,buf in enumerate(self.bufs):
      unit_stride_axes_mul_4 = [i for i in self.sts[buf_index].unit_stride_axes(ignore_valid=True) if self.sts[buf_index].shape[i]%4 == 0]
      if buf.dtype.__class__ is ImageDType:
        #assert len(unit_stride_axes_mul_4) >= 1, f"needs a unit stride axis in {self.bufs[buf_index]}"
        if len(unit_stride_axes_mul_4) and all(x < self.first_upcast for x in unit_stride_axes_mul_4) and unit_stride_axes_mul_4[0] not in self.upcast_in_mid_reduce_axes:  # noqa: E501
          if unit_stride_axes_mul_4[0] < self.first_reduce:
            self.apply_opt(Opt(OptOps.UPCAST, unit_stride_axes_mul_4[0], 4))
          else:
            self.apply_opt(Opt(OptOps.UNROLL, unit_stride_axes_mul_4[0]-self.first_reduce, 4))

    # no more opt if we are grouping
    if self.group_for_reduces: return self

    # **** below this line need to be optional and benchmarked ****

    # TODO: doing extra upcasts with images doesn't work for some reason (maybe has to do with to_image_idx)
    # to trigger the above bug, remove prod(self.full_shape[self.first_upcast:]) from the below
    # expression and run test/test_ops.py with IMAGE=2
    # if there are small dims with lots of valid masks, upcast them (they might be from Tensor.stack)
    # this can be made much smarter
    to_upcast: List[int] = []
    # upcast leading axes first (hack-ish for winograd; we actually want to upcast masked axes with low stride first)
    for axis in range(self.first_reduce):
      # we might want to be able to split axes that are masked, or refuse to merge them in simplify_merge_adjacent
      # for now skip upcasting here if there is a symbolic axis
      if isinstance(self.full_shape[axis], int) and self.full_shape[axis] <= 7 and any(st.axis_is_masked(axis) for st in self.sts) and \
        prod(self.full_shape[self.first_upcast:]) * prod(self.full_shape[j] for j in to_upcast) * self.full_shape[axis] <= 7 * 7:
        if DEBUG >= 4: print(f"upcasting masked axis : {axis}")
        to_upcast.append(axis)
    for axis in to_upcast[::-1]: self.apply_opt(Opt(OptOps.UPCAST, axis, 0))

    # potentially do more upcasts of non reduce axes based on a heuristic
    upcasted_axis = set()
    while prod(self.sts[0].shape[:self.first_reduce]) >= 1024:
      xb_choices = []
      for axis, upcast_amount in itertools.product(range(self.first_reduce), [3,4]):   # consider all the non reduce axes, and a 3 or 4 reduce
        # if we haven't upcasted it, it's not symbolic, it mods, and buffer has stride 0 on axis while having no stride 0 in the upcasted axis already
        if axis not in upcasted_axis and isinstance(self.full_shape[axis], int) and self.full_shape[axis]%upcast_amount == 0 and any(st.views[-1].strides[axis] == 0 and not any(x[1] == 0 for x in self.upcasted_axis(buf_index)) for buf_index, st in enumerate(self.sts)):  # noqa: E501
          xb_choices.append((sum(st.views[-1].strides[axis]>0 for st in self.sts), sum(st.views[-1].strides[axis] for st in self.sts), axis, upcast_amount))  # noqa: E501
      if xb_choices:
        xb_choices = sorted(xb_choices)
        if DEBUG >= 4: print(f"float4 merging axis : {xb_choices}")
        self.apply_opt(Opt(OptOps.UPCAST, xb_choices[0][2], xb_choices[0][3]))
        upcasted_axis.add(xb_choices[0][2])
      else: break

    # if last dim is small(ish) and it's a reduce dim, upcast the reduce (loop unrolling). no simplify needed since it's just an upcast.
    if self.first_reduce < self.first_upcast and (prod(self.full_shape[self.first_upcast:]) <= 4 or not any(r for _,_,r in self.upcasted_axis(self.full_buf_index))) and (self.upcasted == 0 or prod(self.full_shape[-self.upcasted:]) < 64):  # noqa: E501
      if (s:=self.full_unupcasted_shape[-1]) <= 32 and isinstance(s, int):  # NOTE: cannot loop unroll symbolic axis
        self.apply_opt(Opt(OptOps.UNROLL, len(self.full_unupcasted_shape)-1-self.first_reduce, 0))
        # if it's small, upcast a second reduce dimension too
        if self.first_reduce < self.first_upcast and s <= 3 and (s2:=self.full_unupcasted_shape[-1]) <= 3 and isinstance(s2, int):
          self.apply_opt(Opt(OptOps.UNROLL, len(self.full_unupcasted_shape)-1-self.first_reduce, 0))
      else:
        for splits in [4]:
          if self.full_unupcasted_shape[-1]%splits == 0:
            self.apply_opt(Opt(OptOps.UNROLL, len(self.full_unupcasted_shape)-1-self.first_reduce, splits))
            break

    # if nothing at all is upcasted and it's easy to, do an upcast
    # TODO: this is breaking the tests
    for splits in [4]:
      if self.upcasted == 0 and self.full_unupcasted_shape and self.full_unupcasted_shape[-1] % splits == 0:
        self.apply_opt(Opt(OptOps.UPCAST, len(self.full_unupcasted_shape)-1, splits))

    # **** local groups ****

    if self.opts.has_local:
      if getenv("NOLOCALS") and self.local_dims == 0 and not self.group_for_reduces:
        self.apply_opt(Opt(OptOps.NOLOCALS))
      else:
        # prioritize making expand axes local
        local_axis_ranking = [(any(self.sts[buf_index].views[-1].strides[axis] == 0 for buf_index in range(len(self.sts))), axis) for axis in range(len(self.full_shape[:self.first_reduce]))]  # noqa: E501
        to_local: List[Tuple[int, int]] = []
        for _, axis in sorted(local_axis_ranking, key=lambda x: (-x[0], -x[1])):
          local_size = prod(sz for _, sz in to_local)
          local_sz: Optional[int] = next((x for x in ([32] * (axis == 0) + [16, 8, 4, 3, 2]) if self.full_shape[axis] % x == 0 and local_size * x <= 128), None)  # noqa: E501
          if local_sz is not None: to_local.append((axis, local_sz))
        deleted_shape = 0
        for axis, local_sz in sorted(to_local[:3]):
          axis = axis - deleted_shape
          will_delete_shape = local_sz == self.full_shape[axis]
          self.apply_opt(Opt(OptOps.LOCAL, axis, local_sz))
          if will_delete_shape: deleted_shape += 1

    return self

  # **** kernel outputs ****

  kernel_cnt: Final[DefaultDict[str, int]] = defaultdict(int)
  @functools.cached_property
  def name(self) -> str:
    # kernel name (before late upcast)
    name = ("r" if self.reduceop else ("C" if all(x.op in BufferOps for x in self.ast.parents) else "E")) + \
                 (f"{len(self.ast.src)}_" if len(self.ast.src) > 1 else "_") + \
                 colored('_', 'BLACK').join([colored(str(x), c) for x,c in zip(self.full_shape, self.colors())])

    # name the function something unique
    Kernel.kernel_cnt[(function_name := to_function_name(name))] += 1
    suffix = f"{'n'+str(Kernel.kernel_cnt[function_name]-1)}" if Kernel.kernel_cnt[function_name] > 1 else ""
    return name+colored(suffix, 'BLACK')

  def get_optimized_ast(self) -> LazyOp:
    # set the shapetrackers to the optimized ones, fixup reduceop
    # transformed to the final LazyOp
    @functools.lru_cache(None)
    def fixup_ast(op:LazyOp, apply_to_st=None) -> LazyOp:
      if op.op in BufferOps:
        if isinstance(op.arg, MemBuffer) and op.arg.idx < 0:
          # for locals, we use the ShapeTracker that's in the MemBuffer
          arg:Any = replace(op.arg, st=apply_to_st(op.arg.st)) if apply_to_st is not None else op.arg
        else:
          idx = self.bufs.index(op.arg)
          arg = replace(op.arg, st=self.sts[idx] if apply_to_st is None else apply_to_st(self.sts[idx]))
      elif op.op in ReduceOps:
        reduce_idx = len(self.bufs) + self.reduceops.index(op)*2
        arg = tuple(i for i in range(self.first_reduce+self.group_for_reduces, self.shape_len)
                    if self.sts[reduce_idx].shape[i] != self.sts[reduce_idx+1].shape[i])
        if op in self.bufs_for_tensor_core and (tc := self.tensor_core):
          rsrc = op.src[0]
          if rsrc.op is UnaryOps.CAST: rsrc = rsrc.src[0]
          assert rsrc.op is BinaryOps.MUL

          def fix_st(warp_dims, tcd_dims, tcd_expand, pattern_1, pattern_2, st1):
            wd, tcd = self.global_dims, self.first_upcast
            assert st1.shape[wd:wd+len(warp_dims)] == warp_dims, f"warp dims wrong: {st1.shape[wd:wd+len(warp_dims)]=} != {warp_dims=}"
            assert st1.shape[tcd:tcd+len(tcd_dims)] == tcd_dims, f"tcd dims wrong: {st1.shape[tcd:tcd+len(tcd_dims)]=} != {tcd_dims=}"
            new_shape = st1.shape[:tcd] + tcd_expand + st1.shape[tcd+len(tcd_dims):]  # expand the tcd
            permaxis = list(range(wd)) + [y + (wd if x == 0 else tcd) for x,y in pattern_1] + list(range(wd+len(warp_dims), tcd)) + \
                                         [y + (wd if x == 0 else tcd) for x,y in pattern_2] + list(range(tcd+len(tcd_expand), len(new_shape)))
            return st1.reshape(new_shape).simplify().permute(tuple(permaxis)).reshape(st1.shape).simplify()

          if self.opts.device in {"AMD", "HIP"}:
            reduce_axes, upcast_axes = [0], [[(0, 16)], [(0, 16)], [(1, 8)]]
            # https://gpuopen.com/learn/wmma_on_rdna3/
            fix_st1 = functools.partial(fix_st, (8,2,2), (16,8), (16,2,4), ((1,2), (0,2), (1,1), (0,1)), ((1,0), (0,0)))
            fix_st2 = None
          elif self.opts.device == "METAL":
            reduce_axes, upcast_axes = [0], [[(1, 2)], [(1, 2)], [(1, 2)]]
            fix_st1 = functools.partial(fix_st, (2,4,2,2), (8,2), (2,2,2,2), ((1,1), (0,1), (1,0), (0,3)), ((0,0), (0,2), (1,3), (1,2)))
            fix_st2 = functools.partial(fix_st, (2,4,2,2), (8,2), (2,2,2,2), ((0,0), (1,1), (1,2), (0,2), (1,0)), ((0,1), (0,3), (1,3)))
          elif self.opts.device in {"CUDA", "NV"}:
            reduce_axes, upcast_axes = [0, 1], [[(0, 8)], [(2, 2), (3, 2)], [(2, 2), (3, 2)]]
            # https://docs.nvidia.com/cuda/parallel-thread-execution/#warp-level-matrix-fragment-mma-16816-float
            fix_st1 = functools.partial(fix_st, (2,2,2,2,2), (8,2,2,2), (2,2,2,2,2,2),
              ((1,1), (1,0), (0,2), (0,3), (0,4)), ((1,3), (1,4), (1,2), (0,0), (0,1), (1,5)))
            fix_st2 = functools.partial(fix_st, (2,2,2,2,2), (8,2,2,2), (2,2,2,2,2,2),
              ((1,1), (1,0), (1,5), (0,0), (0,1)), ((0,4), (0,2), (1,4), (0,3), (1,3), (1,2)))
          else:
            raise RuntimeError("unsupported device for tensor cores")

          assert apply_to_st is None, "double tensor core? not supported"
          wmma_arg = (str(tc), tc.dims, tc.dtype_in, tc.dtype_out, self.opts.device,
                      tuple(tuple((self.first_upcast+ax, sz) for ax, sz in up) for up in upcast_axes),
                      tuple(self.first_upcast+ax for ax in reduce_axes))
          if self.use_tensor_cores >= 2:
            if self.use_tensor_cores == 3:
              # TC=3, emulate the warp addressing with locals
              ex_shape = tuple(1 if i < self.global_dims or (i >= self.first_reduce and i < self.first_upcast) else s \
                              for i,s in enumerate(self.full_shape))
              srcs = []
              for i,(src,fix_st_fxn) in enumerate(zip(rsrc.src, [fix_st1, fix_st2])):
                st_load = [self.sts[self.bufs.index(op.arg)].real_strides() for op in src.parents if op.op is BufferOps.LOAD]
                local_shape = tuple(s if max(cast(int, x[i]) for x in st_load) != 0 else 1 for i,s in enumerate(ex_shape))
                membuf = MemBuffer(-1-i, tc.dtype_in, ShapeTracker.from_shape(local_shape).expand(ex_shape))
                srcs.append(LazyOp(BufferOps.LOAD, (fixup_ast(LazyOp(BufferOps.STORE, (src,), membuf), fix_st_fxn),), membuf))
            else:
              # for TC=2, we can't do the shapetracker fixup
              srcs = [fixup_ast(rsrc.src[0]), fixup_ast(rsrc.src[1])]
            # MUL/SUM instead of WMMA
            ret = LazyOp(ReduceOps.SUM, (LazyOp(UnaryOps.CAST, (LazyOp(BinaryOps.MUL, tuple(srcs)),), tc.dtype_out),), wmma_arg[-1])
          else:
            ret = LazyOp(ReduceOps.WMMA, (fixup_ast(rsrc.src[0], fix_st1), fixup_ast(rsrc.src[1], fix_st2)), wmma_arg)
          return LazyOp(op.op, (ret,), new_reduce_axes) if (new_reduce_axes:=tuple(i for i in arg if i-self.first_upcast not in reduce_axes)) else ret
        if self.group_for_reduces:
          start = LazyOp(op.op, tuple(fixup_ast(x, apply_to_st) for x in op.src), arg)
          local_shape = (1,) * self.global_dims + self.full_shape[self.global_dims:self.global_dims+self.local_dims+self.group_for_reduces] + \
            (1,) * (self.first_upcast - self.group_for_reduces - self.first_reduce) + tuple([x[0] for x in self.upcasted_axis(0)])
          local_buffer = MemBuffer(-1, start.dtype, ShapeTracker.from_shape(local_shape))
          local_store = LazyOp(BufferOps.STORE, (start,), local_buffer)
          local_load = LazyOp(BufferOps.LOAD, (local_store,), local_buffer)
          return LazyOp(op.op, (local_load,), tuple(range(self.first_reduce, self.first_reduce+self.group_for_reduces)))
      elif op.op is MetaOps.KERNEL:
        arg = KernelInfo(self.local_dims, self.upcasted, self.dont_use_locals)
      else:
        arg = op.arg
      return LazyOp(op.op, tuple(fixup_ast(x, apply_to_st) for x in op.src), arg)
    return fixup_ast(self.ast)

  # **** this is the lowerer ****

  def linearize(self) -> Kernel:
    modified_ast = self.get_optimized_ast()

    if DEBUG >= 3:
      print(self.name)
      if getenv("RAWAST"): print(self.ast)
      print(modified_ast)
      print(self.applied_opts)
    verify_lazyop(modified_ast)

    # generate the UOpGraph
    self.uops:UOpGraph = UOpGraph(lazyop_to_uop(modified_ast, self.opts), self.opts)
    if DEBUG >= 5: self.uops.print()
    if getenv("GRAPHUOPS"): self.uops.graph()
    return self

  def to_program(self, name_override:Optional[str]=None) -> Program:
    self.linearize()
    self.uops.linearize(self.opts.extra_matcher)
    src = self.opts.render(name:=to_function_name(ansiname:=(name_override if name_override is not None else self.name)), self.uops.uops)

    if getenv("RUN_PROCESS_REPLAY"):
      table_name = f"process_replay_{getenv('GITHUB_RUN_ID', 'HEAD')}_{getenv('GITHUB_RUN_ATTEMPT')}"
      diskcache_put(table_name, id(self), (self.ast, self.opts, self.applied_opts, name, src, {k:v.value for k,v in ContextVar._cache.items()}))

    # group non-local MemBuffers by the op type (LOAD or STORE) and the buffer arg. take the max access of that buffer in bytes
    # TODO: these max and min don't work on symbolic, and results are very wrong.
    mem_bytes = sum(max(x.arg.dtype.itemsize * x.arg.st.real_size() for x in group) for _, group in
      itertools.groupby([x for x in self.ast.parents if x.op in BufferOps and isinstance(x.arg, MemBuffer) and x.arg.idx >= 0],
                        key=lambda x: (x.op, x.arg.idx)))
    return Program(ansiname, src, self.opts.device, self.uops.uops, mem_estimate=mem_bytes,
                   global_size=[1,1,1] if self.opts.has_local else None, local_size=[1,1,1] if self.opts.has_local else None)<|MERGE_RESOLUTION|>--- conflicted
+++ resolved
@@ -68,25 +68,14 @@
       raise e
 
     @functools.lru_cache(None)
-<<<<<<< HEAD
-    def ordered_lazyops(op:LazyOp) -> List[LazyOp]: return dedup([item for x in op.src for item in ordered_lazyops(x)] + [op])
-    self.reduceops = dedup([x for x in ordered_lazyops(self.ast) if x.op in ReduceOps])
+    def ordered_parents(op:LazyOp) -> List[LazyOp]: return dedup([item for x in op.src for item in ordered_parents(x)] + [op])
+    self.reduceops = dedup([x for x in ordered_parents(self.ast) if x.op in ReduceOps])
 
     self.vars: List[Variable] = self.ast.vars()
-    self.bufs: List[Union[MemBuffer, ConstBuffer]] = dedup([x.arg for x in self.ast.lazyops if x.op in BufferOps])
+    self.bufs: List[Union[MemBuffer, ConstBuffer]] = dedup([x.arg for x in self.ast.parents if x.op in BufferOps])
 
     # get earlybufs, before any reduceops
-    earlybufs: List[Union[MemBuffer, ConstBuffer]] = [x.arg for reduceop in self.reduceops for x in reduceop.lazyops if x.op in BufferOps]
-=======
-    def ordered_parents(op): return dedup([item for x in op.src for item in ordered_parents(x)] + [op])
-    self.reduceops = dedup([x for x in ordered_parents(self.ast) if x.op in ReduceOps])
-
-    self.vars = self.ast.vars()
-    self.bufs: List[Union[MemBuffer, ConstBuffer]] = dedup([x.arg for x in self.ast.parents if x.op in BufferOps])
-
-    # get earlybufs, before any reduceops
-    earlybufs = [x.arg for reduceop in self.reduceops for x in reduceop.parents if x.op in BufferOps]
->>>>>>> 4d38fec8
+    earlybufs: List[Union[MemBuffer, ConstBuffer]] = [x.arg for reduceop in self.reduceops for x in reduceop.parents if x.op in BufferOps]
     self.full_buf_index: int = self.bufs.index(earlybufs[0]) if earlybufs else 0
     # NOTE: full_shape can be wrong if there's a tree of reduces
 
