from __future__ import annotations
import itertools, functools
from dataclasses import dataclass
from collections import defaultdict
from typing import Optional, List, Tuple, cast, Dict, Final, DefaultDict, Callable, Sequence
from enum import Enum, auto

from tinygrad.ops import GroupOp, KernelInfo, UOp, Ops, PatternMatcher, can_pad, print_uops, type_verify, resolve, Variable, sint, \
    graph_rewrite, track_rewrites, UPat
from tinygrad.device import Device
<<<<<<< HEAD
from tinygrad.renderer import Renderer, TensorCore, Program
from tinygrad.dtype import ImageDType, dtypes
=======
from tinygrad.renderer import Renderer, TensorCore, ProgramSpec
from tinygrad.dtype import ImageDType
>>>>>>> cf1ec90a
from tinygrad.helpers import all_same, colored, ansilen, dedup, getenv, prod, round_up, all_int, to_function_name, diskcache_put, unwrap
from tinygrad.helpers import DEBUG, TC_OPT, USE_TC, AMX, KERNEL_SPLIT
from tinygrad.shape.shapetracker import ShapeTracker
from tinygrad.shape.view import strides_for_shape
from tinygrad.codegen.linearize import linearize_uop
from tinygrad.codegen.uopgraph import full_graph_rewrite
from tinygrad.codegen.lowerer import rewrite_shapetracker_with_index, get_contraction
from tinygrad.device import Buffer

class OptOps(Enum):
  TC = auto(); UPCAST = auto(); UPCASTMID = auto(); UNROLL = auto(); LOCAL = auto() # noqa: E702
  GROUP = auto(); GROUPTOP = auto(); NOLOCALS = auto(); PADTO = auto(); SWAP = auto() # noqa: E702
  def __lt__(self, x:OptOps): return self.value < x.value

class KernelOptError(Exception): pass

def check(cond:bool, msg:str=""):
  if not cond: raise KernelOptError(msg)

@dataclass(frozen=True, order=True)
class Opt:
  op: OptOps
  axis: Optional[int] = None
  amt: Optional[int] = None
  def __repr__(self): return f"Opt(op={self.op}, axis={self.axis}, amt={self.amt})"
  def real_axis(self, k:Kernel):
    if self.axis is None: return -1
    if self.op is OptOps.UNROLL: return k.first_reduce+self.axis
    if self.op in {OptOps.GROUP, OptOps.GROUPTOP}: return k.first_reduce+k.group_for_reduces+self.axis
    return self.axis

@dataclass
class TensorCoreOptions:
  axes: Tuple[int, ...] # the location of the original N and M axes if still in the shape
  axes_exist: Tuple[bool, ...] # true if the original N and M axes are still in the shape
  axis_pads: Tuple[Tuple[int, int], ...]
  def fix_axes(self, removed_axis:int): # adjust the TC axes if necesssary when a dimension is removed
    axes, axes_exist = list(self.axes), list(self.axes_exist)
    for tc_dim in [i for i in range(2) if axes_exist[i]]:
      if removed_axis < axes[tc_dim]: axes[tc_dim] -= 1
      elif removed_axis == axes[tc_dim]: axes_exist[tc_dim] = False
    self.axes, self.axes_exist = tuple(axes), tuple(axes_exist)

class Kernel:
  def __init__(self, ast:UOp, opts:Optional[Renderer]=None):
    if ast.op is Ops.SINK: self.ast = ast

    self.opts = opts if opts is not None else Device[Device.DEFAULT].renderer
    try: uop_sts_map = verify_ast(self.ast)
    except AssertionError as e:
      print("INVALID AST")
      print(self.ast)
      raise e

    @functools.lru_cache(None)
    def ordered_parents(op:UOp) -> List[UOp]: return dedup([item for x in op.src for item in ordered_parents(x)] + [op])
    self.reduceops = dedup([x for x in ordered_parents(self.ast) if x.op is Ops.REDUCE_AXIS])

    self.vars: List[Variable] = self.ast.variables()
    self.bufs: List[UOp] = [x for x in self.ast.parents if x.op in GroupOp.Buffer]

    # get earlybufs, before any reduceops
    earlybufs: List[UOp] = [x for reduceop in self.reduceops for x in reduceop.parents if x.op in GroupOp.Buffer]
    self.full_buf_index: int = self.bufs.index(earlybufs[0]) if earlybufs else 0
    # NOTE: full_shape can be wrong if there's a tree of reduces

    # create new shapetrackers inside this kernel, we will permute them
    self.sts: List[ShapeTracker] = [x.st_arg for x in self.bufs]

    # add the shapetrackers for each reduce
    # we use this to track which axes are reduced in each reduce
    for x in self.reduceops:
      self.sts.append(uop_sts_map[x])
      self.sts.append(uop_sts_map[x.src[0]])

    # move all reduce axes to the end
    reduce = list(enumerate(zip(self.full_shape, self.output_shape)))
    permute = tuple([i for i,(s,n) in reduce if not resolve(s != n)] + [i for i,(s,n) in reduce if resolve(s != n)])
    self.reshape_and_permute(None, permute)

    # parameters for optimization
    self.applied_opts: List[Opt] = []
    self.group_for_reduces: int = 0
    self.upcasted: int = 0
    self.local_dims: int = 0
    self.tensor_core: Optional[TensorCore] = None
    self.tensor_core_opts: Optional[TensorCoreOptions] = None
    self.use_tensor_cores: int = 0
    # the local aliased buffers for A and B
    self.bufs_for_tensor_core: Dict[UOp, Tuple[int, int]] = {}
    self.dont_use_locals: bool = False

    # group simplifies
    self.simplify_ones()
    self.simplify_merge_adjacent()

  def copy(self):
    ret = type(self).__new__(type(self))

    # base linearizer params
    ret.opts, ret.ast = self.opts, self.ast

    # things downstream of the AST
    ret.reduceops, ret.vars, ret.bufs, ret.full_buf_index = \
      self.reduceops, self.vars, self.bufs, self.full_buf_index
    ret.sts = self.sts[:len(ret.bufs)+len(ret.reduceops)*2] # NOTE: must redo the local buffers with TC in beam

    # parameters for optimizations
    ret.applied_opts, ret.group_for_reduces, ret.upcasted, ret.local_dims, ret.dont_use_locals = \
      self.applied_opts[:], self.group_for_reduces, self.upcasted, self.local_dims, self.dont_use_locals
    ret.tensor_core, ret.tensor_core_opts, ret.bufs_for_tensor_core, ret.use_tensor_cores = \
      self.tensor_core, self.tensor_core_opts, self.bufs_for_tensor_core, self.use_tensor_cores

    return ret

  @property
  def membufs(self) -> List[UOp]: return dedup([x.src[0] for x in self.bufs if x.op in {Ops.LOAD, Ops.STORE}])

  # TODO: these need more tests or it might silently be no-op
  def float4_axis(self, i:int): return [x-self.first_upcast for x in self.sts[i].unit_stride_axes() if x >= self.first_upcast and self.sts[i].shape[x]%4 == 0]  # noqa: E501

  def upcasted_axis(self, i:int) -> List[Tuple[int, Optional[sint], bool]]:
    upcasted_shape, upcasted_stride = self.sts[i].shape[self.first_upcast:], self.sts[i].real_strides()[self.first_upcast:]
    assert all_int(upcasted_shape), f"cannot upcast a symbolic amount {upcasted_shape=}"
    return list(zip(upcasted_shape, upcasted_stride,
                    [x!=y for x,y in zip(self.sts[0].shape[self.first_upcast:], self.full_shape[self.first_upcast:])]))

  @property
  def first_reduce(self) -> int:
    return [resolve(x!=y) for x,y in zip(self.sts[0].shape[:self.first_upcast]+(0,), self.full_shape[:self.first_upcast]+(1,))].index(True)

  @property
  def first_upcast(self) -> int: return self.shape_len-self.upcasted

  @property
  def reduceop(self) -> Optional[UOp]: return self.reduceops[0] if len(self.reduceops) > 0 else None

  @property
  def output_shape(self) -> Tuple[sint, ...]: return self.sts[0].shape

  @property
  def full_shape(self) -> Tuple[sint, ...]: return self.sts[self.full_buf_index].shape

  @property
  def full_unupcasted_shape(self) -> Tuple[sint, ...]: return self.full_shape[:self.first_upcast]

  @property
  def shape_len(self) -> int: return len(self.sts[0].shape)

  @property
  def upcast_in_mid_reduce_axes(self) -> List[int]:
    return [j for j in range(self.first_reduce, self.first_reduce+self.group_for_reduces) if self.full_shape[j] == self.sts[0].shape[j]]

  @property
  def global_dims(self) -> int: return self.first_reduce-self.local_dims

  # there's eight chunks of the shape
  # blue   -- global dims
  # cyan   -- local dims (warp ones first)
  #  *** self.first_reduce
  # green  -- reduce-local dims
  # white  -- reduce-late upcasted dim (self.upcast_in_mid_reduce_axes)
  # red    -- reduce loops
  #  *** self.upcasted
  # purple -- reduce upcasted
  # yellow -- normal upcasted dimensions
  def colors(self) -> List[str]:
    # first non local non reduce dims are global (blue)
    colors = ["blue"] * self.global_dims if not self.dont_use_locals else ["BLUE"] * self.global_dims
    # after global are local_dims; warp ones used in tensor cores must be closest to first_reduce (cyan)
    colors += ["cyan"] * self.local_dims
    # between first_reduce and first_reduce + group_for_reduces, they are either upcast mid reduce (white), or late upcasted (green)
    colors += ["white" if i in self.upcast_in_mid_reduce_axes else "green" for i in range(self.first_reduce, self.first_reduce + self.group_for_reduces)]  # noqa: E501
    # between first_reduce + group_for_reduces and upcasted, they are reduce (red)
    colors += ["red"] * (self.first_upcast - (self.first_reduce + self.group_for_reduces))
    # upcasted dimensions are reduce (magenta) or normal (yellow)
    colors += ["magenta" if self.full_shape[i] != self.sts[0].shape[i] else "yellow" for i in range(self.first_upcast, self.shape_len)]
    assert len(colors) == self.shape_len, "colors size mismatch"
    return colors

  def colored_shape(self, pad:Optional[int]=None, dense=False) -> str:
    shape_strs = [(s if dense else f"{s:4d}") if isinstance(s, int) else s.render() for s in self.full_shape]
    ret = ' '.join(colored(s, color) for s,color in zip(shape_strs, self.colors()))
    if pad: ret += ' '*(pad-ansilen(ret))
    return ret

  # ******************** base simplifiers ********************

  # apply reshape and permute to all shapetrackers
  def reshape_and_permute(self, new_shape_fxn:Optional[Callable[[Tuple[sint, ...]], Sequence[sint]]], axis:Optional[Sequence[int]]):
    def reshape(st:ShapeTracker): return st.reshape(tuple(new_shape_fxn(st.shape))) if new_shape_fxn is not None else st
    def permute(st:ShapeTracker): return st.permute(tuple(axis)) if axis is not None else st
    self.sts = [permute(reshape(st)) for st in self.sts]

  # drops the final dimension
  def upcast(self):
    check(self.full_shape[-1] != 1, "can't upcast a dimension with size 1")
    self.upcasted += 1

  # axis : the axis to pull from
  # amount : the amount to take
  # top : if you want to pull that amount from the top
  # insert_before : place to insert the new stuff
  def shift_to(self, axis, amount, top=False, insert_before=None):
    if insert_before is None: insert_before = self.shape_len
    move_axis = axis if top else axis+1
    if move_axis < insert_before: insert_before += 1
    self.reshape_and_permute(
      lambda x: x[0:axis] + (((amount, x[axis]//amount) if top else (x[axis]//amount, amount)) if x[axis] > 1 else (1,1)) + x[axis+1:],
      [i for i in range(insert_before) if i != move_axis] + [move_axis] + [i for i in range(insert_before, self.shape_len+1) if i != move_axis])

  # ******************** complex simplifiers ********************

  def simplify_ones(self) -> bool:
    # remove places where the shape is all ones
    # TODO: this should be factored in to multi shape stride
    if self.shape_len == 0: return False
    all_ones = [s==1 for s in self.full_shape]
    self.local_dims -= sum(all_ones[self.first_reduce-self.local_dims:self.first_reduce])
    self.upcasted -= sum(all_ones[self.first_upcast:]) # TODO: no necessary since upcasted axis can't be un-upcasted
    self.reshape_and_permute(lambda shape: [x for i,x in enumerate(shape) if not all_ones[i]], None)
    return any(all_ones)

  def simplify_merge_adjacent(self):
    if self.shape_len == 0: return
    shapes, strides = [x.shape for x in self.sts], [x.real_strides() for x in self.sts]

    # if it's an image, insert fake strides such that this fusion doesn't happen across image axes
    if isinstance(self.membufs[0].dtype, ImageDType):
      base_shape = self.membufs[0].dtype.shape
      if shape_idx_groups := get_contraction(self.output_shape, base_shape):
        special_strides: Tuple[sint, ...] = tuple()
        for i,g in enumerate(shape_idx_groups):
          shape_piece = tuple(self.output_shape[x] for x in g)
          assert prod(shape_piece) == base_shape[i], f"get_contraction was wrong? {shape_piece} != {base_shape[i]}"
          special_strides += strides_for_shape(shape_piece)
        # adding the fake image shape
        shapes.append(self.output_shape)
        strides.append(special_strides)

    # merge dimensions if we can, multi _merge_dims
    # NOTE: this does not always preserve the reduce dimension
    # TODO: move this into shapetracker, with tests!
    # TODO: how does this work with multi-reduce?
    rets = [[(s[0], st[0])] for s,st in zip(shapes, strides)]
    for i in range(1, len(shapes[0])):
      can_merge = []
      for s,st,ret in zip(shapes, strides, rets):
        # TODO: added the always mergeability of 1s, is this right? if so, add to shapetracker in the 1 case
        si, sti, last_st = s[i], st[i], ret[-1][1]
        can_merge.append((sti is not None) and ((sti != 0 and last_st == si*sti) or (sti == 0 and last_st == 0)))
      # more can merge than this
      mergeable = all(can_merge) and i != self.first_reduce
      for j,(s,st) in enumerate(zip(shapes, strides)):
        if mergeable: rets[j][-1] = (rets[j][-1][0] * s[i], st[i])
        else: rets[j].append((s[i], st[i]))

    # do the reshapes
    for i,x in enumerate(rets[:len(self.sts)]): self.sts[i] = self.sts[i].reshape(tuple([y[0] for y in x]))

  # ******************** high level optimizers ********************

  def _create_tc_opts(self, reduceop:UOp, tc:TensorCore, axis:int, opt_level:int) -> Optional[TensorCoreOptions]:
    has_cast = tc.dtype_in != tc.dtype_out
    if has_cast and not (reduceop.src[0].op is Ops.CAST and reduceop.src[0].dtype == tc.dtype_out): return None

    mul_op = reduceop.src[0].src[0] if has_cast else reduceop.src[0]
    if mul_op.op is not Ops.MUL: return None

    def buf_index(src:UOp) -> Optional[int]:
      # TODO: apply tc even if the sources are not from LOAD
      if src.op is Ops.LOAD and src.dtype == tc.dtype_in: return self.bufs.index(src)
      try:
        if opt_level >= 1 and src.op is Ops.CAST and src.dtype == tc.dtype_in: return self.bufs.index(src.src[0])
      except ValueError: return None
      return None
    if (buf0:=buf_index(mul_op.src[0])) is None or (buf1:=buf_index(mul_op.src[1])) is None: return None

    buf0_strides, buf1_strides = self.sts[buf0].real_strides(), self.sts[buf1].real_strides()
    axis_buf0 = [(i,self.full_shape[i],buf1_strides[i]) for i,s in enumerate(buf0_strides[:self.first_reduce]) if s == 0]
    axis_buf1 = [(i,self.full_shape[i],buf0_strides[i]) for i,s in enumerate(buf1_strides[:self.first_reduce]) if s == 0]
    if not (axis_buf0 and axis_buf1 and ((self.shape_len-self.first_reduce) == 1 or (opt_level >= 1))): return None

    axis_choices = list(itertools.product(axis_buf0, axis_buf1, range(self.first_reduce, self.shape_len)))
    if not (axis < len(axis_choices)): return None

    s0, s1, s2 = axis_choices[-(axis+1)][0][0], axis_choices[-(axis+1)][1][0], axis_choices[-(axis+1)][2]  # s0 is n, s1 is m, s2 is k
    axis_pads = tuple((x, tc.dims[i]) for i, x in enumerate([s0, s1, s2]) if resolve(self.full_shape[x]%tc.dims[i] != 0))
    if axis_pads and (opt_level < 2): return None
    self.bufs_for_tensor_core[reduceop] = (buf0, buf1)
    if DEBUG >= 3: print("TENSOR CORES", axis_buf0, axis_buf1, tc)
    return TensorCoreOptions(axes=(s0, s1, s2), axes_exist=(True, True), axis_pads=axis_pads)

  def _apply_tc_opt(self, use_tensor_cores:int, axis:int, opt_level:int) -> bool:
    if use_tensor_cores and self.reduceop is not None and self.reduceop.arg[0] is Ops.ADD:
      for tc in self.opts.tensor_cores:
        tensor_core_opts = [self._create_tc_opts(reduceop, tc, axis, opt_level) for reduceop in self.reduceops]
        # can only fuse reduces with the same tc options
        assert all_same(tensor_core_opts)
        if tensor_core_opts[0] is None: continue
        # tensor core -- unroll the reduce dim, upcast input and local the correct thread pattern
        self.tensor_core_opts = tc_opts = tensor_core_opts[0]

        # attempt to pad the tensor axes that require it
        try:
          for axis, dim in tc_opts.axis_pads: self.apply_opt(Opt(OptOps.PADTO, axis, dim), append_opt=False) # PADTO might fail
        except KernelOptError: continue
        for tc_dim, amt in tc.reduce_axes: self.apply_opt(Opt(OptOps.UNROLL,tc_opts.axes[2]-self.first_reduce,amt), append_opt=False)
        for opt in tc.opts_seq:
          if opt == "UP":
            for tc_dim, amt in tc.early_upcast_axes: self.apply_opt(Opt(OptOps.UPCAST,tc_opts.axes[tc_dim],amt), append_opt=False)
          elif opt == "LC":
            for tc_dim, amt in tc.threads: self.apply_opt(Opt(OptOps.LOCAL,tc_opts.axes[tc_dim],amt), append_opt=False)
        self.tensor_core = tc
        self.use_tensor_cores = use_tensor_cores  # TC=2 will do the shape ops without the WMMA
        return True
    return False

  def apply_tensor_cores(self, use_tensor_cores=1, extra_opts:Optional[List[Opt]]=None, axis:int=0, tc_opt:Optional[int]=None) -> bool:
    """ Attempts to apply a tensor core optimization to the kernel.  If one exists and applies properly, return true, otherwise return false.
    Tensor cores are optimized instructions that matrix multiply-accumulate across a wave of threads: D(M, N) = A(M, K) * B(K, N) + C(M, N).

    Keyword arguments:
    use_tensor_cores -- controls how tensor cores are applied (default 1)
      0: will disable any tensor core matching
      1: enable tensor cores
      2: apply tensor core shape but don't use UOp.WMMA
    extra_opts -- additional Opt's to apply after the tensor core instead of the hand-coded additional Opt's (default None)
    tc_opt -- controls which kinds of kernels may be eligible for tensor cores application (default 2 during BEAM, 0 otherwise)
      0: applies to only kernels with a single reduce axis and direct UOps.LOAD into Ops.MUL
      1: allows kernels with multiple reduce axes and also multiplication of UOps.CAST'd buffers
      2: allows kernels with M, N, K axes that are not multiples of the tensor core dimensions by applying padding those axes as needed
    """
    if tc_opt is None: tc_opt = TC_OPT.value
    if not self.opts.tensor_cores and use_tensor_cores != 2: return False
    try: # check TC first and apply hand-coded opts if successful
      self.apply_opt(Opt(OptOps.TC, axis, tc_opt))

      if (tc_opts:=self.tensor_core_opts) is not None:
        if extra_opts is not None:
          for opt in extra_opts: self.apply_opt(opt)
        else:
          if (self.opts.device == "CLANG" and AMX): return True # skip hand-coded TC opts if AMX, upcasting will make kernel slower
          # hand-coded TC opts
          for tc_dim in [tc_dim for tc_dim in [1,0] if tc_opts.axes_exist[tc_dim]]: # attempt to upcast M and N
            szs = [sz for sz in [5,4,3,2] if self.full_shape[tc_opts.axes[tc_dim]] % sz == 0]
            if szs: self.apply_opt(Opt(OptOps.UPCAST, tc_opts.axes[tc_dim], szs[0]))

          if tc_opts.axes_exist[0] and (szs := [sz for sz in [4,2] if self.full_shape[tc_opts.axes[0]] % sz == 0]): # attempt to local N
            self.apply_opt(Opt(OptOps.LOCAL, tc_opts.axes[0], szs[0]))
      return True
    except KernelOptError:
      return False

  def apply_opt(self, opt:Opt, append_opt:bool=True):
    if self.dont_use_locals: check(opt.op not in {OptOps.LOCAL, OptOps.GROUP, OptOps.GROUPTOP, OptOps.UPCASTMID}, "not using locals")

    if opt.op is OptOps.TC:
      check(len(self.applied_opts) == 0, "tensor core opts must be first") # TODO: things like PADTO might be fine
      check(opt.axis is not None and opt.amt is not None, "tensor core opts must have an axis and amt")
      check((use_tensor_cores:=USE_TC.value) == 2 or len(self.opts.tensor_cores) > 0, "must have tensor cores or TC=2")
      check(self._apply_tc_opt(use_tensor_cores, cast(int, opt.axis), cast(int, opt.amt)), "no tensor core available")
      self.applied_opts.append(opt)
      return

    axis = opt.real_axis(self)
    check(axis < len(self.full_shape), "invalid axis")

    if opt.op is OptOps.SWAP: amt = cast(int, opt.amt)  # amt is an axis in the SWAPs
    elif opt.amt is not None:
      amt = opt.amt if opt.amt != 0 else self.full_shape[axis]
      check(isinstance(amt, int) and amt != 1, "shift/padto of amt 1 or Node is meaningless")
      if opt.op is not OptOps.PADTO: check(self.full_shape[axis] % amt == 0, "no longer valid shift")
    else: amt = -1

    if self.reduceop is not None and (opt.op in {OptOps.GROUP, OptOps.GROUPTOP} or \
                                      (self.group_for_reduces and opt.op not in {OptOps.NOLOCALS, OptOps.PADTO})):
      acc_sz = self.reduceop.dtype.itemsize
      upcast_sz = prod([a for a,b in zip(self.full_shape[self.first_upcast:], self.sts[0].shape[self.first_upcast:]) if a == b])
      local_sz = prod(self.full_shape[self.first_reduce-self.local_dims:self.first_reduce+self.group_for_reduces])
      smem_sz = amt*acc_sz*upcast_sz*local_sz
      check(smem_sz <= self.opts.shared_max, f"exceeds maximum shared memory size: needs {smem_sz}, max {self.opts.shared_max}")

    if opt.op is OptOps.LOCAL:    # cyan
      check(self.opts.has_local, "target does not support local")
      check(axis < self.global_dims, "local is for globals")
      self.shift_to(axis, amt, insert_before=self.first_reduce)
      self.local_dims += 1
    elif opt.op in {OptOps.GROUP, OptOps.GROUPTOP}:   # green
      check(self.opts.has_local and self.opts.has_shared, "target does not support local or shared mem")
      check(self.first_reduce + self.group_for_reduces <= axis < self.first_upcast, "must be reduce axis to group")
      check(not self.tensor_core, "can't group with tensor cores")
      check(len(reduce_axes:=[i for r in self.reduceops for i in r.axis_arg]) == len(set(reduce_axes)), "can't group with parallel reduces")
      self.shift_to(axis, amt, top=(opt.op is OptOps.GROUPTOP), insert_before=self.first_reduce + self.group_for_reduces)
      self.group_for_reduces += 1
    elif opt.op is OptOps.UNROLL:                     # purple
      check(axis < self.first_upcast, "can't upcasted already upcasted")
      check(amt <= 32, "don't unroll more than 32")
      # TODO: fix upcast_count to put purples before yellows. broken because of METAL tensor cores
      #upcast_count = sum(x == y for x,y in zip(self.full_shape[-self.upcasted:], self.output_shape[-self.upcasted:])) if self.upcasted else 0
      #self.shift_to(axis, amt, insert_before=None if upcast_count == 0 else self.shape_len-upcast_count)
      if self.full_shape[axis] == amt and axis == self.first_reduce: self.local_dims += 1 # first_reduce will ++, so offset loss in simplify_ones
      if self.full_shape[axis] == amt and axis < self.first_reduce+self.group_for_reduces: self.group_for_reduces -= 1 # fully unrolling a GROUP
      self.shift_to(axis, amt, insert_before=None)
      self.upcast()
    elif opt.op is OptOps.UPCAST:                     # yellow
      check(axis < self.first_reduce, "upcast is for non-reduce")
      check(not (self.tensor_core and self.global_dims <= axis < self.global_dims+len(self.tensor_core.threads)), "can't upcast TC locals")
      check(amt <= 16, "don't upcast more than 16")
      self.shift_to(axis, amt, insert_before=None)
      self.upcast()
    elif opt.op is OptOps.UPCASTMID:                  # white
      check(self.bufs[0].src[0].dtype.name.startswith('image') and not self.float4_axis(0) and self.group_for_reduces != 0 and self.first_reduce <= 2 and prod(self.sts[0].shape) > 1, "invalid upcast mid reduce")  # noqa: E501
      axes = self.sts[0].unit_stride_axes()
      check(len(axes) == 1, f"wrong number of stride 1 axis : {axes}")
      check(axes[0] == axis, "wrong axis")
      check(amt == 4, "don't upcast mid anything but 4")
      self.shift_to(axis, amt, insert_before=self.first_reduce + self.group_for_reduces)
      self.group_for_reduces += 1
    elif opt.op is OptOps.NOLOCALS:
      check(self.opts.has_local and not self.dont_use_locals, "NOLOCALS is meaningless if target does not support local or already not using locals")
      check(self.local_dims == 0 and self.group_for_reduces == 0, "can't have no locals with locals")
      self.dont_use_locals = True
    elif opt.op is OptOps.SWAP:
      check(axis < amt < self.global_dims, f"swap is only for globals with axis < amt, getting {amt=}, {axis=}, {self.global_dims=}")
      permute = list(range(self.shape_len))
      permute[axis], permute[amt] = permute[amt], permute[axis]
      self.reshape_and_permute(None, tuple(permute))
    elif opt.op is OptOps.PADTO:
      check(not self.vars, "does not work with symbolic shape")
      check(axis < self.first_upcast, "cannot pad upcasted")
      # ok to pad SUM if all parent ALU ops have f(0) = 0
      if (r:=self.reduceop) is not None and self.first_reduce <= axis: check(r.arg[0] is Ops.ADD and can_pad(r), f"cannot pad {r}")
      padded = False
      for i,st in enumerate(self.sts):
        if (s:=st.shape[axis]) == 1: continue  # reduced
        check(s > amt//4, f"pad adds more than quadruple the work {st.shape[axis]=} > {amt//4=}")
        if (ru := round_up(cast(int, s), amt) - s):
          # pad right seems to be faster
          self.sts[i] = st.pad(((0,0),) * axis + ((0,ru),) + ((0,0),) * (len(st.shape)-axis-1))
          padded = True
      check(padded, "nothing was padded")

    if append_opt: self.applied_opts.append(opt)
    if self.simplify_ones() and self.tensor_core_opts:
      self.tensor_core_opts.fix_axes(axis) # fix up axes in TC opts if required after simplify_ones()

  def required_optimizations(self) -> Kernel:
    if isinstance(self.membufs[0].dtype, ImageDType):
      unit_stride_axes_mul_4 = [i for i in self.sts[0].unit_stride_axes(ignore_valid=True) if self.sts[0].shape[i]%4 == 0]
      assert unit_stride_axes_mul_4, f"needs a unit stride axis in {self.bufs[0]}"
      if all(x < self.first_upcast for x in unit_stride_axes_mul_4) and unit_stride_axes_mul_4[0] not in self.upcast_in_mid_reduce_axes:
        self.apply_opt(Opt(OptOps.UPCAST, unit_stride_axes_mul_4[0], 4))
    return self

  def hand_coded_optimizations(self) -> Kernel:
    self.required_optimizations()

    # should use matvec - TODO: adjust/tune based on the wide vs tall/large vs small mat
    MV_BLOCKSIZE, MV_THREADS_PER_ROW, MV_ROWS_PER_THREAD = getenv("MV_BLOCKSIZE", 4), getenv("MV_THREADS_PER_ROW", 8), getenv("MV_ROWS_PER_THREAD", 4)
    if self.opts.has_local and getenv("MV",1) != 0 and (MV_BLOCKSIZE > 1 or MV_THREADS_PER_ROW > 1 or MV_ROWS_PER_THREAD > 1) and  \
        self.reduceop is not None and self.reduceop.arg[0] is Ops.ADD and len(self.full_shape) >= 2 and self.opts.has_shared and \
        (mulop:=self.reduceop.src[0]).op is Ops.MUL and mulop.src[0].op is Ops.LOAD and mulop.src[1].op is Ops.LOAD:
      st0, st1 = self.sts[self.bufs.index(mulop.src[0])], self.sts[self.bufs.index(mulop.src[1])]
      strides0, strides1 = st0.real_strides(), st1.real_strides()
      def has_expanded_axis(shape, strides): return any(resolve(s > 1) and not resolve(st != 0) for s,st in zip(shape,strides))
      if strides0[self.first_reduce] == 1 and not (has_expanded_axis(st0.shape, strides0) and has_expanded_axis(st1.shape, strides1)):
        for global_idx in range(self.global_dims):
          if self.full_shape[self.first_reduce]%MV_THREADS_PER_ROW == 0 and self.full_shape[global_idx]%(MV_BLOCKSIZE*MV_ROWS_PER_THREAD) == 0:
            if DEBUG >= 3:
              print(f"MATVEC: {self.full_shape=} {self.first_reduce=} {strides0=} {MV_BLOCKSIZE=} {MV_THREADS_PER_ROW=} {MV_ROWS_PER_THREAD=}")
            if MV_THREADS_PER_ROW > 1: self.apply_opt(Opt(OptOps.GROUP, 0, MV_THREADS_PER_ROW))
            if MV_BLOCKSIZE > 1: self.apply_opt(Opt(OptOps.LOCAL, global_idx, MV_BLOCKSIZE))
            if MV_ROWS_PER_THREAD > 1: self.apply_opt(Opt(OptOps.UPCAST, global_idx, MV_ROWS_PER_THREAD))
            return self

    if self.opts.has_local and self.opts.has_shared and all_int(self.sts[0].shape[:self.first_reduce]):
      # are we grouping? (requires local shape support)
      if not self.float4_axis(0) and self.first_reduce <= 2 and self.first_reduce + 1 <= self.shape_len and prod(self.sts[0].shape[:self.first_reduce]) <= 2048:  # noqa: E501
        # TODO: use 1024 if it's allowed in a smarter way
        for sz in ([256, 16] if prod(self.sts[0].shape[:self.first_reduce]) <= 32 else [16]):
          if all(st.shape[self.first_reduce] % sz == 0 or st.shape[self.first_reduce] == 1 for st in self.sts):
            try: # may fail due to excessive smem usage
              self.apply_opt(Opt(OptOps.GROUPTOP, 0, sz))
              break
            except KernelOptError: pass

      # are we upcasting in mid reduce? (only for images)
      if self.bufs[0].src[0].dtype.name.startswith('image') and not self.float4_axis(0) and self.group_for_reduces and self.first_reduce <= 2 and prod(self.sts[0].shape) > 1:  # noqa: E501
        axes = self.sts[0].unit_stride_axes()
        assert len(axes) == 1, f"wrong number of stride 1 axis : {axes}"
        if self.sts[0].shape[axes[0]]%4 == 0:
          self.apply_opt(Opt(OptOps.UPCASTMID, axes[0], 4))

    # upcast float4 images
    for buf_index,buf in enumerate(self.bufs):
      unit_stride_axes_mul_4 = [i for i in self.sts[buf_index].unit_stride_axes(ignore_valid=True) if self.sts[buf_index].shape[i]%4 == 0]
      if buf.src[0].dtype.__class__ is ImageDType:
        #assert len(unit_stride_axes_mul_4) >= 1, f"needs a unit stride axis in {self.bufs[buf_index]}"
        if len(unit_stride_axes_mul_4) and all(x < self.first_upcast for x in unit_stride_axes_mul_4) and unit_stride_axes_mul_4[0] not in self.upcast_in_mid_reduce_axes:  # noqa: E501
          if unit_stride_axes_mul_4[0] < self.first_reduce:
            self.apply_opt(Opt(OptOps.UPCAST, unit_stride_axes_mul_4[0], 4))
          else:
            self.apply_opt(Opt(OptOps.UNROLL, unit_stride_axes_mul_4[0]-self.first_reduce, 4))

    # no more opt if we are grouping
    if self.group_for_reduces: return self

    # **** below this line need to be optional and benchmarked ****

    # TODO: doing extra upcasts with images doesn't work for some reason (maybe has to do with to_image_idx)
    # to trigger the above bug, remove prod(self.full_shape[self.first_upcast:]) from the below
    # expression and run test/test_ops.py with IMAGE=2
    # if there are small dims with lots of valid masks, upcast them (they might be from Tensor.stack)
    # this can be made much smarter
    to_upcast: List[int] = []
    # upcast leading axes first (hack-ish for winograd; we actually want to upcast masked axes with low stride first)
    for axis in range(self.first_reduce):
      # we might want to be able to split axes that are masked, or refuse to merge them in simplify_merge_adjacent
      # for now skip upcasting here if there is a symbolic axis
      if isinstance(self.full_shape[axis], int) and self.full_shape[axis] <= 7 and any(st.axis_is_masked(axis) for st in self.sts) and \
        prod(self.full_shape[self.first_upcast:]) * prod(self.full_shape[j] for j in to_upcast) * self.full_shape[axis] <= 7 * 7:
        if DEBUG >= 4: print(f"upcasting masked axis : {axis}")
        to_upcast.append(axis)
    for axis in to_upcast[::-1]: self.apply_opt(Opt(OptOps.UPCAST, axis, 0))

    # potentially do more upcasts of non reduce axes based on a heuristic
    upcasted_axis = set()
    while resolve(prod(self.sts[0].shape[:self.first_reduce]) >= 1024):
      xb_choices = []
      for axis, upcast_amount in itertools.product(range(self.first_reduce), [3,4]):   # consider all the non reduce axes, and a 3 or 4 reduce
        # if we haven't upcasted it, it's not symbolic, it mods, and buffer has stride 0 on axis while having no stride 0 in the upcasted axis already
        if axis not in upcasted_axis and isinstance(self.full_shape[axis], int) and self.full_shape[axis]%upcast_amount == 0 and any(st.views[-1].strides[axis] == 0 and not any(x[1] == 0 for x in self.upcasted_axis(buf_index)) for buf_index, st in enumerate(self.sts)):  # noqa: E501
          xb_choices.append((sum(st.views[-1].strides[axis]>0 for st in self.sts), sum(st.views[-1].strides[axis] for st in self.sts), axis, upcast_amount))  # noqa: E501
      if xb_choices:
        xb_choices = sorted(xb_choices)
        if DEBUG >= 4: print(f"float4 merging axis : {xb_choices}")
        self.apply_opt(Opt(OptOps.UPCAST, xb_choices[0][2], xb_choices[0][3]))
        upcasted_axis.add(xb_choices[0][2])
      else: break

    # if last dim is small(ish) and it's a reduce dim, upcast the reduce (loop unrolling). no simplify needed since it's just an upcast.
    if self.first_reduce < self.first_upcast and (prod(self.full_shape[self.first_upcast:]) <= 4 or not any(r for _,_,r in self.upcasted_axis(self.full_buf_index))) and (self.upcasted == 0 or prod(self.full_shape[-self.upcasted:]) < 64):  # noqa: E501
      if isinstance(s:=self.full_unupcasted_shape[-1], int) and s <= 32:  # NOTE: cannot loop unroll symbolic axis
        self.apply_opt(Opt(OptOps.UNROLL, len(self.full_unupcasted_shape)-1-self.first_reduce, 0))
        # if it's small, upcast a second reduce dimension too
        if self.first_reduce < self.first_upcast and s <= 3 and isinstance(s2:=self.full_unupcasted_shape[-1], int) and s2 <= 3:
          self.apply_opt(Opt(OptOps.UNROLL, len(self.full_unupcasted_shape)-1-self.first_reduce, 0))
      else:
        for splits in [4]:
          if self.full_unupcasted_shape[-1]%splits == 0:
            self.apply_opt(Opt(OptOps.UNROLL, len(self.full_unupcasted_shape)-1-self.first_reduce, splits))
            break

    # if nothing at all is upcasted and it's easy to, do an upcast
    # TODO: this is breaking the tests
    for splits in [4]:
      if self.upcasted == 0 and self.full_unupcasted_shape and self.full_unupcasted_shape[-1] % splits == 0:
        self.apply_opt(Opt(OptOps.UPCAST, len(self.full_unupcasted_shape)-1, splits))

    # **** local groups ****

    if self.opts.has_local:
      if getenv("NOLOCALS") and self.local_dims == 0 and not self.group_for_reduces:
        self.apply_opt(Opt(OptOps.NOLOCALS))
      else:
        # prioritize making expand axes local
        local_axis_ranking = [(any(self.sts[buf_index].views[-1].strides[axis] == 0 for buf_index in range(len(self.sts))), axis) for axis in range(len(self.full_shape[:self.first_reduce]))]  # noqa: E501
        to_local: List[Tuple[int, int]] = []
        for _, axis in sorted(local_axis_ranking, key=lambda x: (-x[0], -x[1])):
          local_size = prod(sz for _, sz in to_local)
          local_sz: Optional[int] = next((x for x in ([32] * (axis == 0) + [16, 8, 4, 3, 2]) if self.full_shape[axis] % x == 0 and local_size * x <= 128), None)  # noqa: E501
          if local_sz is not None: to_local.append((axis, local_sz))
        deleted_shape = 0
        for axis, local_sz in sorted(to_local[:3]):
          axis = axis - deleted_shape
          will_delete_shape = local_sz == self.full_shape[axis]
          self.apply_opt(Opt(OptOps.LOCAL, axis, local_sz))
          if will_delete_shape: deleted_shape += 1

    return self

  # **** kernel outputs ****

  kernel_cnt: Final[DefaultDict[str, int]] = defaultdict(int)
  @functools.cached_property
  def name(self) -> str:
    # kernel name (before late upcast)
    kernel_type = "r" if self.reduceop is not None else ("C" if all(x.op in GroupOp.Buffer for x in self.ast.parents) else "E")
    suffix = colored('_', 'BLACK').join([colored(x.render() if isinstance(x, UOp) else str(x), c) for x,c in zip(self.full_shape, self.colors())])
    name = kernel_type + (f"{len(self.ast.src)}" if len(self.ast.src) > 1 else "") + "_" + suffix

    # name the function something unique
    Kernel.kernel_cnt[(function_name := to_function_name(name))] += 1
    num = f"n{Kernel.kernel_cnt[function_name]-1}" if Kernel.kernel_cnt[function_name] > 1 else ""
    return name + colored(num, 'BLACK')

  def split_reduce(self, op:UOp) -> List[UOp]:
    if not KERNEL_SPLIT: return None
    if op.op is Ops.SINK:
      store = op.src[0]
      define_global, dest_view, reduce = store.src
      if reduce.op is Ops.REDUCE_AXIS:
        load = reduce.src[0]
        define_global2, src_view = load.src
        def new_kernel(st1, st2, axis):
          return UOp(Ops.SINK, op.dtype, arg=op.arg, src=(
            UOp(Ops.STORE, store.dtype, src=(
              UOp(Ops.DEFINE_GLOBAL, dtype=define_global.dtype, arg=define_global.arg),
              UOp(Ops.VIEW, dtype=src_view.dtype, arg=st1),
              UOp(Ops.REDUCE_AXIS, reduce.dtype, arg=(reduce.arg[0], axis), src=(
               UOp(Ops.LOAD, dtypes.float, src=(
                  UOp(Ops.DEFINE_GLOBAL, define_global2.dtype, arg=define_global2.arg),
                  UOp(Ops.VIEW, dtype=src_view.dtype, arg=st2)
                )), 
              ))
            )),
          ))
        src_st = src_view.arg
        reshaped = src_st.reshape((64, 16, 4)).permute((0, 2, 1))
        interim_st = ShapeTracker.from_shape((64, 1, 16))
        kernel1 = new_kernel(interim_st, reshaped, (1,))
        kernel2 = new_kernel(ShapeTracker.from_shape((64, 1, 1)), interim_st, (2,))
        buf = Buffer(Device.DEFAULT, 1024, dtypes.float)
        return kernel1, buf, kernel2
  def get_optimized_ast(self) -> UOp:
    @functools.lru_cache(None)
    def fixup_ast(op:UOp) -> UOp:
      ret = op.replace(src=tuple(fixup_ast(x) for x in op.src))
      if op.op in GroupOp.Buffer and op in self.bufs:
        st_uop = self.sts[self.bufs.index(op)].to_uop()
        return ret.replace(src=(st_uop,)) if op.op is Ops.VALID else ret.replace(src=(ret.src[0], st_uop, *ret.src[2:]))
      if op.op is Ops.SINK: return ret.replace(arg = KernelInfo(self.local_dims, self.upcasted, self.dont_use_locals))
      if op.op is Ops.REDUCE_AXIS:
        reduce_idx = len(self.bufs) + self.reduceops.index(op) * 2

        def reduced_axes(start, stop):
          return tuple(i for i in range(start, stop) if resolve(self.sts[reduce_idx].shape[i] != self.sts[reduce_idx + 1].shape[i]))
        axes = reduced_axes(self.first_reduce + self.group_for_reduces, self.shape_len)
        grouped_axes = reduced_axes(self.first_reduce, self.first_reduce + self.group_for_reduces)

        if (tc := self.tensor_core) and (self.use_tensor_cores == 1 or self.use_tensor_cores == 3):
          def fix_st(st: ShapeTracker, wd_pattern, tcd_pattern):
            wd, warp_dims = self.global_dims,  tuple(sz for _, sz in tc.threads)
            tcd, tcd_dims = self.first_upcast, tuple(sz for _, sz in tc.reduce_axes + tc.early_upcast_axes)

            assert st.shape[wd:wd+len(warp_dims)] == warp_dims, f"warp dims wrong: {st.shape[wd:wd+len(warp_dims)]=} != {warp_dims=}"
            assert st.shape[tcd:tcd+len(tcd_dims)] == tcd_dims, f"tcd dims wrong: {st.shape[tcd:tcd+len(tcd_dims)]=} != {tcd_dims=}"
            assert tc.expanded_shape is not None

            new_shape = st.shape[:tcd] + tc.expanded_shape + st.shape[tcd+len(tcd_dims):]  # expand the tcd
            permaxis = list(range(wd)) + [y + (wd if x == 0 else tcd) for x,y in wd_pattern]  + list(range(wd+len(warp_dims),tcd)) + \
                                         [y + (wd if x == 0 else tcd) for x,y in tcd_pattern] + list(range(tcd+len(tc.expanded_shape),len(new_shape)))
            return st.reshape(new_shape).permute(tuple(permaxis)).reshape(st.shape).simplify()

          srcs = list((ret.src[0] if ret.src[0].op is not Ops.CAST else ret.src[0].src[0]).src)
          for i, tc_pattern in enumerate([tc.st1_pattern, tc.st2_pattern]):
            if tc_pattern: srcs[i] = srcs[i].view(fix_st(unwrap(srcs[i].st), *tc_pattern))

            if self.use_tensor_cores == 3:  # for TC=3, emulate the warp addressing with locals
              local_shape = tuple(1 if i >= self.first_reduce and i < self.first_upcast else s for i, s in enumerate(self.full_shape))
              st = store_st = ShapeTracker.from_shape(local_shape)
              local_buffer = UOp(Ops.DEFINE_LOCAL, tc.dtype_in.ptr(local=True), (), (f"temp{i + 1}", st.real_size()))
              if tc_pattern: store_st = fix_st(store_st, *tc_pattern)
              local_store = UOp.store(local_buffer, store_st.to_uop(), srcs[i])
              srcs[i] = UOp(Ops.LOAD, tc.dtype_in, (local_buffer, st.to_uop(), local_store))

          tc_reduce_axes = tuple(self.first_upcast + ax for ax, _ in tc.reduce_axes)
          if self.use_tensor_cores == 1: # real WMMA, use CONTRACT/EXPAND to get the vectorization right
            upcast_axes = tuple(tuple((self.first_upcast + ax, sz) for ax, sz in up) for up in tc.upcast_axes)
            wmma_arg = (str(tc), tc.dims, tc.dtype_in, tc.dtype_out, self.opts.device, prod(sz for _, sz in tc.threads), upcast_axes, tc_reduce_axes)
            wmma_sz = [prod(x[1] for x in l) for l in upcast_axes]
            wmma = UOp(Ops.WMMA, dtype=tc.dtype_out.vec(wmma_sz[2]), src=(
              UOp(Ops.CONTRACT, dtype=srcs[0].dtype.vec(wmma_sz[0]), src=(srcs[0],), arg=upcast_axes[0]),
              UOp(Ops.CONTRACT, dtype=srcs[1].dtype.vec(wmma_sz[1]), src=(srcs[1],), arg=upcast_axes[1]),
              UOp.const(tc.dtype_out.vec(wmma_sz[2]), 0.0)), arg=wmma_arg)
            tc_uop = UOp(Ops.EXPAND, tc.dtype_out, (wmma,), arg=upcast_axes[2])

          else: # for TC=3 MUL/SUM instead of WMMA
            tc_uop = UOp(Ops.REDUCE_AXIS, tc.dtype_out, ((srcs[0] * srcs[1]).cast(tc.dtype_out),), (Ops.ADD, tc_reduce_axes))

          new_reduce_axes = tuple(i for i in axes if i not in tc_reduce_axes)
          return ret.replace(src=(tc_uop,), arg=(Ops.ADD, new_reduce_axes)) if new_reduce_axes else tc_uop

        ret = ret.replace(arg = (op.arg[0], axes))
        if self.group_for_reduces and grouped_axes:
          local_shape = (1,) * self.global_dims + self.full_shape[self.global_dims:self.global_dims+self.local_dims] + \
            tuple([self.full_shape[i] if self.sts[reduce_idx].shape[i] != self.sts[reduce_idx+1].shape[i] else 1 \
              for i in range(self.first_reduce, self.first_reduce+self.group_for_reduces)]) + \
            (1,) * (self.shape_len - self.upcasted - self.group_for_reduces - self.first_reduce) + tuple([x[0] for x in self.upcasted_axis(0)])
          st_uop = ShapeTracker.from_shape(local_shape).to_uop()
          local_buffer = UOp(Ops.DEFINE_LOCAL, op.dtype.ptr(local=True), (), (f"temp{self.reduceops.index(op)+1}", st_uop.arg.real_size()))
          local_load = UOp(Ops.LOAD, op.dtype, (local_buffer, st_uop, UOp.store(local_buffer, st_uop, ret)))
          grouped_reduce = UOp(Ops.REDUCE_AXIS, op.dtype, (local_load,), arg=(op.arg[0], grouped_axes))
          if op is self.reduceops[-1]: return grouped_reduce
          st_uop = ShapeTracker.from_shape(tuple([1 if i in grouped_axes else a for i,a in enumerate(local_shape)])).to_uop()
          return UOp(Ops.LOAD, op.dtype, (local_buffer, st_uop, UOp.store(local_buffer, st_uop, grouped_reduce)))

      return ret

    return graph_rewrite(fixup_ast(self.ast), PatternMatcher([
      (UPat({*GroupOp.ALU,Ops.CAST,Ops.BITCAST,Ops.ASSIGN}, name="e").view(name="v"), lambda e,v: e.replace(src=tuple(s.view(v.st) for s in e.src))),
      (UPat(Ops.LOAD, name="b").view(name="v"), lambda b,v: b.replace(src=tuple((v.arg).to_uop() if s.op is Ops.VIEW else s for s in b.src)))]))

  # **** this is the lowerer ****

  @track_rewrites()
  def linearize(self) -> Kernel:
    modified_ast = self.get_optimized_ast()

    if DEBUG >= 3:
      print(self.name)
      if getenv("RAWAST"): print(self.ast)
      print(modified_ast)
      print(self.applied_opts)
    verify_ast(modified_ast)

    self.uops:List[UOp] = linearize_uop(full_graph_rewrite(rewrite_shapetracker_with_index(modified_ast, self.opts), self.opts))
    if DEBUG >= 5: print_uops(self.uops)
    return self

  def to_program(self, name_override:Optional[str]=None) -> ProgramSpec:
    self.linearize()
    src = self.opts.render(name:=to_function_name(ansiname:=(name_override if name_override is not None else self.name)), self.uops)

    if getenv("RUN_PROCESS_REPLAY"):
      from test.external.process_replay.helpers import get_process_replay_ctx
      diskcache_put("kernel_process_replay", str(id(self)), (self.ast, self.opts, self.applied_opts, name, *get_process_replay_ctx(), src))

    # group non-local bufs by the op type (LOAD or STORE) and the buffer arg. take the max access of that buffer in bytes
    # TODO: these max and min don't work on symbolic, and results are very wrong.
    mem_bytes = sum(max(x.src[0].dtype.itemsize * x.st_arg.real_size() for x in group)
      for _, group in itertools.groupby([x for x in self.ast.parents if x.op in GroupOp.Buffer and x.src[0].op is Ops.DEFINE_GLOBAL],
                        key=lambda x: (x.op, x.src[0].arg)))
    return ProgramSpec(ansiname, src, self.opts.device, self.uops, mem_estimate=mem_bytes,
                   global_size=[1,1,1] if self.opts.has_local else None, local_size=[1,1,1] if self.opts.has_local else None)

# the living definition of intermediate UOps

def _assert_valid_uop(uop:UOp, st:ShapeTracker, sts:Dict[UOp, ShapeTracker]) -> None:
  if not uop.has_st or uop in sts: return
  # restore globals from the two stage reduce
  if uop.op is Ops.LOAD and uop.src[0].op is Ops.DEFINE_LOCAL:
    _assert_valid_uop(local_reduce:=uop.src[2].src[2], uop.st_arg, sts)
    sts[uop] = sts[local_reduce]
    return
  for x in uop.src: _assert_valid_uop(x, st, sts)
  # only reduceuop is allowed to change shape, limited to turning n to 1
  if uop.op in {Ops.REDUCE_AXIS, Ops.WMMA}: st = ShapeTracker.from_shape(sts[uop.src[0]].reduce(uop.axis_arg))
  # movementops are pushed to VIEW
  elif uop.op is Ops.VIEW:
    assert len(uop.src) == 0, f"can't swizzle in kernel yet {uop}"
    st = uop.arg
  # everything else inherits shape
  else:
    st = (src_sts:=[sts[x] for x in uop.src if x.has_st])[0]
    if not all_same(shapes:=[x.shape for x in src_sts]):
      if all_same(sizes:=[prod(x) for x in shapes]): raise AssertionError(f"found implicit reshape {shapes}")
      raise AssertionError(f"found implicit expand {sizes} {shapes}")
  sts[uop] = st

def verify_ast(ast:UOp) -> Dict[UOp, ShapeTracker]:
  assert ast.op is Ops.SINK and all(x.op is Ops.STORE for x in ast.src), "must be SINK"
  assert all_same([x.st_arg.size for x in ast.src]), "outputs must be exactly the same size"
  sts: Dict[UOp, ShapeTracker] = {}
  for out in ast.src: _assert_valid_uop(out, out.st_arg, sts)
  shape_dims = [sorted(dedup(dims)) for dims in zip(*[x.shape for x in sts.values()])]
  assert all(len(x) == 1 or (len(x) == 2 and x[0] == 1) for x in shape_dims), f"shapes must have either 1 or n in each dimension, {shape_dims}"
  type_verify(list(sts))
  return sts<|MERGE_RESOLUTION|>--- conflicted
+++ resolved
@@ -8,13 +8,8 @@
 from tinygrad.ops import GroupOp, KernelInfo, UOp, Ops, PatternMatcher, can_pad, print_uops, type_verify, resolve, Variable, sint, \
     graph_rewrite, track_rewrites, UPat
 from tinygrad.device import Device
-<<<<<<< HEAD
-from tinygrad.renderer import Renderer, TensorCore, Program
+from tinygrad.renderer import Renderer, TensorCore, ProgramSpec
 from tinygrad.dtype import ImageDType, dtypes
-=======
-from tinygrad.renderer import Renderer, TensorCore, ProgramSpec
-from tinygrad.dtype import ImageDType
->>>>>>> cf1ec90a
 from tinygrad.helpers import all_same, colored, ansilen, dedup, getenv, prod, round_up, all_int, to_function_name, diskcache_put, unwrap
 from tinygrad.helpers import DEBUG, TC_OPT, USE_TC, AMX, KERNEL_SPLIT
 from tinygrad.shape.shapetracker import ShapeTracker
