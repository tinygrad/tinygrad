from __future__ import annotations
from collections import defaultdict
import itertools
from typing import DefaultDict, Optional, List, Tuple, cast, Dict, Union
from tinygrad.ops import LazyOp, UnaryOps, BinaryOps, ReduceOps, MemBuffer, ConstBuffer, BufferOps, UNSAFE_PAD_OPS, verify_lazyop
from tinygrad.device import Device
from tinygrad.renderer import Renderer, TensorCore
from tinygrad.dtype import dtypes, ImageDType, DType
from tinygrad.helpers import all_same, colored, ansilen, dedup, flatten, getenv, prod, DEBUG, round_up, all_int, get_contraction
from tinygrad.shape.shapetracker import ShapeTracker
from tinygrad.shape.symbolic import sint
from tinygrad.shape.view import View, strides_for_shape
from dataclasses import dataclass
from enum import Enum, auto

class OptOps(Enum):
  TC = auto(); UPCAST = auto(); UPCASTMID = auto(); UNROLL = auto(); LOCAL = auto() # noqa: E702
  GROUP = auto(); GROUPTOP = auto(); NOLOCALS = auto(); PADTO = auto() # noqa: E702
  def __lt__(self, x:OptOps): return self.value < x.value

class KernelOptError(Exception): pass

def check(cond:bool, msg:str=""):
  if not cond: raise KernelOptError(msg)

@dataclass(frozen=True, order=True)
class Opt:
  op: OptOps
  axis: Optional[int] = None
  amt: Optional[int] = None
  def __repr__(self): return f"Opt(op={self.op}, axis={self.axis}, amt={self.amt})"
  def real_axis(self, k:Kernel):
    if self.axis is None: return -1
    if self.op is OptOps.UNROLL: return k.first_reduce+self.axis
    if self.op in {OptOps.GROUP, OptOps.GROUPTOP}: return k.first_reduce+k.group_for_reduces+self.axis
    return self.axis

@dataclass
class TensorCoreOptions:
  axes: Tuple[int, ...] # the location of the original N and M axes if still in the shape
  axes_exist: Tuple[bool, ...] # true if the original N and M axes are still in the shape
  axis_pads: Tuple[Tuple[int, int], ...]
  def fix_axes(self, removed_axis:int): # adjust the TC axes if necesssary when a dimension is removed
    axes, axes_exist = list(self.axes), list(self.axes_exist)
    for tc_dim in [i for i in range(2) if axes_exist[i]]:
      if removed_axis < axes[tc_dim]: axes[tc_dim] -= 1
      elif removed_axis == axes[tc_dim]: axes_exist[tc_dim] = False
    self.axes, self.axes_exist = tuple(axes), tuple(axes_exist)

<<<<<<< HEAD
@dataclass
class AMX:
  dims: Tuple[int, ...]
  dtype_out: DType
  def __str__(self): return "_".join(["MMA"] + list(map(str, self.dims)) + [self.dtype_out.name])

=======
>>>>>>> 57e89645
@dataclass(frozen=True)
class LocalBuffer:
  name: str
  size: int
  dtype: DType = dtypes.float32
  realized: None = None
  def __str__(self): return f"localbuffer<{self.name}[{self.size}]>"

class Kernel:
  def __init__(self, *ast:LazyOp, opts:Optional[Renderer]=None):
    self.opts = opts if opts is not None else Device[Device.DEFAULT].renderer
    verify_lazyop(*ast)
    self.ast = ast
    self.lazyops = flatten([op.lazyops for op in self.ast])

    cached_ordered_lazyops: Dict[LazyOp, List[LazyOp]] = {}
    def ordered_lazyops(op):
      if op not in cached_ordered_lazyops: cached_ordered_lazyops[op] = dedup([item for x in op.src for item in ordered_lazyops(x)] + [op])
      return cached_ordered_lazyops[op]
    self.reduceops = dedup([x for out in self.ast for x in ordered_lazyops(out) if x.op in ReduceOps])

    self.outbufs, self.vars = [x.arg for x in self.ast], flatten([x.vars() for x in self.ast])
    loadops = [BufferOps.LOAD, BufferOps.CONST]
    self.bufs: List[Union[MemBuffer, ConstBuffer, LocalBuffer]] = self.outbufs + dedup([x.arg for x in self.lazyops if x.op in loadops])

    # get earlybufs, before any reduceops
    self.earlybufs = [x.arg for reduceop in self.reduceops for x in reduceop.lazyops if x.op in BufferOps]
    self.full_buf_index: int = self.bufs.index(self.earlybufs[0]) if self.earlybufs else 0

    # create new shapetrackers inside this kernel, we will permute them
    self.sts: List[ShapeTracker] = [x.st for x in cast(List[Union[MemBuffer, ConstBuffer]], self.bufs)]

    # move all reduce axes to the end
    reduce = list(enumerate(zip(self.full_shape, self.output_shape)))
    permute = tuple([i for i,(s,n) in reduce if s == n] + [i for i,(s,n) in reduce if s != n])
    self.reshape_and_permute(None, permute)

    # parameters for optimization
    self.applied_opts: List[Opt] = []
    self.group_for_reduces: int = 0
    self.upcasted: int = 0
    self.local_dims: int = 0
    self.local_alias: DefaultDict[LazyOp, Dict[int, LocalBuffer]] = defaultdict(dict)
    self.tensor_core: Optional[TensorCore] = None
    self.tensor_core_opts: Optional[TensorCoreOptions] = None
    # the local aliased buffers for A and B
    self.bufs_for_tensor_core: Dict[LazyOp, Tuple[int, int]] = {}
    self.dont_use_locals: bool = False
    self.amx: Optional[AMX] = None

    # group simplifies
    self.simplify_ones()
    self.simplify_merge_adjacent()

    # cache
    self.applied_opts_cache: Optional[List[Opt]] = None

  def copy(self):
    ret = type(self).__new__(type(self))

    # base linearizer params
    ret.opts, ret.ast, ret.lazyops = self.opts, self.ast, self.lazyops

    # things downstream of the AST
    ret.reduceops, ret.outbufs, ret.vars, ret.bufs, ret.earlybufs, ret.full_buf_index = \
      self.reduceops, self.outbufs, self.vars, [x for x in self.bufs if not isinstance(x, LocalBuffer)], self.earlybufs, self.full_buf_index
    ret.sts = self.sts[:len(ret.bufs)] # NOTE: must redo the local buffers with TC in beam

    # parameters for optimizations
    ret.applied_opts, ret.group_for_reduces, ret.upcasted, ret.local_dims, ret.dont_use_locals = \
      self.applied_opts[:], self.group_for_reduces, self.upcasted, self.local_dims, self.dont_use_locals
    ret.tensor_core, ret.tensor_core_opts, ret.local_alias, ret.bufs_for_tensor_core = self.tensor_core, self.tensor_core_opts, defaultdict(dict), \
        self.bufs_for_tensor_core

    # uncached since linearize didn't run
    ret.applied_opts_cache = None

    return ret

  @property
  def membufs(self) -> List[MemBuffer]: return [x for x in self.bufs if isinstance(x, MemBuffer)]

  # TODO: these need more tests or it might silently be no-op
  def shape_offsets(self, i:int): return itertools.product(*[list(range(cast(int, s))) for s in self.sts[i].shape[self.shape_len-self.upcasted:][::-1]]) if self.upcasted > 0 else [tuple()]  # noqa: E501
  def float4_axis(self, i:int): return [x-(self.shape_len-self.upcasted) for x in self.sts[i].unit_stride_axes() if x >= self.shape_len-self.upcasted and self.sts[i].shape[x]%4 == 0]  # noqa: E501

  def upcasted_axis(self, i:int) -> List[Tuple[int, Optional[sint], bool]]:
    upcasted_shape, upcasted_stride = self.sts[i].shape[self.shape_len-self.upcasted:], self.sts[i].real_strides()[self.shape_len-self.upcasted:]
    assert all_int(upcasted_shape), f"cannot upcast a symbolic amount {upcasted_shape=}"
    return list(zip(upcasted_shape, upcasted_stride,
                    [x!=y for x,y in zip(self.sts[0].shape[self.shape_len-self.upcasted:], self.full_shape[self.shape_len-self.upcasted:])]))

  # TODO: is there a better way to write this?
  def acc_offsets(self, i:int) -> List[int]:
    if self.upcasted == 0: return [0]
    upcasted_i = self.upcasted_axis(i)
    acc_strides = [x*(1-upcasted_i[::-1][i][2]) for i,x in enumerate(strides_for_shape(tuple(1 if r else s for s,_,r in upcasted_i[::-1])))]
    return [sum(t) for t in itertools.product(*[[y*acc_strides[i] for y in range(x[0])] for i,x in enumerate(upcasted_i[::-1])])]

  def get_float4_upcast_dim(self, i:int) -> List[int]:
    should_upcast = (self.opts.supports_float4 or self.amx) and (self.bufs[i].dtype in (dtypes.double, dtypes.float, dtypes.half) or isinstance(self.bufs[i].dtype, ImageDType))
    return [x for x in self.sts[i].unit_stride_axes() if x >= self.shape_len-self.upcasted and self.sts[i].shape[x] > 1] if should_upcast else []

  @property
  def first_reduce(self) -> int:
    return [x!=y for x,y in zip(self.sts[0].shape[:self.shape_len-self.upcasted]+(0,), self.full_shape[:self.shape_len-self.upcasted]+(1,))].index(True)  # noqa: E501

  @property
  def reduceop(self) -> Optional[LazyOp]: return self.reduceops[0] if len(self.reduceops) > 0 else None

  @property
  def output_shape(self) -> Tuple[sint, ...]: return self.sts[0].shape

  @property
  def full_shape(self) -> Tuple[sint, ...]: return self.sts[self.full_buf_index].shape

  @property
  def full_unupcasted_shape(self) -> Tuple[sint, ...]: return self.full_shape[:self.shape_len-self.upcasted]

  @property
  def shape_len(self) -> int: return len(self.sts[0].shape)

  @property
  def upcast_in_mid_reduce_axes(self) -> List[int]:
    return [j for j in range(self.first_reduce, self.first_reduce+self.group_for_reduces) if self.full_shape[j] == self.sts[0].shape[j]]

  @property
  def global_dims(self) -> int: return self.first_reduce-self.local_dims

  # there's eight chunks of the shape
  # blue   -- global dims
  # cyan   -- local dims (warp ones first)
  #  *** self.first_reduce
  # green  -- reduce-local dims
  # white  -- reduce-late upcasted dim (self.upcast_in_mid_reduce_axes)
  # red    -- reduce loops
  #  *** self.upcasted
  # purple -- reduce upcasted
  # yellow -- normal upcasted dimensions
  def colors(self) -> List[str]:
    # first non local non reduce dims are global (blue)
    colors = ["blue"] * self.global_dims if not self.dont_use_locals else ["BLUE"] * self.global_dims
    # after global are local_dims; warp ones used in tensor cores must be closest to first_reduce (cyan)
    colors += ["cyan"] * self.local_dims
    # between first_reduce and first_reduce + group_for_reduces, they are either upcast mid reduce (white), or late upcasted (green)
    colors += ["white" if i in self.upcast_in_mid_reduce_axes else "green" for i in range(self.first_reduce, self.first_reduce + self.group_for_reduces)]  # noqa: E501
    # between first_reduce + group_for_reduces and upcasted, they are reduce (red)
    colors += ["red"] * ((self.shape_len-self.upcasted) - (self.first_reduce + self.group_for_reduces))
    # upcasted dimensions are reduce (magenta) or normal (yellow)
    colors += ["magenta" if self.full_shape[i] != self.sts[0].shape[i] else "yellow" for i in range(self.shape_len-self.upcasted, self.shape_len)]
    assert len(colors) == self.shape_len, "colors size mismatch"
    return colors

  def colored_shape(self, pad:Optional[int]=None, dense=False) -> str:
    ret = ' '.join(colored(s, color) for s,color in zip([f"{s:4d}" if isinstance(s, int) and not dense else s for s in self.full_shape], self.colors()))  # noqa: E501
    if pad: ret += ' '*(pad-ansilen(ret))
    return ret

  # ******************** base simplifiers ********************

  # apply reshape and permute to all shapetrackers
  def reshape_and_permute(self, new_shape_fxn, axis):
    new_sts = []
    for st in self.sts:
      if new_shape_fxn is not None: st = st.reshape(tuple(new_shape_fxn(st.shape)))
      if axis is not None: st = st.permute(tuple(axis))
      new_sts.append(st)
    self.sts = new_sts

  # drops the final dimension
  def upcast(self):
    check(self.full_shape[-1] != 1, "can't upcast a dimension with size 1")
    self.upcasted += 1

  # axis : the axis to pull from
  # amount : the amount to take
  # top : if you want to pull that amount from the top
  # insert_before : place to insert the new stuff
  def shift_to(self, axis, amount, top=False, insert_before=None):
    if insert_before is None: insert_before = self.shape_len
    move_axis = axis if top else axis+1
    if move_axis < insert_before: insert_before += 1
    self.reshape_and_permute(
      lambda x: list(x[0:axis]) + (([amount, x[axis]//amount] if top else [x[axis]//amount, amount]) if x[axis] > 1 else [1,1]) + list(x[axis+1:]),
      [i for i in range(insert_before) if i != move_axis] + [move_axis] + [i for i in range(insert_before, self.shape_len+1) if i != move_axis])

  # ******************** complex simplifiers ********************

  def simplify_ones(self) -> bool:
    # remove places where the shape is all ones
    # TODO: this should be factored in to multi shape stride
    if self.shape_len == 0: return False
    all_ones = [s==1 for s in self.full_shape]
    self.local_dims -= sum(all_ones[self.first_reduce-self.local_dims:self.first_reduce])
    self.upcasted -= sum(all_ones[self.shape_len-self.upcasted:]) # TODO: no necessary since upcasted axis can't be un-upcasted
    self.reshape_and_permute(lambda shape: [x for i,x in enumerate(shape) if not all_ones[i]], None)
    return any(all_ones)

  def simplify_merge_adjacent(self):
    if self.shape_len == 0: return
    shapes, strides = [x.shape for x in self.sts], [x.real_strides() for x in self.sts]

    # if it's an image, insert fake strides such that this fusion doesn't happen across image axes
    if isinstance(self.bufs[0].dtype, ImageDType):
      base_shape = self.bufs[0].dtype.shape
      if shape_idx_groups := get_contraction(self.output_shape, base_shape):
        special_strides: Tuple[sint, ...] = tuple()
        for i,g in enumerate(shape_idx_groups):
          shape_piece = tuple(self.output_shape[x] for x in g)
          assert prod(shape_piece) == base_shape[i], f"get_contraction was wrong? {shape_piece} != {base_shape[i]}"
          special_strides += strides_for_shape(shape_piece)
        # adding the fake image shape
        shapes.append(self.output_shape)
        strides.append(special_strides)

    # merge dimensions if we can, multi _merge_dims
    # NOTE: this does not always preserve the reduce dimension
    # TODO: move this into shapetracker, with tests!
    # TODO: how does this work with multi-reduce?
    rets = [[(s[0], st[0])] for s,st in zip(shapes, strides)]
    for i in range(1, len(shapes[0])):
      can_merge = []
      for s,st,ret in zip(shapes, strides, rets):
        # TODO: added the always mergeability of 1s, is this right? if so, add to shapetracker in the 1 case
        si, sti, last_st = s[i], st[i], ret[-1][1]
        can_merge.append((sti is not None) and ((sti != 0 and last_st == si*sti) or (sti == 0 and last_st == 0)))
      # more can merge than this
      mergeable = all(can_merge) and i != self.first_reduce
      for j,(s,st) in enumerate(zip(shapes, strides)):
        if mergeable: rets[j][-1] = (rets[j][-1][0] * s[i], st[i])
        else: rets[j].append((s[i], st[i]))

    # do the reshapes
    for i,x in enumerate(rets[:len(self.sts)]): self.sts[i] = self.sts[i].reshape(tuple([y[0] for y in x]))

  # ******************** helpers ********************

  def alias_buffer(self, op:LazyOp, i:int, pattern:List[int]) -> None:
    assert len(pattern) == len(self.sts[i].shape), f"must include a pattern for each shape {pattern} {self.sts[i].shape}"

    bst = 1
    real_strides = self.sts[i].real_strides()
    shp, stride = [(s if p != 0 else 1) for s,p in zip(self.sts[i].shape, pattern)], [0]*len(pattern)
    for priority in range(1, max(pattern)+1):  # priority. 0 is non local and ignored
      for j,p in enumerate(pattern):
        if priority == p and real_strides[j] != 0:
          stride[j] = bst
          bst *= shp[j]

    self.sts.append(ShapeTracker((View.create(tuple(shp), tuple(stride)),)))
    self.bufs.append(LocalBuffer(name=f"ldata{i}", size=self.sts[-1].size))
    if DEBUG >= 4: print("aliasing buffer", self.sts[i])
    self.local_alias[op][i] = cast(LocalBuffer, self.bufs[-1])

  # ******************** high level optimizers ********************

  def _create_tc_opts(self, reduceop:LazyOp, tc:TensorCore, axis:int, opt_level:int) -> Optional[TensorCoreOptions]:
    has_cast = tc.dtype_in != tc.dtype_out
    if has_cast and not(reduceop.src[0].op is UnaryOps.CAST and reduceop.src[0].arg == tc.dtype_out): return None

    mul_op = reduceop.src[0].src[0] if has_cast else reduceop.src[0]
    if mul_op.op is not BinaryOps.MUL: return None

    def buf_index(src: LazyOp) -> Optional[int]:
      # TODO: apply tc even if the sources are not from LOAD
      if src.op is BufferOps.LOAD and src.arg.dtype == tc.dtype_in: return self.bufs.index(cast(MemBuffer, src.arg))
      try:
        if opt_level >= 1 and src.op is UnaryOps.CAST and src.arg == tc.dtype_in: return self.bufs.index(cast(MemBuffer, src.src[0].arg))
      except ValueError: return None
      return None
    if (buf0:=buf_index(mul_op.src[0])) is None or (buf1:=buf_index(mul_op.src[1])) is None: return None

    buf0_strides, buf1_strides = self.sts[buf0].real_strides(), self.sts[buf1].real_strides()
    axis_buf0 = [(i,self.full_shape[i],buf1_strides[i]) for i,s in enumerate(buf0_strides[:self.first_reduce]) if s == 0]
    axis_buf1 = [(i,self.full_shape[i],buf0_strides[i]) for i,s in enumerate(buf1_strides[:self.first_reduce]) if s == 0]
    if not(axis_buf0 and axis_buf1 and ((self.shape_len-self.first_reduce) == 1 or (opt_level >= 1))): return None

    axis_choices = list(itertools.product(axis_buf0, axis_buf1, range(self.first_reduce, self.shape_len)))
    if not(axis < len(axis_choices)): return None

    s0, s1, s2 = axis_choices[-(axis+1)][0][0], axis_choices[-(axis+1)][1][0], axis_choices[-(axis+1)][2]  # s0 is n, s1 is m, s2 is k
    axis_pads = tuple((x, tc.dims[i]) for i, x in enumerate([s0, s1, s2]) if self.full_shape[x]%tc.dims[i] != 0)
    if axis_pads and (opt_level < 2): return None
    self.bufs_for_tensor_core[reduceop] = (buf0, buf1)
    if DEBUG >= 3: print("TENSOR CORES", axis_buf0, axis_buf1, tc)
    return TensorCoreOptions(axes=(s0, s1, s2), axes_exist=(True, True), axis_pads=axis_pads)

  def _apply_tc_opt(self, use_tensor_cores:int, axis:int, opt_level:int) -> bool:
    if use_tensor_cores and self.opts.has_local and self.reduceop is not None and self.reduceop.op is ReduceOps.SUM:
      for tc in self.opts.tensor_cores:
        tensor_core_opts = [self._create_tc_opts(reduceop, tc, axis, opt_level) for reduceop in self.reduceops]
        # can only fuse reduces with the same tc options
        assert all_same(tensor_core_opts)
        if tensor_core_opts[0] is None: continue
        # tensor core -- unroll the reduce dim, upcast input, then create the correct thread pattern
        self.tensor_core_opts = tc_opts = tensor_core_opts[0]

        # attempt to pad the tensor axes that require it
        try:
          for axis, dim in tc_opts.axis_pads: self.apply_opt(Opt(OptOps.PADTO, axis, dim), append_opt=False) # PADTO might fail
        except KernelOptError: continue
        self.apply_opt(Opt(OptOps.UNROLL, tc_opts.axes[2]-self.first_reduce, tc.dims[2]), append_opt=False)
        for i, sz in enumerate([prod(x) for x in [[x[1] for x in tc.threads if x[0]==dim] for dim in range(2)]]): # upcast non-local'd N, M
          if tc.dims[i] > sz: self.apply_opt(Opt(OptOps.UPCAST, tc_opts.axes[i], tc.dims[i]//sz), append_opt=False)
        for (tc_dim, tc_amt) in tc.threads:
          self.apply_opt(Opt(OptOps.LOCAL, tc_opts.axes[tc_dim], tc_amt), append_opt=False)

        # assert tensor core
        if use_tensor_cores == 1: self.tensor_core = tc # TC=2 will do the shape ops without the WMMA
        return True
    return False

  def apply_tensor_cores(self, use_tensor_cores=1, extra_opts:Optional[List[Opt]]=None, axis:int=0, tc_opt:Optional[int]=None) -> bool:
    """ Attempts to apply a tensor core optimization to the kernel.  If one exists and applies properly, return true, otherwise return false.
    Tensor cores are optimized instructions that matrix multiply-accumulate across a wave of threads: D(M, N) = A(M, K) * B(K, N) + C(M, N).

    Keyword arguments:
    use_tensor_cores -- controls how tensor cores are applied (default 1)
      0: will disable any tensor core matching
      1: enable tensor cores
      2: apply tensor core shape but don't use UOp.WMMA
    extra_opts -- additional Opt's to apply after the tensor core instead of the hand-coded additional Opt's (default None)
    tc_opt -- controls which kinds of kernels may be eligible for tensor cores application (default 2 during BEAM, 0 otherwise)
      0: applies to only kernels with a single reduce axis and direct BufferOps.LOAD into BinaryOps.MUL
      1: allows kernels with multiple reduce axes and also multiplication of UnaryOps.CAST'd buffers
      2: allows kernels with M, N, K axes that are not multiples of the tensor core dimensions by applying padding those axes as needed
    """
    if tc_opt is None: tc_opt = self.opts.tc_opt
    if not self.opts.tensor_cores and use_tensor_cores != 2: return False
    try: # check TC first and apply hand-coded opts if successful
      self.apply_opt(Opt(OptOps.TC, axis, tc_opt))

      if (tc_opts:=self.tensor_core_opts) is not None:
        if extra_opts is not None:
          for opt in extra_opts: self.apply_opt(opt)
        else:
          # hand-coded TC opts
          def late_upcast_tc(tc_dim: int):
            if tc_opts.axes_exist[tc_dim]:
              ax_div = [upc for upc in [5,4,3,2,1] if self.full_shape[tc_opts.axes[tc_dim]]%upc == 0][0]
              if ax_div != 1: self.apply_opt(Opt(OptOps.UPCAST, tc_opts.axes[tc_dim], ax_div))
          late_upcast_tc(1) # attempt to upcast M
          late_upcast_tc(0) # attempt to upcast N

          if self.tensor_core and tc_opts.axes_exist[0]: # attempt to local N
            for upc in [4,2]:
              if self.full_shape[tc_opts.axes[0]] % upc == 0:
                self.apply_opt(Opt(OptOps.LOCAL, tc_opts.axes[0], upc))
                break

      return True
    except KernelOptError:
      return False

  def apply_amx(self):
    if not (getenv("AMX", 0) and (r := self.reduceop) is not None and r.op is ReduceOps.SUM and (r.dtype in [dtypes.double, dtypes.float])) \
      or (mul_op := r.src[0]).op is not BinaryOps.MUL:
      return False
    for src in mul_op.src:
      if(src.op is not BufferOps.LOAD or src.arg.dtype is not r.dtype): return False

    if not all(x % (amx_size:=128//self.outbufs[0].dtype.itemsize) == 0 and x > amx_size for x in self.full_shape): return False

    self.amx=AMX(dims=(amx_size, amx_size), dtype_out=r.dtype.vec(amx_size))
    self.apply_opt(Opt(OptOps.UPCAST, 0, amx_size))
    self.apply_opt(Opt(OptOps.UNROLL, -1, amx_size)) # unroll to support matvec, otherwise cannot upcast reduce dim
    return True

  def apply_opt(self, opt:Opt, append_opt:bool=True):
    check(not self.dont_use_locals or opt.op not in {OptOps.LOCAL, OptOps.GROUP, OptOps.GROUPTOP, OptOps.UPCASTMID}, "not using locals")

    if opt.op is OptOps.TC:
      check(len(self.applied_opts) == 0, "tensor core opts must be first") # TODO: things like PADTO might be fine
      check(opt.axis is not None and opt.amt is not None, "tensor core opts must have an axis and amt")
      check((use_tensor_cores:=self.opts.tc) == 2 or len(self.opts.tensor_cores) > 0, "must have tensor cores or TC=2")
      check(self._apply_tc_opt(use_tensor_cores, cast(int, opt.axis), cast(int, opt.amt)), "no tensor core available")
      self.applied_opts.append(opt)
      return

    axis = opt.real_axis(self)
    check(axis < len(self.full_shape), "invalid axis")

    if opt.amt is not None:
      amt = opt.amt if opt.amt != 0 else self.full_shape[axis]
      check(isinstance(amt, int) and amt != 1, "shift/padto of amt 1 or Node is meaningless")
      if opt.op is not OptOps.PADTO: check(self.full_shape[axis] % amt == 0, "no longer valid shift")
    else: amt = -1

    if self.reduceop and (opt.op in {OptOps.GROUP, OptOps.GROUPTOP} or (self.group_for_reduces and opt.op not in {OptOps.NOLOCALS, OptOps.PADTO})):
      acc_sz, upcast_idx = dt.base.itemsize if isinstance((dt:=self.reduceop.dtype), ImageDType) else dt.itemsize, self.shape_len-self.upcasted
      upcast_sz = prod([a for a,b in zip(self.full_shape[upcast_idx:], self.sts[0].shape[upcast_idx:]) if a == b])
      local_sz = prod(self.full_shape[self.first_reduce-self.local_dims:self.first_reduce+self.group_for_reduces])
      smem_sz = amt*acc_sz*upcast_sz*local_sz
      check(smem_sz <= self.opts.shared_max, f"exceeds maximum shared memory size: needs {smem_sz}, max {self.opts.shared_max}")

    if opt.op is OptOps.LOCAL:    # cyan
      check(self.opts.has_local, "target does not support local")
      check(axis < self.global_dims, "local is for globals")
      self.shift_to(axis, amt, insert_before=self.first_reduce)
      self.local_dims += 1
    elif opt.op in {OptOps.GROUP, OptOps.GROUPTOP}:   # green
      check(self.opts.has_local and self.opts.has_shared, "target does not support local or shared mem")
      check(axis >= self.first_reduce + self.group_for_reduces and axis < self.shape_len-self.upcasted, "must be reduce axis to group")
      check(not self.tensor_core, "can't group with tensor cores")
      self.shift_to(axis, amt, top=(opt.op is OptOps.GROUPTOP), insert_before=self.first_reduce + self.group_for_reduces)
      self.group_for_reduces += 1
    elif opt.op is OptOps.UNROLL:                     # purple
      check(axis < self.shape_len-self.upcasted, "can't upcasted already upcasted")
      check(amt <= 32, "don't unroll more than 32")
      # TODO: fix upcast_count to put purples before yellows. broken because of METAL tensor cores
      #upcast_count = sum(x == y for x,y in zip(self.full_shape[-self.upcasted:], self.output_shape[-self.upcasted:])) if self.upcasted else 0
      #self.shift_to(axis, amt, insert_before=None if upcast_count == 0 else self.shape_len-upcast_count)
      if self.full_shape[axis] == amt and axis == self.first_reduce: self.local_dims += 1 # first_reduce will ++, so offset loss in simplify_ones
      if self.full_shape[axis] == amt and axis < self.first_reduce+self.group_for_reduces: self.group_for_reduces -= 1 # fully unrolling a GROUP
      self.shift_to(axis, amt, insert_before=None)
      self.upcast()
    elif opt.op is OptOps.UPCAST:                     # yellow
      check(axis < self.first_reduce, "upcast is for non-reduce")
      check(not(self.tensor_core and self.global_dims <= axis < self.global_dims+len(self.tensor_core.threads)), "can't upcast TC locals")
      check(amt <= 32 if self.amx else amt <= 8, "don't upcast more than 32 for AMX or 8 otherwise")
      self.shift_to(axis, amt, insert_before=None)
      self.upcast()
    elif opt.op is OptOps.UPCASTMID:                  # white
      check(self.bufs[0].dtype.name.startswith('image') and not self.float4_axis(0) and self.group_for_reduces != 0 and self.first_reduce <= 2 and prod(self.sts[0].shape) > 1, "invalid upcast mid reduce")  # noqa: E501
      axes = self.sts[0].unit_stride_axes()
      check(len(axes) == 1, f"wrong number of stride 1 axis : {axes}")
      check(axes[0] == axis, "wrong axis")
      check(amt == 4, "don't upcast mid anything but 4")
      self.shift_to(axis, amt, insert_before=self.first_reduce + self.group_for_reduces)
      self.group_for_reduces += 1
    elif opt.op is OptOps.NOLOCALS:
      check(self.opts.has_local and not self.dont_use_locals, "NOLOCALS is meaningless if target does not support local or already not using locals")
      check(self.local_dims == 0 and self.group_for_reduces == 0, "can't have no locals with locals")
      self.dont_use_locals = True
    elif opt.op is OptOps.PADTO:
      check(not self.vars, "does not work with symbolic shape")
      check(axis < self.shape_len - self.upcasted, "cannot pad upcasted")
      # ok to pad SUM if all parent ops have f(0) = 0
      if self.first_reduce <= axis:
        check((r:=cast(LazyOp, self.reduceop)).op is ReduceOps.SUM and \
            all(op.op not in UNSAFE_PAD_OPS for ops in r.src for op in ops.lazyops), "cannot pad")
      padded = False
      for i,st in enumerate(self.sts):
        if self.sts[i].shape[axis] == 1: continue  # reduced
        check(self.sts[i].shape[axis] > amt//4, f"pad adds more than quadruple the work {self.sts[i].shape[axis]=} > {amt//4=}")
        if (ru := round_up(cast(int, self.sts[i].shape[axis]), cast(int, amt)) - self.sts[i].shape[axis]):
          # pad right seems to be faster
          self.sts[i] = st.pad(((0,0),) * axis + ((0,ru),) + ((0,0),) * (len(st.shape)-axis-1))
          padded = True
      check(padded, "nothing was padded")

    if append_opt: self.applied_opts.append(opt)
    if self.simplify_ones() and self.tensor_core_opts:
      self.tensor_core_opts.fix_axes(axis) # fix up axes in TC opts if required after simplify_ones()

  def required_optimizations(self):
    if self.bufs[0].dtype.__class__ is ImageDType:
      unit_stride_axes_mul_4 = [i for i in self.sts[0].unit_stride_axes(ignore_valid=True) if self.sts[0].shape[i]%4 == 0]
      assert len(unit_stride_axes_mul_4) >= 1, f"needs a unit stride axis in {self.bufs[0]}"
      if len(unit_stride_axes_mul_4) and all(x < (self.shape_len-self.upcasted) for x in unit_stride_axes_mul_4) and unit_stride_axes_mul_4[0] not in self.upcast_in_mid_reduce_axes:  # noqa: E501
        self.apply_opt(Opt(OptOps.UPCAST, unit_stride_axes_mul_4[0], 4))

  def hand_coded_optimizations(self):
    self.required_optimizations()

    # should use matvec - TODO: adjust/tune based on the wide vs tall/large vs small mat
    MV_BLOCKSIZE, MV_THREADS_PER_ROW, MV_ROWS_PER_THREAD = getenv("MV_BLOCKSIZE", 4), getenv("MV_THREADS_PER_ROW", 8), getenv("MV_ROWS_PER_THREAD", 4)
    if self.opts.has_local and getenv("MV",1) != 0 and (MV_BLOCKSIZE > 1 or MV_THREADS_PER_ROW > 1 or MV_ROWS_PER_THREAD > 1) and  \
        self.reduceop is not None and self.reduceop.op is ReduceOps.SUM and len(self.full_shape) >= 2 and self.opts.has_shared and \
        (mulop:=self.reduceop.src[0]).op is BinaryOps.MUL and mulop.src[0].op is BufferOps.LOAD and mulop.src[1].op is BufferOps.LOAD:
      st0, st1 = self.sts[self.bufs.index(mulop.src[0].arg)], self.sts[self.bufs.index(mulop.src[1].arg)]
      strides0, strides1 = st0.real_strides(), st1.real_strides()
      def has_expanded_axis(shape, strides): return any(s > 1 and st == 0 for s,st in zip(shape,strides))
      if strides0[self.first_reduce] == 1 and not (has_expanded_axis(st0.shape, strides0) and has_expanded_axis(st1.shape, strides1)):
        for global_idx in range(self.global_dims):
          if self.full_shape[self.first_reduce]%MV_THREADS_PER_ROW == 0 and self.full_shape[global_idx]%(MV_BLOCKSIZE*MV_ROWS_PER_THREAD) == 0:
            if DEBUG >= 3:
              print(f"MATVEC: {self.full_shape=} {self.first_reduce=} {strides0=} {MV_BLOCKSIZE=} {MV_THREADS_PER_ROW=} {MV_ROWS_PER_THREAD=}")
            if MV_THREADS_PER_ROW > 1: self.apply_opt(Opt(OptOps.GROUP, 0, MV_THREADS_PER_ROW))
            if MV_BLOCKSIZE > 1: self.apply_opt(Opt(OptOps.LOCAL, global_idx, MV_BLOCKSIZE))
            if MV_ROWS_PER_THREAD > 1: self.apply_opt(Opt(OptOps.UPCAST, global_idx, MV_ROWS_PER_THREAD))
            return

    if self.opts.has_local and self.opts.has_shared and all_int(self.sts[0].shape[:self.first_reduce]):
      # are we grouping? (requires local shape support)
      if not self.float4_axis(0) and self.first_reduce <= 2 and self.first_reduce + 1 <= self.shape_len and prod(self.sts[0].shape[:self.first_reduce]) <= 2048:  # noqa: E501
        # TODO: use 1024 if it's allowed in a smarter way
        for sz in (([256, 16]) if prod(self.sts[0].shape[:self.first_reduce]) <= 32 else [16]):
          if all(st.shape[self.first_reduce] % sz == 0 or st.shape[self.first_reduce] == 1 for st in self.sts):
            try: # may fail due to excessive smem usage
              self.apply_opt(Opt(OptOps.GROUPTOP, 0, sz))
              break
            except KernelOptError: pass

      # are we upcasting in mid reduce? (only for images)
      if self.bufs[0].dtype.name.startswith('image') and not self.float4_axis(0) and self.group_for_reduces and self.first_reduce <= 2 and prod(self.sts[0].shape) > 1:  # noqa: E501
        axes = self.sts[0].unit_stride_axes()
        assert len(axes) == 1, f"wrong number of stride 1 axis : {axes}"
        if self.sts[0].shape[axes[0]]%4 == 0:
          self.apply_opt(Opt(OptOps.UPCASTMID, axes[0], 4))

    # upcast float4 images
    for buf_index,buf in enumerate(self.bufs):
      unit_stride_axes_mul_4 = [i for i in self.sts[buf_index].unit_stride_axes(ignore_valid=True) if self.sts[buf_index].shape[i]%4 == 0]
      if buf.dtype.__class__ is ImageDType:
        #assert len(unit_stride_axes_mul_4) >= 1, f"needs a unit stride axis in {self.bufs[buf_index]}"
        if len(unit_stride_axes_mul_4) and all(x < (self.shape_len-self.upcasted) for x in unit_stride_axes_mul_4) and unit_stride_axes_mul_4[0] not in self.upcast_in_mid_reduce_axes:  # noqa: E501
          if unit_stride_axes_mul_4[0] < self.first_reduce:
            self.apply_opt(Opt(OptOps.UPCAST, unit_stride_axes_mul_4[0], 4))
          else:
            self.apply_opt(Opt(OptOps.UNROLL, unit_stride_axes_mul_4[0]-self.first_reduce, 4))

    # no more opt if we are grouping
    if self.group_for_reduces: return

    # **** below this line need to be optional and benchmarked ****

    # TODO: doing extra upcasts with images doesn't work for some reason (maybe has to do with to_image_idx)
    # to trigger the above bug, remove prod(self.full_shape[self.shape_len - self.upcasted:]) from the below
    # expression and run test/test_ops.py with IMAGE=2
    # if there are small dims with lots of valid masks, upcast them (they might be from Tensor.stack)
    # this can be made much smarter
    to_upcast: List[int] = []
    # upcast leading axes first (hack-ish for winograd; we actually want to upcast masked axes with low stride first)
    for axis in range(self.first_reduce):
      # we might want to be able to split axes that are masked, or refuse to merge them in simplify_merge_adjacent
      # for now skip upcasting here if there is a symbolic axis
      if isinstance(self.full_shape[axis], int) and self.full_shape[axis] <= 7 and any(st.axis_is_masked(axis) for st in self.sts) and \
        prod(self.full_shape[self.shape_len - self.upcasted:]) * prod(self.full_shape[j] for j in to_upcast) * self.full_shape[axis] <= 7 * 7:
        if DEBUG >= 4: print(f"upcasting masked axis : {axis}")
        to_upcast.append(axis)
    for axis in to_upcast[::-1]: self.apply_opt(Opt(OptOps.UPCAST, axis, 0))

    # potentially do more upcasts of non reduce axes based on a heuristic
    upcasted_axis = set()
    while prod(self.sts[0].shape[:self.first_reduce]) >= 1024:
      xb_choices = []
      for axis, upcast_amount in itertools.product(range(self.first_reduce), [3,4]):   # consider all the non reduce axes, and a 3 or 4 reduce
        # if we haven't upcasted it, it's not symbolic, it mods, and buffer has stride 0 on axis while having no stride 0 in the upcasted axis already
        if axis not in upcasted_axis and isinstance(self.full_shape[axis], int) and self.full_shape[axis]%upcast_amount == 0 and any(st.views[-1].strides[axis] == 0 and not any(x[1] == 0 for x in self.upcasted_axis(buf_index)) for buf_index, st in enumerate(self.sts)):  # noqa: E501
          xb_choices.append((sum(st.views[-1].strides[axis]>0 for st in self.sts), sum(st.views[-1].strides[axis] for st in self.sts), axis, upcast_amount))  # noqa: E501
      if xb_choices:
        xb_choices = sorted(xb_choices)
        if DEBUG >= 4: print(f"float4 merging axis : {xb_choices}")
        self.apply_opt(Opt(OptOps.UPCAST, xb_choices[0][2], xb_choices[0][3]))
        upcasted_axis.add(xb_choices[0][2])
      else: break

    # if last dim is small(ish) and it's a reduce dim, upcast the reduce (loop unrolling). no simplify needed since it's just an upcast.
    if self.first_reduce < (self.shape_len-self.upcasted) and (len(list(self.shape_offsets(self.full_buf_index))) <= 4 or not any(r for _,_,r in self.upcasted_axis(self.full_buf_index))) and (self.upcasted == 0 or prod(self.full_shape[-self.upcasted:]) < 64):  # noqa: E501
      if (s:=self.full_unupcasted_shape[-1]) <= 32 and isinstance(s, int):  # NOTE: cannot loop unroll symbolic axis
        self.apply_opt(Opt(OptOps.UNROLL, len(self.full_unupcasted_shape)-1-self.first_reduce, 0))
        # if it's small, upcast a second reduce dimension too
        if self.first_reduce < (self.shape_len-self.upcasted) and s <= 3 and (s2:=self.full_unupcasted_shape[-1]) <= 3 and isinstance(s2, int):
          self.apply_opt(Opt(OptOps.UNROLL, len(self.full_unupcasted_shape)-1-self.first_reduce, 0))
      else:
        for splits in [4]:
          if self.full_unupcasted_shape[-1]%splits == 0:
            self.apply_opt(Opt(OptOps.UNROLL, len(self.full_unupcasted_shape)-1-self.first_reduce, splits))
            break

    # if nothing at all is upcasted and it's easy to, do an upcast
    # TODO: this is breaking the tests
    for splits in [4]:
      if self.upcasted == 0 and self.full_unupcasted_shape and self.full_unupcasted_shape[-1] % splits == 0:
        self.apply_opt(Opt(OptOps.UPCAST, len(self.full_unupcasted_shape)-1, splits))

    # **** local groups ****

    if self.opts.has_local:
      if getenv("NOLOCALS") and self.local_dims == 0 and not self.group_for_reduces:
        self.apply_opt(Opt(OptOps.NOLOCALS))
      else:
        # prioritize making expand axes local
        local_axis_ranking = [(any(self.sts[buf_index].views[-1].strides[axis] == 0 for buf_index in range(len(self.sts))), axis) for axis in range(len(self.full_shape[:self.first_reduce]))]  # noqa: E501
        to_local: List[Tuple[int, int]] = []
        for _, axis in sorted(local_axis_ranking, key=lambda x: (-x[0], -x[1])):
          local_size = prod(sz for _, sz in to_local)
          local_sz: Optional[int] = next((x for x in ([32] * (axis == 0) + [16, 8, 4, 3, 2]) if self.full_shape[axis] % x == 0 and local_size * x <= 128), None)  # noqa: E501
          if local_sz is not None: to_local.append((axis, local_sz))
        deleted_shape = 0
        for axis, local_sz in sorted(to_local[:3]):
          axis = axis - deleted_shape
          will_delete_shape = local_sz == self.full_shape[axis]
          self.apply_opt(Opt(OptOps.LOCAL, axis, local_sz))
          if will_delete_shape: deleted_shape += 1<|MERGE_RESOLUTION|>--- conflicted
+++ resolved
@@ -47,15 +47,6 @@
       elif removed_axis == axes[tc_dim]: axes_exist[tc_dim] = False
     self.axes, self.axes_exist = tuple(axes), tuple(axes_exist)
 
-<<<<<<< HEAD
-@dataclass
-class AMX:
-  dims: Tuple[int, ...]
-  dtype_out: DType
-  def __str__(self): return "_".join(["MMA"] + list(map(str, self.dims)) + [self.dtype_out.name])
-
-=======
->>>>>>> 57e89645
 @dataclass(frozen=True)
 class LocalBuffer:
   name: str
