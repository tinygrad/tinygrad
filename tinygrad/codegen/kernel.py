from __future__ import annotations
import itertools, functools, math
from dataclasses import dataclass
from collections import defaultdict
from typing import Optional, cast, Final, Callable, Sequence

from tinygrad.ops import GroupOp, KernelInfo, UOp, Ops, can_pad, resolve, Variable, sint, graph_rewrite, track_rewrites, view_left, print_uops
from tinygrad.ops import PatternMatcher, UPat
from tinygrad.spec import type_verify, shape_spec
from tinygrad.device import Device
from tinygrad.renderer import Renderer, TensorCore, ProgramSpec, Opt, OptOps
from tinygrad.dtype import ImageDType
from tinygrad.helpers import all_same, colored, ansilen, dedup, getenv, prod, round_up, all_int, to_function_name, diskcache_put, unwrap, ContextVar
from tinygrad.helpers import DEBUG, TC_SELECT, TC_OPT, USE_TC, AMX, CAPTURE_PROCESS_REPLAY
from tinygrad.shape.shapetracker import ShapeTracker
from tinygrad.shape.view import strides_for_shape
from tinygrad.codegen.linearize import linearize_uop
from tinygrad.codegen.devectorizer import full_graph_rewrite
from tinygrad.codegen.lowerer import rewrite_shapetracker_with_index, get_contraction

class KernelOptError(Exception): pass

def check(cond:bool, msg:str=""):
  if not cond: raise KernelOptError(msg)

@dataclass
class TensorCoreOptions:
  axes: tuple[int, ...] # the location of the original N and M axes if still in the shape
  axes_exist: tuple[bool, ...] # true if the original N and M axes are still in the shape
  axis_pads: tuple[tuple[int, int], ...]
  def fix_axes(self, removed_axis:int): # adjust the TC axes if necessary when a dimension is removed
    axes, axes_exist = list(self.axes), list(self.axes_exist)
    for tc_dim in [i for i in range(2) if axes_exist[i]]:
      if removed_axis < axes[tc_dim]: axes[tc_dim] -= 1
      elif removed_axis == axes[tc_dim]: axes_exist[tc_dim] = False
    self.axes, self.axes_exist = tuple(axes), tuple(axes_exist)

class Kernel:
  def __init__(self, ast:UOp, opts:Optional[Renderer]=None):
    assert ast.op is Ops.SINK, ast.op
    self.ast = ast

    self.opts = opts if opts is not None else Device[Device.DEFAULT].renderer
    # verify AST matches the spec
    if __debug__: type_verify(list(self.ast.toposort), shape_spec)

    self.reduceops = [x for x in self.ast.toposort if x.op is Ops.REDUCE_AXIS]

    self.vars: list[Variable] = self.ast.variables()
    # NOTE: this requires a specific order with the [::-1], this is likely a bug
    self.bufs: list[UOp] = [x for x in self.ast.toposort if x.op in GroupOp.Buffer][::-1]

    # get earlybufs, before any reduceops
    earlybufs: list[UOp] = [x for reduceop in self.reduceops for x in reduceop.src[0].toposort if x.op in GroupOp.Buffer]
    self.full_buf_index: int = self.bufs.index(earlybufs[0]) if earlybufs else 0
    # NOTE: full_shape can be wrong if there's a tree of reduces

    # create new shapetrackers inside this kernel, we will permute them
    self.sts: list[ShapeTracker] = [x.st_arg for x in self.bufs]

    # add the shapetrackers for each reduce
    # we use this to track which axes are reduced in each reduce
    for x in self.reduceops:
      self.sts.append(unwrap(x.st))
      self.sts.append(unwrap(x.src[0].st))

    # move all reduce axes to the end
    reduce = list(enumerate(zip(self.full_shape, self.output_shape)))
    permute = tuple([i for i,(s,n) in reduce if not resolve(s != n)] + [i for i,(s,n) in reduce if resolve(s != n)])
    self.reshape_and_permute(None, permute)

    # parameters for optimization
    self.applied_opts: list[Opt] = []
    self.group_for_reduces: int = 0
    self.upcasted: int = 0
    self.local_dims: int = 0
    self.tensor_core: Optional[TensorCore] = None
    self.tensor_core_opts: Optional[TensorCoreOptions] = None
    self.use_tensor_cores: int = 0
    self.dont_use_locals: bool = False
    self.lds: list[bool] = [False] * len(self.bufs)

    # group simplifies
    self.simplify_ones()
    self.simplify_merge_adjacent()

  def copy(self):
    ret = type(self).__new__(type(self))

    # base linearizer params
    ret.opts, ret.ast = self.opts, self.ast

    # things downstream of the AST
    ret.reduceops, ret.vars, ret.bufs, ret.full_buf_index = self.reduceops, self.vars, self.bufs, self.full_buf_index
    ret.sts = self.sts[:len(ret.bufs)+len(ret.reduceops)*2] # NOTE: must redo the local buffers with TC in beam

    # parameters for optimizations
    ret.applied_opts, ret.group_for_reduces, ret.upcasted, ret.local_dims, ret.dont_use_locals, ret.lds = \
      self.applied_opts[:], self.group_for_reduces, self.upcasted, self.local_dims, self.dont_use_locals, self.lds
    ret.tensor_core, ret.tensor_core_opts, ret.use_tensor_cores = self.tensor_core, self.tensor_core_opts, self.use_tensor_cores

    return ret

  @property
  def membufs(self) -> list[UOp]: return dedup([x.src[0] for x in self.bufs if x.op in {Ops.LOAD, Ops.STORE}])

  def upcasted_axis(self, i:int) -> list[tuple[int, Optional[sint], bool]]:
    upcasted_shape, upcasted_stride = self.sts[i].shape[self.first_upcast:], self.sts[i].real_strides()[self.first_upcast:]
    assert all_int(upcasted_shape), f"cannot upcast a symbolic amount {upcasted_shape=}"
    return list(zip(upcasted_shape, upcasted_stride,
                    [x!=y for x,y in zip(self.sts[0].shape[self.first_upcast:], self.full_shape[self.first_upcast:])]))

  @property
  def first_reduce(self) -> int:
    return [resolve(x!=y) for x,y in zip(self.sts[0].shape[:self.first_upcast]+(0,), self.full_shape[:self.first_upcast]+(1,))].index(True)

  @property
  def first_upcast(self) -> int: return self.shape_len-self.upcasted

  @property
  def reduceop(self) -> UOp|None: return self.reduceops[0] if len(self.reduceops) > 0 else None

  @property
  def output_shape(self) -> tuple[sint, ...]: return self.sts[0].shape

  @property
  def full_shape(self) -> tuple[sint, ...]: return self.sts[self.full_buf_index].shape

  @property
  def full_unupcasted_shape(self) -> tuple[sint, ...]: return self.full_shape[:self.first_upcast]

  @property
  def shape_len(self) -> int: return len(self.sts[0].shape)

  @property
  def global_dims(self) -> int: return self.first_reduce-self.local_dims

  # there's eight chunks of the shape
  # blue   -- global dims
  # cyan   -- local dims (warp ones first)
  #  *** self.first_reduce
  # green  -- reduce-local dims
  # red    -- reduce loops
  #  *** self.upcasted
  # purple -- reduce upcasted
  # yellow -- normal upcasted dimensions
  def colors(self) -> list[str]:
    # first non local non reduce dims are global (blue)
    colors = ["blue"] * self.global_dims if not self.dont_use_locals else ["BLUE"] * self.global_dims
    # after global are local_dims; warp ones used in tensor cores must be closest to first_reduce (cyan)
    colors += ["cyan"] * self.local_dims
    # between first_reduce and first_reduce + group_for_reduces, they are late upcasted (green)
    colors += ["green"] * self.group_for_reduces
    # between first_reduce + group_for_reduces and upcasted, they are reduce (red)
    colors += ["red"] * (self.first_upcast - (self.first_reduce + self.group_for_reduces))
    # upcasted dimensions are reduce (magenta) or normal (yellow)
    colors += ["magenta" if self.full_shape[i] != self.sts[0].shape[i] else "yellow" for i in range(self.first_upcast, self.shape_len)]
    assert len(colors) == self.shape_len, "colors size mismatch"
    return colors

  def colored_shape(self, pad:Optional[int]=None, dense=False) -> str:
    shape_strs = [(s if dense else f"{s:4d}") if isinstance(s, int) else s.render() for s in self.full_shape]
    ret = ' '.join(colored(s, color) for s,color in zip(shape_strs, self.colors()))
    if pad: ret += ' '*(pad-ansilen(ret))
    return ret

  # ******************** base simplifiers ********************

  # apply reshape and permute to all shapetrackers
  def reshape_and_permute(self, new_shape_fxn:Optional[Callable[[tuple[sint, ...]], Sequence[sint]]], axis:Optional[Sequence[int]]):
    def reshape(st:ShapeTracker): return st.reshape(tuple(new_shape_fxn(st.shape))) if new_shape_fxn is not None else st
    def permute(st:ShapeTracker): return st.permute(tuple(axis)) if axis is not None else st
    self.sts = [permute(reshape(st)) for st in self.sts]

  # drops the final dimension
  def upcast(self):
    check(self.full_shape[-1] != 1, "can't upcast a dimension with size 1")
    self.upcasted += 1

  # axis : the axis to pull from
  # amount : the amount to take
  # top : if you want to pull that amount from the top
  # insert_before : place to insert the new stuff
  def shift_to(self, axis, amount, top=False, insert_before=None):
    if insert_before is None: insert_before = self.shape_len
    move_axis = axis if top else axis+1
    if move_axis < insert_before: insert_before += 1
    self.reshape_and_permute(
      lambda x: x[0:axis] + (((amount, x[axis]//amount) if top else (x[axis]//amount, amount)) if x[axis] > 1 else (1,1)) + x[axis+1:],
      [i for i in range(insert_before) if i != move_axis] + [move_axis] + [i for i in range(insert_before, self.shape_len+1) if i != move_axis])

  # ******************** complex simplifiers ********************

  def simplify_ones(self) -> bool:
    # remove places where the shape is all ones
    # TODO: this should be factored in to multi shape stride
    if self.shape_len == 0: return False
    all_ones = [s==1 for s in self.full_shape]
    self.local_dims -= sum(all_ones[self.first_reduce-self.local_dims:self.first_reduce])
    self.upcasted -= sum(all_ones[self.first_upcast:]) # TODO: no necessary since upcasted axis can't be un-upcasted
    self.reshape_and_permute(lambda shape: [x for i,x in enumerate(shape) if not all_ones[i]], None)
    return any(all_ones)

  def simplify_merge_adjacent(self):
    if self.shape_len == 0: return
    shapes, strides = [x.shape for x in self.sts], [x.real_strides() for x in self.sts]

    # if it's an image, insert fake strides such that this fusion doesn't happen across image axes
    if isinstance(self.membufs[0].dtype, ImageDType):
      base_shape = self.membufs[0].dtype.shape
      if shape_idx_groups := get_contraction(self.output_shape, base_shape):
        special_strides: tuple[sint, ...] = tuple()
        for i,g in enumerate(shape_idx_groups):
          shape_piece = tuple(self.output_shape[x] for x in g)
          assert prod(shape_piece) == base_shape[i], f"get_contraction was wrong? {shape_piece} != {base_shape[i]}"
          special_strides += strides_for_shape(shape_piece)
        # adding the fake image shape
        shapes.append(self.output_shape)
        strides.append(special_strides)

    # merge dimensions if we can, multi _merge_dims
    # NOTE: this does not always preserve the reduce dimension
    # TODO: move this into shapetracker, with tests!
    # TODO: how does this work with multi-reduce?
    rets = [[(s[0], st[0])] for s,st in zip(shapes, strides)]
    for i in range(1, len(shapes[0])):
      can_merge = []
      for s,st,ret in zip(shapes, strides, rets):
        # TODO: added the always mergeability of 1s, is this right? if so, add to shapetracker in the 1 case
        si, sti, last_st = s[i], st[i], ret[-1][1]
        can_merge.append((sti is not None) and ((sti != 0 and last_st == si*sti) or (sti == 0 and last_st == 0)))
      # more can merge than this
      mergeable = all(can_merge) and i != self.first_reduce
      for j,(s,st) in enumerate(zip(shapes, strides)):
        if mergeable: rets[j][-1] = (rets[j][-1][0] * s[i], st[i])
        else: rets[j].append((s[i], st[i]))

    # do the reshapes
    for i,x in enumerate(rets[:len(self.sts)]): self.sts[i] = self.sts[i].reshape(tuple([y[0] for y in x]))

  # ******************** high level optimizers ********************

  def _create_tc_opts(self, reduceop:UOp, tc:TensorCore, axis:int, opt_level:int) -> Optional[TensorCoreOptions]:
    has_cast = tc.dtype_in != tc.dtype_out
    if has_cast and not (reduceop.src[0].op is Ops.CAST and reduceop.src[0].dtype == tc.dtype_out): return None

    mul_op = reduceop.src[0].src[0] if has_cast else reduceop.src[0]
    if mul_op.op is not Ops.MUL: return None

    def buf_index(src:UOp) -> Optional[int]:
      # TODO: apply tc even if the sources are not from LOAD
      if src.op is Ops.LOAD and src.dtype == tc.dtype_in: return self.bufs.index(src)
      try:
        if opt_level >= 1 and src.op is Ops.CAST and src.dtype == tc.dtype_in: return self.bufs.index(src.src[0])
      except ValueError: return None
      return None
    if (buf0:=buf_index(mul_op.src[0])) is None or (buf1:=buf_index(mul_op.src[1])) is None: return None

    buf0_strides, buf1_strides = self.sts[buf0].real_strides(), self.sts[buf1].real_strides()
    axis_buf0 = [(i,self.full_shape[i],buf1_strides[i]) for i,s in enumerate(buf0_strides[:self.first_reduce]) if s == 0]
    axis_buf1 = [(i,self.full_shape[i],buf0_strides[i]) for i,s in enumerate(buf1_strides[:self.first_reduce]) if s == 0]
    if not (axis_buf0 and axis_buf1 and ((self.shape_len-self.first_reduce) == 1 or (opt_level >= 1))): return None

    axis_choices = list(itertools.product(axis_buf0, axis_buf1, range(self.first_reduce, self.shape_len)))
    if not (axis < len(axis_choices)): return None

    s0, s1, s2 = axis_choices[-(axis+1)][0][0], axis_choices[-(axis+1)][1][0], axis_choices[-(axis+1)][2]  # s0 is n, s1 is m, s2 is k
    axis_pads = tuple((x, tc.dims[i]) for i, x in enumerate([s0, s1, s2]) if resolve(self.full_shape[x]%tc.dims[i] != 0))
    if axis_pads and (opt_level < 2): return None
    if DEBUG >= 3: print("TENSOR CORES", axis_buf0, axis_buf1, tc)
    return TensorCoreOptions(axes=(s0, s1, s2), axes_exist=(True, True), axis_pads=axis_pads)

  def _apply_tc_opt(self, use_tensor_cores:int, axis:int, tc_select:int, opt_level:int) -> bool:
    if use_tensor_cores and self.reduceop is not None and self.reduceop.arg[0] is Ops.ADD:
      tensor_cores = self.opts.tensor_cores if tc_select == -1 else [self.opts.tensor_cores[tc_select]]
      for tc in tensor_cores:
        tensor_core_opts = [self._create_tc_opts(reduceop, tc, axis, opt_level) for reduceop in self.reduceops]
        # can only fuse reduces with the same tc options
        assert all_same(tensor_core_opts)
        if tensor_core_opts[0] is None: continue
        self.tensor_core_opts = tc_opts = tensor_core_opts[0]

        # attempt to pad the tensor axes that require it
        try:
          for axis, dim in tc_opts.axis_pads: self.apply_opt(Opt(OptOps.PADTO, axis, dim), append_opt=False) # PADTO might fail
        except KernelOptError: continue
        # tensor core -- unroll the reduce dim (K), upcast and local the inner and outer dims (N, M)
        for dim, amt in tc.get_reduce_axes(): self.apply_opt(Opt(OptOps.UNROLL, tc_opts.axes[2]-self.first_reduce, amt), append_opt=False)
        for opt in tc.opts: self.apply_opt(Opt({"u":OptOps.UPCAST, "l":OptOps.LOCAL}[opt[0]], tc_opts.axes[int(opt[1])], 2), append_opt=False)
        self.tensor_core = tc
        self.use_tensor_cores = use_tensor_cores  # TC=2 will do the shape ops without the WMMA
        return True
    return False

  def apply_tensor_cores(self, use_tensor_cores=1, extra_opts:Optional[list[Opt]]=None, axis:int=0, tc_select:Optional[int]=None,
                         tc_opt:Optional[int]=None) -> bool:
    """ Attempts to apply a tensor core optimization to the kernel. If one exists and applies properly, return true, otherwise return false.
    Tensor cores are optimized instructions that matrix multiply-accumulate across a wave of threads: D(M, N) = A(M, K) * B(K, N) + C(M, N).

    Keyword arguments:
    use_tensor_cores -- controls how tensor cores are applied (default 1)
      0: will disable any tensor core matching
      1: enable tensor cores
      2: apply tensor core shape but don't use UOp.WMMA
    extra_opts -- additional Opt's to apply after the tensor core instead of the hand-coded additional Opt's (default None)
    tc_select -- specifies which tensor core(s) to use for optimization (default -1)
      -1: iterates through all available tensor cores in order and uses the first one that matches the requirements (dims and dtypes)
      [0-N]: uses only the n'th tensor core available; useful for search
    tc_opt -- controls which kinds of kernels may be eligible for tensor cores application (default 2 during BEAM, 0 otherwise)
      0: applies to only kernels with a single reduce axis and direct Ops.LOAD into Ops.MUL
      1: allows kernels with multiple reduce axes and also multiplication of Ops.CAST'd buffers
      2: allows kernels with M, N, K axes that are not multiples of the tensor core dimensions by applying padding those axes as needed
    """
    if tc_select is None: tc_select = TC_SELECT.value
    if tc_opt is None: tc_opt = TC_OPT.value
    if not self.opts.tensor_cores and use_tensor_cores != 2: return False
    try: # check TC first and apply hand-coded opts if successful
      self.apply_opt(Opt(OptOps.TC, axis, (tc_select, tc_opt)))

      if (tc_opts:=self.tensor_core_opts) is not None:
        if extra_opts is not None:
          for opt in extra_opts: self.apply_opt(opt)
        else:
          if AMX: return True # skip hand-coded TC opts if AMX, upcasting will make kernel slower
          # hand-coded TC opts
          for tc_dim in [tc_dim for tc_dim in [1,0] if tc_opts.axes_exist[tc_dim]]: # attempt to upcast M and N
            szs = [sz for sz in [5,4,3,2] if self.full_shape[tc_opts.axes[tc_dim]] % sz == 0]
            if szs: self.apply_opt(Opt(OptOps.UPCAST, tc_opts.axes[tc_dim], szs[0]))

          if tc_opts.axes_exist[0] and (szs := [sz for sz in [4,2] if self.full_shape[tc_opts.axes[0]] % sz == 0]): # attempt to local N
            self.apply_opt(Opt(OptOps.LOCAL, tc_opts.axes[0], szs[0]))
      return True
    except KernelOptError:
      return False

  def real_axis(self, opt:Opt):
    if opt.axis is None: return -1
    if opt.op is OptOps.UNROLL: return self.first_reduce+opt.axis
    if opt.op in {OptOps.GROUP, OptOps.GROUPTOP}: return self.first_reduce+self.group_for_reduces+opt.axis
    return opt.axis

  def apply_opt(self, opt:Opt, append_opt:bool=True):
    if self.dont_use_locals: check(opt.op not in {OptOps.LOCAL, OptOps.GROUP, OptOps.GROUPTOP}, "not using locals")

    if opt.op is OptOps.TC:
      check(len(self.applied_opts) == 0, "tensor core opts must be first") # TODO: things like PADTO might be fine
      check((use_tensor_cores:=USE_TC.value) == 2 or len(self.opts.tensor_cores) > 0, "must have tensor cores or TC=2")
      check(opt.axis is not None, "tensor core opts must have an axis")
      check(opt.arg is not None and isinstance(opt.arg, tuple) and len(opt.arg) == 2, "tensor core opts must have tc_select and tc_opt")
      check(-1 <= (tc_select:=cast(tuple, opt.arg)[0]) < len(self.opts.tensor_cores), "tensor core opts must have valid tc_select")
      check(0 <= (tc_opt:=cast(tuple, opt.arg)[1]) <= 2, "tensor core opts must have valid tc_opt")
      check(self._apply_tc_opt(use_tensor_cores, cast(int, opt.axis), tc_select, tc_opt), "no tensor core available")
      self.applied_opts.append(opt)
      return

    axis = self.real_axis(opt)
    if opt.op != OptOps.LDS: check(axis < len(self.full_shape), "invalid axis")

    if opt.op is OptOps.SWAP: amt = cast(int, opt.arg)  # arg is an axis in the SWAPs
    elif opt.arg is not None:
      check(isinstance(opt.arg, int), "arg should be int")
      amt = arg if (arg:=cast(int, opt.arg)) != 0 else self.full_shape[axis]
      check(isinstance(amt, int) and amt != 1, f"shift/padto of {amt=}, 1 or symbolic amount is meaningless")
      if opt.op is not OptOps.PADTO: check(self.full_shape[axis] % amt == 0, f"no longer valid shift {self.full_shape[axis]=}, {amt=}")
    else: amt = -1

    if self.reduceop is not None and (opt.op in {OptOps.GROUP, OptOps.GROUPTOP} or \
                                      (self.group_for_reduces and opt.op not in {OptOps.NOLOCALS, OptOps.PADTO})):
      acc_sz = self.reduceop.dtype.itemsize
      upcast_sz = prod([a for a,b in zip(self.full_shape[self.first_upcast:], self.sts[0].shape[self.first_upcast:]) if a == b])
      local_sz = prod(self.full_shape[self.first_reduce-self.local_dims:self.first_reduce+self.group_for_reduces])
      smem_sz = amt*acc_sz*upcast_sz*local_sz
      check(smem_sz <= self.opts.shared_max, f"exceeds maximum shared memory size: needs {smem_sz}, max {self.opts.shared_max}")

    if opt.op is OptOps.LOCAL:    # cyan
      # NOTE: LLVM/CPU can use locals too, but they are treated the same as globals (still helpful for L1 cache)
      # it's disabled for now since it makes BEAM slow for little gain
      #check(self.opts.has_local, "target does not support local")
      check(axis < self.global_dims, "local is for globals")
      self.shift_to(axis, amt, insert_before=self.first_reduce)
      self.local_dims += 1
    elif opt.op in {OptOps.GROUP, OptOps.GROUPTOP}:   # green
      check(self.opts.has_local and self.opts.has_shared, "target does not support local or shared mem")
      check(self.first_reduce + self.group_for_reduces <= axis < self.first_upcast, "must be reduce axis to group")
      check(not self.tensor_core, "can't group with tensor cores")
      check(len(reduce_axes:=[i for r in self.reduceops for i in r.axis_arg]) == len(set(reduce_axes)), "can't group with parallel reduces")
      self.shift_to(axis, amt, top=(opt.op is OptOps.GROUPTOP), insert_before=self.first_reduce + self.group_for_reduces)
      self.group_for_reduces += 1
    elif opt.op is OptOps.UNROLL:                     # purple
      check(axis < self.first_upcast, "can't upcasted already upcasted")
      check(amt <= 32, "don't unroll more than 32")
      # TODO: fix upcast_count to put purples before yellows. broken because of METAL tensor cores
      #upcast_count = sum(x == y for x,y in zip(self.full_shape[-self.upcasted:], self.output_shape[-self.upcasted:])) if self.upcasted else 0
      #self.shift_to(axis, amt, insert_before=None if upcast_count == 0 else self.shape_len-upcast_count)
      if self.full_shape[axis] == amt and axis == self.first_reduce: self.local_dims += 1 # first_reduce will ++, so offset loss in simplify_ones
      if self.full_shape[axis] == amt and axis < self.first_reduce+self.group_for_reduces: self.group_for_reduces -= 1 # fully unrolling a GROUP
      self.shift_to(axis, amt, insert_before=None)
      self.upcast()
    elif opt.op is OptOps.UPCAST:                     # yellow
      check(axis < self.first_reduce, "upcast is for non-reduce")
      check(not (self.tensor_core and self.global_dims <= axis < self.global_dims+len(self.tensor_core.get_local_axes())), "can't upcast TC locals")
      check((self.opts is not None and self.opts.device == "DSP") or amt <= 16, "don't upcast more than 16")
      self.shift_to(axis, amt, insert_before=None)
      self.upcast()
    elif opt.op is OptOps.NOLOCALS:
      check(self.opts.has_local and not self.dont_use_locals, "NOLOCALS is meaningless if target does not support local or already not using locals")
      check(self.local_dims == 0 and self.group_for_reduces == 0, "can't have no locals with locals")
      self.dont_use_locals = True
    elif opt.op is OptOps.SWAP:
      check(axis < amt < self.global_dims, f"swap is only for globals with axis < amt, getting {amt=}, {axis=}, {self.global_dims=}")
      permute = list(range(self.shape_len))
      permute[axis], permute[amt] = permute[amt], permute[axis]
      self.reshape_and_permute(None, tuple(permute))
    elif opt.op is OptOps.PADTO:
      check(not self.vars, "does not work with symbolic shape")
      check(axis < self.first_upcast, "cannot pad upcasted")
      # ok to pad SUM if all parent ALU ops have f(0) = 0
      if (r:=self.reduceop) is not None and self.first_reduce <= axis: check(r.arg[0] is Ops.ADD and can_pad(r, {}, cache={}), f"cannot pad {r}")
      padded = False
      for i,st in enumerate(self.sts):
        if (s:=st.shape[axis]) == 1: continue  # reduced
        check(s > amt//4, f"pad adds more than quadruple the work {st.shape[axis]=} > {amt//4=}")
        if (ru := round_up(cast(int, s), amt) - s):
          # pad right seems to be faster
          self.sts[i] = st.pad(((0,0),) * axis + ((0,ru),) + ((0,0),) * (len(st.shape)-axis-1))
          padded = True
      check(padded, "nothing was padded")
    elif opt.op is OptOps.LDS:
      check(0 <= axis < len(self.bufs), f"invalid buffer {axis}")
      self.lds = self.lds[:axis] + [True] + self.lds[axis+1:]

    if append_opt: self.applied_opts.append(opt)
    if self.simplify_ones() and self.tensor_core_opts:
      self.tensor_core_opts.fix_axes(axis) # fix up axes in TC opts if required after simplify_ones()

  def required_optimizations(self) -> Kernel:
    if isinstance(self.membufs[0].dtype, ImageDType):
      unit_stride_axes_mul_4 = [i for i in self.sts[0].unit_stride_axes(ignore_valid=True) if self.sts[0].shape[i]%4 == 0]
      assert unit_stride_axes_mul_4, f"needs a unit stride axis in {self.bufs[0]}"
      if all(x < self.first_upcast for x in unit_stride_axes_mul_4): self.apply_opt(Opt(OptOps.UPCAST, unit_stride_axes_mul_4[0], 4))
    return self

  def hand_coded_optimizations(self) -> Kernel:
    if self.opts.device == "DSP":
      k = self
      # special path for DSP
      if k.full_shape[-3:] == (32,3,3):
        # 3x3 dwconv
        # kernel 49 is broken
        if k.full_shape[-4]%4 != 0: k.apply_opt(Opt(OptOps.PADTO, len(k.full_shape)-4, 4))
        k.apply_opt(Opt(OptOps.UNROLL, 0, 0))
        k.apply_opt(Opt(OptOps.UNROLL, 0, 0))
        k.apply_opt(Opt(OptOps.UPCAST, len(k.full_shape)-3, 32))
        if k.full_shape[len(k.full_shape)-4]%4 == 0:
          #if k.full_shape[len(k.full_shape)-4] <= 8: k.apply_opt(Opt(OptOps.UPCAST, len(k.full_shape)-4, 0))
          #else: k.apply_opt(Opt(OptOps.UPCAST, len(k.full_shape)-4, 4))
          k.apply_opt(Opt(OptOps.UPCAST, len(k.full_shape)-4, 4))
        # if this is small, swap it
        # NOTE: this is breaking something (should be fixed w/o padto)
        # kernel 23 is broken with this
        if k.full_shape[0] <= 6: k.apply_opt(Opt(OptOps.SWAP, 0, 1))
      elif k.full_shape[-4:] == (32,3,3,3):
        # 3x3 normal conv
        k.apply_opt(Opt(OptOps.UNROLL, 2, 0))
        k.apply_opt(Opt(OptOps.UNROLL, 1, 0))
        # more UNROLLs aren't working well here, but they should be
        k.apply_opt(Opt(OptOps.UPCAST, 2, 32))
        k.apply_opt(Opt(OptOps.UPCAST, 1, 4))
      elif len(k.full_shape) == 3 and k.full_shape[1] == 32 and k.first_reduce == 2:
        # weight that's exactly 32
        # NOTE: this pad might be broken
        if k.full_shape[0]%4 != 0: k.apply_opt(Opt(OptOps.PADTO, 0, 4))
        k.apply_opt(Opt(OptOps.UNROLL, 0, 8))
        k.apply_opt(Opt(OptOps.UPCAST, 1, 32))
        if k.full_shape[0]%4 == 0: k.apply_opt(Opt(OptOps.UPCAST, 0, 4))
      elif len(k.full_shape) == 4 and k.full_shape[2] == 32 and k.first_reduce == 3:
        # weight that has more than 32
        # NOTE: this pad is broken on kernel 50
        if k.full_shape[1]%4 != 0: k.apply_opt(Opt(OptOps.PADTO, 1, 4))
        # weight with more
        k.apply_opt(Opt(OptOps.UNROLL, 0, 8))
        k.apply_opt(Opt(OptOps.UPCAST, 2, 32))
        if k.full_shape[1]%4 == 0: k.apply_opt(Opt(OptOps.UPCAST, 1, 4))
        # if the more is small, upcast it (kernel 50 is broken with this)
        if k.full_shape[0] <= 6: k.apply_opt(Opt(OptOps.UPCAST, 0, 0))
      elif len(k.full_shape) == 2 and k.first_reduce == 1:
        # unroll to 4 if we can
        if k.full_shape[k.first_reduce]%4 == 0: k.apply_opt(Opt(OptOps.UNROLL, 0, 4))
        # always pad to 128
        # NOTE: this breaks kernel 66
        if k.full_shape[0]%128 != 0: k.apply_opt(Opt(OptOps.PADTO, 0, 128))
        if k.full_shape[0]%128 == 0: k.apply_opt(Opt(OptOps.UPCAST, 0, 128))
      elif len(k.full_shape) == 1 and k.full_shape[0] > 1000:
        # pad to 128 and run on 128
        if k.full_shape[0]%128 != 0: k.apply_opt(Opt(OptOps.PADTO, 0, 128))
        if k.full_shape[0]%128 == 0: k.apply_opt(Opt(OptOps.UPCAST, 0, 128))

      # make all non first dimensions local
      """
      if getenv("MULTICORE", 0) == 2 and len(k.full_shape) >= 1 and k.full_shape[0] > 1:
        if k.full_shape[0]%2 == 1: k.apply_opt(Opt(OptOps.PADTO, 0, 2))
        if k.full_shape[0] > 2: k.apply_opt(Opt(OptOps.LOCAL, 0, k.full_shape[0]//2))
        for i in range(1, k.first_reduce-1): k.apply_opt(Opt(OptOps.LOCAL, 1, 0))
      else:
        for i in range(1, k.first_reduce): k.apply_opt(Opt(OptOps.LOCAL, 1, 0))
      """

      return self

    self.required_optimizations()

    # should use matvec - TODO: adjust/tune based on the wide vs tall/large vs small mat
    MV_BLOCKSIZE, MV_THREADS_PER_ROW, MV_ROWS_PER_THREAD = getenv("MV_BLOCKSIZE", 4), getenv("MV_THREADS_PER_ROW", 8), getenv("MV_ROWS_PER_THREAD", 4)
    if self.opts.has_local and getenv("MV",1) != 0 and (MV_BLOCKSIZE > 1 or MV_THREADS_PER_ROW > 1 or MV_ROWS_PER_THREAD > 1) and  \
        self.reduceop is not None and self.reduceop.arg[0] is Ops.ADD and len(self.full_shape) >= 2 and self.opts.has_shared and \
        (mulop:=self.reduceop.src[0]).op is Ops.MUL and mulop.src[0].op is Ops.LOAD and mulop.src[1].op is Ops.LOAD:
      st0, st1 = self.sts[self.bufs.index(mulop.src[0])], self.sts[self.bufs.index(mulop.src[1])]
      strides0, strides1 = st0.real_strides(), st1.real_strides()
      def has_expanded_axis(shape, strides): return any(resolve(s > 1) and not resolve(st != 0) for s,st in zip(shape,strides))
      if strides0[self.first_reduce] == 1 and not (has_expanded_axis(st0.shape, strides0) and has_expanded_axis(st1.shape, strides1)):
        for global_idx in range(self.global_dims):
          if self.full_shape[self.first_reduce]%MV_THREADS_PER_ROW == 0 and self.full_shape[global_idx]%(MV_BLOCKSIZE*MV_ROWS_PER_THREAD) == 0:
            if DEBUG >= 3:
              print(f"MATVEC: {self.full_shape=} {self.first_reduce=} {strides0=} {MV_BLOCKSIZE=} {MV_THREADS_PER_ROW=} {MV_ROWS_PER_THREAD=}")
            if MV_THREADS_PER_ROW > 1: self.apply_opt(Opt(OptOps.GROUP, 0, MV_THREADS_PER_ROW))
            if MV_BLOCKSIZE > 1: self.apply_opt(Opt(OptOps.LOCAL, global_idx, MV_BLOCKSIZE))
            if MV_ROWS_PER_THREAD > 1: self.apply_opt(Opt(OptOps.UPCAST, global_idx, MV_ROWS_PER_THREAD))
            return self

    if self.opts.has_local and self.opts.has_shared and all_int(self.sts[0].shape[:self.first_reduce]):
      # are we grouping? (requires local shape support)
      if not [x for x in self.sts[0].unit_stride_axes() if x >= self.first_upcast and self.sts[0].shape[x]%4 == 0] and \
        self.first_reduce <= 2 and self.first_reduce < self.shape_len and prod(self.sts[0].shape[:self.first_reduce]) <= 2048:
        # TODO: use 1024 if it's allowed in a smarter way
        for sz in ([256, 16] if prod(self.sts[0].shape[:self.first_reduce]) <= 32 else [16]):
          if all(st.shape[self.first_reduce] % sz == 0 or st.shape[self.first_reduce] == 1 for st in self.sts):
            try: # may fail due to excessive smem usage
              self.apply_opt(Opt(OptOps.GROUPTOP, 0, sz))
              break
            except KernelOptError: pass

    # upcast float4 images
    for buf_index,buf in enumerate(self.bufs):
      unit_stride_axes_mul_4 = [i for i in self.sts[buf_index].unit_stride_axes(ignore_valid=True) if self.sts[buf_index].shape[i]%4 == 0]
      if buf.src[0].dtype.__class__ is ImageDType:
        #assert len(unit_stride_axes_mul_4) >= 1, f"needs a unit stride axis in {self.bufs[buf_index]}"
        if len(unit_stride_axes_mul_4) and all(x < self.first_upcast for x in unit_stride_axes_mul_4):
          if unit_stride_axes_mul_4[0] < self.first_reduce:
            self.apply_opt(Opt(OptOps.UPCAST, unit_stride_axes_mul_4[0], 4))
          else:
            self.apply_opt(Opt(OptOps.UNROLL, unit_stride_axes_mul_4[0]-self.first_reduce, 4))

    # no more opt if we are grouping
    if self.group_for_reduces: return self

    # **** below this line need to be optional and benchmarked ****

    # TODO: doing extra upcasts with images doesn't work for some reason (maybe has to do with to_image_idx)
    # to trigger the above bug, remove prod(self.full_shape[self.first_upcast:]) from the below
    # expression and run test/test_ops.py with IMAGE=2
    # if there are small dims with lots of valid masks, upcast them (they might be from Tensor.stack)
    # this can be made much smarter
    to_upcast: list[int] = []
    # upcast leading axes first (hack-ish for winograd; we actually want to upcast masked axes with low stride first)
    for axis in range(self.first_reduce):
      # we might want to be able to split axes that are masked, or refuse to merge them in simplify_merge_adjacent
      # for now skip upcasting here if there is a symbolic axis
      if isinstance(self.full_shape[axis], int) and self.full_shape[axis] <= 7 and any(st.axis_is_masked(axis) for st in self.sts) and \
        prod(self.full_shape[self.first_upcast:]) * prod(self.full_shape[j] for j in to_upcast) * self.full_shape[axis] <= 7 * 7:
        if DEBUG >= 4: print(f"upcasting masked axis : {axis}")
        to_upcast.append(axis)
    for axis in to_upcast[::-1]: self.apply_opt(Opt(OptOps.UPCAST, axis, 0))

    # potentially do more upcasts of non reduce axes based on a heuristic
    is_dsp = self.opts is not None and self.opts.device == "DSP"
    upcasted_axis: set[int] = set()
    while resolve(prod(self.sts[0].shape[:self.first_reduce]) >= 1024):
      xb_choices = []
      # consider all the non reduce axes, and a 3 or 4 reduce. (128 on the DSP)
      for axis, upcast_amount in itertools.product(range(self.first_reduce), ([128] if not len(upcasted_axis) else []) if is_dsp else [3,4]):
        # if we haven't upcasted it, it's not symbolic, it mods, and buffer has stride 0 on axis while having no stride 0 in the upcasted axis already
        if axis not in upcasted_axis and isinstance(self.full_shape[axis], int) and self.full_shape[axis]%upcast_amount == 0 and any(st.views[-1].strides[axis] == 0 and not any(x[1] == 0 for x in self.upcasted_axis(buf_index)) for buf_index, st in enumerate(self.sts)):  # noqa: E501
          xb_choices.append((sum(st.views[-1].strides[axis]>0 for st in self.sts), sum(st.views[-1].strides[axis] for st in self.sts), axis, upcast_amount))  # noqa: E501
      if xb_choices:
        xb_choices = sorted(xb_choices)
        if DEBUG >= 4: print(f"float4 merging axis : {xb_choices}")
        self.apply_opt(Opt(OptOps.UPCAST, xb_choices[0][2], xb_choices[0][3]))
        upcasted_axis.add(xb_choices[0][2])
      else: break

    # if last dim is small(ish) and it's a reduce dim, upcast the reduce (loop unrolling). no simplify needed since it's just an upcast.
    if self.first_reduce < self.first_upcast and (prod(self.full_shape[self.first_upcast:]) <= 4 or not any(r for _,_,r in self.upcasted_axis(self.full_buf_index))) and (self.upcasted == 0 or prod(self.full_shape[-self.upcasted:]) < 64):  # noqa: E501
      if isinstance(s:=self.full_unupcasted_shape[-1], int) and s <= 32:  # NOTE: cannot loop unroll symbolic axis
        self.apply_opt(Opt(OptOps.UNROLL, len(self.full_unupcasted_shape)-1-self.first_reduce, 0))
        # if it's small, upcast a second reduce dimension too
        if self.first_reduce < self.first_upcast and s <= 3 and isinstance(s2:=self.full_unupcasted_shape[-1], int) and s2 <= 3:
          self.apply_opt(Opt(OptOps.UNROLL, len(self.full_unupcasted_shape)-1-self.first_reduce, 0))
      else:
        for splits in [4]:
          if self.full_unupcasted_shape[-1]%splits == 0:
            self.apply_opt(Opt(OptOps.UNROLL, len(self.full_unupcasted_shape)-1-self.first_reduce, splits))
            break

    # if nothing at all is upcasted and it's easy to, do an upcast
    # TODO: this is breaking the tests
    for splits in [4]:
      if self.upcasted == 0 and self.full_unupcasted_shape and self.full_unupcasted_shape[-1] % splits == 0:
        self.apply_opt(Opt(OptOps.UPCAST, len(self.full_unupcasted_shape)-1, splits))

    # **** local groups ****

    if self.opts.has_local:
      if getenv("NOLOCALS") and self.local_dims == 0 and not self.group_for_reduces:
        self.apply_opt(Opt(OptOps.NOLOCALS))
      else:
        # prioritize making expand axes local
        local_axis_ranking = [(any(self.sts[buf_index].views[-1].strides[axis] == 0 for buf_index in range(len(self.sts))), axis) for axis in range(len(self.full_shape[:self.first_reduce]))]  # noqa: E501
        to_local: list[tuple[int, int]] = []
        for _, axis in sorted(local_axis_ranking, key=lambda x: (-x[0], -x[1])):
          local_size = prod(sz for _, sz in to_local)
          local_sz: Optional[int] = next((x for x in ([32] * (axis == 0) + [16, 8, 4, 3, 2]) if self.full_shape[axis] % x == 0 and local_size * x <= 128), None)  # noqa: E501
          if local_sz is not None: to_local.append((axis, local_sz))
        deleted_shape = 0
        for axis, local_sz in sorted(to_local[:3]):
          axis = axis - deleted_shape
          will_delete_shape = local_sz == self.full_shape[axis]
          self.apply_opt(Opt(OptOps.LOCAL, axis, local_sz))
          if will_delete_shape: deleted_shape += 1

    return self

  # **** kernel outputs ****

  kernel_cnt: Final[defaultdict[str, int]] = defaultdict(int)
  @functools.cached_property
  def name(self) -> str:
    # kernel name (before late upcast)
    kernel_type = "r" if self.reduceop is not None else ("C" if all(x.op is Ops.SINK or x.op in GroupOp.Buffer for x in self.ast.toposort) else "E")
    suffix = colored('_', 'BLACK').join([colored(x.render() if isinstance(x, UOp) else str(x), c) for x,c in zip(self.full_shape, self.colors())])
    name = kernel_type + (f"{len(self.ast.src)}" if len(self.ast.src) > 1 else "") + "_" + suffix

    # name the function something unique
    Kernel.kernel_cnt[(function_name := to_function_name(name))] += 1
    num = f"n{Kernel.kernel_cnt[function_name]-1}" if Kernel.kernel_cnt[function_name] > 1 else ""
    return name + colored(num, 'BLACK')

  def get_optimized_ast(self, name_override:Optional[str]=None) -> UOp:
    @functools.lru_cache(None)
    def fixup_ast(op:UOp) -> UOp:
      ret = op.replace(src=tuple(fixup_ast(x) for x in op.src))
      if op.op in GroupOp.Buffer and op in self.bufs:
        st_uop = self.sts[self.bufs.index(op)].to_uop()
        # NOTE: if CONST got masked after applying opts, we create a new VALID
        if op.op is Ops.CONST and any(v.mask is not None for v in unwrap(st_uop.st).views): return op.valid(unwrap(st_uop.st))
        # otherwise we just replace the VIEW source
        return ret.replace(src=(st_uop,)) if len(op.src) == 1 else ret.replace(src=(ret.src[0], st_uop, *ret.src[2:]))
      if op.op is Ops.SINK:
        return ret.replace(arg = KernelInfo(to_function_name(self.name) if name_override is None else name_override,
                                            self.local_dims, self.upcasted, self.dont_use_locals))
      if op.op is Ops.REDUCE_AXIS:
        reduce_idx = len(self.bufs) + self.reduceops.index(op) * 2

        def reduced_axes(start, stop):
          return tuple(i for i in range(start, stop) if resolve(self.sts[reduce_idx].shape[i] != self.sts[reduce_idx + 1].shape[i]))
        axes = reduced_axes(self.first_reduce + self.group_for_reduces, self.shape_len)
        grouped_axes = reduced_axes(self.first_reduce, self.first_reduce + self.group_for_reduces)

        if (tc := self.tensor_core) and (self.use_tensor_cores == 1 or self.use_tensor_cores == 3):
          wd, tcd = self.global_dims, self.first_upcast
          def get_upcast_axes(buf): # upcast along non-zero dimensions of (tc_reduce + tc_upcast)
            upcast_axes = int(math.log2(tc.elements_per_thread[buf]))
            return tuple((tcd + len(tc.get_reduce_axes()) + len(tc.get_upcast_axes()) - (i+1), 2) for i in range(upcast_axes))
          def get_tc_swizzle_st(shape, local_perm, upcast_perm):
            offset = (tcd - (wd + len(local_perm)))
            permaxis = list(range(wd)) \
              + [wd + x + (offset if x >= len(local_perm) else 0) for x in local_perm]  + list(range(wd + len(local_perm), tcd)) \
              + [wd + x + (offset if x >= len(local_perm) else 0) for x in upcast_perm] + list(range(tcd + len(upcast_perm), len(shape)))
            return ShapeTracker.from_shape(shape).permute(tuple(permaxis))

          srcs = list((ret.src[0] if ret.src[0].op is not Ops.CAST else ret.src[0].src[0]).src)
          for i, (src, swizzle) in enumerate(zip(srcs, tc.swizzle)):
            src_st = (src if src.op is Ops.LOAD else src.src[0]).st_arg
            if swizzle: srcs[i] = src.view(get_tc_swizzle_st(src_st.shape, *swizzle))

            if self.use_tensor_cores == 3:  # for TC=3, emulate the warp addressing with locals
              local_shape = tuple(1 if st == 0 or i < wd or (i >= self.first_reduce and i < tcd) else src_st.shape[i] \
                                  for i,st in enumerate(src_st.real_strides()))
              st = store_st = ShapeTracker.from_shape(local_shape)
              local_buffer = UOp(Ops.DEFINE_LOCAL, tc.dtype_in.ptr(size=st.real_size(), local=True), (), f"temp{i}")
              if swizzle: store_st = get_tc_swizzle_st(store_st.shape, *swizzle)
              local_store = UOp.store(local_buffer, store_st.to_uop(), srcs[i])
              srcs[i] = UOp(Ops.LOAD, tc.dtype_in, (local_buffer, st.to_uop(), local_store))

          tc_reduce_axes = tuple(tcd + ax for ax, _ in tc.get_reduce_axes())
          if self.use_tensor_cores == 1: # real WMMA, use CONTRACT/UNROLL to get the vectorization right
            tc_upcast_axes = (get_upcast_axes(0), get_upcast_axes(1), get_upcast_axes(2))
            wmma_arg = (str(tc), tc.dims, tc.dtype_in, tc.dtype_out, self.opts.device, tc.threads, tc_upcast_axes, tc_reduce_axes)
            wmma = UOp(Ops.WMMA, dtype=tc.dtype_out.vec(tc.elements_per_thread[2]), src=(
              UOp(Ops.CONTRACT, dtype=srcs[0].dtype.vec(tc.elements_per_thread[0]), src=(srcs[0],), arg=tc_upcast_axes[0]),
              UOp(Ops.CONTRACT, dtype=srcs[1].dtype.vec(tc.elements_per_thread[1]), src=(srcs[1],), arg=tc_upcast_axes[1]),
              UOp.const(tc.dtype_out.vec(tc.elements_per_thread[2]), 0.0)), arg=wmma_arg)
            tc_uop = UOp(Ops.UNROLL, tc.dtype_out, (wmma,), arg=tc_upcast_axes[2])

          else: # for TC=3 MUL/SUM instead of WMMA
            tc_uop = UOp(Ops.REDUCE_AXIS, tc.dtype_out, ((srcs[0] * srcs[1]).cast(tc.dtype_out),), (Ops.ADD, tc_reduce_axes))

          return ret.replace(src=(tc_uop,), arg=(Ops.ADD, new_axes)) if (new_axes := tuple(i for i in axes if i not in tc_reduce_axes)) else tc_uop

        ret = ret.replace(arg = (op.arg[0], axes))
        if self.group_for_reduces and grouped_axes:
          local_shape = (1,) * self.global_dims + self.full_shape[self.global_dims:self.global_dims+self.local_dims] + \
            tuple([self.full_shape[i] if self.sts[reduce_idx].shape[i] != self.sts[reduce_idx+1].shape[i] else 1 \
              for i in range(self.first_reduce, self.first_reduce+self.group_for_reduces)]) + \
            (1,) * (self.shape_len - self.upcasted - self.group_for_reduces - self.first_reduce) + tuple([x[0] for x in self.upcasted_axis(0)])
          st_uop = ShapeTracker.from_shape(local_shape).to_uop()
          local_size = st_uop.arg.real_size()
          local_buffer = UOp(Ops.DEFINE_LOCAL, op.dtype.ptr(local_size, local=True), (), f"temp{self.reduceops.index(op)}")
          local_load = UOp(Ops.LOAD, op.dtype, (local_buffer, st_uop, UOp.store(local_buffer, st_uop, ret)))
          grouped_reduce = UOp(Ops.REDUCE_AXIS, op.dtype, (local_load,), arg=(op.arg[0], grouped_axes))
          if op is self.reduceops[-1]: return grouped_reduce
          st_uop = ShapeTracker.from_shape(tuple([1 if i in grouped_axes else a for i,a in enumerate(local_shape)])).to_uop()
          return UOp(Ops.LOAD, op.dtype, (local_buffer, st_uop, UOp.store(local_buffer, st_uop, grouped_reduce)))

      return ret

    return graph_rewrite(fixup_ast(self.ast), view_left)

  def apply_lds(self, ast) -> UOp:
    def transform(ctx:tuple[Kernel, set[UOp]], global_access:UOp): return None

    return graph_rewrite(ast, PatternMatcher([(UPat((Ops.LOAD, Ops.STORE), name="global_access"), transform)]), ctx=(self, set()))

  # **** this is the lowerer ****

  @track_rewrites()
  def linearize(self, name_override:Optional[str]=None, ast_transform:Optional[Callable]=None) -> Kernel:
    # display the AST
    if getenv("VIZ"): graph_rewrite(self.ast, PatternMatcher([]), name="View Base AST")

    modified_ast = self.get_optimized_ast(name_override)
    modified_ast = self.apply_lds(modified_ast)
    if ast_transform is not None: modified_ast = ast_transform(self, modified_ast)

    if DEBUG >= 3:
      print(self.name)
      if DEBUG >= 5: print(self.ast)
      for i,(buf,st) in enumerate([(buf,st) for buf,st in zip(self.bufs, self.sts) if buf.op not in {Ops.CONST, Ops.VALID}]):
        print(f"{i:2d}: {str(st.shape):25s} {str(buf.src[0].dtype).replace('dtypes.',''):20s} {str(st.real_strides()):30s}",
              str(st) if DEBUG >= 4 else "")
      print(self.applied_opts)
      if DEBUG >= 5: print(modified_ast)
    # verify AST matches the spec after applying opts
    if __debug__: type_verify(list(modified_ast.toposort))
    # TODO: sadly modified_ast doesn't pass the shape spec because of how group_for_reduces constructs UOps, there's probably a way to fix this
    #if __debug__: type_verify(list(modified_ast.toposort), shape_spec)

<<<<<<< HEAD
    is_conv = (len(self.full_shape) == 6 and self.full_shape[2:4] == (3,3))
    is_conv = is_conv or (len(self.full_shape) == 6 and self.full_shape[3:5] == (3,3))
    is_conv = is_conv or (len(self.full_shape) == 7 and self.full_shape[3:5] == (3,3))
    is_conv = is_conv or self.full_shape[-2:] == (3,3)
    self.uops:list[UOp] = linearize_uop(full_graph_rewrite(rewrite_shapetracker_with_index(modified_ast, self.opts), self.opts, is_conv))
    if DEBUG >= 5: print_uops(self.uops)
=======
    self.uops:list[UOp] = linearize_uop(full_graph_rewrite(rewrite_shapetracker_with_index(modified_ast, self.opts), self.opts))
    if DEBUG >= 6: print_uops(self.uops)
>>>>>>> bb94f13e
    return self

  def to_program(self, name_override:Optional[str]=None, ast_transform:Optional[Callable]=None) -> ProgramSpec:
    self.linearize(name_override, ast_transform)
    assert self.uops[0].op is Ops.NAME, "first uop must be name"
    src = self.opts.render(self.uops)

    if CAPTURE_PROCESS_REPLAY:
      # NOTE: calling traceback.extract_stack() is very slow, recording backtraces isn't included by default yet
      if getenv("RECORD_TRACEBACKS"):
        import traceback
        stack = "\n".join(traceback.format_list(traceback.extract_stack()[:-1]))
      else: stack = None
      diskcache_put("kernel_process_replay", str(id(self)), (self.ast, self.opts, self.applied_opts, self.uops[0].arg, stack, ContextVar._cache, src))

    # group non-local bufs by the op type (LOAD or STORE) and the buffer arg. take the max access of that buffer in bytes
    # TODO: these max and min don't work on symbolic, and results are very wrong.
    mem_bytes = sum(max(x.src[0].dtype.itemsize * x.st_arg.real_size() for x in group)
      for _, group in itertools.groupby([x for x in self.ast.toposort if x.op in GroupOp.Buffer and x.src[0].op is Ops.DEFINE_GLOBAL],
                        key=lambda x: (x.op, x.src[0].arg)))
    return ProgramSpec(self.name if not name_override else name_override, src, self.opts.device, self.ast, self.uops, self.applied_opts, mem_bytes,
                       global_size=[1,1,1] if self.opts.has_local else None, local_size=[1,1,1] if self.opts.has_local else None)<|MERGE_RESOLUTION|>--- conflicted
+++ resolved
@@ -754,17 +754,12 @@
     # TODO: sadly modified_ast doesn't pass the shape spec because of how group_for_reduces constructs UOps, there's probably a way to fix this
     #if __debug__: type_verify(list(modified_ast.toposort), shape_spec)
 
-<<<<<<< HEAD
     is_conv = (len(self.full_shape) == 6 and self.full_shape[2:4] == (3,3))
     is_conv = is_conv or (len(self.full_shape) == 6 and self.full_shape[3:5] == (3,3))
     is_conv = is_conv or (len(self.full_shape) == 7 and self.full_shape[3:5] == (3,3))
     is_conv = is_conv or self.full_shape[-2:] == (3,3)
     self.uops:list[UOp] = linearize_uop(full_graph_rewrite(rewrite_shapetracker_with_index(modified_ast, self.opts), self.opts, is_conv))
-    if DEBUG >= 5: print_uops(self.uops)
-=======
-    self.uops:list[UOp] = linearize_uop(full_graph_rewrite(rewrite_shapetracker_with_index(modified_ast, self.opts), self.opts))
     if DEBUG >= 6: print_uops(self.uops)
->>>>>>> bb94f13e
     return self
 
   def to_program(self, name_override:Optional[str]=None, ast_transform:Optional[Callable]=None) -> ProgramSpec:
