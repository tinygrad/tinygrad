--- conflicted
+++ resolved
@@ -707,17 +707,12 @@
           return LazyOp(op.op, (ret,), new_reduce_axes) if (new_reduce_axes:=tuple(i for i in arg if i-self.first_upcast not in reduce_axes)) else ret
         if self.group_for_reduces:
           start = LazyOp(op.op, tuple(fixup_ast(x, apply_to_st) for x in op.src), arg)
-<<<<<<< HEAD
           # mask = tuple(self.sts[reduce_idx].shape[i] != self.sts[reduce_idx+1].shape[i] for i in range(self.global_dims, self.global_dims+self.local_dims+self.group_for_reduces))
           # sts = ShapeTracker.from_shape(tuple([1] * self.global_dims + [x if mask[i] or i < self.first_reduce else 1 for i,x in enumerate(list(self.full_shape[self.global_dims:self.global_dims+self.local_dims+self.group_for_reduces]))] + [1] * (self.shape_len - self.upcasted - self.group_for_reduces - self.first_reduce) + [x[0] for x in self.upcasted_axis(0)])) # noqa: E501
           local_shape = (1,) * self.global_dims + self.full_shape[self.global_dims:self.global_dims+self.local_dims] + \
             tuple([self.full_shape[i] if self.sts[reduce_idx].shape[i] != self.sts[reduce_idx+1].shape[i] else 1 for i in range(self.first_reduce, self.first_reduce+self.group_for_reduces)]) + \
             (1,) * (self.shape_len - self.upcasted - self.group_for_reduces - self.first_reduce) + tuple([x[0] for x in self.upcasted_axis(0)])
           # local_buffer = MemBuffer(-1, start.dtype, sts)
-=======
-          local_shape = (1,) * self.global_dims + self.full_shape[self.global_dims:self.global_dims+self.local_dims+self.group_for_reduces] + \
-            (1,) * (self.first_upcast - self.group_for_reduces - self.first_reduce) + tuple([x[0] for x in self.upcasted_axis(0)])
->>>>>>> f768935b
           local_buffer = MemBuffer(-1, start.dtype, ShapeTracker.from_shape(local_shape))
           local_store = LazyOp(BufferOps.STORE, (start,), local_buffer)
           local_load = LazyOp(BufferOps.LOAD, (local_store,), local_buffer)
