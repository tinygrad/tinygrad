--- conflicted
+++ resolved
@@ -304,12 +304,8 @@
     return TensorCoreOptions(axes=(s0, s1, s2), axes_exist=(True, True), axis_pads=axis_pads)
 
   def _apply_tc_opt(self, use_tensor_cores:int, axis:int, opt_level:int) -> bool:
-<<<<<<< HEAD
     if use_tensor_cores and (self.opts.has_local or (self.opts.device == "CLANG" and AMX)) and self.reduceop is not None \
-      and self.reduceop.arg[0] is ReduceOps.SUM:
-=======
-    if use_tensor_cores and self.opts.has_local and self.reduceop is not None and self.reduceop.arg[0] is BinaryOps.ADD:
->>>>>>> 067aeaeb
+      and self.reduceop.arg[0] is BinaryOps.ADD:
       for tc in self.opts.tensor_cores:
         tensor_core_opts = [self._create_tc_opts(reduceop, tc, axis, opt_level) for reduceop in self.reduceops]
         # can only fuse reduces with the same tc options
