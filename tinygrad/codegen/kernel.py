from __future__ import annotations
import itertools, functools, math
from dataclasses import dataclass
from collections import defaultdict
from typing import Optional, cast, Final, Callable, Sequence

from tinygrad.ops import GroupOp, KernelInfo, UOp, Ops, can_pad, resolve, Variable, sint, graph_rewrite, track_rewrites, print_uops, PatternMatcher
from tinygrad.spec import type_verify, shape_spec
from tinygrad.device import Device
from tinygrad.renderer import Renderer, TensorCore, ProgramSpec, Opt, OptOps
from tinygrad.dtype import ImageDType
from tinygrad.helpers import all_same, colored, ansilen, dedup, getenv, prod, round_up, all_int, to_function_name, diskcache_put, unwrap, ContextVar
from tinygrad.helpers import DEBUG, TC_SELECT, TC_OPT, USE_TC, AMX, CAPTURE_PROCESS_REPLAY
from tinygrad.shape.shapetracker import ShapeTracker
from tinygrad.shape.view import strides_for_shape
if getenv("LIN2", 1): from tinygrad.codegen.linearize2 import linearize_uop
else: from tinygrad.codegen.linearize import linearize_uop
from tinygrad.codegen.devectorizer import full_graph_rewrite
from tinygrad.codegen.lowerer import rewrite_shapetracker_with_index, get_contraction
from tinygrad.engine.grouper import view_left

class KernelOptError(Exception): pass

def check(cond:bool, msg:str=""):
  if not cond: raise KernelOptError(msg)

@dataclass
class TensorCoreOptions:
  axes: tuple[int, ...] # the location of the original N and M axes if still in the shape
  axes_exist: tuple[bool, ...] # true if the original N and M axes are still in the shape
  axis_pads: tuple[tuple[int, int], ...]
  def fix_axes(self, removed_axis:int): # adjust the TC axes if necessary when a dimension is removed
    axes, axes_exist = list(self.axes), list(self.axes_exist)
    for tc_dim in [i for i in range(2) if axes_exist[i]]:
      if removed_axis < axes[tc_dim]: axes[tc_dim] -= 1
      elif removed_axis == axes[tc_dim]: axes_exist[tc_dim] = False
    self.axes, self.axes_exist = tuple(axes), tuple(axes_exist)

class Kernel:
  def __init__(self, ast:UOp, opts:Optional[Renderer]=None):
    assert ast.op is Ops.SINK, ast.op
    self.ast = ast

    self.opts = opts if opts is not None else Device[Device.DEFAULT].renderer
    # verify AST matches the spec
    if __debug__: type_verify(list(self.ast.toposort), shape_spec)

    self.reduceops = [x for x in self.ast.toposort if x.op is Ops.REDUCE_AXIS]

    self.vars: list[Variable] = self.ast.variables()
    # NOTE: this requires a specific order with the [::-1], this is likely a bug
    self.bufs: list[UOp] = [x for x in self.ast.toposort if x.op in GroupOp.Buffer][::-1]

    # get earlybufs, before any reduceops
    earlybufs: list[UOp] = sorted([x for reduceop in self.reduceops for x in reduceop.src[0].toposort if x.op in GroupOp.Buffer],
                                  key=lambda x: -prod(x.shape))
    self.full_buf_index: int = self.bufs.index(earlybufs[0]) if earlybufs else 0
    # NOTE: full_shape can be wrong if there's a tree of reduces

    # create new shapetrackers inside this kernel, we will permute them
    self.sts: list[ShapeTracker] = [x.st_arg for x in self.bufs]

    # add the shapetrackers for each reduce
    # we use this to track which axes are reduced in each reduce
    for x in self.reduceops:
      self.sts.append(unwrap(x.st))
      self.sts.append(unwrap(x.src[0].st))

    # move all reduce axes to the end
    reduce = list(enumerate(zip(self.full_shape, self.output_shape)))
    permute = tuple([i for i,(s,n) in reduce if not resolve(s != n)] + [i for i,(s,n) in reduce if resolve(s != n)])
    self.reshape_and_permute(None, permute)

    # parameters for optimization
    self.applied_opts: list[Opt] = []
    self.group_for_reduces: int = 0
    self.upcasted: int = 0
    self.local_dims: int = 0
    self.tensor_core: Optional[TensorCore] = None
    self.tensor_core_opts: Optional[TensorCoreOptions] = None
    self.use_tensor_cores: int = 0
    self.dont_use_locals: bool = False

    # group simplifies
    self.simplify_ones()
    self.simplify_merge_adjacent()

  def copy(self):
    ret = type(self).__new__(type(self))

    # base linearizer params
    ret.opts, ret.ast = self.opts, self.ast

    # things downstream of the AST
    ret.reduceops, ret.vars, ret.bufs, ret.full_buf_index = self.reduceops, self.vars, self.bufs, self.full_buf_index
    ret.sts = self.sts[:len(ret.bufs)+len(ret.reduceops)*2] # NOTE: must redo the local buffers with TC in beam

    # parameters for optimizations
    ret.applied_opts, ret.group_for_reduces, ret.upcasted, ret.local_dims, ret.dont_use_locals = \
      self.applied_opts[:], self.group_for_reduces, self.upcasted, self.local_dims, self.dont_use_locals
    ret.tensor_core, ret.tensor_core_opts, ret.use_tensor_cores = self.tensor_core, self.tensor_core_opts, self.use_tensor_cores

    return ret

  @property
  def membufs(self) -> list[UOp]: return dedup([x.src[0] for x in self.bufs if x.op in {Ops.LOAD, Ops.STORE}])

  def upcasted_axis(self, i:int) -> list[tuple[int, Optional[sint], bool]]:
    upcasted_shape, upcasted_stride = self.sts[i].shape[self.first_upcast:], self.sts[i].real_strides()[self.first_upcast:]
    assert all_int(upcasted_shape), f"cannot upcast a symbolic amount {upcasted_shape=}"
    return list(zip(upcasted_shape, upcasted_stride,
                    [x!=y for x,y in zip(self.sts[0].shape[self.first_upcast:], self.full_shape[self.first_upcast:])]))

  @property
  def first_reduce(self) -> int:
    return [resolve(x!=y) for x,y in zip(self.sts[0].shape[:self.first_upcast]+(0,), self.full_shape[:self.first_upcast]+(1,))].index(True)

  @property
  def first_upcast(self) -> int: return self.shape_len-self.upcasted

  @property
  def reduceop(self) -> UOp|None: return self.reduceops[0] if len(self.reduceops) > 0 else None

  @property
  def output_shape(self) -> tuple[sint, ...]: return self.sts[0].shape

  @property
  def full_shape(self) -> tuple[sint, ...]: return self.sts[self.full_buf_index].shape

  @property
  def full_unupcasted_shape(self) -> tuple[sint, ...]: return self.full_shape[:self.first_upcast]

  @property
  def shape_len(self) -> int: return len(self.sts[0].shape)

  @property
  def global_dims(self) -> int: return self.first_reduce-self.local_dims

  # there's eight chunks of the shape
  # blue   -- global dims
  # cyan   -- local dims (warp ones first)
  #  *** self.first_reduce
  # green  -- reduce-local dims
  # red    -- reduce loops
  #  *** self.upcasted
  # purple -- reduce upcasted
  # yellow -- normal upcasted dimensions
  def colors(self) -> list[str]:
    # first non local non reduce dims are global (blue)
    colors = ["blue"] * self.global_dims if not self.dont_use_locals else ["BLUE"] * self.global_dims
    # after global are local_dims; warp ones used in tensor cores must be closest to first_reduce (cyan)
    colors += ["cyan"] * self.local_dims
    # between first_reduce and first_reduce + group_for_reduces, they are late upcasted (green)
    colors += ["green"] * self.group_for_reduces
    # between first_reduce + group_for_reduces and upcasted, they are reduce (red)
    colors += ["red"] * (self.first_upcast - (self.first_reduce + self.group_for_reduces))
    # upcasted dimensions are reduce (magenta) or normal (yellow)
    colors += ["magenta" if self.full_shape[i] != self.sts[0].shape[i] else "yellow" for i in range(self.first_upcast, self.shape_len)]
    assert len(colors) == self.shape_len, "colors size mismatch"
    return colors

  def colored_shape(self, pad:Optional[int]=None, dense=False) -> str:
    shape_strs = [(s if dense else f"{s:4d}") if isinstance(s, int) else s.render() for s in self.full_shape]
    ret = ' '.join(colored(s, color) for s,color in zip(shape_strs, self.colors()))
    if pad: ret += ' '*(pad-ansilen(ret))
    return ret

  # ******************** base simplifiers ********************

  # apply reshape and permute to all shapetrackers
  def reshape_and_permute(self, new_shape_fxn:Optional[Callable[[tuple[sint, ...]], Sequence[sint]]], axis:Optional[Sequence[int]]):
    def reshape(st:ShapeTracker): return st.reshape(tuple(new_shape_fxn(st.shape))) if new_shape_fxn is not None else st
    def permute(st:ShapeTracker): return st.permute(tuple(axis)) if axis is not None else st
    self.sts = [permute(reshape(st)) for st in self.sts]

  # drops the final dimension
  def upcast(self):
    check(self.full_shape[-1] != 1, "can't upcast a dimension with size 1")
    self.upcasted += 1

  # axis : the axis to pull from
  # amount : the amount to take
  # top : if you want to pull that amount from the top
  # insert_before : place to insert the new stuff
  def shift_to(self, axis, amount, top=False, insert_before=None):
    if insert_before is None: insert_before = self.shape_len
    move_axis = axis if top else axis+1
    if move_axis < insert_before: insert_before += 1
    self.reshape_and_permute(
      lambda x: x[0:axis] + (((amount, x[axis]//amount) if top else (x[axis]//amount, amount)) if x[axis] > 1 else (1,1)) + x[axis+1:],
      [i for i in range(insert_before) if i != move_axis] + [move_axis] + [i for i in range(insert_before, self.shape_len+1) if i != move_axis])

  # ******************** complex simplifiers ********************

  def simplify_ones(self) -> bool:
    # remove places where the shape is all ones
    # TODO: this should be factored in to multi shape stride
    if self.shape_len == 0: return False
    all_ones = [s==1 for s in self.full_shape]
    self.local_dims -= sum(all_ones[self.first_reduce-self.local_dims:self.first_reduce])
    self.upcasted -= sum(all_ones[self.first_upcast:]) # TODO: no necessary since upcasted axis can't be un-upcasted
    self.reshape_and_permute(lambda shape: [x for i,x in enumerate(shape) if not all_ones[i]], None)
    return any(all_ones)

  def simplify_merge_adjacent(self):
    if self.shape_len == 0: return
    shapes, strides = [x.shape for x in self.sts], [x.real_strides() for x in self.sts]

    # if it's an image, insert fake strides such that this fusion doesn't happen across image axes
    if isinstance(self.membufs[0].dtype, ImageDType):
      base_shape = self.membufs[0].dtype.shape
      if shape_idx_groups := get_contraction(self.output_shape, base_shape):
        special_strides: tuple[sint, ...] = tuple()
        for i,g in enumerate(shape_idx_groups):
          shape_piece = tuple(self.output_shape[x] for x in g)
          assert prod(shape_piece) == base_shape[i], f"get_contraction was wrong? {shape_piece} != {base_shape[i]}"
          special_strides += strides_for_shape(shape_piece)
        # adding the fake image shape
        shapes.append(self.output_shape)
        strides.append(special_strides)

    # merge dimensions if we can, multi _merge_dims
    # NOTE: this does not always preserve the reduce dimension
    # TODO: move this into shapetracker, with tests!
    # TODO: how does this work with multi-reduce?
    rets = [[(s[0], st[0])] for s,st in zip(shapes, strides)]
    for i in range(1, len(shapes[0])):
      can_merge = []
      for s,st,ret in zip(shapes, strides, rets):
        # TODO: added the always mergeability of 1s, is this right? if so, add to shapetracker in the 1 case
        si, sti, last_st = s[i], st[i], ret[-1][1]
        can_merge.append((sti is not None) and ((sti != 0 and last_st == si*sti) or (sti == 0 and last_st == 0)))
      # more can merge than this
      mergeable = all(can_merge) and i != self.first_reduce
      for j,(s,st) in enumerate(zip(shapes, strides)):
        if mergeable: rets[j][-1] = (rets[j][-1][0] * s[i], st[i])
        else: rets[j].append((s[i], st[i]))

    # do the reshapes
    for i,x in enumerate(rets[:len(self.sts)]): self.sts[i] = self.sts[i].reshape(tuple([y[0] for y in x]))

  # ******************** high level optimizers ********************

  def _create_tc_opts(self, reduceop:UOp, tc:TensorCore, axis:int, opt_level:int) -> Optional[TensorCoreOptions]:
    has_cast = tc.dtype_in != tc.dtype_out
    if has_cast and not (reduceop.src[0].op is Ops.CAST and reduceop.src[0].dtype == tc.dtype_out): return None

    mul_op = reduceop.src[0].src[0] if has_cast else reduceop.src[0]
    if mul_op.op is not Ops.MUL: return None

    def buf_index(src:UOp) -> Optional[int]:
      # TODO: apply tc even if the sources are not from LOAD
      if src.op is Ops.LOAD and src.dtype == tc.dtype_in: return self.bufs.index(src)
      try:
        if opt_level >= 1 and src.op is Ops.CAST and src.dtype == tc.dtype_in: return self.bufs.index(src.src[0])
      except ValueError: return None
      return None
    if (buf0:=buf_index(mul_op.src[0])) is None or (buf1:=buf_index(mul_op.src[1])) is None: return None

    buf0_strides, buf1_strides = self.sts[buf0].real_strides(), self.sts[buf1].real_strides()
    axis_buf0 = [(i,self.full_shape[i],buf1_strides[i]) for i,s in enumerate(buf0_strides[:self.first_reduce]) if s == 0]
    axis_buf1 = [(i,self.full_shape[i],buf0_strides[i]) for i,s in enumerate(buf1_strides[:self.first_reduce]) if s == 0]
    if not (axis_buf0 and axis_buf1 and ((self.shape_len-self.first_reduce) == 1 or (opt_level >= 1))): return None

    axis_choices = list(itertools.product(axis_buf0, axis_buf1, range(self.first_reduce, self.shape_len)))
    if not (axis < len(axis_choices)): return None

    s0, s1, s2 = axis_choices[-(axis+1)][0][0], axis_choices[-(axis+1)][1][0], axis_choices[-(axis+1)][2]  # s0 is n, s1 is m, s2 is k
    axis_pads = tuple((x, tc.dims[i]) for i, x in enumerate([s0, s1, s2]) if resolve(self.full_shape[x]%tc.dims[i] != 0))
    if axis_pads and (opt_level < 2): return None
    if DEBUG >= 3: print("TENSOR CORES", axis_buf0, axis_buf1, tc)
    return TensorCoreOptions(axes=(s0, s1, s2), axes_exist=(True, True), axis_pads=axis_pads)

  def _apply_tc_opt(self, use_tensor_cores:int, axis:int, tc_select:int, opt_level:int) -> bool:
    if use_tensor_cores and self.reduceop is not None and self.reduceop.arg[0] is Ops.ADD:
      tensor_cores = self.opts.tensor_cores if tc_select == -1 else [self.opts.tensor_cores[tc_select]]
      for tc in tensor_cores:
        tensor_core_opts = [self._create_tc_opts(reduceop, tc, axis, opt_level) for reduceop in self.reduceops]
        # can only fuse reduces with the same tc options
        assert all_same(tensor_core_opts)
        if tensor_core_opts[0] is None: continue
        self.tensor_core_opts = tc_opts = tensor_core_opts[0]

        # attempt to pad the tensor axes that require it
        try:
          for axis, dim in tc_opts.axis_pads: self.apply_opt(Opt(OptOps.PADTO, axis, dim), append_opt=False) # PADTO might fail
        except KernelOptError: continue
        # tensor core -- unroll the reduce dim (K), upcast and local the inner and outer dims (N, M)
        for dim, amt in tc.get_reduce_axes(): self.apply_opt(Opt(OptOps.UNROLL, tc_opts.axes[2]-self.first_reduce, amt), append_opt=False)
        for opt in tc.opts: self.apply_opt(Opt({"u":OptOps.UPCAST, "l":OptOps.LOCAL}[opt[0]], tc_opts.axes[int(opt[1])], 2), append_opt=False)
        self.tensor_core = tc
        self.use_tensor_cores = use_tensor_cores  # TC=2 will do the shape ops without the WMMA
        return True
    return False

  def apply_tensor_cores(self, use_tensor_cores=1, extra_opts:Optional[list[Opt]]=None, axis:int=0, tc_select:Optional[int]=None,
                         tc_opt:Optional[int]=None) -> bool:
    """ Attempts to apply a tensor core optimization to the kernel. If one exists and applies properly, return true, otherwise return false.
    Tensor cores are optimized instructions that matrix multiply-accumulate across a wave of threads: D(M, N) = A(M, K) * B(K, N) + C(M, N).

    Keyword arguments:
    use_tensor_cores -- controls how tensor cores are applied (default 1)
      0: will disable any tensor core matching
      1: enable tensor cores
      2: apply tensor core shape but don't use UOp.WMMA
    extra_opts -- additional Opt's to apply after the tensor core instead of the hand-coded additional Opt's (default None)
    tc_select -- specifies which tensor core(s) to use for optimization (default -1)
      -1: iterates through all available tensor cores in order and uses the first one that matches the requirements (dims and dtypes)
      [0-N]: uses only the n'th tensor core available; useful for search
    tc_opt -- controls which kinds of kernels may be eligible for tensor cores application (default 2 during BEAM, 0 otherwise)
      0: applies to only kernels with a single reduce axis and direct Ops.LOAD into Ops.MUL
      1: allows kernels with multiple reduce axes and also multiplication of Ops.CAST'd buffers
      2: allows kernels with M, N, K axes that are not multiples of the tensor core dimensions by applying padding those axes as needed
    """
    if tc_select is None: tc_select = TC_SELECT.value
    if tc_opt is None: tc_opt = TC_OPT.value
    if not self.opts.tensor_cores and use_tensor_cores != 2: return False
    try: # check TC first and apply hand-coded opts if successful
      self.apply_opt(Opt(OptOps.TC, axis, (tc_select, tc_opt)))

      if (tc_opts:=self.tensor_core_opts) is not None:
        if extra_opts is not None: self.apply_opts(extra_opts)
        else:
          if AMX: return True # skip hand-coded TC opts if AMX, upcasting will make kernel slower
          # hand-coded TC opts
          for tc_dim in [tc_dim for tc_dim in [1,0] if tc_opts.axes_exist[tc_dim]]: # attempt to upcast M and N
            szs = [sz for sz in [5,4,3,2] if self.full_shape[tc_opts.axes[tc_dim]] % sz == 0]
            if szs: self.apply_opt(Opt(OptOps.UPCAST, tc_opts.axes[tc_dim], szs[0]))

          if tc_opts.axes_exist[0] and (szs := [sz for sz in [4,2] if self.full_shape[tc_opts.axes[0]] % sz == 0]): # attempt to local N
            self.apply_opt(Opt(OptOps.LOCAL, tc_opts.axes[0], szs[0]))
      return True
    except KernelOptError:
      return False

  def real_axis(self, opt:Opt):
    if opt.axis is None: return -1
    if opt.op is OptOps.UNROLL: return self.first_reduce+opt.axis
    if opt.op in {OptOps.GROUP, OptOps.GROUPTOP}: return self.first_reduce+self.group_for_reduces+opt.axis
    return opt.axis

  def apply_opt(self, opt:Opt, append_opt:bool=True):
    if self.dont_use_locals: check(opt.op not in {OptOps.LOCAL, OptOps.GROUP, OptOps.GROUPTOP}, "not using locals")

    if opt.op is OptOps.TC:
      check(len(self.applied_opts) == 0, "tensor core opts must be first") # TODO: things like PADTO might be fine
      check((use_tensor_cores:=USE_TC.value) == 2 or len(self.opts.tensor_cores) > 0, "must have tensor cores or TC=2")
      check(opt.axis is not None, "tensor core opts must have an axis")
      check(opt.arg is not None and isinstance(opt.arg, tuple) and len(opt.arg) == 2, "tensor core opts must have tc_select and tc_opt")
      check(-1 <= (tc_select:=cast(tuple, opt.arg)[0]) < len(self.opts.tensor_cores), "tensor core opts must have valid tc_select")
      check(0 <= (tc_opt:=cast(tuple, opt.arg)[1]) <= 2, "tensor core opts must have valid tc_opt")
      check(self._apply_tc_opt(use_tensor_cores, cast(int, opt.axis), tc_select, tc_opt), "no tensor core available")
      self.applied_opts.append(opt)
      return

    axis = self.real_axis(opt)
    check(axis < len(self.full_shape), "invalid axis")

    if opt.op is OptOps.SWAP: amt = cast(int, opt.arg)  # arg is an axis in the SWAPs
    elif opt.arg is not None:
      check(isinstance(opt.arg, int), "arg should be int")
      amt = arg if (arg:=cast(int, opt.arg)) != 0 else self.full_shape[axis]
      check(isinstance(amt, int) and amt != 1, f"shift/padto of {amt=}, 1 or symbolic amount is meaningless")
      if opt.op is not OptOps.PADTO: check(self.full_shape[axis] % amt == 0, f"no longer valid shift {self.full_shape[axis]=}, {amt=}")
    else: amt = -1

    if self.reduceop is not None and (opt.op in {OptOps.GROUP, OptOps.GROUPTOP} or \
                                      (self.group_for_reduces and opt.op not in {OptOps.NOLOCALS, OptOps.PADTO})):
      acc_sz = self.reduceop.dtype.itemsize
      upcast_sz = prod([a for a,b in zip(self.full_shape[self.first_upcast:], self.sts[0].shape[self.first_upcast:]) if a == b])
      local_sz = prod(self.full_shape[self.first_reduce-self.local_dims:self.first_reduce+self.group_for_reduces])
      smem_sz = amt*acc_sz*upcast_sz*local_sz
      check(smem_sz <= self.opts.shared_max, f"exceeds maximum shared memory size: needs {smem_sz}, max {self.opts.shared_max}")

    if opt.op is OptOps.LOCAL:    # cyan
      # NOTE: LLVM/CPU can use locals too, but they are treated the same as globals (still helpful for L1 cache)
      # it's disabled for now since it makes BEAM slow for little gain
      check(self.opts.has_local, "target does not support local")
      check(axis < self.global_dims, "local is for globals")
      self.shift_to(axis, amt, insert_before=self.first_reduce)
      self.local_dims += 1
    elif opt.op in {OptOps.GROUP, OptOps.GROUPTOP}:   # green
      check(self.opts.has_local and self.opts.has_shared, "target does not support local or shared mem")
      check(self.first_reduce + self.group_for_reduces <= axis < self.first_upcast, "must be reduce axis to group")
      check(not self.tensor_core, "can't group with tensor cores")
      check(len(reduce_axes:=[i for r in self.reduceops for i in r.axis_arg]) == len(set(reduce_axes)), "can't group with parallel reduces")
      self.shift_to(axis, amt, top=(opt.op is OptOps.GROUPTOP), insert_before=self.first_reduce + self.group_for_reduces)
      self.group_for_reduces += 1
    elif opt.op is OptOps.UNROLL:                     # purple
      check(axis < self.first_upcast, "can't upcasted already upcasted")
      check(amt <= 32, "don't unroll more than 32")
      # TODO: fix upcast_count to put purples before yellows. broken because of METAL tensor cores
      #upcast_count = sum(x == y for x,y in zip(self.full_shape[-self.upcasted:], self.output_shape[-self.upcasted:])) if self.upcasted else 0
      #self.shift_to(axis, amt, insert_before=None if upcast_count == 0 else self.shape_len-upcast_count)
      if self.full_shape[axis] == amt and axis == self.first_reduce: self.local_dims += 1 # first_reduce will ++, so offset loss in simplify_ones
      if self.full_shape[axis] == amt and axis < self.first_reduce+self.group_for_reduces: self.group_for_reduces -= 1 # fully unrolling a GROUP
      self.shift_to(axis, amt, insert_before=None)
      self.upcast()
    elif opt.op is OptOps.UPCAST:                     # yellow
      check(axis < self.first_reduce, "upcast is for non-reduce")
      check(not (self.tensor_core and self.global_dims <= axis < self.global_dims+len(self.tensor_core.get_local_axes())), "can't upcast TC locals")
      check((self.opts is not None and self.opts.device == "DSP") or amt <= 16, "don't upcast more than 16")
      self.shift_to(axis, amt, insert_before=None)
      self.upcast()
    elif opt.op is OptOps.NOLOCALS:
      check(self.opts.has_local and not self.dont_use_locals, "NOLOCALS is meaningless if target does not support local or already not using locals")
      check(self.local_dims == 0 and self.group_for_reduces == 0, "can't have no locals with locals")
      self.dont_use_locals = True
    elif opt.op is OptOps.SWAP:
      check(axis < amt < self.global_dims, f"swap is only for globals with axis < amt, getting {amt=}, {axis=}, {self.global_dims=}")
      permute = list(range(self.shape_len))
      permute[axis], permute[amt] = permute[amt], permute[axis]
      self.reshape_and_permute(None, tuple(permute))
    elif opt.op is OptOps.PADTO:
      check(not self.vars, "does not work with symbolic shape")
      check(axis < self.first_upcast, "cannot pad upcasted")
      # ok to pad SUM if all parent ALU ops have f(0) = 0
      if (r:=self.reduceop) is not None and self.first_reduce <= axis: check(r.arg[0] is Ops.ADD and can_pad(r, {}, cache={}), f"cannot pad {r}")
      padded = False
      for i,st in enumerate(self.sts):
        if (s:=st.shape[axis]) == 1: continue  # reduced
        check(s > amt//4, f"pad adds more than quadruple the work {st.shape[axis]=} > {amt//4=}")
        if (ru := round_up(cast(int, s), amt) - s):
          # pad right seems to be faster
          self.sts[i] = st.pad(((0,0),) * axis + ((0,ru),) + ((0,0),) * (len(st.shape)-axis-1))
          padded = True
      check(padded, "nothing was padded")

    if append_opt: self.applied_opts.append(opt)
    if self.simplify_ones() and self.tensor_core_opts:
      self.tensor_core_opts.fix_axes(axis) # fix up axes in TC opts if required after simplify_ones()

  def apply_opts(self, opts:Sequence[Opt]):
    for opt in opts: self.apply_opt(opt)

  def required_optimizations(self) -> Kernel:
    if isinstance(self.membufs[0].dtype, ImageDType):
      unit_stride_axes_mul_4 = [i for i in self.sts[0].unit_stride_axes(ignore_valid=True) if self.sts[0].shape[i]%4 == 0]
      assert unit_stride_axes_mul_4, f"needs a unit stride axis in {self.bufs[0]}"
      if all(x < self.first_upcast for x in unit_stride_axes_mul_4): self.apply_opt(Opt(OptOps.UPCAST, unit_stride_axes_mul_4[0], 4))
    return self

  # **** kernel outputs ****

  kernel_cnt: Final[defaultdict[str, int]] = defaultdict(int)
  @functools.cached_property
  def name(self) -> str:
    # kernel name (before late upcast)
    kernel_type = "r" if self.reduceop is not None else ("C" if all(x.op is Ops.SINK or x.op in GroupOp.Buffer for x in self.ast.toposort) else "E")
    suffix = colored('_', 'BLACK').join([colored(x.render() if isinstance(x, UOp) else str(x), c) for x,c in zip(self.full_shape, self.colors())])
    name = kernel_type + (f"{len(self.ast.src)}" if len(self.ast.src) > 1 else "") + "_" + suffix

    # name the function something unique
    Kernel.kernel_cnt[(function_name := to_function_name(name))] += 1
    num = f"n{Kernel.kernel_cnt[function_name]-1}" if Kernel.kernel_cnt[function_name] > 1 else ""
    return name + colored(num, 'BLACK')

  def get_optimized_ast(self, name_override:Optional[str]=None) -> UOp:
    @functools.cache
    def fixup_ast(op:UOp) -> UOp:
      ret = op.replace(src=tuple(fixup_ast(x) for x in op.src)) # noqa: F821
      if op.op in GroupOp.Buffer and op in self.bufs:
        st_uop = self.sts[self.bufs.index(op)].to_uop()
        # NOTE: if CONST got masked after applying opts, we create a new VALID
        if op.op is Ops.CONST and any(v.mask is not None for v in unwrap(st_uop.st).views): return op.valid(unwrap(st_uop.st))
        # otherwise we just replace the VIEW source
        return ret.replace(src=(st_uop,)) if len(op.src) == 1 else ret.replace(src=(ret.src[0], st_uop, *ret.src[2:]))
      if op.op is Ops.SINK:
        return ret.replace(arg = KernelInfo(to_function_name(self.name) if name_override is None else name_override,
                                            self.local_dims, self.upcasted, self.dont_use_locals))
      if op.op is Ops.REDUCE_AXIS:
        reduce_idx = len(self.bufs) + self.reduceops.index(op) * 2

        def reduced_axes(start, stop):
          return tuple(i for i in range(start, stop) if resolve(self.sts[reduce_idx].shape[i] != self.sts[reduce_idx + 1].shape[i]))
        axes = reduced_axes(self.first_reduce + self.group_for_reduces, self.shape_len)
        grouped_axes = reduced_axes(self.first_reduce, self.first_reduce + self.group_for_reduces)

        if (tc := self.tensor_core) and (self.use_tensor_cores == 1 or self.use_tensor_cores == 3):
          wd, tcd = self.global_dims, self.first_upcast
          def get_upcast_axes(buf): # upcast along non-zero dimensions of (tc_reduce + tc_upcast)
            upcast_axes = int(math.log2(tc.elements_per_thread[buf]))
            return tuple((tcd + len(tc.get_reduce_axes()) + len(tc.get_upcast_axes()) - (i+1), 2) for i in range(upcast_axes))
          def get_tc_swizzle_st(shape, local_perm, upcast_perm):
            offset = (tcd - (wd + len(local_perm)))
            permaxis = list(range(wd)) \
              + [wd + x + (offset if x >= len(local_perm) else 0) for x in local_perm]  + list(range(wd + len(local_perm), tcd)) \
              + [wd + x + (offset if x >= len(local_perm) else 0) for x in upcast_perm] + list(range(tcd + len(upcast_perm), len(shape)))
            return ShapeTracker.from_shape(shape).permute(tuple(permaxis))

          srcs = list((ret.src[0] if ret.src[0].op is not Ops.CAST else ret.src[0].src[0]).src)
          for i, (src, swizzle) in enumerate(zip(srcs, tc.swizzle)):
            src_st = (src if src.op is Ops.LOAD else src.src[0]).st_arg
            if swizzle: srcs[i] = src.view(get_tc_swizzle_st(src_st.shape, *swizzle))

            if self.use_tensor_cores == 3:  # for TC=3, emulate the warp addressing with locals
              local_shape = tuple(1 if st == 0 or i < wd or (i >= self.first_reduce and i < tcd) else src_st.shape[i] \
                                  for i,st in enumerate(src_st.real_strides()))
              st = store_st = ShapeTracker.from_shape(local_shape)
              local_buffer = UOp(Ops.DEFINE_LOCAL, tc.dtype_in.ptr(size=st.real_size(), local=True), (), f"temp{i}")
              if swizzle: store_st = get_tc_swizzle_st(store_st.shape, *swizzle)
              local_store = UOp.store(local_buffer, store_st.to_uop(), srcs[i])
              srcs[i] = UOp(Ops.LOAD, tc.dtype_in, (local_buffer, st.to_uop(), local_store))

          tc_reduce_axes = tuple(tcd + ax for ax, _ in tc.get_reduce_axes())
          if self.use_tensor_cores == 1: # real WMMA, use CONTRACT/UNROLL to get the vectorization right
            tc_upcast_axes = (get_upcast_axes(0), get_upcast_axes(1), get_upcast_axes(2))
            wmma_arg = (str(tc), tc.dims, tc.dtype_in, tc.dtype_out, self.opts.device, tc.threads, tc_upcast_axes, tc_reduce_axes)
            wmma = UOp(Ops.WMMA, dtype=tc.dtype_out.vec(tc.elements_per_thread[2]), src=(
              UOp(Ops.CONTRACT, dtype=srcs[0].dtype.vec(tc.elements_per_thread[0]), src=(srcs[0],), arg=tc_upcast_axes[0]),
              UOp(Ops.CONTRACT, dtype=srcs[1].dtype.vec(tc.elements_per_thread[1]), src=(srcs[1],), arg=tc_upcast_axes[1]),
              UOp.const(tc.dtype_out.vec(tc.elements_per_thread[2]), 0.0)), arg=wmma_arg)
            tc_uop = UOp(Ops.UNROLL, tc.dtype_out, (wmma,), arg=tc_upcast_axes[2])

          else: # for TC=3 MUL/SUM instead of WMMA
            tc_uop = UOp(Ops.REDUCE_AXIS, tc.dtype_out, ((srcs[0] * srcs[1]).cast(tc.dtype_out),), (Ops.ADD, tc_reduce_axes))

          return ret.replace(src=(tc_uop,), arg=(Ops.ADD, new_axes)) if (new_axes := tuple(i for i in axes if i not in tc_reduce_axes)) else tc_uop

        ret = ret.replace(arg = (op.arg[0], axes))
        if self.group_for_reduces and grouped_axes:
          local_shape = (1,) * self.global_dims + self.full_shape[self.global_dims:self.global_dims+self.local_dims] + \
            tuple([self.full_shape[i] if self.sts[reduce_idx].shape[i] != self.sts[reduce_idx+1].shape[i] else 1 \
              for i in range(self.first_reduce, self.first_reduce+self.group_for_reduces)]) + \
            (1,) * (self.shape_len - self.upcasted - self.group_for_reduces - self.first_reduce) + tuple([x[0] for x in self.upcasted_axis(0)])
          st_uop = ShapeTracker.from_shape(local_shape).to_uop()
          local_size = st_uop.arg.real_size()
          local_buffer = UOp(Ops.DEFINE_LOCAL, op.dtype.ptr(local_size, local=True), (), f"temp{self.reduceops.index(op)}")
          local_load = UOp(Ops.LOAD, op.dtype, (local_buffer, st_uop, UOp.store(local_buffer, st_uop, ret)))
          grouped_reduce = UOp(Ops.REDUCE_AXIS, op.dtype, (local_load,), arg=(op.arg[0], grouped_axes))
          if op is self.reduceops[-1]: return grouped_reduce
          st_uop = ShapeTracker.from_shape(tuple([1 if i in grouped_axes else a for i,a in enumerate(local_shape)])).to_uop()
          return UOp(Ops.LOAD, op.dtype, (local_buffer, st_uop, UOp.store(local_buffer, st_uop, grouped_reduce)))

      return ret
    fixed_ast = fixup_ast(self.ast)
    del fixup_ast
    return graph_rewrite(fixed_ast, view_left)

  # **** this is the lowerer ****

  @track_rewrites()
  def linearize(self, name_override:Optional[str]=None, ast_transform:Optional[Callable]=None) -> Kernel:
    # display the AST
    if getenv("VIZ"): graph_rewrite(self.ast, PatternMatcher([]), name="View Base AST")

    modified_ast = self.get_optimized_ast(name_override)
    if ast_transform is not None: modified_ast = ast_transform(self, modified_ast)

    if DEBUG >= 3:
      print(self.name)
      if DEBUG >= 5: print(self.ast)
      for i,(buf,st) in enumerate([(buf,st) for buf,st in zip(self.bufs, self.sts) if buf.op not in {Ops.CONST, Ops.VALID}]):
        print(f"{i:2d}: {str(st.shape):25s} {str(buf.src[0].dtype).replace('dtypes.',''):20s} {str(st.real_strides()):30s}",
              str(st) if DEBUG >= 4 else "")
      print(self.applied_opts)
      if DEBUG >= 5: print(modified_ast)
    # verify AST matches the spec after applying opts
    if __debug__: type_verify(list(modified_ast.toposort))
    # TODO: sadly modified_ast doesn't pass the shape spec because of how group_for_reduces constructs UOps, there's probably a way to fix this
    #if __debug__: type_verify(list(modified_ast.toposort), shape_spec)

    self.uops:list[UOp] = linearize_uop(full_graph_rewrite(rewrite_shapetracker_with_index(modified_ast, self.opts), self.opts))
    if DEBUG >= 6: print_uops(self.uops)
    return self

  def to_program(self, name_override:Optional[str]=None, ast_transform:Optional[Callable]=None) -> ProgramSpec:
    self.linearize(name_override, ast_transform)
<<<<<<< HEAD
    #assert self.uops[0].op is Ops.NAME, "first uop must be name"
=======
    assert self.uops[-1].op is Ops.SINK, "last uop must be sink"
>>>>>>> aa98aff4
    src = self.opts.render(self.uops)

    if CAPTURE_PROCESS_REPLAY:
      import sys
      frm = sys._getframe(1)
      while (f_back:=frm.f_back) is not None and "unittest" not in f_back.f_code.co_filename: frm = f_back
      loc = f"{frm.f_code.co_filename.split('/')[-1]}:{frm.f_lineno} {frm.f_code.co_name}"
      diskcache_put("kernel_process_replay", str(id(self)), (self.ast, self.opts, self.applied_opts, self.uops[0].arg, loc, ContextVar._cache, src))

    # group non-local bufs by the op type (LOAD or STORE) and the buffer arg. take the max access of that buffer in bytes
    # TODO: these max and min don't work on symbolic, and results are very wrong.
    mem_bytes = sum(max(x.src[0].dtype.itemsize * x.st_arg.real_size() for x in group)
      for _, group in itertools.groupby([x for x in self.ast.toposort if x.op in GroupOp.Buffer and x.src[0].op is Ops.DEFINE_GLOBAL],
                        key=lambda x: (x.op, x.src[0].arg)))
    return ProgramSpec(self.name if not name_override else name_override, src, self.opts.device, self.ast, self.uops, self.applied_opts, mem_bytes,
                       global_size=[1,1,1] if self.opts.has_local else None, local_size=[1,1,1] if self.opts.has_local else None)<|MERGE_RESOLUTION|>--- conflicted
+++ resolved
@@ -566,11 +566,7 @@
 
   def to_program(self, name_override:Optional[str]=None, ast_transform:Optional[Callable]=None) -> ProgramSpec:
     self.linearize(name_override, ast_transform)
-<<<<<<< HEAD
-    #assert self.uops[0].op is Ops.NAME, "first uop must be name"
-=======
     assert self.uops[-1].op is Ops.SINK, "last uop must be sink"
->>>>>>> aa98aff4
     src = self.opts.render(self.uops)
 
     if CAPTURE_PROCESS_REPLAY:
