--- conflicted
+++ resolved
@@ -5,13 +5,8 @@
 from typing import Optional, cast, Final, Callable, Sequence
 from enum import Enum, auto
 
-<<<<<<< HEAD
-from tinygrad.ops import GroupOp, KernelInfo, UOp, Ops, can_pad, print_uops, type_verify, shape_spec, resolve, Variable, sint, \
-  graph_rewrite, track_rewrites, view_left
-=======
 from tinygrad.ops import GroupOp, KernelInfo, UOp, Ops, can_pad, resolve, Variable, sint, graph_rewrite, track_rewrites, view_left, print_uops
-from tinygrad.spec import type_verify
->>>>>>> 643c09a6
+from tinygrad.spec import type_verify, shape_spec
 from tinygrad.device import Device
 from tinygrad.renderer import Renderer, TensorCore, ProgramSpec
 from tinygrad.dtype import ImageDType
@@ -62,7 +57,8 @@
     if ast.op is Ops.SINK: self.ast = ast
 
     self.opts = opts if opts is not None else Device[Device.DEFAULT].renderer
-    type_verify(list(self.ast.toposort), shape_spec)
+    # verify AST matches the spec
+    if __debug__: type_verify(list(self.ast.toposort), shape_spec)
 
     self.reduceops = [x for x in self.ast.toposort if x.op is Ops.REDUCE_AXIS]
 
@@ -674,9 +670,9 @@
       if getenv("RAWAST"): print(self.ast)
       print(modified_ast)
       print(self.applied_opts)
-    type_verify(list(modified_ast.toposort))
-    # TODO: sadly this is failing because of how group_for_reduces constructs UOps, there's probably a way to fix this
-    #type_verify(list(modified_ast.toposort), shape_spec)
+    # verify AST matches the spec
+    if __debug__: type_verify(list(modified_ast.toposort))
+    #if __debug__: type_verify(list(self.ast.toposort), shape_spec)
 
     self.uops:list[UOp] = linearize_uop(full_graph_rewrite(rewrite_shapetracker_with_index(modified_ast, self.opts), self.opts))
     if DEBUG >= 5: print_uops(self.uops)
