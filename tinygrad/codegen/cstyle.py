--- conflicted
+++ resolved
@@ -2,11 +2,7 @@
 import math, collections
 from tinygrad.codegen.linearizer import Linearizer, UOps, UOp, LocalBuffer, LocalTypes
 from tinygrad.ops import ASTRunner, Op, UnaryOps, BinaryOps, FusedOps
-<<<<<<< HEAD
-from tinygrad.helpers import getenv, partition, ImageDType, DEBUG, dtypes, colored
-=======
-from tinygrad.helpers import partition, ImageDType, DEBUG, dtypes, colored, prod
->>>>>>> c0e558b7
+from tinygrad.helpers import partition, ImageDType, DEBUG, dtypes, colored
 from tinygrad.runtime.lib import RawConst
 from tinygrad.shape.symbolic import DivNode, AndNode, render_python, NumNode, Variable, Node, SumNode, MulNode
 from tinygrad.lazy import LazyBuffer
