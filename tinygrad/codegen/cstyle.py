--- conflicted
+++ resolved
@@ -161,54 +161,6 @@
       kk(f"{lang.generic_var_prefix}{newvar.render(lang.generic_var_prefix == '')} = {lang.render_const(args, newvar.dtype)};")
     elif uop == UOps.ALU:
       assert newvar is not None
-<<<<<<< HEAD
-#<<<<<<< ptx_testing
-      if newvar in vin:
-        kk(f"{newvar.render()} = {code_for_op[args](*[x.render() for x in vin])};")
-      else:
-        kk(f"{newvar.render(True)} = {code_for_op[args](*[x.render() for x in vin])};")
-    elif uop == UOps.LOAD and newvar is not None:
-      # TODO: merge with CONST?
-      if bufs[args.i] is not None and isinstance(bufs[args.i].realized, RawConst):
-        assert newvar.dtype == dtypes.float, "const can't be float4"
-        x = bufs[args.i].realized._buf
-        if math.isnan(x): val = "NAN"
-        elif math.isinf(x): val = ("-" if x < 0 else "") + "INFINITY"
-        else: val = f"{x}" +  ("f" if not dtypes.is_int(bufs[args.i].dtype) else "")
-      elif isinstance(bufs[args.i].dtype, ImageDType):
-        assert newvar.dtype == dtypes._float4, f"image must be float4 {newvar}"
-        prekernel.add("const sampler_t smp = CLK_NORMALIZED_COORDS_FALSE | CLK_ADDRESS_CLAMP | CLK_FILTER_NEAREST;\n")
-        idx, idy = to_image_idx(bufs[args.i].dtype.shape, args.idx, args.valid)
-        val = f"read_imagef({bufnames[args.i]}, smp, (int2)({idx.render(render_cl)}, {idy.render(render_cl)}))"
-      else:
-        if lang.uses_vload and bufs[args.i].dtype == dtypes.float16:
-          if newvar.dtype == dtypes._float4:
-            val = f"vload_half4(0, {bufnames[args.i]}+{(args.idx).render(render_cl)})"
-          else:
-            val = f"vload_half({args.idx.render(render_cl)}, {bufnames[args.i]})"
-        else:
-          if newvar.dtype == dtypes._float4:
-            val = f"({newvar.dtype.name})(*(({lang.smem_prefix if isinstance(bufs[args.i], LocalBuffer) else lang.buffer_prefix}{bufs[args.i].dtype.name}4*)({bufnames[args.i]}+{args.idx.render(render_cl)})))"
-          else:
-            val = f"{bufnames[args.i]}[{args.idx.render(render_cl)}]"
-      # NOTE: if min and max are both 0, it should be a CONST in the Linearizer
-      if args.valid.min == 1: kk(f"{newvar.render(True)} = {val};")
-      else:
-        kk(f"{newvar.render(True)} = ({args.valid.render(render_cl)}) ? {casts[newvar.dtype][0]}({val}) : {casts[newvar.dtype][1]};")
-    elif uop == UOps.STORE and (vin[0].dtype == dtypes.float or (vin[0].dtype == dtypes._float4 and vin[0].offset is not None)):
-      assert not isinstance(bufs[args.i].dtype, ImageDType), "image store must be float4"
-      assert args.valid.min == 1, "store must be valid"
-      if lang.uses_vload and bufs[args.i].dtype == dtypes.float16:
-        kk(f"vstore_half({vin[0].render()}, {args.idx.render(render_cl)}, {bufnames[args.i]});")
-      else:
-        kk(f"{bufnames[args.i]}[{args.idx.render(render_cl)}] = {vin[0].render()};")
-    elif uop == UOps.CAST and newvar is not None and newvar.dtype == dtypes._float4:
-      kk(f"{newvar.render(True)} = {lang.float4}({','.join([x.render() for x in vin])});")
-    elif uop == UOps.CAST and newvar is not None:
-      kk(f"{newvar.render(True)} = {casts[newvar.dtype][0]}{vin[0].render()};")
-    #   kk(f"")
-    elif uop == UOps.STORE and len(vin) != 0 and vin[0].dtype == dtypes._float4 and vin[0].offset is None:
-=======
       kk(f"{lang.generic_var_prefix if newvar not in vin else ''}{newvar.render(newvar not in vin and lang.generic_var_prefix == '')} = {lang.code_for_op[args](*[x.render() for x in vin])};")
     elif uop == UOps.LOAD:
       assert newvar is not None
@@ -222,7 +174,6 @@
       if args.valid.min == 0 and args.valid.max == 1: val = lang.render_conditional(args.valid.render(render_cl), val, lang.render_const(0.0, newvar.dtype))
       kk(f"{lang.generic_var_prefix}{newvar.render(lang.generic_var_prefix == '')} = {val};")
     elif uop == UOps.STORE:
->>>>>>> 9c135c94
       assert args.valid.min == 1, "store must be valid"
       if isinstance(bufs[args[0]].dtype, ImageDType):
         idx, idy = to_image_idx(bufs[args.i].dtype.shape, args[1], args[2])
