--- conflicted
+++ resolved
@@ -39,21 +39,12 @@
   }
 
   # returns a str expression of the casted xs with the given type
-<<<<<<< HEAD
   def render_cast(self, x:List[str], var_dtype) -> str:
     # assert len(x) == var_dtype.sz, f"cast is wrong size {len(x)} != {var_dtype.sz}"
     assert self.make_vector_prefix is not None, "cast is not supported on this platform"
     if not var_dtype.is_vector_type: prefix = '' 
     else: prefix = self.make_vector_prefix
     return f"({prefix}{var_dtype.name})({','.join(x)})"
-=======
-  def render_cast(self, x:List[str], var_dtype:DType) -> str:
-    assert len(x) == var_dtype.sz, f"cast is wrong size {len(x)} != {var_dtype.sz}"
-    assert self.float4 is not None, "cast is not supported on this platform"
-    if var_dtype == dtypes._float4: return f"{self.float4}({','.join(x)})"
-    if var_dtype == dtypes._float2: return f"{self.float4.replace('float4', 'float2')}({','.join(x)})"
-    raise NotImplementedError(f"no cast for {var_dtype}")
->>>>>>> 32be3955
 
   # returns a str expression of the const with the given type
   def render_const(self, x:Union[float,int], var_dtype) -> str:
@@ -73,8 +64,8 @@
       return f"({output_dtype.name})(*(({self.smem_prefix if local else self.buffer_prefix}{buf_dtype.name}{output_dtype.sz}*)({buf_name}+{idx.render(render_cl, strip_parens=True)})))"
     return f"{buf_name}[{idx.render(render_cl)}]"
   
-  def render_local(self, name:str, size:int): 
-    return self.smem_prefix + f"float {name}[{size}];"
+  def render_local(self, name:str, size:int, dtype:str = 'float'): 
+    return self.smem_prefix + f"{dtype} {name}[{size}];"
   
   def render_for(self, expr: str, _min:int, _max:int) -> str:
     return f"for (int {expr} = {_min}; {expr} <= {_max}; ++{expr}) {{"
@@ -188,15 +179,11 @@
     elif uop == UOps.CAST and newvar is not None:
       kk(f"{newvar.render(True)} = {lang.render_cast([x.render() for x in vin], newvar.dtype)};")
     elif uop == UOps.DEFINE_LOCAL:
-<<<<<<< HEAD
       dtype = 'float' if len(args)==2 else args[2].name
-      kk(lang.smem_prefix + f"{dtype} {args[0]}[{args[1]}];")
-=======
       if lang.external_local_bufs:
-        prekernel.append(lang.render_local(args[0], args[1]))
+        prekernel.append(lang.render_local(args[0], args[1], dtype))
       else:
-        kk(lang.render_local(args[0], args[1]))
->>>>>>> 32be3955
+        kk(lang.render_local(args[0], args[1], dtype))
     else:
       raise RuntimeError(f"failed to render {uop}")
 
