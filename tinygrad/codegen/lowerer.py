# the job of the lowerer is to do indexing
import functools, itertools, operator
from dataclasses import dataclass
from typing import List, Tuple, cast, Optional
from tinygrad.dtype import dtypes, PtrDType
from tinygrad.ops import KernelInfo, UOp, Ops, graph_rewrite, PatternMatcher, UPat, sint, identity_element, sint_to_uop
from tinygrad.renderer import Renderer
from tinygrad.helpers import all_int, prod, partition, flatten

# returns the axes to create new_shape if new_shape can be created by combining axis from old_shape
def get_contraction(old_shape:Tuple[sint, ...], new_shape:Tuple[sint, ...]) -> Optional[List[List[int]]]:
  acc_old, acc_new = list(itertools.accumulate(old_shape, operator.mul)), list(itertools.accumulate(new_shape, operator.mul))
  try: split = [acc_old.index(acc)+1 if acc != 1 else 0 for acc in acc_new]
  except ValueError: return None
  return [list(range(st,ed)) for st,ed in zip([0]+split[:-1], split[:-1]+[len(old_shape)])]

# ***** indexing *****

def _limit_dims(dims:Tuple[sint, ...], max_sizes:Tuple[int, ...]):
  # TODO: symbolic shape
  if not all_int(dims): return dims
  while len(dims) > len(max_sizes) or any(d > m for d,m in zip(dims, max_sizes)):
    for i,m in enumerate(max_sizes):
      if dims[i] * dims[i+1] <= m:
        dims = dims[:i] + (dims[i]*dims[i+1],) + dims[i+2:]
        break
    else: raise RuntimeError(f"cannot limit dim {dims=}, {max_sizes=}")
  return dims

def get_grouped_dims(prefix, dims:Tuple[sint, ...], max_sizes:Optional[Tuple[int, ...]], reverse=False) -> List[UOp]:
  if reverse: dims = dims[::-1]
  limited = _limit_dims(dims, max_sizes) if max_sizes is not None else dims
  ret = raw_idxs = [UOp(Ops.SPECIAL, dtypes.int, (), (f"{prefix}{i}", s)) for i,s in enumerate(limited)]
  if limited != dims:
    ret = []
    if (contraction:=get_contraction(dims, limited)) is None: raise AssertionError(f"get_contraction should not be None {dims=} {limited=}")
    for idx, contraction_group in zip(raw_idxs, contraction):
      for c in contraction_group[:-1]:
        ret.append(idx % dims[c])
        idx //= dims[c]
      ret.append(idx)
  return ret[::-1] if reverse else ret

@dataclass
class IndexContext:
  idxs: List[UOp]
  ridxs: List[UOp]
  acc_num: int = 0

def get_index(ast:UOp, opts:Renderer) -> IndexContext:
  ki = ast.arg if isinstance(ast.arg, KernelInfo) else KernelInfo()
  # NOTE: assumes the shape is <global dims> <local dims> <group_for_reduces> <reduces> <upcasts/unrolls>
  full_shape = ast.full_shape
  first_upcasted = len(full_shape)-ki.upcasted
  # if there's no reduce, this is first_upcasted. assumes reduces are at the end
  first_reduce = min([first_upcasted]+flatten(x.axis_arg for x in ast.toposort if x.op is Ops.REDUCE_AXIS))
  local_loads = [x for x in ast.toposort if x.op is Ops.LOAD and x.src[0].op is Ops.DEFINE_LOCAL]
  # NOTE: sum up the reduced axes looking across all local loads, yields the number of grouped reduces
  group_for_reduces = sum([any(l.st_arg.shape[i]!=ast.src[0].st_arg.shape[i] for l in local_loads) for i in range(first_reduce,first_upcasted)])
  global_dims = first_reduce-ki.local_dims

  if opts.has_local:
    if ki.dont_use_locals:
      assert ki.local_dims == 0, "can't use locals if there's no local dims"
      idxs = get_grouped_dims("idx", full_shape[:global_dims], opts.global_max, reverse=True)
    else:
      # define indexes for GPU-like execution
      idxs = get_grouped_dims("gidx", full_shape[:global_dims], opts.global_max, reverse=True) + \
             get_grouped_dims("lidx", full_shape[global_dims:first_reduce+group_for_reduces], opts.local_max)
  else:
    # all loops are RANGES
    idxs = [UOp(Ops.RANGE, dtypes.int, (sint_to_uop(0), sint_to_uop(g)), i) for i,g in enumerate(full_shape[:first_reduce])]

  # reduce loops
  idxs += [UOp(Ops.RANGE, dtypes.int, (sint_to_uop(0), sint_to_uop(g)), i)
    for i,g in enumerate(full_shape[first_reduce+group_for_reduces:first_upcasted], start=first_reduce+group_for_reduces)]

  # upcast loops
  for i,g in enumerate(full_shape[first_upcasted:], start=first_upcasted):
    assert isinstance(g, int), "needs to be int to upcast/unroll"
    idxs.append(UOp(Ops.UNROLL, dtypes.int, (UOp.const(dtypes.int.vec(g), tuple(range(g))),), ((i,g),)))

  # late indexes (group for reduce)
  ridxs = idxs[:]
  for a in range(first_reduce, first_reduce+group_for_reduces):
    ridxs[a] = UOp(Ops.RANGE, dtypes.int, (sint_to_uop(0), sint_to_uop(full_shape[a])), 1000+a)

  return IndexContext(idxs, ridxs)

# ***** lowering (given index) *****

def lower_reduce_axis(ctx: IndexContext, x: UOp):
  # NOTE: always using ridxs is fine here
  reduce_range, reduce_expand = partition([ctx.ridxs[i] for i in x.axis_arg], lambda y: y.op is Ops.RANGE)
  assert all(x.op is Ops.UNROLL for x in reduce_expand), f"not all UNROLLS in {reduce_expand} for {x.axis_arg}"
  alu_op: Ops = x.arg[0]
  ret = x.src[0]
  if len(contract_axis:=flatten(x.arg for x in reduce_expand)):
    ret = UOp(Ops.CONTRACT, x.dtype.vec(prod(x[1] for x in contract_axis)), (ret,), tuple(contract_axis))
    ret = functools.reduce(lambda x,y: x.alu(alu_op, y), [ret.gep(i) for i in range(ret.dtype.count)])
  if not len(reduce_range): return ret
  # create ACC and assign
  acc = UOp(Ops.DEFINE_ACC, x.dtype, (x.const_like(identity_element(alu_op, x.dtype.scalar())),) + tuple(reduce_range), (ctx.acc_num,))
  ctx.acc_num += 1
  return acc.assign(acc.alu(alu_op, ret))

def overflow(u):
  return any((u.dtype is not dtypes.bool and u.vmax > dtypes.max(u.dtype),
              u.dtype is not dtypes.bool and u.vmin < dtypes.min(u.dtype),
              *(overflow(_u) for _u in u.src)))
def upcast(u: UOp):
  return UOp(u.op, dtypes.int64 if u.dtype is dtypes.int else u.dtype, arg=u.arg, src=tuple(upcast(_u) for _u in u.src))

def lower_load_store(ctx: IndexContext, x: UOp):
  idx, valid = x.st_arg.to_indexed_uops(ctx.ridxs if x.op is Ops.LOAD and x.src[0].op is Ops.DEFINE_LOCAL else ctx.idxs)
<<<<<<< HEAD
  if overflow(idx):
    idx = upcast(idx)
    valid = upcast(valid)
    ctx.idxs = [upcast(_idx) for _idx in ctx.idxs]
  # TODO: check has_valid in UPat, not here
  has_valid = valid.op is not Ops.CONST or valid.arg is not True
=======
>>>>>>> bd9c015b
  buf = x.src[0]
  if x.op is Ops.LOAD:
    barrier = (UOp(Ops.BARRIER, dtypes.void, (x.src[2],)),) if x.src[0].op is Ops.DEFINE_LOCAL else ()
    return UOp(Ops.LOAD, x.dtype, (buf.index(idx, valid),) + barrier)
  # NOTE: only store the local reduceop in the threads that are actually doing the reduce
  if cast(PtrDType, x.src[0].dtype).local and x.src[2].op is Ops.ASSIGN:
    reduce_input = x.src[2].src[1].src[1] if x.src[2].src[1].src[1] is not x.src[2].src[0] else x.src[2].src[1].src[0]
    store_back = reduce_input.op is Ops.LOAD and cast(PtrDType, reduce_input.src[0].dtype).local
  else: store_back = False
  # NOTE: If we're storing the reduced value back into each thread, need to zero-out the reduced axes
  if store_back: idx, _ = x.st_arg.to_indexed_uops([u.const_like(0) if u in x.src[2].src else u for u in ctx.idxs])
  if (not cast(PtrDType, x.src[0].dtype).local) or store_back:
    for oidx, ridx in zip(ctx.idxs, ctx.ridxs):
      if oidx is not ridx: valid = valid * oidx.eq(0)
  return UOp(Ops.STORE, dtypes.void, (buf.index(idx, valid), x.src[2]))

pm_lower_load_store = PatternMatcher([
  (UPat((Ops.LOAD, Ops.STORE), src=(UPat(), UPat(Ops.VIEW)), allow_any_len=True, name="x"), lower_load_store),
])

pm_lowerer = PatternMatcher([
  (UPat(Ops.REDUCE_AXIS, name="x"), lower_reduce_axis),
  (UPat(Ops.VALID, src=(UPat(Ops.VIEW),), name="x"), lambda ctx,x: x.st_arg.to_indexed_uops(ctx.idxs)[1]),
<<<<<<< HEAD
=======
  # rewrite LOAD/STORE VIEW to LOAD/STORE with indexed
  (UPat((Ops.LOAD, Ops.STORE), src=(UPat(), UPat(Ops.VIEW)), allow_any_len=True, name="x"), lower_load_store),
  (UPat(Ops.INDEX, src=(UPat.var("b"), UPat.var("idx"), UPat.const(dtypes.bool, True))), lambda b, idx: b.index(idx)),
>>>>>>> bd9c015b
])

def rewrite_shapetracker_with_index(ast:UOp, opts:Renderer) -> UOp:
  ctx = get_index(ast, opts)
  ret = graph_rewrite(ast, pm_lower_load_store, ctx)
  ret = graph_rewrite(ret, pm_lowerer, ctx=ctx)
  return ret<|MERGE_RESOLUTION|>--- conflicted
+++ resolved
@@ -104,24 +104,8 @@
   ctx.acc_num += 1
   return acc.assign(acc.alu(alu_op, ret))
 
-def overflow(u):
-  return any((u.dtype is not dtypes.bool and u.vmax > dtypes.max(u.dtype),
-              u.dtype is not dtypes.bool and u.vmin < dtypes.min(u.dtype),
-              *(overflow(_u) for _u in u.src)))
-def upcast(u: UOp):
-  return UOp(u.op, dtypes.int64 if u.dtype is dtypes.int else u.dtype, arg=u.arg, src=tuple(upcast(_u) for _u in u.src))
-
 def lower_load_store(ctx: IndexContext, x: UOp):
   idx, valid = x.st_arg.to_indexed_uops(ctx.ridxs if x.op is Ops.LOAD and x.src[0].op is Ops.DEFINE_LOCAL else ctx.idxs)
-<<<<<<< HEAD
-  if overflow(idx):
-    idx = upcast(idx)
-    valid = upcast(valid)
-    ctx.idxs = [upcast(_idx) for _idx in ctx.idxs]
-  # TODO: check has_valid in UPat, not here
-  has_valid = valid.op is not Ops.CONST or valid.arg is not True
-=======
->>>>>>> bd9c015b
   buf = x.src[0]
   if x.op is Ops.LOAD:
     barrier = (UOp(Ops.BARRIER, dtypes.void, (x.src[2],)),) if x.src[0].op is Ops.DEFINE_LOCAL else ()
@@ -138,23 +122,12 @@
       if oidx is not ridx: valid = valid * oidx.eq(0)
   return UOp(Ops.STORE, dtypes.void, (buf.index(idx, valid), x.src[2]))
 
-pm_lower_load_store = PatternMatcher([
-  (UPat((Ops.LOAD, Ops.STORE), src=(UPat(), UPat(Ops.VIEW)), allow_any_len=True, name="x"), lower_load_store),
-])
-
 pm_lowerer = PatternMatcher([
   (UPat(Ops.REDUCE_AXIS, name="x"), lower_reduce_axis),
   (UPat(Ops.VALID, src=(UPat(Ops.VIEW),), name="x"), lambda ctx,x: x.st_arg.to_indexed_uops(ctx.idxs)[1]),
-<<<<<<< HEAD
-=======
   # rewrite LOAD/STORE VIEW to LOAD/STORE with indexed
   (UPat((Ops.LOAD, Ops.STORE), src=(UPat(), UPat(Ops.VIEW)), allow_any_len=True, name="x"), lower_load_store),
   (UPat(Ops.INDEX, src=(UPat.var("b"), UPat.var("idx"), UPat.const(dtypes.bool, True))), lambda b, idx: b.index(idx)),
->>>>>>> bd9c015b
 ])
 
-def rewrite_shapetracker_with_index(ast:UOp, opts:Renderer) -> UOp:
-  ctx = get_index(ast, opts)
-  ret = graph_rewrite(ast, pm_lower_load_store, ctx)
-  ret = graph_rewrite(ret, pm_lowerer, ctx=ctx)
-  return ret+def rewrite_shapetracker_with_index(ast:UOp, opts:Renderer) -> UOp: return graph_rewrite(ast, pm_lowerer, ctx=get_index(ast, opts))