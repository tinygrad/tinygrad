--- conflicted
+++ resolved
@@ -1,16 +1,11 @@
 # the job of the lowerer is to do indexing
-import functools, itertools, operator
+import functools, itertools, operator, math
 from dataclasses import dataclass
 from typing import cast
 from tinygrad.dtype import dtypes, PtrDType, least_upper_dtype
 from tinygrad.ops import KernelInfo, UOp, Ops, graph_rewrite, PatternMatcher, UPat, sint, identity_element, sint_to_uop
 from tinygrad.renderer import Renderer
-<<<<<<< HEAD
 from tinygrad.helpers import all_int, prod, partition, flatten, unwrap, getenv
-=======
-from tinygrad.helpers import all_int, prod, partition, flatten, unwrap
-import math
->>>>>>> a38b47e0
 
 # returns the axes to create new_shape if new_shape can be created by combining axis from old_shape
 def get_contraction(old_shape:tuple[sint, ...], new_shape:tuple[sint, ...]) -> list[list[int]]|None:
