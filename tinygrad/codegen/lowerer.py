--- conflicted
+++ resolved
@@ -208,11 +208,7 @@
   # fixed point mult, replace (x.float()*c1+c2).int() with an int expression
   ((UPat.var("x").cast(dtypes.float)*UPat.var("c1")+UPat.var("c2")).cast(dtypes.int),
    lambda x,c1,c2: (x * (c1 * FP).cast(dtypes.int) + (c2 * FP).cast(dtypes.int)) // FP),
-<<<<<<< HEAD
-  # fixed point multi, replace (x.float()*c1 + y.float()*c2) with an int expression
-=======
   # fixed point mult, replace (x.float()*c1 + y.float()*c2) with an int expression
->>>>>>> 49b1c46d
   ((UPat.var("x").cast(dtypes.float)*UPat.var("c1")+UPat.var("y").cast(dtypes.float)*UPat.var("c2")),
    lambda x,y,c1,c2: ((x * (c1 * FP).cast(dtypes.int) + y * (c2 * FP).cast(dtypes.int)) // FP).cast(dtypes.float)),
 
@@ -235,7 +231,6 @@
     lambda v1,v2,c1,r: r.replace(src=(v1*v2,)) + r.replace(src=(c1*v2,))),
   (UPat(Ops.REDUCE_AXIS, src=(UPat(Ops.CAST, name="v1")+UPat.var("c1")) * (UPat(Ops.CAST, name="v2",)+UPat.var("c2")), name="r"),
     lambda v1,v2,c1,c2,r: r.replace(src=(v1*v2,)) + r.replace(src=(c2*v1,)) + r.replace(src=(c1*v2,))),
-<<<<<<< HEAD
 
   # MUL by 1/0 on LOAD where the masks match
   (UPat(Ops.WHERE, src=(UPat(Ops.VALID, src=(UPat(Ops.VIEW, name="v1"),)), UPat(Ops.CONST, arg=1), UPat(Ops.CONST, arg=0))) * \
@@ -243,8 +238,6 @@
    lambda ld,v1,v2: ld if v1.arg.to_indexed_uops()[1].simplify() == v2.arg.to_indexed_uops()[1].simplify() \
     # NOTE: this clause is completely false and breaks things
     or True else None),
-=======
->>>>>>> 49b1c46d
 ])
 
 def rewrite_shapetracker_with_index(ast:UOp, opts:Renderer) -> UOp:
