--- conflicted
+++ resolved
@@ -233,24 +233,12 @@
   return UOp(Ops.VECTORIZE, alu.dtype, alus)
 
 def no_vectorized_buf(buf:UOp):
-<<<<<<< HEAD
-  new_buf = buf.replace(dtype=buf.dtype.base.scalar().ptr(cast(PtrDType, buf.dtype).size*buf.dtype.count, cast(PtrDType, buf.dtype).addrspace))
-  return new_buf.cast(buf.dtype)
-
-def no_vectorized_index(buf:UOp, cast:UOp, idx:UOp):
-  cnt = cast.dtype.count
-  if idx.dtype.count != 1:
-    assert cnt == idx.dtype.count
-    new_dtype = cast.dtype.base.scalar().ptr(size=cast.dtype.size, addrspace=cast.dtype.addrspace).vec(cnt)
-    return UOp(Ops.PTRCAT, new_dtype, src=tuple([buf.index(idx.gep(i)) for i in range(cnt)]))
-=======
   dtype = cast(PtrDType, buf.dtype)
   return buf.replace(dtype=dtype.base.scalar().ptr(dtype.size*dtype.count, dtype.addrspace)).cast(dtype)
 
 def no_vectorized_index(buf:UOp, cast:UOp, idx:UOp):
   cnt = cast.dtype.count
   assert idx.dtype.count == 1, f"idx dtype must be 1 {idx.dtype}"
->>>>>>> d4154e03
   return buf.broadcast(cnt).index(idx.broadcast(cnt)*cnt+UOp.const(dtypes.int.vec(cnt), tuple(range(cnt))))
 
 devectorize = PatternMatcher([
