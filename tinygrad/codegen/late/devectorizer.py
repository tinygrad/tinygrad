--- conflicted
+++ resolved
@@ -293,83 +293,6 @@
   ret = functools.reduce(lambda x,y: x.alu(red.arg, y), lst)
   return acc.load(acc.store(ret, *reduce_range)) if len(reduce_range) != 0 else ret
 
-<<<<<<< HEAD
-=======
-def no_vectorized_reduce(inp:UOp, red:UOp):
-  if inp.dtype != red.dtype:
-    red = red.replace(src=(functools.reduce(lambda x,y: x.alu(red.arg, y), horizontal_reduce(inp, red.dtype)),)+red.src[1:])
-    if red.dtype.vcount == 1: return red
-  # no_vectorize_alu ignoring ranges
-  if red.dtype.vcount == 1: return None
-  alus = tuple(UOp(red.op, red.dtype.scalar(), (red.src[0].gep(i),)+red.src[1:], red.arg) for i in range(red.dtype.vcount))
-  return UOp(Ops.VECTORIZE, red.dtype, alus)
-
-def reduce_rangeless(red:UOp):
-  # TODO: share code with reduce_unparented
-  if red.arg not in {Ops.ADD, Ops.MAX}: return None
-  if red.src[0].dtype != red.dtype: return None
-  if any(x.op in {Ops.RANGE} for x in red.src[0].toposort()): return None
-  ret = red.src[0]
-  if red.arg is Ops.ADD:
-    for r in red.src[1:]:
-      ret = ret * r.src[0].cast(ret.dtype.scalar()).broadcast(ret.dtype.count)
-  return ret
-
-def no_range(u:UOp) -> bool: return not any(x.op is Ops.RANGE for x in u.sparents)
-
-pm_reduce_collapse = PatternMatcher([
-  # lift x+y out of reduce on lt
-  ((UPat.var("x")+UPat.var("y")).or_casted() < UPat.var("c"), lambda x,y,c: (x < (c.cast(y.dtype)-y)) if no_range(y) and no_range(c) else None),
-  # lift x*y out of reduce
-  ((UPat.var("x")*UPat.var("y")) < UPat.var("c"),
-   lambda x,y,c: (x < ((c+y-1) // y)) if no_range(y) and no_range(c) and y.vmin > 0 else None),
-  # lift x+y out of reduce on ne
-  ((UPat.var("x")+UPat.var("y")).or_casted() != UPat.var("c"), lambda x,y,c: (x != (c.cast(y.dtype)-y)) if no_range(y) and no_range(c) else None),
-  # fold the range
-  ((UPat(Ops.RANGE, name="r") < UPat.var("cut")).where(0, UPat.cvar("val")).reduce(arg=Ops.ADD, allow_any_len=True),
-   lambda r,cut,val: (r.src[0]-cut).maximum(0).minimum(r.src[0]).cast(val.dtype) * val),
-  ((UPat(Ops.RANGE, name="r") < UPat.var("cut")).where(UPat.cvar("val"), 0).reduce(arg=Ops.ADD, allow_any_len=True),
-   lambda r,cut,val: cut.maximum(0).minimum(r.src[0]).cast(val.dtype) * val),
-  # REDUCE on ADD
-  ((UPat.var("x")+UPat.var("y")).reduce(arg=Ops.ADD, allow_any_len=True, name="r"),
-   lambda x,y,r: x.reduce(*r.src[1:], arg=Ops.ADD) + y.reduce(*r.src[1:],arg=Ops.ADD)),
-  # MUL casted bool
-  ((UPat.var("x") * UPat.var("gate", dtype=dtypes.bool).cast().or_broadcasted(name="b")),
-   lambda x,gate,b=None: gate.broadcast(x.dtype.count).where(x, 0) if b is not None else gate.where(x, 0)),
-  # WHERE on LOAD (works on max too)
-  (UPat.var("gate").where(UPat(Ops.INDEX, src=(UPat.var("buf"), UPat.var("idx"))).load(), 0).reduce(arg=Ops.ADD, allow_any_len=True),
-   lambda buf,idx,gate: buf.index(idx, gate).load()),
-  (UPat.var("gate").where(0, UPat(Ops.INDEX, src=(UPat.var("buf"), UPat.var("idx"))).load()).reduce(arg=Ops.ADD, allow_any_len=True),
-   lambda buf,idx,gate: buf.index(idx, gate.logical_not()).load()),
-  # INDEX on RANGE / gated RANGE
-  (UPat.var("buf").index(UPat.var("expr"), UPat.var("idx").eq(UPat(Ops.RANGE, name="r").or_casted())),
-   lambda buf,r,idx,expr: buf.index(expr.substitute({r:idx.cast(r.dtype)}), (idx.cast(r.dtype) >= 0) & (idx.cast(r.dtype) < r.src[0]))),
-  # AND on WHERE
-  ((UPat.any(UPat(Ops.DEFINE_VAR, name="x"), UPat(Ops.DEFINE_VAR).gep(name="x")) & UPat.var("y")) \
-   .where(UPat.cvar("c"), 0).reduce(arg=Ops.ADD, allow_any_len=True, name="r"),
-    lambda x,y,c,r: y.where(c, 0).reduce(*r.src[1:], arg=Ops.ADD)*x.cast(c.dtype)),
-  # remove REDUCEs that no longer have a RANGE in the src
-  (UPat(Ops.REDUCE, name="red"), reduce_rangeless),
-  # devectorize REDUCE
-  (UPat(Ops.VECTORIZE, name="inp").reduce(name="red", allow_any_len=True), no_vectorized_reduce),
-  # index/load/where. TODO: this is more aggressive than needed
-  (UPat((Ops.INDEX, Ops.LOAD, Ops.WHERE), name="alu"), no_vectorized_alu),
-])+sym+cast_folding
-
-def reduce_collapse(red:UOp):
-  included, not_included = partition(red.parents, lambda x: any(y in x.sparents for y in red.src[1:]))
-  if any(x.op in {Ops.STORE, Ops.REDUCE} for x in included): return None
-  replaces: dict[UOp, UOp] = {}
-  for u in included:
-    for s in u.src:
-      if s in not_included and s not in replaces and s.op not in {Ops.CONST, Ops.VCONST, Ops.DEFINE_GLOBAL, Ops.DEFINE_LOCAL, Ops.DEFINE_VAR}:
-        replaces[s] = UOp(Ops.DEFINE_VAR, dtype=s.dtype, arg=(f'in{len(replaces)}', s.vmin, s.vmax))
-  collapse_fxn = red.substitute(replaces)
-  sink = graph_rewrite(collapse_fxn, pm_reduce_collapse, name="reduce_collapse")
-  if any(x.op is Ops.RANGE for x in sink.toposort()): return None
-  return sink.substitute({v:k for k,v in replaces.items()})
-
->>>>>>> 0e420e68
 def reduce_unparented(red:UOp):
   if red.arg not in {Ops.ADD, Ops.MAX}: return None
   reduce_parented, reduce_unparented = partition(red.src[1:], lambda x: x in red.src[0].sparents)
