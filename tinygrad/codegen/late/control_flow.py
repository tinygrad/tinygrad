--- conflicted
+++ resolved
@@ -75,20 +75,13 @@
     deps: dict[UOp, dict[UOp, None]] = {}
     nesting: dict[UOp, UOp] = {}
     for u in sink.toposort():
-<<<<<<< HEAD
-      deps[u] = set().union(*(deps[s] for s in u.src))
-      if u.op in (Ops.END, Ops.SINK):
-        nesting |= {x:u for x in deps[u] if x.op is Ops.END and (u.op is Ops.SINK or u.src[0] in deps[x]) and x not in nesting}
-      if u.op in (Ops.RANGE, Ops.END): deps[u] |= {u}
-=======
       # get the deps from the src
       deps[u] = {}
       for s in u.src: deps[u] |= deps[s]
 
-      if u.op in (Ops.END, Ops.ENDIF, Ops.SINK):
-        nesting |= {x:u for x in deps[u] if x.op in (Ops.END, Ops.ENDIF) and (u.op is Ops.SINK or u.src[0] in deps[x]) and x not in nesting}
-      if u.op in (Ops.RANGE, Ops.END, Ops.IF, Ops.ENDIF): deps[u][u] = None
->>>>>>> 6abe90fb
+      if u.op in (Ops.END, Ops.SINK):
+        nesting |= {x:u for x in deps[u] if x.op is Ops.END and (u.op is Ops.SINK or u.src[0] in deps[x]) and x not in nesting}
+      if u.op in (Ops.RANGE, Ops.END): deps[u][u] = None
 
     self.edges: dict[UOp, UOp] = {}
     siblings: dict[UOp, list[UOp]] = {}
