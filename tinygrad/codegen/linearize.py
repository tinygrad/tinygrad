from __future__ import annotations
import collections, heapq
from dataclasses import dataclass
from tinygrad.ops import UOp, Ops, PatternMatcher, UPat, graph_rewrite, GroupOp
from tinygrad.spec import type_verify
from tinygrad.dtype import dtypes, PtrDType
from tinygrad.helpers import dedup, flatten, partition

DONT_PLACE_IN_BLOCK = {Ops.NAME, Ops.DEFINE_GLOBAL, Ops.DEFINE_LOCAL, Ops.DEFINE_VAR, Ops.SPECIAL, Ops.CONST, *GroupOp.Block}

def disp(y:UOp) -> str:
  if y.op is Ops.BLOCKSTART: return "w"+disp(y.src[0])
  if y.op is Ops.IF: return f'IF{id(y)}'
  if y.op is Ops.RANGE: return str(y.arg)
  return "<NONE>"

@dataclass(frozen=True)
class BasicBlock:
  ctx: tuple[UOp, ...]
  lst: tuple[UOp, ...]
  end: UOp|None = None
  def __lt__(self, o:BasicBlock): return tuple(x.tuplize for x in self.ctx+self.lst) < tuple(x.tuplize for x in o.ctx+o.lst)
  def __repr__(self):
    return f"{(str(disp(self.end))+' ') if self.end is not None else ''}"+\
           f"{[disp(y) for y in self.ctx]} {len(self.lst)}" + "\n" + '\n'.join([str(x.op) for x in self.lst])

def append_to_block(ctx:tuple[dict[UOp, tuple[UOp, ...]], dict[UOp, list[UOp]]], x:UOp):
  block_ctxs, children = ctx
  in_this_block = set(x.arg.lst)

  # collections to build
  new_srcs: list[UOp] = []
  to_append: list[UOp] = []
  old_blocks: dict[tuple[UOp, ...], UOp] = {}
  new_blocks: dict[tuple[UOp, ...], list[UOp]] = {}

  for u in x.src:
    if u.op is Ops.BLOCK:
      # merge sibling blocks. NOTE: blocks must only have one output source
      assert u.arg.ctx not in old_blocks, "sibling should never have been created"
      old_blocks[u.arg.ctx] = u
    elif u.op not in DONT_PLACE_IN_BLOCK and set(children[u]).issubset(in_this_block):
      # if it can go in blocks and all its children are in the block, we add it to the block
      if (block_ctx:=block_ctxs[u]) == x.arg.ctx:
        # if it's the same context, we place the UOp in this block and append the parents to its srcs
        new_srcs.extend(u.src)
        to_append.append(u)
      else:
        # if it's a different context, we create a new block with this UOp
        new_blocks.setdefault(block_ctx, []).append(u)
    else:
      # otherwise, we keep it in the srcs
      new_srcs.append(u)
  if len(to_append) == 0 and len(new_blocks) == 0: return None

  for rng,lst in new_blocks.items():
    srcs = flatten(y.src for y in lst)
    if (old_block:=old_blocks.pop(rng, None)) is not None:
      # NOTE: order shouldn't matter here
      srcs.extend(old_block.src)
      lst.extend(old_block.arg.lst)
    new_block = UOp(Ops.BLOCK, dtypes.void, tuple(dedup(srcs)), BasicBlock(rng, tuple(lst)))
    lrng = list(rng)
    for r in rng[::-1]:
      if r not in x.arg.ctx and r.op is not Ops.BLOCKSTART:
        lrng.remove(r)
        new_block = UOp(Ops.BLOCKEND, src=(new_block,),
                        arg=BasicBlock(tuple(lrng), (UOp(Ops.ENDIF if r.op is Ops.IF else Ops.ENDRANGE, src=(r,)),), r))
    new_srcs.append(new_block)
  return UOp(Ops.BLOCK, dtypes.void, tuple(dedup(list(old_blocks.values())+new_srcs)), BasicBlock(x.arg.ctx, tuple(to_append)+x.arg.lst))

make_basic_blocks = PatternMatcher([
  (UPat(Ops.SINK, name="x"), lambda x: UOp(Ops.BLOCK, src=x.src+(UOp(Ops.NAME, arg=x.arg.name),), arg=BasicBlock((), (x,)))),
  (UPat(Ops.BLOCK, name="x"), append_to_block),
])

def block_merge(ctx, x:UOp):
  # ctx is children here
  if x.op is Ops.BLOCKEND:
    # if it's a BLOCKEND, see if we are done with placement. if all the children of the range are in here
    in_this_block = set(x.arg.lst)
    if len([y for y in ctx[x.arg.end] if y not in in_this_block]) == 0:
      # find the parent block that has the BLOCKSTART in the ctx
      parent_blocks = [y for y in x.src if y.op is Ops.BLOCK and UOp(Ops.BLOCKSTART, src=(x.arg.end,)) in y.arg.ctx]
      assert len(parent_blocks) <= 1, "should never have two parent blocks"
      if len(parent_blocks) == 1:
        parent_block = parent_blocks[0]
        # range needs DEFINE_ACC to be before the range (never in DEFINE_ACC for if)
        early_ops, late_ops = partition(x.arg.lst, lambda y: y.op is Ops.DEFINE_ACC and x.arg.end in y.src)
        return UOp(Ops.BLOCK, dtypes.void, tuple(y for y in x.src if y is not parent_block)+parent_block.src,
                  BasicBlock(tuple(y for y in x.arg.ctx if y is not x.arg.end), tuple(early_ops)+parent_block.arg.lst+tuple(late_ops)))

  new_srcs: list[UOp] = []
  to_append: list[UOp] = []
  new_ctx = x.arg.ctx
  placed = set()
  for u in x.src:
    if u.op is Ops.BLOCK and (tuple(u.arg.ctx) == tuple(x.arg.ctx) or (x.arg.end is not None and x.arg.end in u.arg.ctx)):
      # NOTE: this can't appear in srcs twice or it would be a BLOCKFORK
      new_ctx += tuple(y for y in u.arg.ctx if y not in x.arg.ctx)
      new_srcs.extend(u.src)
      to_append.extend(u.arg.lst)
    elif u.op is Ops.BLOCKFORK and x.src.count(u) == u.arg: # block fork appears # of times in srcs
      if u not in placed:
        new_srcs.extend(u.src)
        placed.add(u)
    else:
      # keep it in srcs
      new_srcs.append(u)
  if len(to_append) == 0 and len(placed) == 0: return None
  return UOp(x.op, dtypes.void, tuple(new_srcs), BasicBlock(tuple(sorted(new_ctx, key=lambda x: x.tuplize)), tuple(to_append)+x.arg.lst, x.arg.end))

pm_block_merge = PatternMatcher([(UPat((Ops.BLOCKEND, Ops.BLOCK), name="x"), block_merge),])

def block_finalize(block:UOp):
  if len(block.src) == 0: return None
  _uops = sorted(dedup(block.src), key=lambda x: x.tuplize)
  assert all(len(x.src) == 0 and x.op not in {Ops.BLOCK, Ops.BLOCKSTART, Ops.BLOCKEND, Ops.BLOCKFORK} for x in _uops)
  _uops += block.arg.lst
  assert _uops[-1].op is Ops.SINK, "block doesn't end with SINK"
  return UOp(Ops.BLOCK, arg=BasicBlock((), tuple(_uops[:-1])))

pm_block_finalize = PatternMatcher([(UPat(Ops.BLOCK, name="block"), block_finalize)])

# NOTE: any toposort should be valid here, unlike last time this isn't required, it's just for speed
def block_reorder(in_block:UOp):
  in_this_block = set(in_block.arg.lst)
  local_children: collections.defaultdict[UOp, list[UOp]] = collections.defaultdict(list)
  in_degree: collections.defaultdict[UOp, int] = collections.defaultdict(int)
  priorities:dict[UOp, int] = {}

  # get local children and assign priorities
  for u in reversed(in_block.arg.lst):
    for s in u.src:
      if s in in_this_block:
        local_children[s].append(u)
        in_degree[u] += 1
    # put loads in the beginning of the block and prevent priority inversion
    priorities[u] = min([-1000 if u.op is Ops.LOAD else 0] + [priorities[x] for x in local_children[u]])

  # placement queue
  queue:list[tuple[int, tuple, UOp]] = []
  def push(u:UOp): heapq.heappush(queue, (priorities[u], u.tuplize, u))

  # place the first ones that don't have deps
  for u in in_block.arg.lst:
    if u not in in_degree: push(u)

  newlst = []
  while queue:
    _,_,x = heapq.heappop(queue)
    newlst.append(x)
    for u in local_children[x]:
      in_degree[u] -= 1
      if in_degree[u] == 0: push(u)

  assert len(newlst) == len(in_block.arg.lst), f"len mismatch {len(newlst)} != {len(in_block.arg.lst)}"
  return in_block.replace(arg=BasicBlock(in_block.arg.ctx, tuple(newlst)))

def linearize_uop(sink:UOp, skip_check:bool=not __debug__) -> list[UOp]:
  assert sink.op is Ops.SINK, f"sink isn't sink, it's {sink.op}"

  # get children and all block contexts
  temp_block_ctxs: dict[UOp, list[UOp]] = {}
  children: dict[UOp, list[UOp]] = {}
  for u in sink.toposort:
    this_block_ctx: list[UOp] = []
    for s in u.src:
      # save children
      children.setdefault(s, []).append(u)
      # compute block ctx
      if s.op in {Ops.RANGE, Ops.IF}: this_block_ctx.append(s)
      # don't flow (fully) through assign and store
      elif s.op is Ops.STORE:
        # ugh, deal with non-reduce locals. probably wrong
        if isinstance(s.src[0].dtype, PtrDType) and s.src[0].dtype.local:
          idx_context, store_context = temp_block_ctxs[s.src[0]], temp_block_ctxs[s]
          this_block_ctx += [x for x in store_context if x not in idx_context and x.op is Ops.RANGE]
      elif s.op is Ops.ASSIGN:
        # flow though assign, but remove the ranges used in the assign
        assert s.src[0].op is Ops.DEFINE_ACC
        this_block_ctx += [x for x in temp_block_ctxs[s.src[1]] if x not in s.src[0].src[1:]]
      else:
        # flow though everything else
        this_block_ctx += temp_block_ctxs[s]
    temp_block_ctxs[u] = sorted(dedup(this_block_ctx), key=lambda x: x.tuplize)

  # make final block_ctxs, add BLOCKSTART to block_ctxs for IF and RANGE
  block_ctxs: dict[UOp, tuple[UOp, ...]] = {}
  for u in sink.toposort:
    block_ctxs[u] = ((UOp(Ops.BLOCKSTART, src=(u,)),) + tuple(temp_block_ctxs[u])) if u.op in {Ops.IF, Ops.RANGE} else tuple(temp_block_ctxs[u])

  # TODO: there's probably a clever way to remove this while loop
  while 1:
    sink = graph_rewrite(sink, make_basic_blocks, ctx=(block_ctxs, children))

    # add BLOCKFORK (slow!)
    block_parent_count = collections.Counter(flatten([x.src for x in sink.toposort if x.op is Ops.BLOCK]))
    non_block_parents = set(flatten([x.src for x in sink.toposort if x.op is not Ops.BLOCK]))
    forks = {u:UOp(Ops.BLOCKFORK, src=(UOp(Ops.BLOCK, src=u.src, arg=BasicBlock(block_ctxs[u], (u,))),), arg=child_count)
      for u,child_count in block_parent_count.items() if u.op not in DONT_PLACE_IN_BLOCK and child_count > 1 and u not in non_block_parents}

    if not len(forks): break
    sink = sink.substitute(forks)

  # combine matching BLOCKENDS
  blockends_to_arg: dict[UOp, list[UOp]] = {}
  for be in sink.toposort:
    if be.op is Ops.BLOCKEND: blockends_to_arg.setdefault(be.arg.end, []).append(be)
  new_forks = {}
  for k,v in blockends_to_arg.items():
    # NOTE: if any BLOCKEND is the parent of any other with the same arg, this algo fails
    if len(v) > 1:
      out = UOp(Ops.BLOCKFORK, src=(UOp(Ops.BLOCKEND, src=tuple(flatten(x.src for x in v)),
                                        arg=BasicBlock(tuple(dedup(flatten([y.arg.ctx for y in v]))), v[0].arg.lst, k)),), arg=len(v))
      for u in v: new_forks[u] = out
  sink = sink.substitute(new_forks)

  # reorder ops in block for speed
  sink = sink.substitute({u:newu for u in sink.toposort if u.op is Ops.BLOCK and (newu:=block_reorder(u)) is not u})

  # final rewrite to merge all blocks into one
  sink = graph_rewrite(sink, pm_block_merge, ctx=children)

  # there should just be one block left, with a few parents with 0 srcs (now done in a rewriter)
  sink = graph_rewrite(sink, pm_block_finalize)

  # sanity checks (NOTE: these can cause things to be skipped in BEAM)
  if not skip_check: type_verify(sink.arg.lst)

<<<<<<< HEAD
  # strip the NAME and SINK
  assert _uops[0].op is Ops.NAME and _uops[-1].op is Ops.SINK
  return _uops[1:-1]
=======
  # return the list. TODO: refactor to return the UOp
  return list(sink.arg.lst)
>>>>>>> 2db8b404
<|MERGE_RESOLUTION|>--- conflicted
+++ resolved
@@ -117,8 +117,9 @@
   _uops = sorted(dedup(block.src), key=lambda x: x.tuplize)
   assert all(len(x.src) == 0 and x.op not in {Ops.BLOCK, Ops.BLOCKSTART, Ops.BLOCKEND, Ops.BLOCKFORK} for x in _uops)
   _uops += block.arg.lst
-  assert _uops[-1].op is Ops.SINK, "block doesn't end with SINK"
-  return UOp(Ops.BLOCK, arg=BasicBlock((), tuple(_uops[:-1])))
+  # strip the NAME and SINK
+  assert _uops[0].op is Ops.NAME and _uops[-1].op is Ops.SINK
+  return UOp(Ops.BLOCK, arg=BasicBlock((), tuple(_uops[1:-1])))
 
 pm_block_finalize = PatternMatcher([(UPat(Ops.BLOCK, name="block"), block_finalize)])
 
@@ -228,11 +229,5 @@
   # sanity checks (NOTE: these can cause things to be skipped in BEAM)
   if not skip_check: type_verify(sink.arg.lst)
 
-<<<<<<< HEAD
-  # strip the NAME and SINK
-  assert _uops[0].op is Ops.NAME and _uops[-1].op is Ops.SINK
-  return _uops[1:-1]
-=======
   # return the list. TODO: refactor to return the UOp
-  return list(sink.arg.lst)
->>>>>>> 2db8b404
+  return list(sink.arg.lst)