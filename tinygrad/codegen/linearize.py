from __future__ import annotations
import collections, heapq
from dataclasses import dataclass
from tinygrad.ops import UOp, Ops, PatternMatcher, UPat, graph_rewrite, GroupOp
from tinygrad.spec import type_verify
from tinygrad.dtype import dtypes, PtrDType
from tinygrad.helpers import dedup, flatten, partition

DONT_PLACE_IN_BLOCK = {Ops.NAME, Ops.DEFINE_GLOBAL, Ops.DEFINE_LOCAL, Ops.DEFINE_VAR, Ops.SPECIAL, Ops.CONST, *GroupOp.Block}

def disp(y:UOp) -> str:
  if y.op is Ops.BLOCKSTART: return "w"+disp(y.src[0])
  if y.op is Ops.IF: return f'IF{id(y)}'
  if y.op is Ops.RANGE: return str(y.arg)
  return "<NONE>"

@dataclass(frozen=True)
class BasicBlock:
  ctx: tuple[UOp, ...]
  lst: tuple[UOp, ...]
  end: UOp|None = None
  def __lt__(self, o:BasicBlock): return tuple(x.tuplize for x in self.ctx+self.lst) < tuple(x.tuplize for x in o.ctx+o.lst)
  def __repr__(self):
    return f"{(str(disp(self.end))+' ') if self.end is not None else ''}"+\
           f"{[disp(y) for y in self.ctx]} {len(self.lst)}" + "\n" + '\n'.join([str(x.op) for x in self.lst])

def append_to_block(ctx:tuple[dict[UOp, tuple[UOp, ...]], dict[UOp, list[UOp]]], x:UOp):
  block_ctxs, children = ctx
  in_this_block = set(x.arg.lst)

  # collections to build
  new_srcs: list[UOp] = []
  to_append: list[UOp] = []
  old_blocks: dict[tuple[UOp, ...], UOp] = {}
  new_blocks: dict[tuple[UOp, ...], list[UOp]] = {}

  seen_u = set()
  for u in x.src:
    if u.op is Ops.BLOCK:
      if u not in seen_u:
        # merge sibling blocks. NOTE: blocks must only have one output source
        assert u.arg.ctx not in old_blocks, "sibling should never have been created"
        old_blocks[u.arg.ctx] = u
    elif u.op not in DONT_PLACE_IN_BLOCK and set(children[u]).issubset(in_this_block):
      if u not in seen_u:
        # if it can go in blocks and all its children are in the block, we add it to the block
        if (block_ctx:=block_ctxs[u]) == x.arg.ctx:
          # if it's the same context, we place the UOp in this block and append the parents to its srcs
          new_srcs.extend(u.src)
          to_append.append(u)
        else:
          # if it's a different context, we create a new block with this UOp
          new_blocks.setdefault(block_ctx, []).append(u)
    else:
      # otherwise, we keep it in the srcs
      new_srcs.append(u)
    seen_u.add(u)
  if len(to_append) == 0 and len(new_blocks) == 0: return None

  for rng,lst in new_blocks.items():
    srcs = flatten(y.src for y in lst)
    if (old_block:=old_blocks.pop(rng, None)) is not None:
      # NOTE: order shouldn't matter here
      srcs.extend(old_block.src)
      lst.extend(old_block.arg.lst)
    new_block = UOp(Ops.BLOCK, dtypes.void, tuple(dedup(srcs)), BasicBlock(rng, tuple(lst)))
    lrng = [r for r in rng if r.op is not Ops.BLOCKSTART]
    for r in rng[::-1]:
      if r not in x.arg.ctx and r.op is not Ops.BLOCKSTART:
        lrng.remove(r)
        new_block = UOp(Ops.BLOCKEND, src=(new_block,),
                        arg=BasicBlock(tuple(lrng), (UOp(Ops.ENDIF if r.op is Ops.IF else Ops.ENDRANGE, src=(r,)),), r))
    new_srcs.append(new_block)
  return UOp(Ops.BLOCK, dtypes.void, tuple(dedup(list(old_blocks.values())+new_srcs)), BasicBlock(x.arg.ctx, tuple(to_append)+x.arg.lst))

make_basic_blocks = PatternMatcher([
  (UPat(Ops.SINK, name="x"),
    lambda x: UOp(Ops.BLOCK, src=x.src+((UOp(Ops.NAME, arg=x.arg.name),) if x.arg is not None else ()), arg=BasicBlock((), (x,)))),
  (UPat(Ops.BLOCK, name="x"), append_to_block),
])

def block_merge(ctx, x:UOp):
  # ctx is children here
  if x.op is Ops.BLOCKEND:
    parent_block, block_start_marker = None, UOp(Ops.BLOCKSTART, src=(x.arg.end,))
    for y in x.src:
      if y.op is Ops.BLOCK and block_start_marker in y.arg.ctx:
        if parent_block is not None:
          raise AssertionError ('should never have two parent blocks')
        parent_block = y
    if parent_block is not None:
      to_be_block_lst = set(parent_block.arg.lst) | set(x.arg.lst)
      if all(child in to_be_block_lst for child in ctx[x.arg.end]):
        # range needs DEFINE_ACC to be before the range (never in DEFINE_ACC for if)
        early_ops, late_ops = partition(x.arg.lst, lambda y: y.op is Ops.DEFINE_ACC and x.arg.end in y.src)
        # NOTE: we have to add a barrier at the start if barrier is used in the range
        if x.op is Ops.BLOCKEND and any(y.op is Ops.BARRIER for y in late_ops) and late_ops[-1].op is Ops.ENDRANGE:
          late_ops = [UOp(Ops.BARRIER)] + late_ops
        return UOp(Ops.BLOCK, dtypes.void, tuple(y for y in x.src if y is not parent_block)+parent_block.src,
                  BasicBlock(tuple(y for y in x.arg.ctx if y is not x.arg.end), tuple(early_ops)+parent_block.arg.lst+tuple(late_ops)))

  new_srcs: list[UOp] = []
  to_append: list[UOp] = []
  new_ctx = x.arg.ctx
  placed = set()
  for u in x.src:
    if u.op is Ops.BLOCK and (tuple(u.arg.ctx) == tuple(x.arg.ctx) or ((x.arg.end is not None and x.arg.end in u.arg.ctx)) and \
    UOp(Ops.BLOCKSTART, src=(x.arg.end,)) not in u.arg.ctx):
      # NOTE: this can't appear in srcs twice or it would be a BLOCKFORK
      new_ctx += tuple(y for y in u.arg.ctx if y not in x.arg.ctx)
      new_srcs.extend(u.src)
      to_append.extend(u.arg.lst)
    elif u.op is Ops.BLOCKFORK and x.src.count(u) == u.arg: # block fork appears # of times in srcs
      if u not in placed:
        new_srcs.extend(u.src)
        placed.add(u)
    else:
      # keep it in srcs
      new_srcs.append(u)
  if len(to_append) == 0 and len(placed) == 0: return None
<<<<<<< HEAD
  return UOp(x.op, dtypes.void, tuple(new_srcs), BasicBlock(tuple(sorted(dedup(new_ctx), key=lambda x: x.tuplize)), \
                                                            tuple(to_append)+x.arg.lst, x.arg.end))
=======
  return UOp(x.op, dtypes.void, tuple(new_srcs),
             BasicBlock(tuple(dedup(sorted(new_ctx, key=lambda x: x.tuplize))), tuple(to_append)+x.arg.lst, x.arg.end))

>>>>>>> f72a87fd
pm_block_merge = PatternMatcher([(UPat((Ops.BLOCKEND, Ops.BLOCK), name="x"), block_merge),])

def block_finalize(block:UOp):
  if len(block.src) == 0: return None
  _uops = sorted(dedup(block.src), key=lambda x: x.tuplize)
  assert all(len(x.src) == 0 and x.op not in {Ops.BLOCK, Ops.BLOCKSTART, Ops.BLOCKEND, Ops.BLOCKFORK} for x in _uops)
  _uops += block.arg.lst
  # strip the SINK
  assert _uops[-1].op is Ops.SINK, "doesn't end with SINK"
  return UOp(Ops.BLOCK, arg=BasicBlock((), tuple(_uops[:-1])))

pm_block_finalize = PatternMatcher([(UPat(Ops.BLOCK, name="block"), block_finalize)])

# NOTE: any toposort should be valid here, unlike last time this isn't required, it's just for speed
def block_reorder(in_block:UOp):
  in_this_block = set(in_block.arg.lst)
  local_children: collections.defaultdict[UOp, list[UOp]] = collections.defaultdict(list)
  in_degree: collections.defaultdict[UOp, int] = collections.defaultdict(int)
  priorities:dict[UOp, int] = {}

  # get local children and assign priorities
  for u in reversed(in_block.arg.lst):
    for s in u.src:
      if s in in_this_block:
        local_children[s].append(u)
        in_degree[u] += 1
    # put loads in the beginning of the block and prevent priority inversion. hack for BARRIER grouping too
    priority = [0] + [priorities[x] for x in local_children[u]]
    if u.op is Ops.LOAD: priority.append(-1000)
    if u.op is Ops.BARRIER: priority.append(-1500)
    priorities[u] = min(priority)

  # placement queue
  queue:list[tuple[int, tuple, UOp]] = []
  def push(u:UOp): heapq.heappush(queue, (priorities[u], u.tuplize, u))

  # place the first ones that don't have deps
  for u in in_block.arg.lst:
    if u not in in_degree: push(u)

  newlst = []
  while queue:
    _,_,x = heapq.heappop(queue)
    newlst.append(x)
    for u in local_children[x]:
      in_degree[u] -= 1
      if in_degree[u] == 0: push(u)

  assert len(newlst) == len(in_block.arg.lst), f"len mismatch {len(newlst)} != {len(in_block.arg.lst)}"
  return in_block.replace(arg=BasicBlock(in_block.arg.ctx, tuple(newlst)))

def upsettingly_promote_blockend(be:UOp):
  new_srcs = tuple(b.replace(arg=BasicBlock(be.arg.ctx, b.arg.lst)) if b.op is Ops.BLOCK else b for b in be.src)
  return be.replace(src=new_srcs) if be.src != new_srcs else None
pm_force_upcast_block = PatternMatcher([(UPat(Ops.BLOCKEND, name="be"), upsettingly_promote_blockend)])

def linearize_uop(sink:UOp, skip_check:bool=not __debug__) -> list[UOp]:
  assert sink.op is Ops.SINK, f"sink isn't sink, it's {sink.op}"

  # get children and all block contexts
  temp_block_ctxs: dict[UOp, list[UOp]] = {}
  children: dict[UOp, list[UOp]] = {}
  for u in sink.toposort:
    this_block_ctx: list[UOp] = []
    for s in u.src:
      # save children
      children.setdefault(s, []).append(u)
      # compute block ctx
      if s.op in {Ops.RANGE, Ops.IF}: this_block_ctx.extend([s] + temp_block_ctxs[s])
      # don't flow (fully) through assign and store
      elif s.op is Ops.STORE:
        # ugh, deal with non-reduce locals. probably wrong
        if isinstance(s.src[0].dtype, PtrDType) and s.src[0].dtype.local:
          idx_context, store_context = temp_block_ctxs[s.src[0]], temp_block_ctxs[s]
          this_block_ctx += [x for x in store_context if x not in idx_context and x.op is Ops.RANGE]
      elif s.op is Ops.ASSIGN:
        # flow though assign, but remove the ranges used in the assign
        assert s.src[0].op is Ops.DEFINE_ACC
        this_block_ctx += [x for x in temp_block_ctxs[s.src[1]] if x not in s.src[0].src[1:]]
      else:
        # flow though everything else
        this_block_ctx += temp_block_ctxs[s]
    temp_block_ctxs[u] = sorted(dedup(this_block_ctx), key=lambda x: x.tuplize)

  # make final block_ctxs, add BLOCKSTART to block_ctxs for IF and RANGE
  block_ctxs: dict[UOp, tuple[UOp, ...]] = {}
  for u in sink.toposort:
    block_ctxs[u] = ((UOp(Ops.BLOCKSTART, src=(u,)),) + tuple(temp_block_ctxs[u])) if u.op in {Ops.IF, Ops.RANGE} else tuple(temp_block_ctxs[u])

  # TODO: there's probably a clever way to remove this while loop
  while 1:
    sink = graph_rewrite(sink, make_basic_blocks, ctx=(block_ctxs, children))

    # add BLOCKFORK (slow!)
    block_parent_count = collections.Counter(flatten([x.src for x in sink.toposort if x.op is Ops.BLOCK]))
    non_block_parents = set(flatten([x.src for x in sink.toposort if x.op is not Ops.BLOCK]))
    forks = {u:UOp(Ops.BLOCKFORK, src=(UOp(Ops.BLOCK, src=u.src, arg=BasicBlock(block_ctxs[u], (u,))),), arg=child_count)
      for u,child_count in block_parent_count.items() if u.op not in DONT_PLACE_IN_BLOCK and child_count > 1 and u not in non_block_parents}

    if not len(forks): break
    sink = sink.substitute(forks)

<<<<<<< HEAD
  # combine matching BLOCKENDS
  blockends_to_arg: dict[BasicBlock, list[UOp]] = {}
=======
  # combine matching BLOCKENDS, the keys of this dictionary are the RANGE UOps, values are the BLOCKENDs
  blockends_to_arg: dict[UOp, list[UOp]] = {}
>>>>>>> f72a87fd
  for be in sink.toposort:
    if be.op is Ops.BLOCKEND: blockends_to_arg.setdefault(be.arg, []).append(be)
  new_forks = {}
  for k,v in blockends_to_arg.items():
    # NOTE: if any BLOCKEND is the parent of any other with the same arg, this algo fails
    if len(v) > 1:
      out = UOp(Ops.BLOCKFORK, src=(UOp(Ops.BLOCKEND, src=tuple(flatten(x.src for x in v)),
                                        arg=BasicBlock(tuple(dedup(flatten([y.arg.ctx for y in v]))), v[0].arg.lst, k.end)),), arg=len(v))
      for u in v: new_forks[u] = out
  sink = sink.substitute(new_forks)

  # reorder ops in block for speed
  sink = sink.substitute({u:newu for u in sink.toposort if u.op is Ops.BLOCK and (newu:=block_reorder(u)) is not u})

  # final rewrite to merge all blocks into one
  sink = graph_rewrite(sink, pm_block_merge, ctx=children)

  # if there's BLOCKENDs left in the graph, we might have to merge. TODO: is there a better way to handle this?
  while (newsink := graph_rewrite(sink, pm_force_upcast_block)) is not sink:
    sink = graph_rewrite(newsink, pm_block_merge, ctx=children, name="bad_merge")

  # there should just be one block left, with a few parents with 0 srcs (now done in a rewriter)
  sink = graph_rewrite(sink, pm_block_finalize)

  # sanity checks (NOTE: these can cause things to be skipped in BEAM)
  if not skip_check: type_verify(sink.arg.lst)

  # return the list. TODO: refactor to return the UOp
  return list(sink.arg.lst)<|MERGE_RESOLUTION|>--- conflicted
+++ resolved
@@ -118,14 +118,9 @@
       # keep it in srcs
       new_srcs.append(u)
   if len(to_append) == 0 and len(placed) == 0: return None
-<<<<<<< HEAD
-  return UOp(x.op, dtypes.void, tuple(new_srcs), BasicBlock(tuple(sorted(dedup(new_ctx), key=lambda x: x.tuplize)), \
-                                                            tuple(to_append)+x.arg.lst, x.arg.end))
-=======
   return UOp(x.op, dtypes.void, tuple(new_srcs),
              BasicBlock(tuple(dedup(sorted(new_ctx, key=lambda x: x.tuplize))), tuple(to_append)+x.arg.lst, x.arg.end))
 
->>>>>>> f72a87fd
 pm_block_merge = PatternMatcher([(UPat((Ops.BLOCKEND, Ops.BLOCK), name="x"), block_merge),])
 
 def block_finalize(block:UOp):
@@ -228,13 +223,8 @@
     if not len(forks): break
     sink = sink.substitute(forks)
 
-<<<<<<< HEAD
   # combine matching BLOCKENDS
   blockends_to_arg: dict[BasicBlock, list[UOp]] = {}
-=======
-  # combine matching BLOCKENDS, the keys of this dictionary are the RANGE UOps, values are the BLOCKENDs
-  blockends_to_arg: dict[UOp, list[UOp]] = {}
->>>>>>> f72a87fd
   for be in sink.toposort:
     if be.op is Ops.BLOCKEND: blockends_to_arg.setdefault(be.arg, []).append(be)
   new_forks = {}
