from __future__ import annotations
import collections, heapq
from dataclasses import dataclass
from tinygrad.ops import UOp, Ops, PatternMatcher, UPat, graph_rewrite, GroupOp
from tinygrad.spec import type_verify
from tinygrad.dtype import dtypes, PtrDType
from tinygrad.helpers import dedup, flatten, partition

DONT_PLACE_IN_BLOCK = {Ops.DEFINE_GLOBAL, Ops.DEFINE_LOCAL, Ops.DEFINE_VAR, Ops.SPECIAL, Ops.CONST, *GroupOp.Block}

def disp(y:UOp) -> str:
  if y.op is Ops.BLOCKSTART: return "w"+disp(y.src[0])
  if y.op is Ops.IF: return f'IF{id(y)}'
  if y.op is Ops.RANGE: return str(y.arg)
  return "<NONE>"

@dataclass(frozen=True)
class BasicBlock:
  ctx: tuple[UOp, ...]
  lst: tuple[UOp, ...]
  end: UOp|None = None
  def __lt__(self, o:BasicBlock): return tuple(x.tuplize for x in self.ctx+self.lst) < tuple(x.tuplize for x in o.ctx+o.lst)
  def __repr__(self):
    return f"{(str(disp(self.end))+' ') if self.end is not None else ''}"+\
           f"{[disp(y) for y in self.ctx]} {len(self.lst)}" + "\n" + '\n'.join([str(x.op) for x in self.lst])

def append_to_block(ctx:tuple[dict[UOp, tuple[UOp, ...]], dict[UOp, list[UOp]]], x:UOp):
  block_ctxs, children = ctx
  in_this_block = set(x.arg.lst)

  # collections to build
  new_srcs: list[UOp] = []
  to_append: list[UOp] = []
  old_blocks: dict[tuple[UOp, ...], UOp] = {}
  new_blocks: dict[tuple[UOp, ...], list[UOp]] = {}

  seen_u = set()
  for u in x.src:
    if u.op is Ops.BLOCK:
      if u not in seen_u:
        # merge sibling blocks. NOTE: blocks must only have one output source
        assert u.arg.ctx not in old_blocks, "sibling should never have been created"
        old_blocks[u.arg.ctx] = u
    elif u.op not in DONT_PLACE_IN_BLOCK and set(children[u]).issubset(in_this_block):
      if u not in seen_u:
        # if it can go in blocks and all its children are in the block, we add it to the block
        if (block_ctx:=block_ctxs[u]) == x.arg.ctx:
          # if it's the same context, we place the UOp in this block and append the parents to its srcs
          new_srcs.extend(u.src)
          to_append.append(u)
        else:
          # if it's a different context, we create a new block with this UOp
          new_blocks.setdefault(block_ctx, []).append(u)
    else:
      # otherwise, we keep it in the srcs
      new_srcs.append(u)
    seen_u.add(u)
  if len(to_append) == 0 and len(new_blocks) == 0: return None

  for rng,lst in new_blocks.items():
    srcs = flatten(y.src for y in lst)
    if (old_block:=old_blocks.pop(rng, None)) is not None:
      # NOTE: order shouldn't matter here
      srcs.extend(old_block.src)
      lst.extend(old_block.arg.lst)
    new_block = UOp(Ops.BLOCK, dtypes.void, tuple(dedup(srcs)), BasicBlock(rng, tuple(lst)))
    lrng = list(rng)
    for r in rng[::-1]:
      if r not in x.arg.ctx and r.op is not Ops.BLOCKSTART:
        lrng.remove(r)
        new_block = UOp(Ops.BLOCKEND, src=(new_block,),
                        arg=BasicBlock(tuple(lrng), (UOp(Ops.ENDIF if r.op is Ops.IF else Ops.ENDRANGE, src=(r,)),), r))
    new_srcs.append(new_block)
  return UOp(Ops.BLOCK, dtypes.void, tuple(dedup(list(old_blocks.values())+new_srcs)), BasicBlock(x.arg.ctx, tuple(to_append)+x.arg.lst))

make_basic_blocks = PatternMatcher([
<<<<<<< HEAD
  (UPat(Ops.SINK, name="x"),
    #lambda x: UOp(Ops.BLOCK, src=x.src+((UOp(Ops.NAME, arg=x.arg.name),) if x.arg is not None else ()), arg=BasicBlock((), (x,)))),
    lambda x: UOp(Ops.BLOCK, src=x.src, arg=BasicBlock((), (x,)))),
  (UPat(Ops.BLOCK, name="x"), append_to_block),
=======
  (UPat(Ops.SINK, name="x"), lambda x: UOp(Ops.BLOCK, src=x.src, arg=BasicBlock((), (x,)))), (UPat(Ops.BLOCK, name="x"), append_to_block),
>>>>>>> aa98aff4
])

def block_merge(ctx, x:UOp):
  # ctx is children here
  if x.op is Ops.BLOCKEND:
    # if it's a BLOCKEND, see if we are done with placement. if all the children of the range are in here
    in_this_block = set(x.arg.lst)
    if len([y for y in ctx[x.arg.end] if y not in in_this_block]) == 0:
      # find the parent block that has the BLOCKSTART in the ctx
      parent_blocks = [y for y in x.src if y.op is Ops.BLOCK and UOp(Ops.BLOCKSTART, src=(x.arg.end,)) in y.arg.ctx]
      assert len(parent_blocks) <= 1, "should never have two parent blocks"
      if len(parent_blocks) == 1:
        parent_block = parent_blocks[0]
        # range needs DEFINE_ACC to be before the range (never in DEFINE_ACC for if)
        early_ops, late_ops = partition(x.arg.lst, lambda y: y.op is Ops.DEFINE_ACC and x.arg.end in y.src)
        # NOTE: we have to add a barrier at the start if barrier is used in the range
        if x.op is Ops.BLOCKEND and any(y.op is Ops.BARRIER for y in late_ops) and late_ops[-1].op is Ops.ENDRANGE:
          late_ops = [UOp(Ops.BARRIER)] + late_ops
        return UOp(Ops.BLOCK, dtypes.void, tuple(y for y in x.src if y is not parent_block)+parent_block.src,
                  BasicBlock(tuple(y for y in x.arg.ctx if y is not x.arg.end), tuple(early_ops)+parent_block.arg.lst+tuple(late_ops)))

  new_srcs: list[UOp] = []
  to_append: list[UOp] = []
  new_ctx = x.arg.ctx
  placed = set()
  for u in x.src:
    if u.op is Ops.BLOCK and (tuple(u.arg.ctx) == tuple(x.arg.ctx) or (x.arg.end is not None and x.arg.end in u.arg.ctx)):
      # NOTE: this can't appear in srcs twice or it would be a BLOCKFORK
      new_ctx += tuple(y for y in u.arg.ctx if y not in x.arg.ctx)
      new_srcs.extend(u.src)
      to_append.extend(u.arg.lst)
    elif u.op is Ops.BLOCKFORK and x.src.count(u) == u.arg: # block fork appears # of times in srcs
      if u not in placed:
        new_srcs.extend(u.src)
        placed.add(u)
    else:
      # keep it in srcs
      new_srcs.append(u)
  if len(to_append) == 0 and len(placed) == 0: return None
  return UOp(x.op, dtypes.void, tuple(new_srcs),
             BasicBlock(tuple(dedup(sorted(new_ctx, key=lambda x: x.tuplize))), tuple(to_append)+x.arg.lst, x.arg.end))

pm_block_merge = PatternMatcher([
  (UPat((Ops.BLOCKEND, Ops.BLOCK), name="x"), block_merge),
  # double BLOCKFORK multiplies the forking (like if there's 3 forks into 2 forks, that's 6 total forks)
  (UPat(Ops.BLOCKFORK, name="f", src=(UPat(Ops.BLOCKFORK, name="f2"),)), lambda f,f2: f.replace(src=f2.src, arg=f.arg*f2.arg)),
])

def block_finalize(block:UOp):
  if len(block.src) == 0: return None
  _uops = sorted(dedup(block.src), key=lambda x: x.tuplize)
  assert all(len(x.src) == 0 and x.op not in {Ops.BLOCK, Ops.BLOCKSTART, Ops.BLOCKEND, Ops.BLOCKFORK} for x in _uops)
  _uops += block.arg.lst
  # strip the SINK
  assert _uops[-1].op is Ops.SINK, "doesn't end with SINK"
  return UOp(Ops.BLOCK, arg=BasicBlock((), tuple(_uops)))

pm_block_finalize = PatternMatcher([(UPat(Ops.BLOCK, name="block"), block_finalize)])

# NOTE: any toposort should be valid here, unlike last time this isn't required, it's just for speed
def block_reorder(in_block:UOp):
  in_this_block = set(in_block.arg.lst)
  local_children: collections.defaultdict[UOp, list[UOp]] = collections.defaultdict(list)
  in_degree: collections.defaultdict[UOp, int] = collections.defaultdict(int)
  priorities:dict[UOp, int] = {}

  # get local children and assign priorities
  for u in reversed(in_block.arg.lst):
    for s in u.src:
      if s in in_this_block:
        local_children[s].append(u)
        in_degree[u] += 1
    # put loads in the beginning of the block and prevent priority inversion. hack for BARRIER grouping too
    priority = [0] + [priorities[x] for x in local_children[u]]
    if u.op is Ops.LOAD: priority.append(-1000)
    if u.op is Ops.BARRIER: priority.append(-1500)
    priorities[u] = min(priority)

  # placement queue
  queue:list[tuple[int, tuple, UOp]] = []
  def push(u:UOp): heapq.heappush(queue, (priorities[u], u.tuplize, u))

  # place the first ones that don't have deps
  for u in in_block.arg.lst:
    if u not in in_degree: push(u)

  newlst = []
  while queue:
    _,_,x = heapq.heappop(queue)
    newlst.append(x)
    for u in local_children[x]:
      in_degree[u] -= 1
      if in_degree[u] == 0: push(u)

  assert len(newlst) == len(in_block.arg.lst), f"len mismatch {len(newlst)} != {len(in_block.arg.lst)}"
  return in_block.replace(arg=BasicBlock(in_block.arg.ctx, tuple(newlst)))

def upsettingly_promote_blockend(be:UOp):
  new_srcs = tuple(b.replace(arg=BasicBlock(be.arg.ctx, b.arg.lst)) if b.op is Ops.BLOCK else b for b in be.src)
  return be.replace(src=new_srcs) if be.src != new_srcs else None
pm_force_upcast_block = PatternMatcher([(UPat(Ops.BLOCKEND, name="be"), upsettingly_promote_blockend)])

def linearize_uop(sink:UOp, skip_check:bool=not __debug__) -> list[UOp]:
  assert sink.op is Ops.SINK, f"sink isn't sink, it's {sink.op}"

  # get children and all block contexts
  temp_block_ctxs: dict[UOp, list[UOp]] = {}
  children: dict[UOp, list[UOp]] = {}
  for u in sink.toposort:
    this_block_ctx: list[UOp] = []
    for s in u.src:
      # save children
      children.setdefault(s, []).append(u)
      # compute block ctx
      if s.op in {Ops.RANGE, Ops.IF}: this_block_ctx.append(s)
      # don't flow (fully) through assign and store
      elif s.op is Ops.STORE:
        # ugh, deal with non-reduce locals. probably wrong
        if isinstance(s.src[0].dtype, PtrDType) and s.src[0].dtype.local:
          idx_context, store_context = temp_block_ctxs[s.src[0]], temp_block_ctxs[s]
          this_block_ctx += [x for x in store_context if x not in idx_context and x.op is Ops.RANGE]
      elif s.op is Ops.ASSIGN:
        # flow though assign, but remove the ranges used in the assign
        assert s.src[0].op is Ops.DEFINE_ACC
        this_block_ctx += [x for x in temp_block_ctxs[s.src[1]] if x not in s.src[0].src[1:]]
      else:
        # flow though everything else
        this_block_ctx += temp_block_ctxs[s]
    temp_block_ctxs[u] = sorted(dedup(this_block_ctx), key=lambda x: x.tuplize)

  # make final block_ctxs, add BLOCKSTART to block_ctxs for IF and RANGE
  block_ctxs: dict[UOp, tuple[UOp, ...]] = {}
  for u in sink.toposort:
    block_ctxs[u] = ((UOp(Ops.BLOCKSTART, src=(u,)),) + tuple(temp_block_ctxs[u])) if u.op in {Ops.IF, Ops.RANGE} else tuple(temp_block_ctxs[u])

  # TODO: there's probably a clever way to remove this while loop
  while 1:
    sink = graph_rewrite(sink, make_basic_blocks, ctx=(block_ctxs, children))

    # add BLOCKFORK (slow!)
    block_parent_count = collections.Counter(flatten([x.src for x in sink.toposort if x.op is Ops.BLOCK]))
    non_block_parents = set(flatten([x.src for x in sink.toposort if x.op is not Ops.BLOCK]))
    forks = {}
    for u,child_count in block_parent_count.items():
      if u.op not in DONT_PLACE_IN_BLOCK and child_count > 1 and u not in non_block_parents:
        # TODO: this is copied from append_to_block
        new_block = UOp(Ops.BLOCK, src=u.src, arg=BasicBlock(block_ctxs[u], (u,)))
        rng = block_ctxs[u]
        lrng = list(rng)
        for r in rng[::-1]:
          # if none of the children of u are in the same context, we need a BLOCKEND
          if all(r not in block_ctxs[c] for c in children[u]) and r.op is not Ops.BLOCKSTART:
            lrng.remove(r)
            new_block = UOp(Ops.BLOCKEND, src=(new_block,),
                            arg=BasicBlock(tuple(lrng), (UOp(Ops.ENDIF if r.op is Ops.IF else Ops.ENDRANGE, src=(r,)),), r))
        forks[u] = UOp(Ops.BLOCKFORK, src=(new_block,), arg=child_count)
    if not len(forks): break
    sink = sink.substitute(forks)

  # combine matching BLOCKENDS, the keys of this dictionary are the RANGE UOps, values are the BLOCKENDs
  blockends_to_arg: dict[UOp, list[UOp]] = {}
  for be in sink.toposort:
    if be.op is Ops.BLOCKEND: blockends_to_arg.setdefault(be.arg.end, []).append(be)
  new_forks = {}
  for k,v in blockends_to_arg.items():
    # NOTE: if any BLOCKEND is the parent of any other with the same arg, this algo fails
    if len(v) > 1:
      out = UOp(Ops.BLOCKFORK, src=(UOp(Ops.BLOCKEND, src=tuple(flatten(x.src for x in v)),
                                        arg=BasicBlock(tuple(dedup(flatten([y.arg.ctx for y in v]))), v[0].arg.lst, k)),), arg=len(v))
      for u in v: new_forks[u] = out
  sink = sink.substitute(new_forks)

  # reorder ops in block for speed
  sink = sink.substitute({u:newu for u in sink.toposort if u.op is Ops.BLOCK and (newu:=block_reorder(u)) is not u})

  # final rewrite to merge all blocks into one
  sink = graph_rewrite(sink, pm_block_merge, ctx=children)

  # if there's BLOCKENDs left in the graph, we might have to merge. TODO: is there a better way to handle this?
  while (newsink := graph_rewrite(sink, pm_force_upcast_block)) is not sink:
    sink = graph_rewrite(newsink, pm_block_merge, ctx=children, name="bad_merge")

  # there should just be one block left, with a few parents with 0 srcs (now done in a rewriter)
  sink = graph_rewrite(sink, pm_block_finalize)

  # sanity checks (NOTE: these can cause things to be skipped in BEAM)
  if not skip_check: type_verify(sink.arg.lst)

  # return the list. TODO: refactor to return the UOp
  return list(sink.arg.lst)<|MERGE_RESOLUTION|>--- conflicted
+++ resolved
@@ -74,14 +74,7 @@
   return UOp(Ops.BLOCK, dtypes.void, tuple(dedup(list(old_blocks.values())+new_srcs)), BasicBlock(x.arg.ctx, tuple(to_append)+x.arg.lst))
 
 make_basic_blocks = PatternMatcher([
-<<<<<<< HEAD
-  (UPat(Ops.SINK, name="x"),
-    #lambda x: UOp(Ops.BLOCK, src=x.src+((UOp(Ops.NAME, arg=x.arg.name),) if x.arg is not None else ()), arg=BasicBlock((), (x,)))),
-    lambda x: UOp(Ops.BLOCK, src=x.src, arg=BasicBlock((), (x,)))),
-  (UPat(Ops.BLOCK, name="x"), append_to_block),
-=======
   (UPat(Ops.SINK, name="x"), lambda x: UOp(Ops.BLOCK, src=x.src, arg=BasicBlock((), (x,)))), (UPat(Ops.BLOCK, name="x"), append_to_block),
->>>>>>> aa98aff4
 ])
 
 def block_merge(ctx, x:UOp):
