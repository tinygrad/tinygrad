from typing import Final, Dict, Callable, Any, List, Optional
import functools
from llvmlite import ir  # type: ignore
from tinygrad.codegen.linearizer import Linearizer, UOps, UOp, Token, MemOp, ConstOp
from tinygrad.helpers import dtypes
from tinygrad.ops import Op, ASTRunner, UnaryOps, BinaryOps, TernaryOps

from tinygrad.shape.symbolic import Variable, NumNode, MulNode, DivNode, ModNode, LtNode, SumNode, AndNode
def int_const(x): return ir.Constant(ir.IntType(64), x)
render_llvm = {
  NumNode: lambda self,ops,ctx: int_const(self.b),
  MulNode: lambda self,ops,ctx: ctx.mul(self.a.render(ops,ctx), int_const(self.b)),
  DivNode: lambda self,ops,ctx: ctx.sdiv(self.a.render(ops,ctx), int_const(self.b)),
  ModNode: lambda self,ops,ctx: ctx.srem(self.a.render(ops,ctx), int_const(self.b)),
  LtNode: lambda self,ops,ctx: ctx.icmp_signed("<", self.a.render(ops,ctx), int_const(self.b)),
  SumNode: lambda self,ops,ctx: functools.reduce(lambda a,b: ctx.add(a,b.render(ops,ctx)), self.nodes[1:], self.nodes[0].render(ops,ctx)),
  AndNode: lambda self,ops,ctx: functools.reduce(lambda a,b: ctx.and_(a,b.render(ops,ctx)), self.nodes[1:], self.nodes[0].render(ops,ctx))
}

code_for_op: Final[Dict[Op, Callable]] = {
  UnaryOps.EXP2: lambda builder,x: builder.call(builder._block.module.declare_intrinsic('llvm.exp2', [ir.FloatType()]), [x], fastmath=('fast',)),
  UnaryOps.LOG2: lambda builder,x: builder.call(builder._block.module.declare_intrinsic('llvm.log2', [ir.FloatType()]), [x], fastmath=('fast',)),
  UnaryOps.SIN: lambda builder,x: builder.call(builder._block.module.declare_intrinsic('llvm.sin', [ir.FloatType()]), [x], fastmath=('fast',)),
  UnaryOps.SQRT: lambda builder,x: builder.call(builder._block.module.declare_intrinsic('llvm.sqrt', [ir.FloatType()]), [x], fastmath=('fast',)),
  BinaryOps.ADD: lambda builder,x,y: builder.fadd(x,y, flags=('fast',)),
  BinaryOps.SUB: lambda builder,x,y: builder.fsub(x,y, flags=('fast',)),
  BinaryOps.MUL: lambda builder,x,y: builder.fmul(x,y, flags=('fast',)),
  BinaryOps.DIV: lambda builder,x,y: builder.fdiv(x,y, flags=('fast',)),
  BinaryOps.CMPEQ: lambda builder,x,y: builder.uitofp(builder.fcmp_ordered("==", x, y, flags=('fast',)), ir.FloatType()),
  BinaryOps.MAX: lambda builder,x,y: builder.select(builder.fcmp_unordered(">", x, y, flags=('fast',)), x, y, flags=('fast',)),
  TernaryOps.MULACC: lambda builder,x,y,z: builder.fadd(builder.fmul(x,y, flags=('fast',)), z, flags=('fast',)),
  TernaryOps.WHERE: lambda builder,x,y,z: builder.select(builder.fcmp_unordered("!=", x, ir.Constant(ir.FloatType(), 0), flags=('fast',)), y, z, flags=('fast',)),
}

def uops_to_llvm_ir(uops:List[UOp]) -> str:
  # all llvm stuff goes into a module
  module = ir.Module(name=__file__)

  # extract global buffers
  buf_to_dtype = {args[0]:args[1] for uop,_,_,args in uops if uop == UOps.DEFINE_GLOBAL}
  buf_index = {x:i for i,x in enumerate(buf_to_dtype.keys())}

  # create llvm function
  dtype_to_llvm_dtype = {dtypes.float16:ir.HalfType(), dtypes.bfloat16:ir.IntType(16), dtypes.float32:ir.FloatType(), dtypes.int8:ir.IntType(8), dtypes.uint8:ir.IntType(8), dtypes.bool: ir.IntType(1), dtypes.int64: ir.IntType(64), dtypes.int32: ir.IntType(32)}
  func_dtypes = [dtype_to_llvm_dtype[dtype] for dtype in buf_to_dtype.values()]
  func = ir.Function(module, ir.FunctionType(ir.VoidType(), [x.as_pointer() for x in func_dtypes]), name='exec')

  # force llvmlite to allow us to add function attribute then add the attribute
  func.attributes._known = func.attributes._known.union(frozenset(['"no-nans-fp-math"="true"']))
  func.attributes.add('"no-nans-fp-math"="true"')

  bb = [ir.IRBuilder(func.append_basic_block("entry"))]
  loop_blocks = []
  reduce_phis: List = []
  # TODO: newvar probably shouldn't be optional
  lvars: Dict[Optional[Token], Any] = {}  # this Any is an llvm type
  render_llvm[Variable] = lambda self,ops,ctx: lvars[self.expr]

  for uop,newvar,vin,args in uops:
    if uop == UOps.LOOP:
      for var in args[0]:
        if isinstance(var, NumNode): continue
        bb.append(ir.IRBuilder(func.append_basic_block(f"loop_body_{var.expr}")))
        bb[-2].branch(bb[-1]._block)

        phis = []
        for rp in reduce_phis:
          incoming = lvars[rp]
          lvars[rp] = bb[-1].phi(ir.FloatType())
          lvars[rp].add_incoming(incoming, bb[-2]._block)
          phis.append((rp, lvars[rp]))
        loop_blocks.append((bb[-1], phis))

        lvars[var.expr] = bb[-1].phi(ir.IntType(64), name=var.expr)
        lvars[var.expr].add_incoming(int_const(var.min), bb[-2]._block)
    if uop == UOps.ENDLOOP:
      for var in args[0][::-1]:
        if isinstance(var, NumNode): continue
        block, phis = loop_blocks.pop()
        idx_p1 = bb[-1].add(lvars[var.expr], int_const(1))
        lvars[var.expr].add_incoming(idx_p1, bb[-1]._block)
        for n,phi in phis: phi.add_incoming(lvars[n], bb[-1]._block)
        bb.append(ir.IRBuilder(func.append_basic_block(f"loop_exit_{var.expr}")))
        bb[-2].cbranch(bb[-2].icmp_unsigned("==", idx_p1, int_const(var.max+1)), bb[-1]._block, block._block)
    if uop == UOps.LOAD:
      assert newvar is not None and isinstance(args, (MemOp, ConstOp))
      assert newvar.dtype == dtypes.float, "newvar must be float"
      valid = args.valid.render(render_llvm, bb[-1])
      if isinstance(args, ConstOp):
        if args.valid.min == 0 and args.valid.max == 1:
          val = bb[-1].select(valid, ir.Constant(ir.FloatType(), args.value), ir.Constant(ir.FloatType(), args.invalid_value))
        else:
          val = ir.Constant(ir.FloatType(), args.value if args.valid.min == 1 else args.invalid_value)
        # TODO: this is a hack. it shouldn't be const that signals this
        reduce_phis.append(newvar)
      else:
        idx = args.idx.render(render_llvm, bb[-1])
        if args.valid.max == 0:
          val = ir.Constant(dtype_to_llvm_dtype[args.memory_dtype], args.invalid_value)
        elif args.valid.min == 0:
          aug_idx = bb[-1].select(valid, idx, int_const(0))
          val = bb[-1].select(valid, bb[-1].load(bb[-1].gep(func.args[buf_index[args.name]], [aug_idx], inbounds=True)), ir.Constant(dtype_to_llvm_dtype[args.memory_dtype], args.invalid_value))
        else:
          val = bb[-1].load(bb[-1].gep(func.args[buf_index[args.name]], [idx], inbounds=True))

        if args.memory_dtype != newvar.dtype:
          if dtypes.is_int(args.memory_dtype):
            val = bb[-1].uitofp(val, ir.FloatType()) if dtypes.is_unsigned(args.memory_dtype) else bb[-1].sitofp(val, ir.FloatType())
          elif args.memory_dtype == dtypes.bfloat16:
            val = bb[-1].sext(val, ir.IntType(32))
            val = bb[-1].shl(val, ir.Constant(ir.IntType(32), 16))
            val = bb[-1].bitcast(val, ir.FloatType())
          else:
            val = bb[-1].fpext(val, ir.FloatType())
      lvars[newvar] = val
    if uop == UOps.STORE:
      assert args.valid.min == 1 and isinstance(args, MemOp), "store must be valid and to memory"
      idx = args.idx.render(render_llvm, bb[-1])
      element = lvars[vin[0]]
<<<<<<< HEAD
      print("--")
      print(func_dtypes[0])
      print(func_dtypes[1])
      print("--")
      if func_dtypes[0] != ir.FloatType():
        if dtypes.is_int(buf_to_dtype[args.name]):
          element = bb[-1].fptoui(element, func_dtypes[0]) if dtypes.is_unsigned(buf_to_dtype[args.name]) else bb[-1].fptosi(element, func_dtypes[0])
=======
      if args.memory_dtype != vin[0].dtype:
        if dtypes.is_int(args.memory_dtype):
          element = bb[-1].fptoui(element, dtype_to_llvm_dtype[args.memory_dtype]) if dtypes.is_unsigned(args.memory_dtype) else bb[-1].fptosi(element, dtype_to_llvm_dtype[args.memory_dtype])
        elif args.memory_dtype == dtypes.bfloat16:
          element = bb[-1].bitcast(element, ir.IntType(32))
          element = bb[-1].lshr(element, ir.Constant(ir.IntType(32), 16))
          element = bb[-1].trunc(element, ir.IntType(16))
>>>>>>> a0965ee1
        else:
          element = bb[-1].fptrunc(element, dtype_to_llvm_dtype[args.memory_dtype])
      bb[-1].store(element, bb[-1].gep(func.args[buf_index[args.name]], [idx], inbounds=True))
    if uop == UOps.ALU:
      lvars[newvar] = code_for_op[args](bb[-1], *[lvars[x] for x in vin])

  bb[-1].ret_void()
  return str(module)

class LLVMIRCodegen(Linearizer):
  def codegen(self):
    self.process()
    # no optimize, this doesn't support local
    self.linearize()
    return ASTRunner('exec', uops_to_llvm_ir(self.uops), op_estimate=self.info.flops, mem_estimate=self.mem_estimate, display_name=self.display_name)<|MERGE_RESOLUTION|>--- conflicted
+++ resolved
@@ -117,15 +117,6 @@
       assert args.valid.min == 1 and isinstance(args, MemOp), "store must be valid and to memory"
       idx = args.idx.render(render_llvm, bb[-1])
       element = lvars[vin[0]]
-<<<<<<< HEAD
-      print("--")
-      print(func_dtypes[0])
-      print(func_dtypes[1])
-      print("--")
-      if func_dtypes[0] != ir.FloatType():
-        if dtypes.is_int(buf_to_dtype[args.name]):
-          element = bb[-1].fptoui(element, func_dtypes[0]) if dtypes.is_unsigned(buf_to_dtype[args.name]) else bb[-1].fptosi(element, func_dtypes[0])
-=======
       if args.memory_dtype != vin[0].dtype:
         if dtypes.is_int(args.memory_dtype):
           element = bb[-1].fptoui(element, dtype_to_llvm_dtype[args.memory_dtype]) if dtypes.is_unsigned(args.memory_dtype) else bb[-1].fptosi(element, dtype_to_llvm_dtype[args.memory_dtype])
@@ -133,7 +124,6 @@
           element = bb[-1].bitcast(element, ir.IntType(32))
           element = bb[-1].lshr(element, ir.Constant(ir.IntType(32), 16))
           element = bb[-1].trunc(element, ir.IntType(16))
->>>>>>> a0965ee1
         else:
           element = bb[-1].fptrunc(element, dtype_to_llvm_dtype[args.memory_dtype])
       bb[-1].store(element, bb[-1].gep(func.args[buf_index[args.name]], [idx], inbounds=True))
