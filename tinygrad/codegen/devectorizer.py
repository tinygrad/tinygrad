from typing import Optional, Any, Callable, cast
import functools, operator, itertools
from collections import defaultdict
from tinygrad.dtype import dtypes, ImageDType, PtrDType
from tinygrad.ops import UOp, Ops, UPat, PatternMatcher, resolve
from tinygrad.ops import graph_rewrite, GroupOp
from tinygrad.codegen.symbolic import symbolic_simple, split_uop, uop_given_valid, parse_valid, simplify_valid, sym, symbolic_flat, commutative
from tinygrad.helpers import getenv, flatten, TRANSCENDENTAL, AMX, prod, DEVECTORIZE
from tinygrad.codegen.transcendental import xexp2, xlog2, xsin, xpow, TRANSCENDENTAL_SUPPORTED_DTYPES
from tinygrad.renderer import Renderer

# ***** load/store grouping *****

def expand_index(buf:UOp, vec:UOp, mask:UOp|None=None):
  vectorize_mask = getenv("VECTORIZE_MASK", 0) and buf.arg == 0 and mask is not None

  # generate the individual indexes
  if vectorize_mask:
    # no load_store_indexing if we are doing vectorized mask
    midx = graph_rewrite(UOp.sink(*[buf.index(vec.gep(i), mask.gep(i) if mask is not None else None) for i in range(vec.dtype.count)]),
                        symbolic_flat+commutative, name=f"index_buf_{buf.arg}")
  else:
    midx = graph_rewrite(UOp.sink(*[buf.index(vec.gep(i), mask.gep(i) if mask is not None else None) for i in range(vec.dtype.count)]),
                        symbolic_flat+commutative+load_store_indexing, name=f"index_buf_{buf.arg}")
  # extract all the relevant offsets
  offsets_rootsrc: defaultdict[Any, dict[int, list[int]]] = defaultdict(dict)
  for i in range(vec.dtype.count):
    idx: Any = midx.src[i].src[1]
    if idx.op is Ops.ADD and idx.src[1].op is Ops.CONST: root_src, arg = idx.src[0], idx.src[1].arg
    elif idx.op is Ops.ADD and idx.src[0].op is Ops.CONST: root_src, arg = idx.src[1], idx.src[0].arg
    elif idx.op is Ops.CONST: root_src, arg = "CONST", idx.arg
    else: root_src, arg = idx, 0
    if len(midx.src[i].src) == 3 and not vectorize_mask: root_src = (midx.src[i].src[2], root_src)
    offsets_rootsrc[root_src].setdefault(arg, []).append(i)

  # the buf.dtype is always a pointer
  ptrdtype = cast(PtrDType, buf.dtype)

  # then rewrite everything we can into groups
  ret = []
  idxs: list[int|None] = [None]*vec.dtype.count
  global_offset = 0
  for offsets in offsets_rootsrc.values():
    if 0 in offsets:
      match = True
      for i in range(0, max(offsets.keys()), 4):
        if i in offsets and i+1 in offsets and i+2 in offsets and i+3 not in offsets: pass
        else: match = False
      if match:
        for i in range(0, max(offsets.keys()), 4):
          assert i+3 not in offsets
          offsets[i+3] = {}
    grouped_offsets = [[x for _,x in group] for _,group in itertools.groupby(enumerate(sorted(offsets.keys())), lambda x: x[1]-x[0])]
    for grp in grouped_offsets:
      # get the index offset for this element. using [0] is okay, because they are the same
      lidx = midx.src[offsets[grp[0]][0]]

      if vectorize_mask:
        allgrp = [midx.src[offsets[g][0]] for g in grp]
        base = [x.src[2].cast(dtypes.uchar) if len(x.src) > 2 else UOp.const(dtypes.uchar, 1) for x in allgrp]
        vecmask = UOp(Ops.VECTORIZE, dtypes.uchar.vec(len(base)), tuple(base))
        lidx = lidx.replace(src=lidx.src[0:2]+(vecmask,))

      if len(grp) > 1: lidx = lidx.cast(ptrdtype.base.vec(len(grp)).ptr(size=ptrdtype.size, local=ptrdtype.local))
      # set the idxs of the output
      for i,g in enumerate(grp):
        for oo in offsets[g]: idxs[oo] = global_offset+i
      # add this lidx to the CAT
      ret.append(lidx)
      global_offset += len(grp)
  assert None not in idxs, f"some idxs are missing {idxs}"
  # this base thing is for image, we want the CAT to be a normal pointer
  post_cat = UOp(Ops.PTRCAT, ptrdtype.base.ptr(size=ptrdtype.size, local=ptrdtype.local).vec(vec.dtype.count), tuple(ret))
  return post_cat.gep(tuple(cast(list[int], idxs)))

def cat_after_store(cat:UOp, data:UOp):
  # TODO: this is written in many places
  offset = 0
  ret = []
  for s in cat.src:
    ret.append(s.store(data.gep(tuple(range(offset, offset+s.dtype.count)))))
    offset += s.dtype.count
  return UOp.sink(ret[0], *ret[1:])

def gep_on_store(gep:UOp, st:UOp):
  # NOTE: we need to invert the gep here, but it may be an expanding gep
  # fake argsort. TODO: handle duplicates
  a = {}
  for i,x in enumerate(gep.arg): a[x] = i
  new_arg = tuple(x[1] for x in sorted(a.items()))
  return UOp(Ops.STORE, src=(gep.src[0], st.gep(new_arg)))

load_store_folding = PatternMatcher([
  (UPat(Ops.INDEX, src=(UPat(Ops.VECTORIZE, src=UPat((Ops.DEFINE_GLOBAL, Ops.DEFINE_LOCAL), name="buf")), UPat.var("vec"))), expand_index),
  (UPat(Ops.INDEX, src=(UPat(Ops.VECTORIZE, src=UPat((Ops.DEFINE_GLOBAL, Ops.DEFINE_LOCAL), name="buf")), UPat.var("vec"),
                        UPat.var("mask"))), expand_index),
  # GEP after LOAD
  (UPat(Ops.LOAD, src=(UPat(Ops.GEP, name="gep"),), name="ld", allow_any_len=True),
   lambda gep, ld: ld.replace(dtype=ld.dtype.scalar().vec(gep.dtype.count), src=(gep.src[0],)+ld.src[1:]).gep(gep.arg)),
  # GEP on data of STORE
  (UPat(Ops.STORE, src=(UPat(Ops.GEP, name="gep"), UPat.var("st"))), gep_on_store),
  # put PTRCAT after LOAD
  (UPat(Ops.LOAD, src=(UPat(Ops.PTRCAT, name="cat"),), name="ld", allow_any_len=True),
   lambda cat,ld: UOp(Ops.CAT, ld.dtype, tuple(ld.replace(dtype=x.dtype.base, src=(x,)+ld.src[1:]) for x in cat.src))),
  # put PTRCAT after STORE
  (UPat(Ops.STORE, src=(UPat(Ops.PTRCAT, name="cat"), UPat(name="data"))), cat_after_store),
])

# ***** image load valid simplification *****

def simplify_valid_load(buf:UOp, start_idx:UOp, valid:UOp) -> UOp|None:
  if (idx:=uop_given_valid(valid, start_idx)) is None: return buf.const_like(0)
  if getenv("DEBUG_SIMPLIFY"):
    print("****")
    print("idx in: ", start_idx.render())
    print("valid:  ", valid.render())
    print("simp:   ", idx.render())
  if not isinstance(buf.dtype, ImageDType): return None if idx is start_idx else buf.index(idx, valid)

  # wait for it to be image indexed before running simplification
  if start_idx.dtype.count != 2: return None

  # can drop valid if idx is out of bound when valid is False
  drop_stmt = []
  for stmt in split_uop(valid, Ops.AND):
    X, is_upper_bound, c = parse_valid(stmt)

    # for X0 + X1 + ... >= 1, check if it's out of bound when Xi = 0 for all i
    if not is_upper_bound and c == 1 and all(u.op in GroupOp.Irreducible and u.vmin == 0 for u in split_uop(X, Ops.ADD)):
      testidx = functools.reduce(lambda nowidx,u: nowidx.substitute({u:u.const_like(0)}), split_uop(X, Ops.ADD), idx)
      testidx = testidx.simplify()
      if testidx.gep(0).vmax < 0 or testidx.gep(1).vmax < 0:
        drop_stmt.append(stmt)
        continue

    # if X <= c, check if it's out of bound when X = c+1
    # if X >= c, check if it's out of bound when X = c-1
    test_value = c + 1 if is_upper_bound else c - 1
    for i,b in zip(idx.src, (buf.dtype.shape[1], buf.dtype.shape[0])):
      if i.is_increasing():
        rw = i.substitute({X:X.const_like(test_value)}).simplify()
        if rw.vmin >= b or rw.vmax < 0:
          drop_stmt.append(stmt)
          break

  if not drop_stmt and idx is start_idx: return None
  new_valid = functools.reduce(operator.and_, ss) if (ss:=[s for s in split_uop(valid, Ops.AND) if s not in drop_stmt]) else None
  return buf.index(idx, new_valid)

# ***** optional patterns *****

powers_of_two = {2**i:i for i in range(64)}
@functools.lru_cache(None)
def get_late_rewrite_patterns(ops, force_transcendental=False):
  pat: list[tuple[UPat, Callable]] = [(UPat(op, dtype=TRANSCENDENTAL_SUPPORTED_DTYPES, src=(UPat.var("d"),)), f) for op,f in \
           ((Ops.EXP2, xexp2), (Ops.LOG2, xlog2), (Ops.SIN, xsin)) if op not in ops or force_transcendental]
  # rewrite SQRT to xpow 0.5
  if Ops.SQRT not in ops: pat.append((UPat(Ops.SQRT, src=UPat.var("d")), lambda d: xpow(d, d.const_like(0.5))))
  # rewrite MOD to AND (which should always be supported, but not for generic in tests): x % (2**y) -> x & (2**y-1)
  if Ops.AND in ops: pat += [(UPat.var("x", dtypes.ints)%UPat.cvar("c"), lambda x,c: x & (c.arg-1) if c.arg in powers_of_two else None)]
  # rewrite MUL/IDIV to SHL+SHR: x*(2**y) -> shl(x,y) and x//(2**y) -> shr(x,y)
  if Ops.SHL in ops: pat += [(UPat.var("x", dtypes.ints)*UPat.cvar("c"), lambda c,x: x << v if (v:=powers_of_two.get(c.arg, 0)) else None)]
  if Ops.SHR in ops:
    pat += [(UPat.var("x", dtypes.ints)//UPat.cvar("c"), lambda x,c: x >> v if (v:=powers_of_two.get(c.arg, 0)) and resolve(x>=0,False) else None)]
  if Ops.NEG in ops:
    pat += [(UPat.var('x')*-1, lambda x: x.alu(Ops.NEG))]
    if Ops.SUB in ops: pat += [(UPat.var('x')+UPat.var('y').alu(Ops.NEG), lambda x,y: x.alu(Ops.SUB, y))]
  if Ops.MULACC in ops: pat += [(UPat.var('a')*UPat.var('b')+UPat.var('c'), lambda a,b,c: a.alu(Ops.MULACC, b, c))]
  return PatternMatcher(pat)

# *** correct load/store ***

def split_load_store(ctx:Renderer|None, ls:UOp, idx:UOp):
  if (sz:=ls.src[0].dtype.count) == 1: return None
  lengths = []
  buf = idx.src[0]
  must_divide = True
  if ctx is not None and ctx.device == "DSP":
    lengths = [128,64,32,16,8,4]
<<<<<<< HEAD
    if ls.src[0].dtype.count < 128: return None # leave these as loads (probably means something is broken)
=======
>>>>>>> 6f812d3f
    must_divide = False
  elif buf.dtype.base != dtypes.float and buf.dtype.base != dtypes.half and not isinstance(buf.dtype, ImageDType):
    pass
  elif isinstance(buf.dtype, ImageDType):
    lengths = [4]
  elif ctx is not None and ctx.supports_float4:
    # TODO: a better way to get this than ctx
    lengths = [8,4,2] if buf.dtype.base == dtypes.half and getenv("ALLOW_HALF8") else ([16,8,4,2] if AMX else [4,2])
  lengths.append(1)  # worst case, it's not folded
  ptrdtype = cast(PtrDType, buf.dtype)
  global_offset = 0
  ret = []
  while global_offset < sz:
    for fold_length in lengths:
      if global_offset+fold_length > sz: continue
      oidx = idx.src[1] + global_offset
      if must_divide and oidx.simplify().divides(fold_length) is None: continue
      if len(idx.src) > 2 and idx.src[2].dtype.count > 1:
        # vectorized
        lidx = buf.index(oidx, idx.src[2].gep(tuple(range(global_offset, global_offset+fold_length))))
      else:
        lidx = buf.index(oidx, idx.src[2] if len(idx.src) > 2 else None)
      if fold_length > 1: lidx = lidx.cast(ptrdtype.base.vec(fold_length).ptr(size=ptrdtype.size, local=ptrdtype.local))
      if ls.op is Ops.STORE: ret.append(ls.replace(src=(lidx,ls.src[1].gep(tuple(range(global_offset, global_offset+fold_length))))+ls.src[2:]))
      else: ret.append(ls.replace(src=(lidx,)+ls.src[1:], dtype=ls.dtype.scalar().vec(fold_length)))
      global_offset += fold_length
      break
  if len(ret) == 1: return None
  return UOp(Ops.CAT, ls.dtype, tuple(ret))

def image_fixup(ls:UOp):
  # normal image load or store, with the CAST from expand_index
  if ls.src[0].op is Ops.CAST and isinstance(image_dtype:=ls.src[0].src[0].dtype, ImageDType):
    assert ls.src[0].dtype.count == 4, "image must be casted to 4"
    idx = ls.src[0].src[0]
    oidx = UOp(Ops.VECTORIZE, dtypes.int.vec(2), ((idx.src[1] // 4) % image_dtype.shape[1], (idx.src[1] // (4*image_dtype.shape[1]))))
    idx = idx.replace(src=(idx.src[0], oidx)+idx.src[2:])
    return ls.replace(src=(idx,)+ls.src[1:])

  # this is an unprocessed image without a cast, aka unfoldable image load. this doesn't work for stores
  if isinstance(image_dtype:=ls.src[0].dtype, ImageDType) and ls.src[0].src[1].dtype != dtypes.int.vec(2):
    assert ls.op is Ops.LOAD, "if an image store isn't upcasted to 4, we can't store it"
    idx = ls.src[0]
    id4 = idx.src[1] % 4
    oidx = UOp(Ops.VECTORIZE, dtypes.int.vec(2), ((idx.src[1] // 4) % image_dtype.shape[1], (idx.src[1] // (4*image_dtype.shape[1]))))
    idx = idx.replace(src=(idx.src[0], oidx)+idx.src[2:])
    vec_load = ls.replace(dtype=ls.dtype.vec(4), src=(idx,)+ls.src[1:])
    return functools.reduce(lambda ret, i: id4.ne(i).where(ret, vec_load.gep(i)), range(4), ls.const_like(float('nan')))

  return None

correct_load_store = PatternMatcher([
  # split LOAD/STORE
  (UPat((Ops.LOAD, Ops.STORE), src=(UPat(Ops.CAST, src=(UPat(Ops.INDEX, name="idx"),)),), name="ls", allow_any_len=True), split_load_store),
  # image indexing, including unfoldable images
  (UPat((Ops.LOAD, Ops.STORE), name="ls"), image_fixup),
])

# *** uop expander ***

# TODO: there's a lot shared with gep_through_wmma here
def no_vectorized_wmma(wmma:UOp):
  out_sz = prod(x[1] for x in wmma.arg[6][-1])
  if wmma.dtype.count == out_sz: return None
  tsrcs = []
  for s,sz in zip(wmma.src, wmma.arg[6]):
    ssz = prod(x[1] for x in sz)
    tsrcs.append([s.gep(tuple(range(grp, grp+ssz))) for grp in range(0, s.dtype.count, ssz)])
  wmmas = [UOp(Ops.WMMA, wmma.dtype.scalar().vec(out_sz), tsrc, wmma.arg) for tsrc in zip(*tsrcs)]
  wmma_ex = flatten([[e.gep(i) for i in range(out_sz)] for e in wmmas])
  return UOp(Ops.VECTORIZE, wmma.dtype, tuple(wmma_ex))

def no_vectorized_alu(alu):
  if alu.dtype.vcount == 1: return None
  alus = tuple(UOp(alu.op, alu.dtype.scalar(), tuple(s.gep(i) for s in alu.src), alu.arg) for i in range(alu.dtype.vcount))
  return UOp(Ops.VECTORIZE, alu.dtype, alus)

def no_vectorized_acc(acc:UOp):
  if acc.dtype.count == 1: return None
  alus = tuple(UOp(acc.op, acc.dtype.scalar(),
    tuple(s.gep(i) if j == 0 else s for j,s in enumerate(acc.src)), acc.arg+(i,)) for i in range(acc.dtype.count))
  return UOp(Ops.VECTORIZE, acc.dtype, alus)

devectorize = PatternMatcher([
  # no ALU on vectorized dtypes
  (UPat((*GroupOp.ALU, Ops.CAST, Ops.BITCAST, Ops.ASSIGN), name="alu"), no_vectorized_alu),
  (UPat(Ops.WMMA, name="wmma"), no_vectorized_wmma),
  (UPat(Ops.DEFINE_ACC, name="acc"), no_vectorized_acc),
])

def delete_redundant_gates(buf:UOp, idx:UOp, val:UOp, store_gate:UOp, cast:UOp|None=None) -> UOp|None:
  if store_gate not in [gate.src[0] for gate in val.toposort if gate.op is Ops.IF]: return None
  # remove the gate from the index
  return UOp.store(buf.index(idx).cast(cast.dtype) if cast is not None else buf.index(idx), val)

load_store_indexing = PatternMatcher([
  # simplify valid
  (UPat(Ops.AND, name="valid"), simplify_valid),
  # image load valid idx simplification
  (UPat(Ops.INDEX, src=(UPat.var("buf"), UPat.var("start_idx"), UPat.var("valid"))), simplify_valid_load),
  # index True is just Index
  (UPat(Ops.INDEX, src=(UPat.var("buf"), UPat.var("start_idx"), UPat(Ops.CONST, arg=True))), lambda buf,start_idx: buf.index(start_idx)),
  # delete_redundant_gates (after expand)
  (UPat(Ops.STORE, src=(UPat.any(stidx:=UPat.var("buf").index(UPat.var("idx"), UPat.var("store_gate")), stidx.cast().named("cast")),
                                  UPat.var("val"))), delete_redundant_gates),
])

pm_render = PatternMatcher([
  # for rendering, we use explicit VECTORIZE
  (UPat(Ops.CONST, name='c'),
   lambda c: UOp(Ops.VECTORIZE, c.dtype, (UOp.const(c.dtype.scalar(), c.arg),)*c.dtype.vcount) if c.dtype.vcount > 1 else None),
  (UPat(Ops.VCONST, name='c'), lambda c: UOp(Ops.VECTORIZE, c.dtype, tuple(UOp.const(c.dtype.scalar(), x) for x in c.arg))),
  (UPat(Ops.GEP, name='gep'), lambda gep: UOp(Ops.VECTORIZE, gep.dtype, tuple(gep.src[0].gep(x) for x in gep.arg)) if len(gep.arg) > 1 else None),
  (UPat(Ops.GEP, name='gep'), lambda gep: gep.src[0] if gep.src[0].dtype.vcount == 1 and gep.arg == (0,) else None),
  (UPat(Ops.VECTORIZE, src=(UPat(name='x'),)), lambda x: x),
  # give any loads that are masked an alt value
  (UPat(Ops.LOAD, src=(UPat(Ops.INDEX, src=(UPat(), UPat(), UPat())).or_casted(),), allow_any_len=True, name="x"),
   lambda x: x.replace(src=(x.src[0], x.const_like(0))+x.src[1:]) if len(x.src) == 1 or x.src[1].op is Ops.CUSTOM else None),
  # gate any stores that aren't gated with ifs
  (UPat(Ops.STORE, dtype=dtypes.void, src=(UPat(src=(UPat(), UPat(), UPat(dtype=dtypes.bool)), name="idx").or_casted(), UPat()), name="store"),
    lambda store,idx: UOp(Ops.STORE, src=store.src+(UOp(Ops.IF, src=(idx.src[2],)),))),
])

# *** uop graph ***

from dataclasses import dataclass
from tinygrad.ops import identity_element
from tinygrad.helpers import partition

@dataclass
class ReduceContext:
  acc_num: int = 0

def reduce_to_acc(ctx:ReduceContext, x:UOp):
  ret = x.src[0]
  reduce_range, reduce_expand = partition(x.src, lambda y: y.op is Ops.RANGE)
  if len(reduce_range) == 0: return ret
  if all(y not in reduce_range for y in ret.toposort):
    # TODO: this shouldn't be here
    return ret*prod([y.src[1] for y in reduce_range]).broadcast(ret.dtype.count)
  alu_op = x.arg
  # create acc
  acc = UOp(Ops.DEFINE_ACC, x.dtype, (x.const_like(identity_element(alu_op, x.dtype.scalar())),) + tuple(reduce_range), (ctx.acc_num,))
  ctx.acc_num += 1
  ret = functools.reduce(lambda x,y: x.alu(alu_op, y), [acc]+list(reduce_expand))
  # create ACC and assign
  return acc.assign(ret)

pm_reduce = PatternMatcher([
  (UPat(Ops.REDUCE, name="x"), reduce_to_acc)
])

def full_graph_rewrite(sink:UOp, opts:Optional[Renderer]=None, is_conv=False) -> UOp:
  assert sink.op is Ops.SINK, f"sink isn't sink, it's {sink.op}"
  supported_ops = tuple(opts.code_for_op.keys()) if opts is not None else ()
  extra_matcher = opts.extra_matcher if opts is not None and opts.extra_matcher is not None else PatternMatcher([])

  # devectorize is optional
  if DEVECTORIZE >= 2: sink = graph_rewrite(sink, sym+load_store_folding+load_store_indexing, ctx=opts)
  elif DEVECTORIZE: sink = graph_rewrite(sink, sym+devectorize+load_store_folding+correct_load_store+load_store_indexing, ctx=opts)
  else: sink = graph_rewrite(sink, sym+load_store_folding+correct_load_store+load_store_indexing, ctx=opts)

  # optional pre matcher
  if opts is not None and opts.pre_matcher is not None:
    if is_conv:
      from tinygrad.runtime.ops_dsp import conv_pm
      sink = graph_rewrite(sink, conv_pm+opts.pre_matcher)
    else:
      sink = graph_rewrite(sink, opts.pre_matcher)

  # remove reduce
  sink = graph_rewrite(sink, pm_reduce, ctx=ReduceContext(), name="remove_reduce")

  # final rules for the renderer (without sym)
  sink = graph_rewrite(sink, symbolic_simple+get_late_rewrite_patterns(supported_ops, TRANSCENDENTAL>=2)+extra_matcher+pm_render)
  return sink<|MERGE_RESOLUTION|>--- conflicted
+++ resolved
@@ -177,10 +177,6 @@
   must_divide = True
   if ctx is not None and ctx.device == "DSP":
     lengths = [128,64,32,16,8,4]
-<<<<<<< HEAD
-    if ls.src[0].dtype.count < 128: return None # leave these as loads (probably means something is broken)
-=======
->>>>>>> 6f812d3f
     must_divide = False
   elif buf.dtype.base != dtypes.float and buf.dtype.base != dtypes.half and not isinstance(buf.dtype, ImageDType):
     pass
