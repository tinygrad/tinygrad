from typing import Optional, Any, Callable, cast
import functools, operator, itertools
from collections import defaultdict
from tinygrad.dtype import dtypes, ImageDType, PtrDType
from tinygrad.ops import UOp, Ops, UPat, PatternMatcher, resolve
from tinygrad.ops import graph_rewrite, GroupOp
from tinygrad.codegen.symbolic import symbolic_simple, split_uop, uop_given_valid, parse_valid, simplify_valid, sym, symbolic
from tinygrad.helpers import getenv, flatten, TRANSCENDENTAL, AMX, prod, DEVECTORIZE
from tinygrad.codegen.transcendental import xexp2, xlog2, xsin, xpow, TRANSCENDENTAL_SUPPORTED_DTYPES
from tinygrad.renderer import Renderer

# ***** load/store grouping *****

def expand_index(buf:UOp, vec:UOp, mask:UOp|None=None):
  if getenv("UNSAFE_DISABLE_MASK", 0): mask = None
  # generate the individual indexes
  midx = graph_rewrite(UOp.sink(*[buf.index(vec.gep(i), mask.gep(i) if mask is not None else None) for i in range(vec.dtype.count)]),
                       symbolic+load_store_indexing, name=f"index_buf_{buf.arg}")
  # extract all the relevant offsets
  offsets_rootsrc: defaultdict[Any, dict[int, list[int]]] = defaultdict(dict)
<<<<<<< HEAD
  midx = graph_rewrite(UOp.sink(*[buf.index(vec.gep(i), mask.gep(i) if mask is not None else None) for i in range(vec.dtype.count)]),
                       symbolic+load_store_indexing, name=f"index_buf_{buf.arg}")
=======
>>>>>>> 8aaa5e1e
  for i in range(vec.dtype.count):
    idx: Any = midx.src[i].src[1]
    if idx.op is Ops.ADD and idx.src[1].op is Ops.CONST: root_src, arg = idx.src[0], idx.src[1].arg
    elif idx.op is Ops.ADD and idx.src[0].op is Ops.CONST: root_src, arg = idx.src[1], idx.src[0].arg
    elif idx.op is Ops.CONST: root_src, arg = "CONST", idx.arg
    else: root_src, arg = idx, 0
    if len(midx.src[i].src) == 3: root_src = (midx.src[i].src[2], root_src)
    offsets_rootsrc[root_src].setdefault(arg, []).append(i)

  # the buf.dtype is always a pointer
  ptrdtype = cast(PtrDType, buf.dtype)

  # then rewrite everything we can into groups
  ret = []
  idxs: list[int|None] = [None]*vec.dtype.count
  global_offset = 0
<<<<<<< HEAD
  for rootsrc, offsets in offsets_rootsrc.items():
    if 0 in offsets:
      match = True
      for i in range(0, max(offsets.keys()), 4):
        if i in offsets and i+1 in offsets and i+2 in offsets and i+3 not in offsets: pass
        else: match = False
      if match:
        for i in range(0, max(offsets.keys()), 4):
          assert i+3 not in offsets
          offsets[i+3] = {}
=======
  for offsets in offsets_rootsrc.values():
>>>>>>> 8aaa5e1e
    grouped_offsets = [[x for _,x in group] for _,group in itertools.groupby(enumerate(sorted(offsets.keys())), lambda x: x[1]-x[0])]
    for grp in grouped_offsets:
      # get the index offset for this element. using [0] is okay, because they are the same
      lidx = midx.src[offsets[grp[0]][0]]
      if len(grp) > 1: lidx = lidx.cast(ptrdtype.base.vec(len(grp)).ptr(size=ptrdtype.size, local=ptrdtype.local))
      # set the idxs of the output
      for i,g in enumerate(grp):
        for oo in offsets[g]: idxs[oo] = global_offset+i
      # add this lidx to the CAT
      ret.append(lidx)
      global_offset += len(grp)
  assert None not in idxs, f"some idxs are missing {idxs}"
  # this base thing is for image, we want the CAT to be a normal pointer
  post_cat = UOp(Ops.PTRCAT, ptrdtype.base.ptr(size=ptrdtype.size, local=ptrdtype.local).vec(vec.dtype.count), tuple(ret))
  return post_cat.gep(tuple(cast(list[int], idxs)))

def cat_after_store(cat:UOp, data:UOp):
  # TODO: this is written in many places
  offset = 0
  ret = []
  for s in cat.src:
    ret.append(s.store(data.gep(tuple(range(offset, offset+s.dtype.count)))))
    offset += s.dtype.count
  return UOp.sink(ret[0], *ret[1:])

def gep_on_store(gep:UOp, st:UOp):
  # NOTE: we need to invert the gep here, but it may be an expanding gep
  # fake argsort. TODO: handle duplicates
  a = {}
  for i,x in enumerate(gep.arg): a[x] = i
  new_arg = tuple(x[1] for x in sorted(a.items()))
  return UOp(Ops.STORE, src=(gep.src[0], st.gep(new_arg)))

load_store_folding = PatternMatcher([
  (UPat(Ops.INDEX, src=(UPat(Ops.VECTORIZE, src=UPat((Ops.DEFINE_GLOBAL, Ops.DEFINE_LOCAL), name="buf")), UPat.var("vec"))), expand_index),
  (UPat(Ops.INDEX, src=(UPat(Ops.VECTORIZE, src=UPat((Ops.DEFINE_GLOBAL, Ops.DEFINE_LOCAL), name="buf")), UPat.var("vec"),
                        UPat.var("mask"))), expand_index),
  # GEP after LOAD
  (UPat(Ops.LOAD, src=(UPat(Ops.GEP, name="gep"),), name="ld", allow_any_len=True),
   lambda gep, ld: ld.replace(dtype=ld.dtype.scalar().vec(gep.dtype.count), src=(gep.src[0],)+ld.src[1:]).gep(gep.arg)),
  # GEP on data of STORE
  (UPat(Ops.STORE, src=(UPat(Ops.GEP, name="gep"), UPat.var("st"))), gep_on_store),
  # put PTRCAT after LOAD
  (UPat(Ops.LOAD, src=(UPat(Ops.PTRCAT, name="cat"),), name="ld", allow_any_len=True),
   lambda cat,ld: UOp(Ops.CAT, ld.dtype, tuple(ld.replace(dtype=x.dtype.base, src=(x,)+ld.src[1:]) for x in cat.src))),
  # put PTRCAT after STORE
  (UPat(Ops.STORE, src=(UPat(Ops.PTRCAT, name="cat"), UPat(name="data"))), cat_after_store),
])

# ***** image load valid simplification *****

def simplify_valid_load(buf:UOp, start_idx:UOp, valid:UOp) -> UOp|None:
  if (idx:=uop_given_valid(valid, start_idx)) is None: return buf.const_like(0)
  if not isinstance(buf.dtype, ImageDType): return None if idx is start_idx else buf.index(idx, valid)

  # wait for it to be image indexed before running simplification
  if start_idx.dtype.count != 2: return None

  # can drop valid if idx is out of bound when valid is False
  drop_stmt = []
  for stmt in split_uop(valid, Ops.AND):
    X, is_upper_bound, c = parse_valid(stmt)

    # for X0 + X1 + ... >= 1, check if it's out of bound when Xi = 0 for all i
    if not is_upper_bound and c == 1 and all(u.op in GroupOp.Irreducible and u.vmin == 0 for u in split_uop(X, Ops.ADD)):
      testidx = functools.reduce(lambda nowidx,u: nowidx.substitute({u:u.const_like(0)}), split_uop(X, Ops.ADD), idx)
      testidx = testidx.simplify()
      if testidx.gep(0).vmax < 0 or testidx.gep(1).vmax < 0:
        drop_stmt.append(stmt)
        continue

    # if X <= c, check if it's out of bound when X = c+1
    # if X >= c, check if it's out of bound when X = c-1
    test_value = c + 1 if is_upper_bound else c - 1
    for i,b in zip(idx.src, (buf.dtype.shape[1], buf.dtype.shape[0])):
      if i.is_increasing():
        rw = i.substitute({X:X.const_like(test_value)}).simplify()
        if rw.vmin >= b or rw.vmax < 0:
          drop_stmt.append(stmt)
          break

  if not drop_stmt and idx is start_idx: return None
  new_valid = functools.reduce(operator.and_, ss) if (ss:=[s for s in split_uop(valid, Ops.AND) if s not in drop_stmt]) else None
  return buf.index(idx, new_valid)

# ***** optional patterns *****

powers_of_two = {2**i:i for i in range(64)}
@functools.lru_cache(None)
def get_late_rewrite_patterns(ops, force_transcendental=False):
  pat: list[tuple[UPat, Callable]] = [(UPat(op, dtype=TRANSCENDENTAL_SUPPORTED_DTYPES, src=(UPat.var("d"),)), f) for op,f in \
           ((Ops.EXP2, xexp2), (Ops.LOG2, xlog2), (Ops.SIN, xsin)) if op not in ops or force_transcendental]
  # rewrite SQRT to xpow 0.5
  if Ops.SQRT not in ops: pat.append((UPat(Ops.SQRT, src=UPat.var("d")), lambda d: xpow(d, d.const_like(0.5))))
  # rewrite MOD to AND (which should always be supported, but not for generic in tests): x % (2**y) -> x & (2**y-1)
  if Ops.AND in ops: pat += [(UPat.var("x", dtypes.ints)%UPat.cvar("c"), lambda x,c: x & (c.arg-1) if c.arg in powers_of_two else None)]
  # rewrite MUL/IDIV to SHL+SHR: x*(2**y) -> shl(x,y) and x//(2**y) -> shr(x,y)
  if Ops.SHL in ops: pat += [(UPat.var("x", dtypes.ints)*UPat.cvar("c"), lambda c,x: x << v if (v:=powers_of_two.get(c.arg, 0)) else None)]
  if Ops.SHR in ops:
    pat += [(UPat.var("x", dtypes.ints)//UPat.cvar("c"), lambda x,c: x >> v if (v:=powers_of_two.get(c.arg, 0)) and resolve(x>=0,False) else None)]
  if Ops.NEG in ops:
    pat += [(UPat.var('x')*-1, lambda x: x.alu(Ops.NEG))]
    if Ops.SUB in ops: pat += [(UPat.var('x')+UPat.var('y').alu(Ops.NEG), lambda x,y: x.alu(Ops.SUB, y))]
  if Ops.MULACC in ops: pat += [(UPat.var('a')*UPat.var('b')+UPat.var('c'), lambda a,b,c: a.alu(Ops.MULACC, b, c))]
  return PatternMatcher(pat)

# *** correct load/store ***

def split_load_store(ctx:Renderer|None, ls:UOp, idx:UOp):
  if (sz:=ls.src[0].dtype.count) == 1: return None
  lengths = []
  buf = idx.src[0]
  must_divide = True
  if ctx is not None and ctx.device == "DSP":
    lengths = [128,64,32,16,8,4]
    if ls.dtype.count in [192, 288, 160, 96]: return None  # leave these as loads
    must_divide = False
  elif buf.dtype.base != dtypes.float and buf.dtype.base != dtypes.half and not isinstance(buf.dtype, ImageDType):
    pass
  elif isinstance(buf.dtype, ImageDType):
    lengths = [4]
  elif ctx is not None and ctx.supports_float4:
    # TODO: a better way to get this than ctx
    lengths = [8,4,2] if buf.dtype.base == dtypes.half and getenv("ALLOW_HALF8") else ([16,8,4,2] if AMX else [4,2])
  lengths.append(1)  # worst case, it's not folded
  ptrdtype = cast(PtrDType, buf.dtype)
  global_offset = 0
  ret = []
  while global_offset < sz:
    for fold_length in lengths:
      if global_offset+fold_length > sz: continue
      oidx = idx.src[1] + global_offset
      if must_divide and oidx.simplify().divides(fold_length) is None: continue
      lidx = buf.index(oidx, idx.src[2] if len(idx.src) > 2 else None)
      if fold_length > 1: lidx = lidx.cast(ptrdtype.base.vec(fold_length).ptr(size=ptrdtype.size, local=ptrdtype.local))
      if ls.op is Ops.STORE: ret.append(ls.replace(src=(lidx,ls.src[1].gep(tuple(range(global_offset, global_offset+fold_length))))+ls.src[2:]))
      else: ret.append(ls.replace(src=(lidx,)+ls.src[1:], dtype=ls.dtype.scalar().vec(fold_length)))
      global_offset += fold_length
      break
  if len(ret) == 1: return None
  return UOp(Ops.CAT, ls.dtype, tuple(ret))

def image_fixup(ls:UOp):
  # normal image load or store, with the CAST from expand_index
  if ls.src[0].op is Ops.CAST and isinstance(image_dtype:=ls.src[0].src[0].dtype, ImageDType):
    assert ls.src[0].dtype.count == 4, "image must be casted to 4"
    idx = ls.src[0].src[0]
    oidx = UOp(Ops.VECTORIZE, dtypes.int.vec(2), ((idx.src[1] // 4) % image_dtype.shape[1], (idx.src[1] // (4*image_dtype.shape[1]))))
    idx = idx.replace(src=(idx.src[0], oidx)+idx.src[2:])
    return ls.replace(src=(idx,)+ls.src[1:])

  # this is an unprocessed image without a cast, aka unfoldable image load. this doesn't work for stores
  if isinstance(image_dtype:=ls.src[0].dtype, ImageDType) and ls.src[0].src[1].dtype != dtypes.int.vec(2):
    assert ls.op is Ops.LOAD, "if an image store isn't upcasted to 4, we can't store it"
    idx = ls.src[0]
    id4 = idx.src[1] % 4
    oidx = UOp(Ops.VECTORIZE, dtypes.int.vec(2), ((idx.src[1] // 4) % image_dtype.shape[1], (idx.src[1] // (4*image_dtype.shape[1]))))
    idx = idx.replace(src=(idx.src[0], oidx)+idx.src[2:])
    vec_load = ls.replace(dtype=ls.dtype.vec(4), src=(idx,)+ls.src[1:])
    return functools.reduce(lambda ret, i: id4.ne(i).where(ret, vec_load.gep(i)), range(4), ls.const_like(float('nan')))

  return None

correct_load_store = PatternMatcher([
  # split LOAD/STORE
  (UPat((Ops.LOAD, Ops.STORE), src=(UPat(Ops.CAST, src=(UPat(Ops.INDEX, name="idx"),)),), name="ls", allow_any_len=True), split_load_store),
  # image indexing, including unfoldable images
  (UPat((Ops.LOAD, Ops.STORE), name="ls"), image_fixup),
])

# *** uop expander ***

# TODO: there's a lot shared with gep_through_wmma here
def no_vectorized_wmma(wmma:UOp):
  out_sz = prod(x[1] for x in wmma.arg[6][-1])
  if wmma.dtype.count == out_sz: return None
  tsrcs = []
  for s,sz in zip(wmma.src, wmma.arg[6]):
    ssz = prod(x[1] for x in sz)
    tsrcs.append([s.gep(tuple(range(grp, grp+ssz))) for grp in range(0, s.dtype.count, ssz)])
  wmmas = [UOp(Ops.WMMA, wmma.dtype.scalar().vec(out_sz), tsrc, wmma.arg) for tsrc in zip(*tsrcs)]
  wmma_ex = flatten([[e.gep(i) for i in range(out_sz)] for e in wmmas])
  return UOp(Ops.VECTORIZE, wmma.dtype, tuple(wmma_ex))

def no_vectorized_alu(alu):
  if alu.dtype.vcount == 1: return None
  alus = tuple(UOp(alu.op, alu.dtype.scalar(), tuple(s.gep(i) for s in alu.src), alu.arg) for i in range(alu.dtype.vcount))
  return UOp(Ops.VECTORIZE, alu.dtype, alus)

def no_vectorized_acc(acc:UOp):
  if acc.dtype.count == 1: return None
  alus = tuple(UOp(acc.op, acc.dtype.scalar(),
    tuple(s.gep(i) if j == 0 else s for j,s in enumerate(acc.src)), acc.arg+(i,)) for i in range(acc.dtype.count))
  return UOp(Ops.VECTORIZE, acc.dtype, alus)

devectorize = PatternMatcher([
  # no ALU on vectorized dtypes
  (UPat((*GroupOp.ALU, Ops.CAST, Ops.BITCAST, Ops.ASSIGN), name="alu"), no_vectorized_alu),
  (UPat(Ops.WMMA, name="wmma"), no_vectorized_wmma),
  (UPat(Ops.DEFINE_ACC, name="acc"), no_vectorized_acc),
])

def delete_redundant_gates(buf:UOp, idx:UOp, val:UOp, store_gate:UOp, cast:UOp|None=None) -> UOp|None:
  if store_gate not in [gate.src[0] for gate in val.toposort if gate.op is Ops.IF]: return None
  # remove the gate from the index
  return UOp.store(buf.index(idx).cast(cast.dtype) if cast is not None else buf.index(idx), val)

load_store_indexing = PatternMatcher([
  # simplify valid
  (UPat(Ops.AND, name="valid"), simplify_valid),
  # image load valid idx simplification
  (UPat(Ops.INDEX, src=(UPat.var("buf"), UPat.var("start_idx"), UPat.var("valid"))), simplify_valid_load),
  # delete_redundant_gates (after expand)
  (UPat(Ops.STORE, src=(UPat.any(stidx:=UPat.var("buf").index(UPat.var("idx"), UPat.var("store_gate")), stidx.cast().named("cast")),
                                  UPat.var("val"))), delete_redundant_gates),
])

pm_render = PatternMatcher([
  # for rendering, we use explicit VECTORIZE
  (UPat(Ops.CONST, name='c'),
   lambda c: UOp(Ops.VECTORIZE, c.dtype, (UOp.const(c.dtype.scalar(), c.arg),)*c.dtype.vcount) if c.dtype.vcount > 1 else None),
  (UPat(Ops.VCONST, name='c'), lambda c: UOp(Ops.VECTORIZE, c.dtype, tuple(UOp.const(c.dtype.scalar(), x) for x in c.arg))),
  (UPat(Ops.GEP, name='gep'), lambda gep: UOp(Ops.VECTORIZE, gep.dtype, tuple(gep.src[0].gep(x) for x in gep.arg)) if len(gep.arg) > 1 else None),
  (UPat(Ops.VECTORIZE, src=(UPat(name='x'),)), lambda x: x),
  # give any loads that are masked an alt value
  (UPat(Ops.LOAD, src=(UPat(Ops.INDEX, src=(UPat(), UPat(), UPat())).or_casted(),), name="x"), lambda x: x.replace(src=x.src+(x.const_like(0),))),
  # gate any stores that aren't gated with ifs
  (UPat(Ops.STORE, dtype=dtypes.void, src=(UPat(src=(UPat(), UPat(), UPat(dtype=dtypes.bool)), name="idx").or_casted(), UPat()), name="store"),
    lambda store,idx: UOp(Ops.STORE, src=store.src+(UOp(Ops.IF, src=(idx.src[2],)),))),
])

# *** uop graph ***

from dataclasses import dataclass
from tinygrad.ops import identity_element
from tinygrad.helpers import partition, dedup, get_single_element

@dataclass
class ReduceContext:
  acc_num: int = 0

def reduce_to_acc(ctx:ReduceContext, x:UOp):
  ret = x.src[0]
  reduce_range, reduce_expand = partition(x.src, lambda y: y.op is Ops.RANGE)
  if len(reduce_range) == 0: return ret
  alu_op = x.arg
  # create acc
  acc = UOp(Ops.DEFINE_ACC, x.dtype, (x.const_like(identity_element(alu_op, x.dtype.scalar())),) + tuple(reduce_range), (ctx.acc_num,))
  ctx.acc_num += 1
  ret = functools.reduce(lambda x,y: x.alu(alu_op, y), [acc]+list(reduce_expand))
  # create ACC and assign
  return acc.assign(ret)

pm_reduce = PatternMatcher([
  (UPat(Ops.REDUCE, name="x"), reduce_to_acc)
])

def full_graph_rewrite(sink:UOp, opts:Optional[Renderer]=None, is_conv=False) -> UOp:
  assert sink.op is Ops.SINK, f"sink isn't sink, it's {sink.op}"
  supported_ops = tuple(opts.code_for_op.keys()) if opts is not None else ()
  extra_matcher = opts.extra_matcher if opts is not None and opts.extra_matcher is not None else PatternMatcher([])

  # devectorize is optional
  if DEVECTORIZE >= 2: sink = graph_rewrite(sink, sym+load_store_folding+load_store_indexing, ctx=opts)
  elif DEVECTORIZE: sink = graph_rewrite(sink, sym+devectorize+load_store_folding+correct_load_store+load_store_indexing, ctx=opts)
  else: sink = graph_rewrite(sink, sym+load_store_folding+correct_load_store+load_store_indexing, ctx=opts)

  # optional pre matcher
  if opts is not None and opts.pre_matcher is not None:
    if is_conv:
      from tinygrad.runtime.ops_dsp import conv_pm
      sink = graph_rewrite(sink, conv_pm+opts.pre_matcher)
    else:
      sink = graph_rewrite(sink, opts.pre_matcher)

  # remove reduce
  sink = graph_rewrite(sink, pm_reduce, ctx=ReduceContext(), name="remove_reduce")

  # final rules for the renderer (without sym)
  sink = graph_rewrite(sink, symbolic_simple+get_late_rewrite_patterns(supported_ops, TRANSCENDENTAL>=2)+extra_matcher+pm_render)
  return sink<|MERGE_RESOLUTION|>--- conflicted
+++ resolved
@@ -18,11 +18,6 @@
                        symbolic+load_store_indexing, name=f"index_buf_{buf.arg}")
   # extract all the relevant offsets
   offsets_rootsrc: defaultdict[Any, dict[int, list[int]]] = defaultdict(dict)
-<<<<<<< HEAD
-  midx = graph_rewrite(UOp.sink(*[buf.index(vec.gep(i), mask.gep(i) if mask is not None else None) for i in range(vec.dtype.count)]),
-                       symbolic+load_store_indexing, name=f"index_buf_{buf.arg}")
-=======
->>>>>>> 8aaa5e1e
   for i in range(vec.dtype.count):
     idx: Any = midx.src[i].src[1]
     if idx.op is Ops.ADD and idx.src[1].op is Ops.CONST: root_src, arg = idx.src[0], idx.src[1].arg
@@ -39,8 +34,7 @@
   ret = []
   idxs: list[int|None] = [None]*vec.dtype.count
   global_offset = 0
-<<<<<<< HEAD
-  for rootsrc, offsets in offsets_rootsrc.items():
+  for offsets in offsets_rootsrc.values():
     if 0 in offsets:
       match = True
       for i in range(0, max(offsets.keys()), 4):
@@ -50,9 +44,6 @@
         for i in range(0, max(offsets.keys()), 4):
           assert i+3 not in offsets
           offsets[i+3] = {}
-=======
-  for offsets in offsets_rootsrc.values():
->>>>>>> 8aaa5e1e
     grouped_offsets = [[x for _,x in group] for _,group in itertools.groupby(enumerate(sorted(offsets.keys())), lambda x: x[1]-x[0])]
     for grp in grouped_offsets:
       # get the index offset for this element. using [0] is okay, because they are the same
