--- conflicted
+++ resolved
@@ -137,59 +137,6 @@
   (UPat(Ops.STORE, src=(UPat(Ops.PTRCAT, name="cat"), UPat(name="data")), allow_any_len=True, name="sto"), cat_after_store),
 ])
 
-<<<<<<< HEAD
-# ***** optional patterns *****
-
-@functools.lru_cache(None)
-def magicgu(vmax:int, d:int) -> tuple[int,int]:
-  # calculate m,s such that x//d == (x*m) >> s for all 0 <= x <= vmax, d>0; adapted from Hacker's Delight, Chapter 10
-  nc = (vmax+1)//(d) * d - 1
-  nbits = vmax.bit_length()
-  for s in range(0, 2*nbits + 1):
-    if 2**s > nc*(d - 1 - (2**s - 1) % d):
-      m = (2**s + d - 1 - (2**s - 1) % d)//d
-      return m, s
-  assert False
-
-def fast_idiv(ctx: Renderer|None, x: UOp, d: int) -> UOp|None:
-  # idiv is truncated division, but arithmetic shift is floored division, so can only do non-negative numbers!
-  if x.vmin<0: return None
-  sign = 1 if d > 0 else -1
-  m,s = magicgu(vmax := min(x.vmax, dtypes.max(x.dtype)), abs(d))
-  if m * vmax <= dtypes.max(x.dtype): return sign * ((x*m) >> s)
-  # promo_lattice needs to return an unsigned type
-  if ctx is not None and dtypes.is_int(next_dtype := promo_lattice[x.dtype][-1]) and is_dtype_supported(next_dtype, ctx.device):
-    if m * vmax <= dtypes.max(next_dtype): return sign * ((x.cast(next_dtype)*m) >> s).cast(x.dtype)
-  return None
-
-powers_of_two = {2**i:i for i in range(64)}
-@functools.cache
-def get_late_rewrite_patterns(ops, force_transcendental=False):
-  pat: list[tuple[UPat, Callable]] = [(UPat(op, dtype=TRANSCENDENTAL_SUPPORTED_DTYPES, src=(UPat.var("d"),)), f) for op,f in \
-           ((Ops.EXP2, xexp2), (Ops.LOG2, xlog2), (Ops.SIN, xsin)) if op not in ops or force_transcendental]
-  # rewrite SQRT to xpow 0.5
-  if Ops.SQRT not in ops: pat.append((UPat(Ops.SQRT, src=UPat.var("d")), lambda d: xpow(d, d.const_like(0.5))))
-  # rewrite MOD to AND (which should always be supported, but not for generic in tests): x % (2**y) -> x & (2**y-1)
-  if Ops.AND in ops: pat += [(UPat.var("x", dtypes.ints)%UPat.cvar("c"), lambda x,c: x & (c.arg-1) if c.arg in powers_of_two else None)]
-  # rewrite MUL/IDIV to SHL+SHR: x*(2**y) -> shl(x,y) and x//(2**y) -> shr(x,y)
-  if Ops.SHL in ops: pat += [(UPat.var("x", dtypes.ints)*UPat.cvar("c"), lambda c,x: x << v if (v:=powers_of_two.get(c.arg, 0)) else None)]
-  if Ops.SHR in ops:
-    # no reason to check x<0 for uints
-    pat += [(UPat.var("x", dtypes.uints)//UPat.cvar("c"), lambda x,c: x >> v if (v:=powers_of_two.get(c.arg, 0)) else None)]
-    pat += [(UPat.var("x", dtypes.ints)//UPat.cvar("c"), lambda x,c: (x+(l.const_like(l.vmin) if (l:=(x<0)).vmin==l.vmax else l).where(
-      c-1, 0)) >> v if (v:=powers_of_two.get(c.arg, 0)) else None)]  # (x+(x<0).where(c-1, 0)) >> v
-    if not getenv("DISABLE_FAST_IDIV"):
-      pat += [(UPat.var("x", dtypes.ints)//UPat.cvar("d"), lambda ctx, x, d: fast_idiv(ctx, x, d.arg))]
-      pat += [(UPat.var("x", dtypes.ints)%UPat.cvar("d"), lambda ctx, x, d: x - d*f if (f:=fast_idiv(ctx, x, d.arg)) is not None else None)]
-  if Ops.NEG in ops:
-    pat += [(UPat.var('x')*-1, lambda x: x.alu(Ops.NEG))]
-    if Ops.SUB in ops: pat += [(UPat.var('x')+UPat.var('y').alu(Ops.NEG), lambda x,y: x.alu(Ops.SUB, y))]
-  if Ops.CMPEQ in ops: pat += [(UPat.var('x').ne(UPat.var('y')).logical_not(), lambda x,y: UOp(Ops.CMPEQ, dtype=dtypes.bool, src=(x, y)))]
-  if Ops.MULACC in ops: pat += [(UPat.var('a')*UPat.var('b')+UPat.var('c'), lambda a,b,c: a.alu(Ops.MULACC, b, c))]
-  return PatternMatcher(pat)
-
-=======
->>>>>>> f7aa1b85
 # *** correct load/store ***
 
 def split_load_store(ctx:Renderer|None, ls:UOp, idx:UOp):
