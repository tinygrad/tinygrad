from typing import Optional, Any, Callable, cast
import functools, operator, itertools
from collections import defaultdict
from dataclasses import dataclass
from tinygrad.dtype import dtypes, ImageDType, PtrDType
from tinygrad.ops import UOp, Ops, UPat, PatternMatcher, resolve, graph_rewrite, GroupOp, identity_element
from tinygrad.codegen.symbolic import symbolic_simple, split_uop, uop_given_valid, parse_valid, simplify_valid, sym, symbolic_flat, gep_pushing
from tinygrad.helpers import getenv, flatten, TRANSCENDENTAL, AMX, prod, DEVECTORIZE
from tinygrad.codegen.transcendental import xexp2, xlog2, xsin, xpow, TRANSCENDENTAL_SUPPORTED_DTYPES
from tinygrad.renderer import Renderer

# ***** load/store grouping *****

def expand_index(buf:UOp, vec:UOp, mask:UOp|None=None):
  if getenv("UNSAFE_DISABLE_MASK", 0): mask = None
  # generate the individual indexes
  midx = graph_rewrite(UOp.sink(*[buf.index(vec.gep(i), mask.gep(i) if mask is not None else None) for i in range(vec.dtype.count)]),
                       symbolic_flat+load_store_indexing, name=f"index_buf_{buf.arg}")
  # extract all the relevant offsets
  offsets_rootsrc: defaultdict[Any, dict[int, list[int]]] = defaultdict(dict)
  for i in range(vec.dtype.count):
    idx: Any = midx.src[i].src[1]
    if idx.op is Ops.ADD and idx.src[1].op is Ops.CONST: root_src, arg = idx.src[0], idx.src[1].arg
    elif idx.op is Ops.ADD and idx.src[0].op is Ops.CONST: root_src, arg = idx.src[1], idx.src[0].arg
    elif idx.op is Ops.CONST: root_src, arg = "CONST", idx.arg
    else: root_src, arg = idx, 0
    if len(midx.src[i].src) == 3: root_src = (midx.src[i].src[2], root_src)
    offsets_rootsrc[root_src].setdefault(arg, []).append(i)

  # the buf.dtype is always a pointer
  ptrdtype = cast(PtrDType, buf.dtype)

  # then rewrite everything we can into groups
  ret = []
  idxs: list[int|None] = [None]*vec.dtype.count
  global_offset = 0
  for offsets in offsets_rootsrc.values():
    grouped_offsets = [[x for _,x in group] for _,group in itertools.groupby(enumerate(sorted(offsets.keys())), lambda x: x[1]-x[0])]
    for grp in grouped_offsets:
      # get the index offset for this element. using [0] is okay, because they are the same
      lidx = midx.src[offsets[grp[0]][0]]
      if len(grp) > 1: lidx = lidx.cast(ptrdtype.base.vec(len(grp)).ptr(size=ptrdtype.size, local=ptrdtype.local))
      # set the idxs of the output
      for i,g in enumerate(grp):
        for oo in offsets[g]: idxs[oo] = global_offset+i
      # add this lidx to the CAT
      ret.append(lidx)
      global_offset += len(grp)
  assert None not in idxs, f"some idxs are missing {idxs}"
  # this base thing is for image, we want the CAT to be a normal pointer
  post_cat = UOp(Ops.PTRCAT, ptrdtype.base.ptr(size=ptrdtype.size, local=ptrdtype.local).vec(vec.dtype.count), tuple(ret))
  return post_cat.gep(tuple(cast(list[int], idxs)))

def cat_after_store(cat:UOp, data:UOp):
  # TODO: this is written in many places
  offset = 0
  ret = []
  for s in cat.src:
    ret.append(s.store(data.gep(tuple(range(offset, offset+s.dtype.count)))))
    offset += s.dtype.count
  return UOp.sink(ret[0], *ret[1:])

def gep_on_store(gep:UOp, st:UOp):
  # NOTE: we need to invert the gep here, but it may be an expanding gep
  # fake argsort. TODO: handle duplicates
  a = {}
  for i,x in enumerate(gep.arg): a[x] = i
  new_arg = tuple(x[1] for x in sorted(a.items()))
  return UOp(Ops.STORE, src=(gep.src[0], st.gep(new_arg)))

load_store_folding = PatternMatcher([
  (UPat(Ops.INDEX, src=(UPat(Ops.VECTORIZE, src=UPat((Ops.DEFINE_GLOBAL, Ops.DEFINE_LOCAL), name="buf")), UPat.var("vec"))), expand_index),
  (UPat(Ops.INDEX, src=(UPat(Ops.VECTORIZE, src=UPat((Ops.DEFINE_GLOBAL, Ops.DEFINE_LOCAL), name="buf")), UPat.var("vec"),
                        UPat.var("mask"))), expand_index),
  # GEP after LOAD
  (UPat(Ops.LOAD, src=(UPat(Ops.GEP, name="gep"),), name="ld", allow_any_len=True),
   lambda gep, ld: ld.replace(dtype=ld.dtype.scalar().vec(gep.dtype.count), src=(gep.src[0],)+ld.src[1:]).gep(gep.arg)),
  # GEP on data of STORE
  (UPat(Ops.STORE, src=(UPat(Ops.GEP, name="gep"), UPat.var("st"))), gep_on_store),
  # put PTRCAT after LOAD
  (UPat(Ops.LOAD, src=(UPat(Ops.PTRCAT, name="cat"),), name="ld", allow_any_len=True),
   lambda cat,ld: UOp(Ops.CAT, ld.dtype, tuple(ld.replace(dtype=x.dtype.base, src=(x,)+ld.src[1:]) for x in cat.src))),
  # put PTRCAT after STORE
  (UPat(Ops.STORE, src=(UPat(Ops.PTRCAT, name="cat"), UPat(name="data"))), cat_after_store),
])

# ***** image load valid simplification *****

def simplify_valid_load(buf:UOp, start_idx:UOp, valid:UOp) -> UOp|None:
  if (idx:=uop_given_valid(valid, start_idx)) is None: return buf.const_like(0)
  if not isinstance(buf.dtype, ImageDType): return None if idx is start_idx else buf.index(idx, valid)

  # wait for it to be image indexed before running simplification
  if start_idx.dtype.count != 2: return None

  # can drop valid if idx is out of bound when valid is False
  drop_stmt = []
  for stmt in split_uop(valid, Ops.AND):
    X, is_upper_bound, c = parse_valid(stmt)

    # for X0 + X1 + ... >= 1, check if it's out of bound when Xi = 0 for all i
    if not is_upper_bound and c == 1 and all(u.op in GroupOp.Irreducible and u.vmin == 0 for u in split_uop(X, Ops.ADD)):
      testidx = functools.reduce(lambda nowidx,u: nowidx.substitute({u:u.const_like(0)}), split_uop(X, Ops.ADD), idx)
      testidx = testidx.simplify()
      if testidx.gep(0).vmax < 0 or testidx.gep(1).vmax < 0:
        drop_stmt.append(stmt)
        continue

    # if X <= c, check if it's out of bound when X = c+1
    # if X >= c, check if it's out of bound when X = c-1
    test_value = c + 1 if is_upper_bound else c - 1
    for i,b in zip(idx.src, (buf.dtype.shape[1], buf.dtype.shape[0])):
      if i.is_increasing():
        rw = i.substitute({X:X.const_like(test_value)}).simplify()
        if rw.vmin >= b or rw.vmax < 0:
          drop_stmt.append(stmt)
          break

  if not drop_stmt and idx is start_idx: return None
  new_valid = functools.reduce(operator.and_, ss) if (ss:=[s for s in split_uop(valid, Ops.AND) if s not in drop_stmt]) else None
  return buf.index(idx, new_valid)

# ***** optional patterns *****

powers_of_two = {2**i:i for i in range(64)}
@functools.cache
def get_late_rewrite_patterns(ops, force_transcendental=False):
  pat: list[tuple[UPat, Callable]] = [(UPat(op, dtype=TRANSCENDENTAL_SUPPORTED_DTYPES, src=(UPat.var("d"),)), f) for op,f in \
           ((Ops.EXP2, xexp2), (Ops.LOG2, xlog2), (Ops.SIN, xsin)) if op not in ops or force_transcendental]
  # rewrite SQRT to xpow 0.5
  if Ops.SQRT not in ops: pat.append((UPat(Ops.SQRT, src=UPat.var("d")), lambda d: xpow(d, d.const_like(0.5))))
  # rewrite MOD to AND (which should always be supported, but not for generic in tests): x % (2**y) -> x & (2**y-1)
  if Ops.AND in ops: pat += [(UPat.var("x", dtypes.ints)%UPat.cvar("c"), lambda x,c: x & (c.arg-1) if c.arg in powers_of_two else None)]
  # rewrite MUL/IDIV to SHL+SHR: x*(2**y) -> shl(x,y) and x//(2**y) -> shr(x,y)
  if Ops.SHL in ops: pat += [(UPat.var("x", dtypes.ints)*UPat.cvar("c"), lambda c,x: x << v if (v:=powers_of_two.get(c.arg, 0)) else None)]
  if Ops.SHR in ops:
    # no reason to check x>=0 for uints
    pat += [(UPat.var("x", dtypes.uints)//UPat.cvar("c"), lambda x,c: x >> v if (v:=powers_of_two.get(c.arg, 0)) else None)]
    pat += [(UPat.var("x", dtypes.sints)//UPat.cvar("c"), lambda x,c: x >> v if (v:=powers_of_two.get(c.arg, 0)) and resolve(x>=0,False) else None)]
  if Ops.NEG in ops:
    pat += [(UPat.var('x')*-1, lambda x: x.alu(Ops.NEG))]
    if Ops.SUB in ops: pat += [(UPat.var('x')+UPat.var('y').alu(Ops.NEG), lambda x,y: x.alu(Ops.SUB, y))]
  if Ops.MULACC in ops: pat += [(UPat.var('a')*UPat.var('b')+UPat.var('c'), lambda a,b,c: a.alu(Ops.MULACC, b, c))]
  return PatternMatcher(pat)

# *** correct load/store ***

def split_load_store(ctx:Renderer|None, ls:UOp, idx:UOp):
  # this splits loads and stores into multiple chunks

  # if there's only one element to load/store, no splitting needed
  if (sz:=ls.src[0].dtype.count) == 1: return None
  buf = idx.src[0]

  # determine fold lengths
  lengths = []
  must_divide = True
  if ctx is not None and ctx.device == "DSP":
    lengths = [128,64,32,16,8,4]
    must_divide = False
  elif buf.dtype.base != dtypes.float and buf.dtype.base != dtypes.half and not isinstance(buf.dtype, ImageDType):
    pass
  elif isinstance(buf.dtype, ImageDType):
    lengths = [4]
  elif ctx is not None and ctx.supports_float4:
    # TODO: a better way to get this than ctx
    lengths = [8,4,2] if buf.dtype.base == dtypes.half and getenv("ALLOW_HALF8") else ([16,8,4,2] if AMX else [4,2])
  lengths.append(1)  # worst case, it's not folded

  # filter fold lengths that don't divide
  if must_divide: lengths = [x for x in lengths if idx.src[1].divides(x) is not None]

  # split based on the fold lengths
  global_offset = 0
  ret = []
  ptrdtype = cast(PtrDType, buf.dtype)
  while global_offset < sz:
    # with 1 at the end of the lengths list, this will always hit
    for fold_length in lengths:
      if global_offset+fold_length > sz: continue
      lidx = buf.index(idx.src[1] + global_offset, idx.src[2] if len(idx.src) > 2 else None)
      if fold_length > 1: lidx = lidx.cast(ptrdtype.base.vec(fold_length).ptr(size=ptrdtype.size, local=ptrdtype.local))
      if ls.op is Ops.STORE: ret.append(ls.replace(src=(lidx,ls.src[1].gep(tuple(range(global_offset, global_offset+fold_length))))+ls.src[2:]))
      else: ret.append(ls.replace(src=(lidx,)+ls.src[1:], dtype=ls.dtype.scalar().vec(fold_length)))
      global_offset += fold_length
      break

  # if it wasn't split, we return None. otherwise we CAT them
  return UOp(Ops.CAT, ls.dtype, tuple(ret)) if len(ret) > 1 else None

def image_fixup(ls:UOp):
  # normal image load or store, with the CAST from expand_index
  if ls.src[0].op is Ops.CAST and isinstance(image_dtype:=ls.src[0].src[0].dtype, ImageDType):
    assert ls.src[0].dtype.count == 4, "image must be casted to 4"
    idx = ls.src[0].src[0]
    oidx = UOp(Ops.VECTORIZE, dtypes.int.vec(2), ((idx.src[1] // 4) % image_dtype.shape[1], (idx.src[1] // (4*image_dtype.shape[1]))))
    idx = idx.replace(src=(idx.src[0], oidx)+idx.src[2:])
    return ls.replace(src=(idx,)+ls.src[1:])

  # this is an unprocessed image without a cast, aka unfoldable image load. this doesn't work for stores
  if isinstance(image_dtype:=ls.src[0].dtype, ImageDType) and ls.src[0].src[1].dtype != dtypes.int.vec(2):
    assert ls.op is Ops.LOAD, "if an image store isn't upcasted to 4, we can't store it"
    idx = ls.src[0]
    id4 = idx.src[1] % 4
    oidx = UOp(Ops.VECTORIZE, dtypes.int.vec(2), ((idx.src[1] // 4) % image_dtype.shape[1], (idx.src[1] // (4*image_dtype.shape[1]))))
    idx = idx.replace(src=(idx.src[0], oidx)+idx.src[2:])
    vec_load = ls.replace(dtype=ls.dtype.vec(4), src=(idx,)+ls.src[1:])
    return functools.reduce(lambda ret, i: id4.ne(i).where(ret, vec_load.gep(i)), range(4), ls.const_like(float('nan')))

  return None

correct_load_store = PatternMatcher([
  # split LOAD/STORE
  (UPat((Ops.LOAD, Ops.STORE), src=(UPat(Ops.INDEX, name="idx").cast(),), name="ls", allow_any_len=True), split_load_store),
  # image indexing, including unfoldable images
  (UPat((Ops.LOAD, Ops.STORE), name="ls"), image_fixup),
])

# *** uop expander ***

# TODO: there's a lot shared with gep_through_wmma here
def no_vectorized_wmma(wmma:UOp):
  out_sz = prod(x[1] for x in wmma.arg[6][-1])
  if wmma.dtype.count == out_sz: return None
  tsrcs = []
  for s,sz in zip(wmma.src, wmma.arg[6]):
    ssz = prod(x[1] for x in sz)
    tsrcs.append([s.gep(tuple(range(grp, grp+ssz))) for grp in range(0, s.dtype.count, ssz)])
  wmmas = [UOp(Ops.WMMA, wmma.dtype.scalar().vec(out_sz), tsrc, wmma.arg) for tsrc in zip(*tsrcs)]
  wmma_ex = flatten([[e.gep(i) for i in range(out_sz)] for e in wmmas])
  return UOp(Ops.VECTORIZE, wmma.dtype, tuple(wmma_ex))

def no_vectorized_alu(alu:UOp):
  if alu.dtype.vcount == 1: return None
  alus = tuple(UOp(alu.op, alu.dtype.scalar(), tuple(s.gep(i) for s in alu.src), alu.arg) for i in range(alu.dtype.vcount))
  return UOp(Ops.VECTORIZE, alu.dtype, alus)

def no_vectorized_acc(acc:UOp):
  if acc.dtype.count == 1: return None
  alus = tuple(UOp(acc.op, acc.dtype.scalar(),
    tuple(s.gep(i) if j == 0 else s for j,s in enumerate(acc.src)), acc.arg+(i,)) for i in range(acc.dtype.count))
  return UOp(Ops.VECTORIZE, acc.dtype, alus)

devectorize = PatternMatcher([
  # no ALU on vectorized dtypes
  (UPat((*GroupOp.ALU, Ops.CAST, Ops.BITCAST, Ops.ASSIGN), name="alu"), no_vectorized_alu),
  (UPat(Ops.WMMA, name="wmma"), no_vectorized_wmma),
  (UPat(Ops.DEFINE_ACC, name="acc"), no_vectorized_acc),
])

def delete_redundant_gates(buf:UOp, idx:UOp, val:UOp, store_gate:UOp, cast:UOp|None=None) -> UOp|None:
  if store_gate not in [gate.src[0] for gate in val.toposort if gate.op is Ops.IF]: return None
  # remove the gate from the index
  return UOp.store(buf.index(idx).cast(cast.dtype) if cast is not None else buf.index(idx), val)

load_store_indexing = PatternMatcher([
  # simplify valid
  (UPat(Ops.AND, name="valid"), simplify_valid),
  # image load valid idx simplification
  (UPat(Ops.INDEX, src=(UPat.var("buf"), UPat.var("start_idx"), UPat.var("valid"))), simplify_valid_load),
  # index True is just Index
  (UPat(Ops.INDEX, src=(UPat.var("buf"), UPat.var("start_idx"), UPat(Ops.CONST, arg=True))), lambda buf,start_idx: buf.index(start_idx)),
  # delete_redundant_gates (after expand)
  (UPat(Ops.STORE, src=(UPat.any(stidx:=UPat.var("buf").index(UPat.var("idx"), UPat.var("store_gate")), stidx.cast().named("cast")),
                                  UPat.var("val"))), delete_redundant_gates),
])

pm_render = PatternMatcher([
  # for rendering, we use explicit VECTORIZE
  (UPat(Ops.CONST, name='c'),
   lambda c: UOp(Ops.VECTORIZE, c.dtype, (UOp.const(c.dtype.scalar(), c.arg),)*c.dtype.vcount) if c.dtype.vcount > 1 else None),
  (UPat(Ops.VCONST, name='c'), lambda c: UOp(Ops.VECTORIZE, c.dtype, tuple(UOp.const(c.dtype.scalar(), x) for x in c.arg))),
  (UPat(Ops.GEP, name='gep'), lambda gep: UOp(Ops.VECTORIZE, gep.dtype, tuple(gep.src[0].gep(x) for x in gep.arg)) if len(gep.arg) > 1 else None),
  (UPat(Ops.GEP, name='gep'), lambda gep: gep.src[0] if gep.src[0].dtype.vcount == 1 and gep.arg == (0,) else None),
  (UPat(Ops.VECTORIZE, src=(UPat(name='x'),)), lambda x: x),
  # give any loads that are masked an alt value
  (UPat(Ops.LOAD, src=(UPat(Ops.INDEX, src=(UPat(), UPat(), UPat())).or_casted(),), allow_any_len=True, name="x"),
   lambda x: x.replace(src=(x.src[0], x.const_like(0))+x.src[1:]) if len(x.src) == 1 or x.src[1].op is Ops.CUSTOM else None),
  # gate any stores that aren't gated with ifs
  (UPat(Ops.STORE, dtype=dtypes.void, src=(UPat(src=(UPat(), UPat(), UPat(dtype=dtypes.bool)), name="idx").or_casted(), UPat()), name="store"),
    lambda store,idx: UOp(Ops.STORE, src=store.src+(UOp(Ops.IF, src=(idx.src[2],)),))),
])

<<<<<<< HEAD
def split_cat(sink, store, loop_store, load1, load2, lt, idx_l1, idx_s, vconst, rng, add_lr_vc, mul, rng2,
              mul2, loop_read, rng_r, rng2_r, mul_r, mul2_r, vc, l1_vg, vdg, idx_l2, l2_vg, vc2):
  if rng2.arg < rng.arg: return None
  split_rng2 = lt.arg == rng2.src[1].arg//2
  full = rng2.src[1] if split_rng2 else rng.src[1]
  if lt.arg != full.arg//2: return None
  if split_rng2:
    rng2 = rng2.replace(src=(rng2.src[0], lt))
    rng2_r = rng2_r.replace(src=(rng2_r.src[0], lt))
  else:
    rng = rng.replace(src=(rng.src[0], lt))
    rng_r = rng_r.replace(src=(rng_r.src[0], lt))

  # store1
  loop_store = loop_store.replace(src=tuple(rng*mul+rng2*mul2 for _ in range(loop_store.dtype.count)))
  loop_read = loop_read.replace(src=tuple(rng_r*mul_r+rng2_r*mul2_r for _ in range(loop_read.dtype.count)))
  add_lr_vc = add_lr_vc.replace(src=(loop_read, vc))
  idx_l1 = idx_l1.replace(src=(l1_vg, add_lr_vc))
  load1 = load1.replace(src=(idx_l1,))
  idx_s = idx_s.replace(src=(vdg, loop_store+vconst))
  store = store.replace(src=(idx_s, load1))

  # store2
  rng_new = UOp.range(dtype=dtypes.int, idx=10001 if split_rng2 else 10000, start=lt.arg, end=full.arg)
  if split_rng2:
    loop_store2 = loop_store.replace(src=tuple(rng.replace(arg=10000)*mul+rng_new*mul2 for _ in range(loop_store.dtype.count)))
    loop_read2 = loop_read.replace(src=tuple(rng_r.replace(arg=10000)*mul_r+rng_new*mul2_r for _ in range(loop_read.dtype.count)))
  else:
    loop_store2 = loop_store.replace(src=tuple(rng_new*mul+rng2.replace(arg=10001)*mul2 for _ in range(loop_read.dtype.count)))
    loop_read2 = loop_store2
  add_lr_vc2 = add_lr_vc.replace(src=(loop_read2, vc2))
  idx_l2 = idx_l2.replace(src=(l2_vg, add_lr_vc2))
  load2 = load2.replace(src=(idx_l2,))
  idx_s2 = idx_s.replace(src=(vdg, loop_store2+vconst))
  store2 = store.replace(src=(idx_s2, load2))
  ret = sink.replace(src=(store, store2,))
  return ret

pm_split = PatternMatcher([
  (UPat(Ops.SINK, name="sink", src=(
    UPat(Ops.STORE, name="store", src=(
      UPat(Ops.INDEX, name="idx_s", src=(
        UPat(Ops.VECTORIZE, name="vdg"),
        UPat(Ops.ADD, src=(
          UPat(Ops.VECTORIZE, name="loop_store", src=(
            UPat(Ops.RANGE, name="rng")*UPat.var("mul")+UPat(Ops.RANGE, name="rng2")*UPat.var("mul2"))),
          UPat(Ops.VCONST, name="vconst"))))),
      UPat(Ops.ADD, src=(
        UPat(Ops.LOAD, name="load1", src=(
          UPat(Ops.INDEX, name="idx_l1", src=(UPat(Ops.VECTORIZE, name="l1_vg"), UPat(Ops.ADD, name="add_lr_vc", src=(
              UPat(Ops.VECTORIZE, name="loop_read", src=(
                UPat(Ops.RANGE, name="rng_r")*UPat.var("mul_r")+UPat(Ops.RANGE, name="rng2_r")*UPat.var("mul2_r"))),
              UPat(Ops.VCONST, name="vc"))),
              UPat(Ops.VECTORIZE, src=UPat(Ops.CMPLT, src=(UPat(), UPat.cvar("lt")))))))),
        UPat(Ops.LOAD, name="load2", src=(
          UPat(Ops.INDEX, name="idx_l2", src=(UPat(Ops.VECTORIZE, name="l2_vg"), UPat(Ops.ADD, src=(
            UPat(), UPat(Ops.VCONST, name="vc2"))), UPat())))))))))), split_cat)
])


=======
# *** Ops.REDUCE -> Ops.DEFINE_ACC+Ops.ASSIGN ***

@dataclass
class ReduceContext:
  acc_num: int = 0

def reduce_to_acc(ctx:ReduceContext, red:UOp):
  inp, reduce_range = red.src[0], red.src[1:]
  # if this has a horizontal reduction component, do that first
  if inp.dtype != red.dtype:
    # NOTE: [0 1 2 3 4 5 6 7] -> [0+4, 1+5, 2+6, 3+7]
    horizontal_amount = inp.dtype.count//red.dtype.count
    lst = [inp.gep(tuple(range(i, inp.dtype.count, horizontal_amount))) for i in range(0, horizontal_amount)]
  else:
    lst = [inp]
  assert all(x.dtype == red.dtype for x in lst), f"horizontal reduction mismatch {lst[0].dtype} != {red.dtype}"
  # if we have a range
  if len(reduce_range) != 0:
    acc = UOp(Ops.DEFINE_ACC, red.dtype, (red.const_like(identity_element(red.arg, red.dtype.scalar())),) + tuple(reduce_range), (ctx.acc_num,))
    lst = [acc] + lst  # put acc as the first element
    ctx.acc_num += 1
  ret = functools.reduce(lambda x,y: x.alu(red.arg, y), lst)
  return acc.assign(ret) if len(reduce_range) != 0 else ret

pm_reduce = PatternMatcher([
  # REDUCE -> DEFINE_ACC+ASSIGN
  (UPat(Ops.REDUCE, name="red"), reduce_to_acc),
  # tensor core built in accumulate
  (UPat(Ops.WMMA, name="wmma") + UPat.var("add"),
    lambda add, wmma: UOp(wmma.op, wmma.dtype, (wmma.src[0], wmma.src[1], wmma.src[2]+add), wmma.arg)),
])

>>>>>>> 5a04f4d4
# *** uop graph ***

def full_graph_rewrite(sink:UOp, opts:Optional[Renderer]=None) -> UOp:
  assert sink.op is Ops.SINK, f"sink isn't sink, it's {sink.op}"
  supported_ops = tuple(opts.code_for_op.keys()) if opts is not None else ()
  extra_matcher = opts.extra_matcher if opts is not None and opts.extra_matcher is not None else PatternMatcher([])

<<<<<<< HEAD
  sink = graph_rewrite(sink, pm_split)
=======
  # remove reduce
  sink = graph_rewrite(sink, pm_reduce+gep_pushing, ctx=ReduceContext(), name="remove_reduce")
>>>>>>> 5a04f4d4

  # devectorize is optional
  if DEVECTORIZE >= 2: sink = graph_rewrite(sink, sym+load_store_folding+load_store_indexing, ctx=opts)
  elif DEVECTORIZE: sink = graph_rewrite(sink, sym+devectorize+load_store_folding+correct_load_store+load_store_indexing, ctx=opts)
  else: sink = graph_rewrite(sink, sym+load_store_folding+correct_load_store+load_store_indexing, ctx=opts)

  # optional pre matcher
  if opts is not None and opts.pre_matcher is not None: sink = graph_rewrite(sink, opts.pre_matcher)

  # final rules for the renderer (without sym)
  sink = graph_rewrite(sink, symbolic_simple+get_late_rewrite_patterns(supported_ops, TRANSCENDENTAL>=2)+pm_render+extra_matcher)
  return sink<|MERGE_RESOLUTION|>--- conflicted
+++ resolved
@@ -281,7 +281,6 @@
     lambda store,idx: UOp(Ops.STORE, src=store.src+(UOp(Ops.IF, src=(idx.src[2],)),))),
 ])
 
-<<<<<<< HEAD
 def split_cat(sink, store, loop_store, load1, load2, lt, idx_l1, idx_s, vconst, rng, add_lr_vc, mul, rng2,
               mul2, loop_read, rng_r, rng2_r, mul_r, mul2_r, vc, l1_vg, vdg, idx_l2, l2_vg, vc2):
   if rng2.arg < rng.arg: return None
@@ -342,7 +341,6 @@
 ])
 
 
-=======
 # *** Ops.REDUCE -> Ops.DEFINE_ACC+Ops.ASSIGN ***
 
 @dataclass
@@ -375,7 +373,6 @@
     lambda add, wmma: UOp(wmma.op, wmma.dtype, (wmma.src[0], wmma.src[1], wmma.src[2]+add), wmma.arg)),
 ])
 
->>>>>>> 5a04f4d4
 # *** uop graph ***
 
 def full_graph_rewrite(sink:UOp, opts:Optional[Renderer]=None) -> UOp:
@@ -383,12 +380,10 @@
   supported_ops = tuple(opts.code_for_op.keys()) if opts is not None else ()
   extra_matcher = opts.extra_matcher if opts is not None and opts.extra_matcher is not None else PatternMatcher([])
 
-<<<<<<< HEAD
+  # cat loop split
   sink = graph_rewrite(sink, pm_split)
-=======
   # remove reduce
   sink = graph_rewrite(sink, pm_reduce+gep_pushing, ctx=ReduceContext(), name="remove_reduce")
->>>>>>> 5a04f4d4
 
   # devectorize is optional
   if DEVECTORIZE >= 2: sink = graph_rewrite(sink, sym+load_store_folding+load_store_indexing, ctx=opts)
