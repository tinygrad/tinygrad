from typing import Optional, Any, Callable, cast
import functools, operator, itertools
from collections import defaultdict
from dataclasses import dataclass
from tinygrad.device import is_dtype_supported
from tinygrad.dtype import dtypes, ImageDType, PtrDType, promo_lattice
from tinygrad.ops import UOp, Ops, UPat, PatternMatcher, resolve, graph_rewrite, GroupOp, identity_element
from tinygrad.codegen.symbolic import symbolic_simple, split_uop, uop_given_valid, parse_valid, simplify_valid, sym, symbolic_flat, gep_pushing
from tinygrad.helpers import getenv, flatten, TRANSCENDENTAL, AMX, prod, DEVECTORIZE, partition
from tinygrad.codegen.transcendental import xexp2, xlog2, xsin, xpow, TRANSCENDENTAL_SUPPORTED_DTYPES
from tinygrad.renderer import Renderer

# ***** image load valid simplification *****

def simplify_valid_load(buf:UOp, start_idx:UOp, valid:UOp) -> UOp|None:
  if (idx:=uop_given_valid(valid, start_idx)) is None: return buf.const_like(0)
  if not isinstance(buf.dtype, ImageDType): return None if idx is start_idx else buf.index(idx, valid)

  # wait for it to be image indexed before running simplification
  if start_idx.dtype.count != 2: return None

  # can drop valid if idx is out of bound when valid is False
  drop_stmt = []
  for stmt in split_uop(valid, Ops.AND):
    try: X, is_upper_bound, c = parse_valid(stmt)
    except ValueError: return None

    # for X0 + X1 + ... >= 1, check if it's out of bound when Xi = 0 for all i
    if not is_upper_bound and c == 1 and all(u.op in GroupOp.Irreducible and u.vmin == 0 for u in split_uop(X, Ops.ADD)):
      testidx = functools.reduce(lambda nowidx,u: nowidx.substitute({u:u.const_like(0)}), split_uop(X, Ops.ADD), idx)
      testidx = testidx.simplify()
      if testidx.gep(0).vmax < 0 or testidx.gep(1).vmax < 0:
        drop_stmt.append(stmt)
        continue

    # if X <= c, check if it's out of bound when X = c+1
    # if X >= c, check if it's out of bound when X = c-1
    test_value = c + 1 if is_upper_bound else c - 1
    for i,b in zip(idx.src, (buf.dtype.shape[1], buf.dtype.shape[0])):
      if i.is_increasing():
        rw = i.substitute({X:X.const_like(test_value)}).simplify()
        if rw.vmin >= b or rw.vmax < 0:
          drop_stmt.append(stmt)
          break

  if not drop_stmt and idx is start_idx: return None
  new_valid = functools.reduce(operator.and_, ss) if (ss:=[s for s in split_uop(valid, Ops.AND) if s not in drop_stmt]) else None
  return buf.index(idx, new_valid)

def delete_redundant_gates(buf:UOp, idx:UOp, val:UOp, store_gate:UOp, cast:UOp|None=None) -> UOp|None:
  if store_gate not in [gate.src[0] for gate in val.toposort() if gate.op is Ops.IF]: return None
  # remove the gate from the index
  return UOp.store(buf.index(idx).cast(cast.dtype) if cast is not None else buf.index(idx), val)

load_store_indexing = PatternMatcher([
  # simplify valid
  (UPat(Ops.AND, name="valid"), simplify_valid),
  # image load valid idx simplification
  (UPat(Ops.INDEX, src=(UPat.var("buf"), UPat.var("start_idx"), UPat.var("valid"))), simplify_valid_load),
  # index True is just Index
  (UPat(Ops.INDEX, src=(UPat.var("buf"), UPat.var("start_idx"), UPat(Ops.CONST, arg=True))), lambda buf,start_idx: buf.index(start_idx)),
  # delete_redundant_gates (after expand)
  (UPat(Ops.STORE, src=(UPat.any(stidx:=UPat.var("buf").index(UPat.var("idx"), UPat.var("store_gate")), stidx.cast().named("cast")),
                                  UPat.var("val"))), delete_redundant_gates),
])

# ***** load/store grouping *****

def expand_index(buf:UOp, vec:UOp, mask:UOp|None=None):
  if getenv("UNSAFE_DISABLE_MASK", 0): mask = None
  # generate the individual indexes
  midx = graph_rewrite(UOp.sink(*[buf.index(vec.gep(i), mask.gep(i) if mask is not None else None) for i in range(vec.dtype.count)]),
                       symbolic_flat+load_store_indexing, name=f"index_buf_{buf.arg}")
  # extract all the relevant offsets
  offsets_rootsrc: defaultdict[Any, dict[int, list[int]]] = defaultdict(dict)
  for i in range(vec.dtype.count):
    idx: Any = midx.src[i].src[1]
    if idx.op is Ops.ADD and idx.src[1].op is Ops.CONST: root_src, arg = idx.src[0], idx.src[1].arg
    elif idx.op is Ops.ADD and idx.src[0].op is Ops.CONST: root_src, arg = idx.src[1], idx.src[0].arg
    elif idx.op is Ops.CONST: root_src, arg = "CONST", idx.arg
    else: root_src, arg = idx, 0
    if len(midx.src[i].src) == 3: root_src = (midx.src[i].src[2], root_src)
    offsets_rootsrc[root_src].setdefault(arg, []).append(i)

  # the buf.dtype is always a pointer
  ptrdtype = cast(PtrDType, buf.dtype)

  # then rewrite everything we can into groups
  ret = []
  idxs: list[int|None] = [None]*vec.dtype.count
  global_offset = 0
  for offsets in offsets_rootsrc.values():
    grouped_offsets = [[x for _,x in group] for _,group in itertools.groupby(enumerate(sorted(offsets.keys())), lambda x: x[1]-x[0])]
    for grp in grouped_offsets:
      # get the index offset for this element. using [0] is okay, because they are the same
      lidx = midx.src[offsets[grp[0]][0]]
      if len(grp) > 1: lidx = lidx.cast(ptrdtype.base.vec(len(grp)).ptr(size=ptrdtype.size, local=ptrdtype.local))
      # set the idxs of the output
      for i,g in enumerate(grp):
        for oo in offsets[g]: idxs[oo] = global_offset+i
      # add this lidx to the CAT
      ret.append(lidx)
      global_offset += len(grp)
  assert None not in idxs, f"some idxs are missing {idxs}"
  # this base thing is for image, we want the CAT to be a normal pointer
  post_cat = UOp(Ops.PTRCAT, ptrdtype.base.ptr(size=ptrdtype.size, local=ptrdtype.local).vec(vec.dtype.count), tuple(ret))
  return post_cat.gep(tuple(cast(list[int], idxs)))

def cat_after_store(cat:UOp, data:UOp):
  # TODO: this is written in many places
  offset = 0
  ret = []
  for s in cat.src:
    ret.append(s.store(data.gep(tuple(range(offset, offset+s.dtype.count)))))
    offset += s.dtype.count
  return UOp.sink(ret[0], *ret[1:])

def gep_on_store(gep:UOp, st:UOp):
  # NOTE: we need to invert the gep here, but it may be an expanding gep
  # fake argsort. TODO: handle duplicates
  a = {}
  for i,x in enumerate(gep.arg): a[x] = i
  new_arg = tuple(x[1] for x in sorted(a.items()))
  return UOp(Ops.STORE, src=(gep.src[0], st.gep(new_arg)))

load_store_folding = PatternMatcher([
  (UPat(Ops.INDEX, src=(UPat(Ops.VECTORIZE, src=UPat((Ops.DEFINE_GLOBAL, Ops.DEFINE_LOCAL), name="buf")), UPat.var("vec"))), expand_index),
  (UPat(Ops.INDEX, src=(UPat(Ops.VECTORIZE, src=UPat((Ops.DEFINE_GLOBAL, Ops.DEFINE_LOCAL), name="buf")), UPat.var("vec"),
                        UPat.var("mask"))), expand_index),
  # GEP after LOAD
  (UPat(Ops.LOAD, src=(UPat(Ops.GEP, name="gep"),), name="ld", allow_any_len=True),
   lambda gep, ld: ld.replace(dtype=ld.dtype.scalar().vec(gep.dtype.count), src=(gep.src[0],)+ld.src[1:]).gep(gep.arg)),
  # GEP on data of STORE
  (UPat(Ops.STORE, src=(UPat(Ops.GEP, name="gep"), UPat.var("st"))), gep_on_store),
  # put PTRCAT after LOAD
  (UPat(Ops.LOAD, src=(UPat(Ops.PTRCAT, name="cat"),), name="ld", allow_any_len=True),
   lambda cat,ld: UOp(Ops.CAT, ld.dtype, tuple(ld.replace(dtype=x.dtype.base, src=(x,)+ld.src[1:]) for x in cat.src))),
  # put PTRCAT after STORE
  (UPat(Ops.STORE, src=(UPat(Ops.PTRCAT, name="cat"), UPat(name="data"))), cat_after_store),
])

# ***** optional patterns *****

@functools.lru_cache(None)
def magicgu(vmax:int, d:int) -> tuple[int,int]:
  # calculate m,s such that x//d == (x*m) >> s for all 0 <= x <= vmax, d>0; adapted from Hacker's Delight, Chapter 10
  nc = (vmax+1)//(d) * d - 1
  nbits = vmax.bit_length()
  for s in range(0, 2*nbits + 1):
    if 2**s > nc*(d - 1 - (2**s - 1) % d):
      m = (2**s + d - 1 - (2**s - 1) % d)//d
      return m, s
  assert False

def fast_idiv(ctx: Renderer|None, x: UOp, d: int) -> UOp|None:
  # idiv is truncated division, but arithmatic shift is floored division, so can only do non-negative numbers!
  if x.vmin<0: return None
  sign = 1 if d > 0 else -1
  m,s = magicgu(vmax := min(x.vmax, dtypes.max(x.dtype)), abs(d))
  if m * vmax <= dtypes.max(x.dtype): return sign * ((x*m) >> s)
  # promo_lattice needs to return an unsigned type
  if ctx is not None and dtypes.is_int(next_dtype := promo_lattice[x.dtype][-1]) and is_dtype_supported(next_dtype, ctx.device):
    if m * vmax <= dtypes.max(next_dtype): return sign * ((x.cast(next_dtype)*m) >> s).cast(x.dtype)
  return None

powers_of_two = {2**i:i for i in range(64)}
@functools.cache
def get_late_rewrite_patterns(ops, force_transcendental=False):
  pat: list[tuple[UPat, Callable]] = [(UPat(op, dtype=TRANSCENDENTAL_SUPPORTED_DTYPES, src=(UPat.var("d"),)), f) for op,f in \
           ((Ops.EXP2, xexp2), (Ops.LOG2, xlog2), (Ops.SIN, xsin)) if op not in ops or force_transcendental]
  # rewrite SQRT to xpow 0.5
  if Ops.SQRT not in ops: pat.append((UPat(Ops.SQRT, src=UPat.var("d")), lambda d: xpow(d, d.const_like(0.5))))
  # rewrite MOD to AND (which should always be supported, but not for generic in tests): x % (2**y) -> x & (2**y-1)
  if Ops.AND in ops: pat += [(UPat.var("x", dtypes.ints)%UPat.cvar("c"), lambda x,c: x & (c.arg-1) if c.arg in powers_of_two else None)]
  # rewrite MUL/IDIV to SHL+SHR: x*(2**y) -> shl(x,y) and x//(2**y) -> shr(x,y)
  if Ops.SHL in ops: pat += [(UPat.var("x", dtypes.ints)*UPat.cvar("c"), lambda c,x: x << v if (v:=powers_of_two.get(c.arg, 0)) else None)]
  if Ops.SHR in ops:
    # no reason to check x>=0 for uints
    pat += [(UPat.var("x", dtypes.uints)//UPat.cvar("c"), lambda x,c: x >> v if (v:=powers_of_two.get(c.arg, 0)) else None)]
    pat += [(UPat.var("x", dtypes.sints)//UPat.cvar("c"), lambda x,c: x >> v if (v:=powers_of_two.get(c.arg, 0)) and resolve(x>=0,False) else None)]
    if not getenv("DISABLE_FAST_IDIV"):
<<<<<<< HEAD
      pat += [(UPat.var("x", dtypes.ints)//UPat.cvar("d"), lambda x, d: fast_idiv(x, d.arg))]
      pat += [(UPat.var("x", dtypes.ints)%UPat.cvar("d"), lambda x, d: x - d*f if (f:=fast_idiv(x, d.arg)) is not None else None)]
=======
      pat += [(UPat.var("x", dtypes.ints)//UPat.cvar("d"), lambda ctx, x, d: fast_idiv(ctx, x, d.arg))]
      # TODO: This breaks validate_index because of the way _min_max is calucalted on uops
      # pat += [(UPat.var("x", dtypes.ints)%UPat.cvar("d"), lambda x, d: x - d*f if (f:=fast_idiv(x, d.arg)) is not None else None)]
>>>>>>> 45bf7c5b
  if Ops.NEG in ops:
    pat += [(UPat.var('x')*-1, lambda x: x.alu(Ops.NEG))]
    if Ops.SUB in ops: pat += [(UPat.var('x')+UPat.var('y').alu(Ops.NEG), lambda x,y: x.alu(Ops.SUB, y))]
  if Ops.MULACC in ops: pat += [(UPat.var('a')*UPat.var('b')+UPat.var('c'), lambda a,b,c: a.alu(Ops.MULACC, b, c))]
  return PatternMatcher(pat)

# *** correct load/store ***

def split_load_store(ctx:Renderer|None, ls:UOp, idx:UOp):
  # this splits loads and stores into multiple chunks

  # if there's only one element to load/store, no splitting needed
  if (sz:=ls.src[0].dtype.count) == 1: return None
  buf = idx.src[0]

  # determine fold lengths
  lengths = []
  must_divide = True
  if ctx is not None and ctx.device == "DSP":
    lengths = [128,64,32,16,8,4]
    must_divide = False
  elif buf.dtype.base != dtypes.float and buf.dtype.base != dtypes.half and not isinstance(buf.dtype, ImageDType):
    pass
  elif isinstance(buf.dtype, ImageDType):
    lengths = [4]
  elif ctx is not None and ctx.supports_float4:
    # TODO: a better way to get this than ctx
    lengths = [8,4,2] if buf.dtype.base == dtypes.half and getenv("ALLOW_HALF8") else ([16,8,4,2] if AMX else [4,2])
  lengths.append(1)  # worst case, it's not folded

  # filter fold lengths that don't divide
  if must_divide: lengths = [x for x in lengths if idx.src[1].divides(x) is not None]

  # split based on the fold lengths
  global_offset = 0
  ret = []
  ptrdtype = cast(PtrDType, buf.dtype)
  while global_offset < sz:
    # with 1 at the end of the lengths list, this will always hit
    for fold_length in lengths:
      if global_offset+fold_length > sz: continue
      lidx = buf.index(idx.src[1] + global_offset, idx.src[2] if len(idx.src) > 2 else None)
      if fold_length > 1: lidx = lidx.cast(ptrdtype.base.vec(fold_length).ptr(size=ptrdtype.size, local=ptrdtype.local))
      if ls.op is Ops.STORE: ret.append(ls.replace(src=(lidx,ls.src[1].gep(tuple(range(global_offset, global_offset+fold_length))))+ls.src[2:]))
      else: ret.append(ls.replace(src=(lidx,)+ls.src[1:], dtype=ls.dtype.scalar().vec(fold_length)))
      global_offset += fold_length
      break

  # if it wasn't split, we return None. otherwise we CAT them
  return UOp(Ops.CAT, ls.dtype, tuple(ret)) if len(ret) > 1 else None

def image_fixup(ls:UOp):
  # normal image load or store, with the CAST from expand_index
  if ls.src[0].op is Ops.CAST and isinstance(image_dtype:=ls.src[0].src[0].dtype, ImageDType):
    assert ls.src[0].dtype.count == 4, "image must be casted to 4"
    idx = ls.src[0].src[0]
    oidx = UOp(Ops.VECTORIZE, dtypes.int.vec(2), ((idx.src[1] // 4) % image_dtype.shape[1], (idx.src[1] // (4*image_dtype.shape[1]))))
    idx = idx.replace(src=(idx.src[0], oidx)+idx.src[2:])
    return ls.replace(src=(idx,)+ls.src[1:])

  # this is an unprocessed image without a cast, aka unfoldable image load. this doesn't work for stores
  if isinstance(image_dtype:=ls.src[0].dtype, ImageDType) and ls.src[0].src[1].dtype != dtypes.int.vec(2):
    assert ls.op is Ops.LOAD, "if an image store isn't upcasted to 4, we can't store it"
    idx = ls.src[0]
    id4 = idx.src[1] % 4
    oidx = UOp(Ops.VECTORIZE, dtypes.int.vec(2), ((idx.src[1] // 4) % image_dtype.shape[1], (idx.src[1] // (4*image_dtype.shape[1]))))
    idx = idx.replace(src=(idx.src[0], oidx)+idx.src[2:])
    vec_load = ls.replace(dtype=ls.dtype.vec(4), src=(idx,)+ls.src[1:])
    return functools.reduce(lambda ret, i: id4.ne(i).where(ret, vec_load.gep(i)), range(4), ls.const_like(float('nan')))

  return None

correct_load_store = PatternMatcher([
  # split LOAD/STORE
  (UPat((Ops.LOAD, Ops.STORE), src=(UPat(Ops.INDEX, name="idx").cast(),), name="ls", allow_any_len=True), split_load_store),
  # image indexing, including unfoldable images
  (UPat((Ops.LOAD, Ops.STORE), name="ls"), image_fixup),
])

# *** uop expander ***

# TODO: there's a lot shared with gep_through_wmma here
def no_vectorized_wmma(wmma:UOp):
  out_sz = prod(x[1] for x in wmma.arg[6][-1])
  if wmma.dtype.count == out_sz: return None
  tsrcs = []
  for s,sz in zip(wmma.src, wmma.arg[6]):
    ssz = prod(x[1] for x in sz)
    tsrcs.append([s.gep(tuple(range(grp, grp+ssz))) for grp in range(0, s.dtype.count, ssz)])
  wmmas = [UOp(Ops.WMMA, wmma.dtype.scalar().vec(out_sz), tsrc, wmma.arg) for tsrc in zip(*tsrcs)]
  wmma_ex = flatten([[e.gep(i) for i in range(out_sz)] for e in wmmas])
  return UOp(Ops.VECTORIZE, wmma.dtype, tuple(wmma_ex))

def no_vectorized_alu(alu:UOp):
  if alu.dtype.vcount == 1: return None
  alus = tuple(UOp(alu.op, alu.dtype.scalar(), tuple(s.gep(i) for s in alu.src), alu.arg) for i in range(alu.dtype.vcount))
  return UOp(Ops.VECTORIZE, alu.dtype, alus)

def no_vectorized_acc(acc:UOp):
  if acc.dtype.count == 1: return None
  alus = tuple(UOp(acc.op, acc.dtype.scalar(),
    tuple(s.gep(i) if j == 0 else s for j,s in enumerate(acc.src)), acc.arg+(i,)) for i in range(acc.dtype.count))
  return UOp(Ops.VECTORIZE, acc.dtype, alus)

devectorize = PatternMatcher([
  # no ALU on vectorized dtypes
  (UPat((*GroupOp.ALU, Ops.CAST, Ops.BITCAST, Ops.ASSIGN), name="alu"), no_vectorized_alu),
  (UPat(Ops.WMMA, name="wmma"), no_vectorized_wmma),
  (UPat(Ops.DEFINE_ACC, name="acc"), no_vectorized_acc),
])

pm_render = PatternMatcher([
  # for rendering, we use explicit VECTORIZE
  (UPat(Ops.CONST, name='c'),
   lambda c: UOp(Ops.VECTORIZE, c.dtype, (UOp.const(c.dtype.scalar(), c.arg),)*c.dtype.vcount) if c.dtype.vcount > 1 else None),
  (UPat(Ops.VCONST, name='c'), lambda c: UOp(Ops.VECTORIZE, c.dtype, tuple(UOp.const(c.dtype.scalar(), x) for x in c.arg))),
  (UPat(Ops.GEP, name='gep'), lambda gep: UOp(Ops.VECTORIZE, gep.dtype, tuple(gep.src[0].gep(x) for x in gep.arg)) if len(gep.arg) > 1 else None),
  (UPat(Ops.GEP, name='gep'), lambda gep: gep.src[0] if gep.src[0].dtype.vcount == 1 and gep.arg == (0,) else None),
  (UPat(Ops.VECTORIZE, src=(UPat(name='x'),)), lambda x: x),
  # give any loads that are masked an alt value
  (UPat(Ops.LOAD, src=(UPat(Ops.INDEX, src=(UPat(), UPat(), UPat())).or_casted(),), allow_any_len=True, name="x"),
   lambda x: x.replace(src=(x.src[0], x.const_like(0))+x.src[1:]) if len(x.src) == 1 or x.src[1].op is Ops.CUSTOM else None),
  # gate any stores that aren't gated with ifs
  (UPat(Ops.STORE, dtype=dtypes.void, src=(UPat(src=(UPat(), UPat(), UPat(dtype=dtypes.bool)), name="idx").or_casted(), UPat()), name="store"),
    lambda store,idx: UOp(Ops.STORE, src=store.src+(UOp(Ops.IF, src=(idx.src[2],)),))),
])

# *** Ops.REDUCE -> Ops.DEFINE_ACC+Ops.ASSIGN ***

@dataclass
class ReduceContext:
  acc_num: int = 0

def reduce_to_acc(ctx:ReduceContext, red:UOp):
  inp, reduce_range = red.src[0], red.src[1:]
  # if this has a horizontal reduction component, do that first
  if inp.dtype != red.dtype:
    # NOTE: [0 1 2 3 4 5 6 7] -> [0+4, 1+5, 2+6, 3+7]
    horizontal_amount = inp.dtype.count//red.dtype.count
    lst = [inp.gep(tuple(range(i, inp.dtype.count, horizontal_amount))) for i in range(0, horizontal_amount)]
  else:
    lst = [inp]
  assert all(x.dtype == red.dtype for x in lst), f"horizontal reduction mismatch {lst[0].dtype} != {red.dtype}"
  # if we have a range
  if len(reduce_range) != 0:
    acc = UOp(Ops.DEFINE_ACC, red.dtype, (red.const_like(identity_element(red.arg, red.dtype.scalar())),) + tuple(reduce_range), (ctx.acc_num,))
    lst = [acc] + lst  # put acc as the first element
    ctx.acc_num += 1
  ret = functools.reduce(lambda x,y: x.alu(red.arg, y), lst)
  return acc.assign(ret) if len(reduce_range) != 0 else ret

def no_vectorized_reduce(inp:UOp, red:UOp):
  if inp.dtype != red.dtype:
    # NOTE: [0 1 2 3 4 5 6 7] -> [0+4, 1+5, 2+6, 3+7]
    horizontal_amount = inp.dtype.count//red.dtype.count
    lst = [inp.gep(tuple(range(i, inp.dtype.count, horizontal_amount))) for i in range(0, horizontal_amount)]
    red = red.replace(src=(functools.reduce(lambda x,y: x.alu(red.arg, y), lst),)+red.src[1:])
    if red.dtype.vcount == 1: return red
  # no_vectorize_alu ignoring ranges
  if red.dtype.vcount == 1: return None
  alus = tuple(UOp(red.op, red.dtype.scalar(), (red.src[0].gep(i),)+red.src[1:], red.arg) for i in range(red.dtype.vcount))
  return UOp(Ops.VECTORIZE, red.dtype, alus)

def reduce_rangeless(red:UOp):
  # TODO: share code with reduce_unparented
  if red.arg not in {Ops.ADD, Ops.MAX}: return None
  if red.src[0].dtype != red.dtype: return None
  if any(x.op in {Ops.RANGE} for x in red.src[0].toposort()): return None
  ret = red.src[0]
  if red.arg is Ops.ADD:
    for r in red.src[1:]:
      ret = ret * r.src[0].cast(ret.dtype.scalar()).broadcast(ret.dtype.count)
  return ret

def no_range(u:UOp) -> bool: return not any(x.op is Ops.RANGE for x in u.sparents)

pm_reduce_collapse = PatternMatcher([
  # lift x+y out of reduce on lt
  ((UPat.var("x")+UPat.var("y")) < UPat.var("c"), lambda x,y,c: (x < (c-y)) if no_range(y) and no_range(c) else None),
  # lift x*y out of reduce
  ((UPat.var("x")*UPat.var("y")) < UPat.var("c"),
   lambda x,y,c: (x < ((c+y-1) // y)) if no_range(y) and no_range(c) and y.vmin > 0 else None),
  # lift x+y out of reduce on ne
  ((UPat.var("x")+UPat.var("y")) != UPat.var("c"), lambda x,y,c: (x != (c-y)) if no_range(y) and no_range(c) else None),
  # fold the range
  ((UPat(Ops.RANGE, name="r") < UPat.var("cut")).where(UPat(Ops.CONST, arg=0), UPat.cvar("val")).reduce(arg=Ops.ADD, allow_any_len=True),
   lambda r,cut,val: (r.src[0]-cut).maximum(0).minimum(r.src[0]).cast(val.dtype) * val),
  ((UPat(Ops.RANGE, name="r") < UPat.var("cut")).where(UPat.cvar("val"), 0).reduce(arg=Ops.ADD, allow_any_len=True),
   lambda r,cut,val: cut.maximum(0).minimum(r.src[0]).cast(val.dtype) * val),
  # devectorize REDUCE
  (UPat(Ops.VECTORIZE, name="inp").reduce(name="red", allow_any_len=True), no_vectorized_reduce),
  # REDUCE on ADD
  ((UPat.var("x")+UPat.var("y")).reduce(arg=Ops.ADD, allow_any_len=True, name="r"),
   lambda x,y,r: x.reduce(*r.src[1:], arg=Ops.ADD) + y.reduce(*r.src[1:],arg=Ops.ADD)),
  # MUL casted bool
  ((UPat.var("x") * UPat.var("gate", dtype=dtypes.bool).cast()), lambda x,gate: gate.where(x, 0)),
  # WHERE on LOAD (works on max too)
  (UPat.var("gate").where(UPat(Ops.INDEX, src=(UPat.var("buf"), UPat.var("idx"))).load(), 0).reduce(arg=Ops.ADD, allow_any_len=True),
   lambda buf,idx,gate: buf.index(idx, gate).load()),
  (UPat.var("gate").where(UPat(Ops.CONST, arg=0),
                          UPat(Ops.INDEX, src=(UPat.var("buf"), UPat.var("idx"))).load()).reduce(arg=Ops.ADD, allow_any_len=True),
   lambda buf,idx,gate: buf.index(idx, gate.logical_not()).load()),
  # INDEX on RANGE / gated RANGE
  (UPat.var("buf").index(UPat.var("expr"), UPat.var("idx").eq(UPat(Ops.RANGE, name="r").or_casted())),
   lambda buf,r,idx,expr: buf.index(expr.substitute({r:idx.cast(r.dtype)}), (idx.cast(r.dtype) >= 0) & (idx.cast(r.dtype) < r.src[0]))),
  # index/load. TODO: this is more aggressive than needed
  (UPat((Ops.INDEX, Ops.LOAD), name="alu"), no_vectorized_alu),
  # AND on WHERE
  ((UPat.any(UPat(Ops.DEFINE_VAR, name="x"), UPat(Ops.DEFINE_VAR).gep(name="x")) & UPat.var("y")) \
   .where(UPat.cvar("c"), 0).reduce(arg=Ops.ADD, allow_any_len=True, name="r"),
    lambda x,y,c,r: y.where(c, 0).reduce(*r.src[1:], arg=Ops.ADD)*x.cast(c.dtype)),
  # remove REDUCEs that no longer have a RANGE in the src
  (UPat(Ops.REDUCE, name="red"), reduce_rangeless),
])+sym

def reduce_collapse(red:UOp):
  included, not_included = partition(red.parents, lambda x: any(y in x.sparents for y in red.src[1:]))
  if any(x.op in {Ops.STORE, Ops.REDUCE} for x in included): return None
  replaces: dict[UOp, UOp] = {}
  for u in included:
    for s in u.src:
      if s in not_included and s not in replaces and s.op not in {Ops.CONST, Ops.VCONST, Ops.DEFINE_GLOBAL, Ops.DEFINE_LOCAL, Ops.DEFINE_VAR}:
        replaces[s] = UOp(Ops.DEFINE_VAR, dtype=s.dtype, arg=(f'in{len(replaces)}', s.vmin, s.vmax))
  collapse_fxn = red.substitute(replaces)
  sink = graph_rewrite(collapse_fxn, pm_reduce_collapse+devectorize, name="reduce_collapse")
  # TODO: why is REDUCE needed here and just RANGE isn't enough?
  if any(x.op in {Ops.REDUCE, Ops.RANGE} for x in sink.toposort()): return None
  return sink.substitute({v:k for k,v in replaces.items()})

def reduce_unparented(red:UOp):
  if red.arg not in {Ops.ADD, Ops.MAX}: return None
  reduce_parented, reduce_unparented = partition(red.src[1:], lambda x: x in red.src[0].sparents)
  if len(reduce_unparented) == 0: return None
  ret = red.replace(src=(red.src[0],)+tuple(reduce_parented)) if len(reduce_parented) or red.dtype != red.src[0].dtype else red.src[0]
  if red.arg is Ops.ADD:
    for r in reduce_unparented: ret = ret * r.src[0].cast(ret.dtype.scalar()).broadcast(ret.dtype.count)
  return ret

pm_reduce = PatternMatcher([
  # remove any ranges from a REDUCE that aren't referenced in the reduce source
  (UPat(Ops.REDUCE, name="red"), reduce_unparented),
  # remove REDUCE without loads (generic arange opt / indexing). TODO: support multi range
  (UPat(Ops.REDUCE, src=(UPat(), UPat()), name="red"), reduce_collapse),
  # REDUCE -> DEFINE_ACC+ASSIGN
  (UPat(Ops.REDUCE, name="red"), reduce_to_acc),
  # tensor core built in accumulate
  (UPat(Ops.WMMA, name="wmma") + UPat.var("add"),
    lambda add, wmma: UOp(wmma.op, wmma.dtype, (wmma.src[0], wmma.src[1], wmma.src[2]+add), wmma.arg)),
])+sym

# *** uop graph ***

def full_graph_rewrite(sink:UOp, opts:Optional[Renderer]=None) -> UOp:
  assert sink.op is Ops.SINK, f"sink isn't sink, it's {sink.op}"
  supported_ops = tuple(opts.code_for_op.keys()) if opts is not None else ()
  extra_matcher = opts.extra_matcher if opts is not None and opts.extra_matcher is not None else PatternMatcher([])

  # remove reduce
  sink = graph_rewrite(sink, pm_reduce+gep_pushing, ctx=ReduceContext(), name="remove_reduce")

  # devectorize is optional
  if DEVECTORIZE >= 2: sink = graph_rewrite(sink, sym+load_store_folding+load_store_indexing, ctx=opts)
  elif DEVECTORIZE: sink = graph_rewrite(sink, sym+devectorize+load_store_folding+correct_load_store+load_store_indexing, ctx=opts)
  else: sink = graph_rewrite(sink, sym+load_store_folding+correct_load_store+load_store_indexing, ctx=opts)

  # optional pre matcher
  if opts is not None and opts.pre_matcher is not None: sink = graph_rewrite(sink, opts.pre_matcher)

  # final rules for the renderer (without sym)
  sink = graph_rewrite(sink, symbolic_simple+get_late_rewrite_patterns(supported_ops, TRANSCENDENTAL>=2)+pm_render+extra_matcher, ctx=opts)
  return sink<|MERGE_RESOLUTION|>--- conflicted
+++ resolved
@@ -179,14 +179,8 @@
     pat += [(UPat.var("x", dtypes.uints)//UPat.cvar("c"), lambda x,c: x >> v if (v:=powers_of_two.get(c.arg, 0)) else None)]
     pat += [(UPat.var("x", dtypes.sints)//UPat.cvar("c"), lambda x,c: x >> v if (v:=powers_of_two.get(c.arg, 0)) and resolve(x>=0,False) else None)]
     if not getenv("DISABLE_FAST_IDIV"):
-<<<<<<< HEAD
-      pat += [(UPat.var("x", dtypes.ints)//UPat.cvar("d"), lambda x, d: fast_idiv(x, d.arg))]
-      pat += [(UPat.var("x", dtypes.ints)%UPat.cvar("d"), lambda x, d: x - d*f if (f:=fast_idiv(x, d.arg)) is not None else None)]
-=======
       pat += [(UPat.var("x", dtypes.ints)//UPat.cvar("d"), lambda ctx, x, d: fast_idiv(ctx, x, d.arg))]
-      # TODO: This breaks validate_index because of the way _min_max is calucalted on uops
-      # pat += [(UPat.var("x", dtypes.ints)%UPat.cvar("d"), lambda x, d: x - d*f if (f:=fast_idiv(x, d.arg)) is not None else None)]
->>>>>>> 45bf7c5b
+      pat += [(UPat.var("x", dtypes.ints)%UPat.cvar("d"), lambda ctx, x, d: x - d*f if (f:=fast_idiv(ctx, x, d.arg)) is not None else None)]
   if Ops.NEG in ops:
     pat += [(UPat.var('x')*-1, lambda x: x.alu(Ops.NEG))]
     if Ops.SUB in ops: pat += [(UPat.var('x')+UPat.var('y').alu(Ops.NEG), lambda x,y: x.alu(Ops.SUB, y))]
