from typing import Optional, Any, Callable, cast
<<<<<<< HEAD
import functools, operator, itertools
=======
import functools, operator
>>>>>>> 815ad0b7
from collections import defaultdict
from tinygrad.dtype import dtypes, ImageDType, PtrDType
from tinygrad.ops import UOp, Ops, UPat, PatternMatcher, resolve
from tinygrad.ops import graph_rewrite, GroupOp
from tinygrad.codegen.symbolic import symbolic_simple, split_uop, uop_given_valid, parse_valid, simplify_valid, sym
<<<<<<< HEAD
from tinygrad.helpers import getenv, flatten, dedup, TRANSCENDENTAL, AMX, prod, DEVECTORIZE, argsort
=======
from tinygrad.helpers import getenv, flatten, TRANSCENDENTAL, AMX, prod, DEVECTORIZE
>>>>>>> 815ad0b7
from tinygrad.codegen.transcendental import xexp2, xlog2, xsin, xpow, TRANSCENDENTAL_SUPPORTED_DTYPES
from tinygrad.renderer import Renderer

# ***** load/store grouping *****

def fancy_gep(vec:UOp, i:int):
  # if there's a vectorized ADD here, expand through it
  if vec.op is Ops.ADD:
    if vec.src[0].op is Ops.VECTORIZE and vec.src[1].op is Ops.VCONST: return vec.src[0].gep(i) + vec.src[1].gep(i)
    if vec.src[1].op is Ops.VECTORIZE and vec.src[0].op is Ops.VCONST: return vec.src[1].gep(i) + vec.src[0].gep(i)
  return vec.gep(i)

def expand_index(ctx:Renderer|None, buf:UOp, vec:UOp, mask:UOp|None=None):
  lengths = []
  if buf.dtype.base != dtypes.float and buf.dtype.base != dtypes.half and not isinstance(buf.dtype, ImageDType):
    pass
  elif isinstance(buf.dtype, ImageDType):
    lengths = [4]
  elif ctx is not None and ctx.supports_float4:
    # TODO: a better way to get this than ctx
    lengths = [8,4,2] if buf.dtype.base == dtypes.half and getenv("ALLOW_HALF8") else ([16,8,4,2] if AMX else [4,2])
  lengths.append(1)  # worst case, it's not folded

  # first, extract all the relevant offsets
  offsets_rootsrc: defaultdict[Any, dict[int, list[int]]] = defaultdict(dict)
  for i in range(vec.dtype.count):
    idx = fancy_gep(vec, i)
    if idx.op is Ops.ADD and idx.src[1].op is Ops.CONST: root_src, arg = idx.src[0], idx.src[1].arg
    elif idx.op is Ops.CONST: root_src, arg = "CONST", idx.arg
    else: root_src, arg = idx, 0
    if mask is not None: root_src = (fancy_gep(mask, i), root_src)
    offsets_rootsrc[root_src].setdefault(arg, []).append(i)

  # the buf.dtype is always a pointer
  ptrdtype = cast(PtrDType, buf.dtype)

  # then rewrite everything we can
  ret = []
  idxs: list[int|None] = [None]*vec.dtype.count
  used: set[tuple[Any, int]] = set()
  global_offset = 0
  for rootsrc, offsets in offsets_rootsrc.items():
    for o in offsets:
      for fold_length in lengths:
        if all((rootsrc,o+i) not in used and o+i in offsets for i in range(fold_length)):
          # get the index offset for this element. using [0] is okay, because they are the same
          oidx = fancy_gep(vec, offsets[o][0])
          if oidx.divides(fold_length) is None: continue
          # on images, the index dtype is the load dtype
          lidx = UOp(Ops.INDEX, buf.dtype, (buf, oidx, rootsrc[0]) if mask is not None else (buf, oidx))
          # if we are folding, we set the dtype correctly
          if fold_length > 1:
            lidx = lidx.cast(ptrdtype.base.vec(fold_length).ptr(size=ptrdtype.size, local=ptrdtype.local))
          # set the idxs of the output
          for i in range(fold_length):
            used.add((rootsrc,o+i))
            for oo in offsets[o+i]: idxs[oo] = global_offset+i
          # add this lidx to the CAT
          ret.append(lidx)
          global_offset += fold_length
  assert None not in idxs, f"some idxs are missing {idxs}"
  # this base thing is for image, we want the CAT to be a normal pointer
  return UOp(Ops.CAT, ptrdtype.base.ptr(size=ptrdtype.size, local=ptrdtype.local).vec(vec.dtype.count), tuple(ret)).gep(tuple(cast(list[int], idxs)))

def cat_after_store(cat:UOp, data:UOp):
  # TODO: this is written in many places
  offset = 0
  ret = []
  for s in cat.src:
    ret.append(s.store(data.gep(tuple(range(offset, offset+s.dtype.count)))))
    offset += s.dtype.count
  return UOp.sink(ret[0], *ret[1:])

def gep_on_store(gep:UOp, st:UOp):
  # NOTE: we need to invert the gep here, but it may be an expanding gep
  # fake argsort. TODO: handle duplicates
  a = {}
  for i,x in enumerate(gep.arg): a[x] = i
  new_arg = tuple(x[1] for x in sorted(a.items()))
  return UOp(Ops.STORE, src=(gep.src[0], st.gep(new_arg)))

def image_fixup(ls:UOp):
  # normal image load or store, with the CAST from expand_index
  if ls.src[0].op is Ops.CAST and isinstance(image_dtype:=ls.src[0].src[0].dtype, ImageDType):
    assert ls.src[0].dtype.count == 4, "image must be casted to 4"
    idx = ls.src[0].src[0]
    oidx = UOp(Ops.VECTORIZE, dtypes.int.vec(2), ((idx.src[1] // 4) % image_dtype.shape[1], (idx.src[1] // (4*image_dtype.shape[1]))))
    idx = idx.replace(src=(idx.src[0], oidx)+idx.src[2:])
    return ls.replace(src=(idx,)+ls.src[1:])

  # this is an unprocessed image without a cast, aka unfoldable image load. this doesn't work for stores
  if isinstance(image_dtype:=ls.src[0].dtype, ImageDType) and ls.src[0].src[1].dtype != dtypes.int.vec(2):
    assert ls.op is Ops.LOAD, "if an image store isn't upcasted to 4, we can't store it"
    idx = ls.src[0]
    id4 = idx.src[1] % 4
    oidx = UOp(Ops.VECTORIZE, dtypes.int.vec(2), ((idx.src[1] // 4) % image_dtype.shape[1], (idx.src[1] // (4*image_dtype.shape[1]))))
    idx = idx.replace(src=(idx.src[0], oidx)+idx.src[2:])
    vec_load = ls.replace(dtype=ls.dtype.vec(4), src=(idx,)+ls.src[1:])
    return functools.reduce(lambda ret, i: id4.ne(i).where(ret, vec_load.gep(i)), range(4), ls.const_like(float('nan')))

  return None

load_store_folding = PatternMatcher([
  (UPat(Ops.INDEX, src=(UPat(Ops.VECTORIZE, src=UPat((Ops.DEFINE_GLOBAL, Ops.DEFINE_LOCAL), name="buf")), UPat.var("vec"))), expand_index),
  (UPat(Ops.INDEX, src=(UPat(Ops.VECTORIZE, src=UPat((Ops.DEFINE_GLOBAL, Ops.DEFINE_LOCAL), name="buf")), UPat.var("vec"),
                        UPat.var("mask"))), expand_index),
  # GEP after LOAD
  (UPat(Ops.LOAD, src=(UPat(Ops.GEP, name="gep"),), name="ld", allow_any_len=True),
   lambda gep, ld: ld.replace(dtype=ld.dtype.scalar().vec(gep.dtype.count), src=(gep.src[0],)+ld.src[1:]).gep(gep.arg)),
  # GEP on data of STORE
  (UPat(Ops.STORE, src=(UPat(Ops.GEP, name="gep"), UPat.var("st"))), gep_on_store),
  # put CAT after LOAD
  (UPat(Ops.LOAD, src=(UPat(Ops.CAT, name="cat"),), name="ld", allow_any_len=True),
   lambda cat,ld: UOp(Ops.CAT, ld.dtype, tuple(ld.replace(dtype=x.dtype.base, src=(x,)+ld.src[1:]) for x in cat.src))),
  # put CAT after STORE
  (UPat(Ops.STORE, src=(UPat(Ops.CAT, name="cat"), UPat(name="data"))), cat_after_store),
  # image indexing, including unfoldable images
  (UPat((Ops.LOAD, Ops.STORE), name="ls"), image_fixup),
])

# ***** image load valid simplification *****

def simplify_valid_load(buf:UOp, start_idx:UOp, valid:UOp) -> UOp|None:
  if (idx:=uop_given_valid(valid, start_idx)) is None: return buf.const_like(0)
  if not isinstance(buf.dtype, ImageDType): return None if idx is start_idx else buf.index(idx, valid)

  # wait for it to be image indexed before running simplification
  if start_idx.dtype.count != 2: return None

  # can drop valid if idx is out of bound when valid is False
  drop_stmt = []
  for stmt in split_uop(valid, Ops.AND):
    X, is_upper_bound, c = parse_valid(stmt)

    # for X0 + X1 + ... >= 1, check if it's out of bound when Xi = 0 for all i
    if not is_upper_bound and c == 1 and all(u.op in GroupOp.Irreducible and u.vmin == 0 for u in split_uop(X, Ops.ADD)):
      testidx = functools.reduce(lambda nowidx,u: nowidx.substitute({u:u.const_like(0)}), split_uop(X, Ops.ADD), idx)
      testidx = testidx.simplify()
      if testidx.gep(0).vmax < 0 or testidx.gep(1).vmax < 0:
        drop_stmt.append(stmt)
        continue

    # if X <= c, check if it's out of bound when X = c+1
    # if X >= c, check if it's out of bound when X = c-1
    test_value = c + 1 if is_upper_bound else c - 1
    for i,b in zip(idx.src, (buf.dtype.shape[1], buf.dtype.shape[0])):
      if i.is_increasing():
        rw = i.substitute({X:X.const_like(test_value)}).simplify()
        if rw.vmin >= b or rw.vmax < 0:
          drop_stmt.append(stmt)
          break

  if not drop_stmt and idx is start_idx: return None
  new_valid = functools.reduce(operator.and_, ss) if (ss:=[s for s in split_uop(valid, Ops.AND) if s not in drop_stmt]) else None
  return buf.index(idx, new_valid)

# ***** optional patterns *****

powers_of_two = {2**i:i for i in range(64)}
@functools.lru_cache(None)
def get_late_rewrite_patterns(ops, force_transcendental=False):
  pat: list[tuple[UPat, Callable]] = [(UPat(op, dtype=TRANSCENDENTAL_SUPPORTED_DTYPES, src=(UPat.var("d"),)), f) for op,f in \
           ((Ops.EXP2, xexp2), (Ops.LOG2, xlog2), (Ops.SIN, xsin)) if op not in ops or force_transcendental]
  # rewrite SQRT to xpow 0.5
  if Ops.SQRT not in ops: pat.append((UPat(Ops.SQRT, src=UPat.var("d")), lambda d: xpow(d, d.const_like(0.5))))
  # rewrite MOD to AND (which should always be supported, but not for generic in tests): x % (2**y) -> x & (2**y-1)
  if Ops.AND in ops: pat += [(UPat.var("x", dtypes.ints)%UPat.cvar("c"), lambda x,c: x & (c.arg-1) if c.arg in powers_of_two else None)]
  # rewrite MUL/IDIV to SHL+SHR: x*(2**y) -> shl(x,y) and x//(2**y) -> shr(x,y)
  if Ops.SHL in ops: pat += [(UPat.var("x", dtypes.ints)*UPat.cvar("c"), lambda c,x: x << v if (v:=powers_of_two.get(c.arg, 0)) else None)]
  if Ops.SHR in ops:
    pat += [(UPat.var("x", dtypes.ints)//UPat.cvar("c"), lambda x,c: x >> v if (v:=powers_of_two.get(c.arg, 0)) and resolve(x>=0,False) else None)]
  if Ops.NEG in ops:
    pat += [(UPat.var('x')*-1, lambda x: x.alu(Ops.NEG))]
    if Ops.SUB in ops: pat += [(UPat.var('x')+UPat.var('y').alu(Ops.NEG), lambda x,y: x.alu(Ops.SUB, y))]
  if Ops.MULACC in ops: pat += [(UPat.var('a')*UPat.var('b')+UPat.var('c'), lambda a,b,c: a.alu(Ops.MULACC, b, c))]
  return PatternMatcher(pat)


# *** uop expander ***

# TODO: there's a lot shared with gep_through_wmma here
def no_vectorized_wmma(wmma:UOp):
  out_sz = prod(x[1] for x in wmma.arg[6][-1])
  if wmma.dtype.count == out_sz: return None
  tsrcs = []
  for s,sz in zip(wmma.src, wmma.arg[6]):
    ssz = prod(x[1] for x in sz)
    tsrcs.append([s.gep(tuple(range(grp, grp+ssz))) for grp in range(0, s.dtype.count, ssz)])
  wmmas = [UOp(Ops.WMMA, wmma.dtype.scalar().vec(out_sz), tsrc, wmma.arg) for tsrc in zip(*tsrcs)]
  wmma_ex = flatten([[e.gep(i) for i in range(out_sz)] for e in wmmas])
  return UOp(Ops.VECTORIZE, wmma.dtype, tuple(wmma_ex))

def no_vectorized_alu(alu):
  if alu.dtype.vcount == 1: return None
  alus = tuple(UOp(alu.op, alu.dtype.scalar(), tuple(s.gep(i) for s in alu.src), alu.arg) for i in range(alu.dtype.vcount))
  return UOp(Ops.VECTORIZE, alu.dtype, alus)

def no_vectorized_acc(acc:UOp):
  if acc.dtype.count == 1: return None
  alus = tuple(UOp(acc.op, acc.dtype.scalar(),
    tuple(s.gep(i) if j == 0 else s for j,s in enumerate(acc.src)), acc.arg+(i,)) for i in range(acc.dtype.count))
  return UOp(Ops.VECTORIZE, acc.dtype, alus)

devectorize = PatternMatcher([
  # no ALU on vectorized dtypes
  (UPat((*GroupOp.ALU, Ops.CAST, Ops.BITCAST, Ops.ASSIGN), name="alu"), no_vectorized_alu),
  (UPat(Ops.WMMA, name="wmma"), no_vectorized_wmma),
  (UPat(Ops.DEFINE_ACC, name="acc"), no_vectorized_acc),
<<<<<<< HEAD
  (UPat((Ops.LOAD, Ops.STORE), name="ls"), no_vectorized_load_store),
])

def expand_index(buf:UOp, base_index:UOp, c:UOp, mask:Optional[UOp]=None):
  assert isinstance(buf.dtype, PtrDType)
  ordered_one = sorted([(x,i) for i,x in enumerate(c.arg)])
  ordered = [(k, [y[1] for y in g]) for k,g in itertools.groupby(ordered_one, key=lambda x: x[0])]
  groups = []
  group: list[tuple[int, list[int]]] = []
  for x in ordered:
    if len(group) == 0 or group[-1][0]+1 == x[0]: group.append(x)
    else:
      groups.append(group)
      group = [x]
  groups.append(group)
  #print(len(c.arg), len(groups), groups)
  # NOTE: ptr size is the base size
  idxs = [UOp(Ops.INDEX, buf.dtype, (buf, base_index+g[0][0])).cast(buf.dtype.base.vec(len(g)).ptr(buf.dtype.size)) for g in groups]

  big_gep: list[Optional[int]] = [None]*len(c.arg)
  bj = 0
  for g in groups:
    for j,(_,ii) in enumerate(g):
      #big_gep[ii] = bj+j
      for i in ii: big_gep[i] = bj+j
    bj += len(g)
  loads = UOp(Ops.CAT, buf.dtype.base.vec(len(c.arg)).ptr(buf.dtype.size), tuple(idxs)) if len(idxs) > 1 else idxs[0]
  assert all(x is not None for x in big_gep)
  return loads.gep(tuple(cast(list[int], big_gep))) if tuple(big_gep) != tuple(range(0, len(big_gep))) else loads

def cat_after_store(cat:UOp, data:UOp):
  # TODO: this is written in many places
  offset = 0
  ret = []
  for s in cat.src:
    ret.append(s.store(data.gep(tuple(range(offset, offset+s.dtype.count)))))
    offset += s.dtype.count
  return UOp.sink(ret[0], *ret[1:])

def gep_on_store(gep:UOp, st:UOp):
  # NOTE: we need to invert the gep here, but it may be an expanding gep
  #print(gep.src[0].dtype, x.dtype, gep.arg, len(gep.arg))
  # fake argsort. TODO: handle duplicates
  a = {}
  for i,x in enumerate(gep.arg): a[x] = i
  new_arg = tuple(x[1] for x in sorted(a.items()))
  return UOp(Ops.STORE, src=(gep.src[0], st.gep(new_arg)))

devectorize_load_store = PatternMatcher([
  (UPat(Ops.INDEX, src=(UPat(Ops.VECTORIZE, src=UPat(Ops.DEFINE_GLOBAL, name="buf")),
                        UPat(Ops.VECTORIZE, src=UPat.var("base_index"))+UPat.cvar("c"))), expand_index),
  (UPat(Ops.INDEX, src=(UPat(Ops.VECTORIZE, src=UPat(Ops.DEFINE_GLOBAL, name="buf")),
                        UPat(Ops.VECTORIZE, src=UPat.var("base_index"))+UPat.cvar("c"), UPat.var("mask"))), expand_index),
  # GEP after LOAD
  (UPat(Ops.LOAD, src=(UPat(Ops.GEP, name="gep"),), name="ld"),
   lambda gep, ld: ld.replace(dtype=ld.dtype.scalar().vec(gep.dtype.count), src=gep.src).gep(gep.arg)),
  # GEP on data of STORE
  #(UPat(Ops.STORE, src=(UPat(Ops.GEP, name="gep"), UPat.var("st"))), lambda gep, st: UOp(Ops.STORE, src=(gep.src[0], st.gep(argsort(gep.arg))))),
  (UPat(Ops.STORE, src=(UPat(Ops.GEP, name="gep"), UPat.var("st"))), gep_on_store),
  # put CAT after LOAD
  (UPat(Ops.LOAD, src=(UPat(Ops.CAT, name="cat"),), name="ld"),
   lambda cat,ld: UOp(Ops.CAT, ld.dtype, tuple(ld.replace(dtype=x.dtype.base, src=(x,)) for x in cat.src))),
  # put CAT after STORE
  (UPat(Ops.STORE, src=(UPat(Ops.CAT, name="cat"), UPat(name="data"))), cat_after_store),
  # fallback
  (UPat(Ops.INDEX, name="alu"), no_vectorized_alu),
  (UPat((Ops.LOAD, Ops.STORE), name="ls"), no_vectorized_load_store),
=======
>>>>>>> 815ad0b7
])

def delete_redundant_gates(buf:UOp, idx:UOp, val:UOp, store_gate:UOp, cast:UOp|None=None) -> UOp|None:
  if store_gate not in [gate.src[0] for gate in val.toposort if gate.op is Ops.IF]: return None
  # remove the gate from the index
  return UOp.store(buf.index(idx).cast(cast.dtype) if cast is not None else buf.index(idx), val)

load_store_indexing = PatternMatcher([
  # simplify valid
  (UPat(Ops.AND, name="valid"), simplify_valid),
  # image load valid idx simplification
  (UPat(Ops.INDEX, src=(UPat.var("buf"), UPat.var("start_idx"), UPat.var("valid"))), simplify_valid_load),
  # delete_redundant_gates (after expand)
  (UPat(Ops.STORE, src=(UPat.any(stidx:=UPat.var("buf").index(UPat.var("idx"), UPat.var("store_gate")), stidx.cast().named("cast")),
                                  UPat.var("val"))), delete_redundant_gates),
])

def move_mask(x:UOp, buf:UOp, idx:UOp, mask:UOp, cast:UOp|None=None) -> UOp:
  # this moves the mask from the indexing to the load/store op for rendering
  nidx = buf.index(idx).cast(cast.dtype) if cast is not None else buf.index(idx)
  return UOp.load(nidx, x.const_like(0), mask, *x.src[1:], dtype=x.dtype) if x.op is Ops.LOAD else UOp.store(nidx, x.src[1], mask, *x.src[2:])

pm_render = PatternMatcher([
  # for rendering, we use explicit VECTORIZE
  (UPat(Ops.CONST, name='c'),
   lambda c: UOp(Ops.VECTORIZE, c.dtype, (UOp.const(c.dtype.scalar(), c.arg),)*c.dtype.vcount) if c.dtype.vcount > 1 else None),
  (UPat(Ops.VCONST, name='c'), lambda c: UOp(Ops.VECTORIZE, c.dtype, tuple(UOp.const(c.dtype.scalar(), x) for x in c.arg))),
  (UPat(Ops.GEP, name='gep'), lambda gep: UOp(Ops.VECTORIZE, gep.dtype, tuple(gep.src[0].gep(x) for x in gep.arg)) if len(gep.arg) > 1 else None),
  (UPat(Ops.VECTORIZE, src=(UPat(name='x'),)), lambda x: x),
  # move masks of loads/stores
  (UPat((Ops.LOAD, Ops.STORE), src=(UPat.any(masked_index:=UPat(Ops.INDEX, src=(UPat.var("buf"), UPat.var("idx"), UPat.var("mask"))),
                                               masked_index.cast(None).named("cast")),), allow_any_len=True, name="x"), move_mask),
  # gate any stores that aren't gated with ifs
  (UPat(Ops.STORE, dtype=dtypes.void, src=(UPat(), UPat(), UPat(dtype=dtypes.bool)), name="store"),
    lambda store: UOp(Ops.STORE, src=store.src[:2]+(UOp(Ops.IF, src=(store.src[2],)),))),
])

# *** uop graph ***

def full_graph_rewrite(sink:UOp, opts:Optional[Renderer]=None) -> UOp:
  assert sink.op is Ops.SINK, f"sink isn't sink, it's {sink.op}"
  supported_ops = tuple(opts.code_for_op.keys()) if opts is not None else ()
  extra_matcher = opts.extra_matcher if opts is not None and opts.extra_matcher is not None else PatternMatcher([])

  # devectorize is optional
  if DEVECTORIZE: sink = graph_rewrite(sink, sym+devectorize+load_store_folding+load_store_indexing, ctx=opts)
  else: sink = graph_rewrite(sink, sym+load_store_folding+load_store_indexing, ctx=opts)

  # optional pre matcher
  if opts is not None and opts.pre_matcher is not None: sink = graph_rewrite(sink, opts.pre_matcher)

  # final rules for the renderer (without sym)
  sink = graph_rewrite(sink, symbolic_simple+get_late_rewrite_patterns(supported_ops, TRANSCENDENTAL>=2)+pm_render+extra_matcher)
  return sink<|MERGE_RESOLUTION|>--- conflicted
+++ resolved
@@ -1,19 +1,11 @@
 from typing import Optional, Any, Callable, cast
-<<<<<<< HEAD
-import functools, operator, itertools
-=======
 import functools, operator
->>>>>>> 815ad0b7
 from collections import defaultdict
 from tinygrad.dtype import dtypes, ImageDType, PtrDType
 from tinygrad.ops import UOp, Ops, UPat, PatternMatcher, resolve
 from tinygrad.ops import graph_rewrite, GroupOp
 from tinygrad.codegen.symbolic import symbolic_simple, split_uop, uop_given_valid, parse_valid, simplify_valid, sym
-<<<<<<< HEAD
-from tinygrad.helpers import getenv, flatten, dedup, TRANSCENDENTAL, AMX, prod, DEVECTORIZE, argsort
-=======
 from tinygrad.helpers import getenv, flatten, TRANSCENDENTAL, AMX, prod, DEVECTORIZE
->>>>>>> 815ad0b7
 from tinygrad.codegen.transcendental import xexp2, xlog2, xsin, xpow, TRANSCENDENTAL_SUPPORTED_DTYPES
 from tinygrad.renderer import Renderer
 
@@ -222,76 +214,6 @@
   (UPat((*GroupOp.ALU, Ops.CAST, Ops.BITCAST, Ops.ASSIGN), name="alu"), no_vectorized_alu),
   (UPat(Ops.WMMA, name="wmma"), no_vectorized_wmma),
   (UPat(Ops.DEFINE_ACC, name="acc"), no_vectorized_acc),
-<<<<<<< HEAD
-  (UPat((Ops.LOAD, Ops.STORE), name="ls"), no_vectorized_load_store),
-])
-
-def expand_index(buf:UOp, base_index:UOp, c:UOp, mask:Optional[UOp]=None):
-  assert isinstance(buf.dtype, PtrDType)
-  ordered_one = sorted([(x,i) for i,x in enumerate(c.arg)])
-  ordered = [(k, [y[1] for y in g]) for k,g in itertools.groupby(ordered_one, key=lambda x: x[0])]
-  groups = []
-  group: list[tuple[int, list[int]]] = []
-  for x in ordered:
-    if len(group) == 0 or group[-1][0]+1 == x[0]: group.append(x)
-    else:
-      groups.append(group)
-      group = [x]
-  groups.append(group)
-  #print(len(c.arg), len(groups), groups)
-  # NOTE: ptr size is the base size
-  idxs = [UOp(Ops.INDEX, buf.dtype, (buf, base_index+g[0][0])).cast(buf.dtype.base.vec(len(g)).ptr(buf.dtype.size)) for g in groups]
-
-  big_gep: list[Optional[int]] = [None]*len(c.arg)
-  bj = 0
-  for g in groups:
-    for j,(_,ii) in enumerate(g):
-      #big_gep[ii] = bj+j
-      for i in ii: big_gep[i] = bj+j
-    bj += len(g)
-  loads = UOp(Ops.CAT, buf.dtype.base.vec(len(c.arg)).ptr(buf.dtype.size), tuple(idxs)) if len(idxs) > 1 else idxs[0]
-  assert all(x is not None for x in big_gep)
-  return loads.gep(tuple(cast(list[int], big_gep))) if tuple(big_gep) != tuple(range(0, len(big_gep))) else loads
-
-def cat_after_store(cat:UOp, data:UOp):
-  # TODO: this is written in many places
-  offset = 0
-  ret = []
-  for s in cat.src:
-    ret.append(s.store(data.gep(tuple(range(offset, offset+s.dtype.count)))))
-    offset += s.dtype.count
-  return UOp.sink(ret[0], *ret[1:])
-
-def gep_on_store(gep:UOp, st:UOp):
-  # NOTE: we need to invert the gep here, but it may be an expanding gep
-  #print(gep.src[0].dtype, x.dtype, gep.arg, len(gep.arg))
-  # fake argsort. TODO: handle duplicates
-  a = {}
-  for i,x in enumerate(gep.arg): a[x] = i
-  new_arg = tuple(x[1] for x in sorted(a.items()))
-  return UOp(Ops.STORE, src=(gep.src[0], st.gep(new_arg)))
-
-devectorize_load_store = PatternMatcher([
-  (UPat(Ops.INDEX, src=(UPat(Ops.VECTORIZE, src=UPat(Ops.DEFINE_GLOBAL, name="buf")),
-                        UPat(Ops.VECTORIZE, src=UPat.var("base_index"))+UPat.cvar("c"))), expand_index),
-  (UPat(Ops.INDEX, src=(UPat(Ops.VECTORIZE, src=UPat(Ops.DEFINE_GLOBAL, name="buf")),
-                        UPat(Ops.VECTORIZE, src=UPat.var("base_index"))+UPat.cvar("c"), UPat.var("mask"))), expand_index),
-  # GEP after LOAD
-  (UPat(Ops.LOAD, src=(UPat(Ops.GEP, name="gep"),), name="ld"),
-   lambda gep, ld: ld.replace(dtype=ld.dtype.scalar().vec(gep.dtype.count), src=gep.src).gep(gep.arg)),
-  # GEP on data of STORE
-  #(UPat(Ops.STORE, src=(UPat(Ops.GEP, name="gep"), UPat.var("st"))), lambda gep, st: UOp(Ops.STORE, src=(gep.src[0], st.gep(argsort(gep.arg))))),
-  (UPat(Ops.STORE, src=(UPat(Ops.GEP, name="gep"), UPat.var("st"))), gep_on_store),
-  # put CAT after LOAD
-  (UPat(Ops.LOAD, src=(UPat(Ops.CAT, name="cat"),), name="ld"),
-   lambda cat,ld: UOp(Ops.CAT, ld.dtype, tuple(ld.replace(dtype=x.dtype.base, src=(x,)) for x in cat.src))),
-  # put CAT after STORE
-  (UPat(Ops.STORE, src=(UPat(Ops.CAT, name="cat"), UPat(name="data"))), cat_after_store),
-  # fallback
-  (UPat(Ops.INDEX, name="alu"), no_vectorized_alu),
-  (UPat((Ops.LOAD, Ops.STORE), name="ls"), no_vectorized_load_store),
-=======
->>>>>>> 815ad0b7
 ])
 
 def delete_redundant_gates(buf:UOp, idx:UOp, val:UOp, store_gate:UOp, cast:UOp|None=None) -> UOp|None:
