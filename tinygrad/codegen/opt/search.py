from typing import cast
import functools, math, time, multiprocessing, traceback, signal, atexit
from dataclasses import replace
<<<<<<< HEAD
from tinygrad.uop.ops import UOp, Ops, sym_infer, AxisType, pyrender
=======
from tinygrad.uop.ops import Variable, sym_infer, AxisType, pyrender
>>>>>>> 66c5206b
from tinygrad.device import Device, Buffer, Compiler
from tinygrad.helpers import prod, flatten, DEBUG, CACHELEVEL, diskcache_get, diskcache_put, getenv, Context, colored, time_to_str
from tinygrad.helpers import IGNORE_BEAM_CACHE
from tinygrad.codegen.opt import Opt, OptOps, KernelOptError
from tinygrad.tensor import Tensor
from tinygrad.engine.realize import CompiledRunner, get_program
from tinygrad.renderer import ProgramSpec
from tinygrad.codegen.opt.postrange import Scheduler

actions = [Opt(op=OptOps.UPCAST, axis=axis, arg=amt) for amt in [0,2,3,4,5,7] for axis in range(8)]
actions += [Opt(op=OptOps.UNROLL, axis=axis, arg=amt) for amt in [0,4,7] for axis in range(5)]
actions += [Opt(op=OptOps.LOCAL, axis=axis, arg=amt) for amt in [2,3,4,8,13,16,29] for axis in range(6)]
actions += [Opt(op=OptOps.GROUPTOP, axis=axis, arg=amt) for amt in [13,16,28,29,32,49,64,256] for axis in range(3)]
actions += [Opt(op=OptOps.GROUP, axis=axis, arg=amt) for amt in [0,4,8,16] for axis in range(3)]
if getenv("BEAM_PADTO", 1): actions += [Opt(op=OptOps.PADTO, axis=axis, arg=amt) for amt in [32] for axis in range(7)]
actions += [Opt(op=OptOps.LOCAL, axis=0, arg=32), Opt(op=OptOps.LOCAL, axis=6, arg=2)]
actions += [Opt(op=OptOps.TC, axis=0, arg=(-1, 0, getenv("TC", 1)))]
# covers resnet kernels (3 global * 3 reduce)
actions += [Opt(op=OptOps.TC, axis=axis, arg=(-1, getenv("TC_OPT", 2), getenv("TC", 1))) for axis in range(9)]
actions += [Opt(op=OptOps.SWAP, axis=axis_0, arg=axis_1) for axis_0 in range(5) for axis_1 in range(axis_0+1, 5)]
if getenv("NOLOCALS"): actions += [Opt(op=OptOps.NOLOCALS)]

def get_test_global_size(global_size, max_global_size, var_vals):
  test_global_size = [sym_infer(sz, var_vals) for sz in global_size]
  input_size = prod(test_global_size)
  while prod(test_global_size) > max_global_size:
    for j in range(len(global_size)-1,-1,-1):
      if test_global_size[j] > 16:
        test_global_size[j] //= 2
        break
  return test_global_size, input_size / prod(test_global_size)

def _time_program(p:ProgramSpec, lib:bytes, var_vals:dict[str, int], rawbufs:list[Buffer], early_stop:float|None=None,
                  allow_test_size:int=True, max_global_size:int|None=65536, clear_l2=False, cnt=3, name="test") -> list[float]:
  factor = 1
  if allow_test_size and p.global_size is not None and max_global_size is not None:
    global_size, factor = get_test_global_size(p.global_size, max_global_size, var_vals)
    p = replace(p, global_size=global_size)
  try: car = CompiledRunner(p, precompiled=lib)
  except AssertionError: return [math.inf] * cnt
  tms = []
  input_bufs = [rawbufs[i] for i in car.p.globals]
  for _ in range(cnt):
    if clear_l2:
      if hasattr(dev:=Device[p.device], 'invalidate_caches'): dev.invalidate_caches()
      else:
        with Context(DEBUG=0, BEAM=0, CAPTURING=0, TRACK_MATCH_STATS=0): Tensor.ones(1024,1024).contiguous().realize(do_update_stats=False)
    tms.append(cast(float, car(input_bufs, var_vals, wait=True))*factor)
    if early_stop is not None and early_stop < min(tms): break
  return tms

class TimeoutException(Exception): pass
def timeout_handler(signum, frame):
  if DEBUG >= 2: print("*** BEAM COMPILE TIMEOUT")
  raise TimeoutException()

def _try_compile_linearized_w_idx(x:tuple[int,Scheduler], compiler:Compiler) -> tuple[int, tuple[ProgramSpec, bytes, float]|None]:
  if hasattr(signal, "alarm"):
    signal.signal(getattr(signal, 'SIGALRM'), timeout_handler)
    # set timeout
    signal.alarm(getenv("BEAM_TIMEOUT_SEC", 10))
  ret = None
  try:
    p = get_program(x[1].copy().get_optimized_ast(name_override="test"), x[1].opts)
    assert p.uops is not None, "uop list wasn't generated?"
    if len(p.uops) >= (uops_max:=getenv("BEAM_UOPS_MAX", 3000)) > 0:
      if getenv("BEAM_LOG_SURPASS_MAX"): print(f"too many uops. {len(p.uops)=}, {uops_max=}")
      raise RuntimeError("too many uops")
    st = time.perf_counter()
    prog = compiler.compile(p.src)
    et = time.perf_counter() - st
    ret = (p, prog, et)
  except RuntimeError:
    if DEBUG >= 4: traceback.print_exc()
  except Exception as e:
    if getenv("BEAM_STRICT_MODE"): raise e
  finally:
    if hasattr(signal, "alarm"): signal.alarm(0)
  return x[0], ret

# workers should not open devices and should ignore ctrl c and should not launch VIZ
def _init_worker():
  Context(ALLOW_DEVICE_USAGE=0, VIZ=0, TRACK_MATCH_STATS=0).__enter__()
  signal.signal(signal.SIGINT, signal.SIG_IGN)

def _ensure_buffer_alloc(bufs:list[Buffer]) -> list[Buffer]: return [buf.ensure_allocated() if buf is not None else buf for buf in bufs]

# *** external API ***

# get dictionary of all possible actions
def get_kernel_actions(lin:Scheduler, include_0=True, candidates:list[Opt]|None=None) -> dict[int, Scheduler]:
  acted_lins, max_up, max_lcl = {0:lin} if include_0 else {}, getenv("BEAM_UPCAST_MAX", 256), getenv("BEAM_LOCAL_MAX", 1024)
  kernel_actions = (actions if candidates is None else candidates).copy()

  for i,a in enumerate(kernel_actions):
    if a.axis is not None and a.op is not OptOps.TC:
      try: ax = lin.real_axis(a.op, a.axis)
      except KernelOptError: continue
      if (ax >= lin.shape_len) or (lin.full_shape[ax] == a.arg and Opt(a.op, a.axis, 0) in kernel_actions): continue
    lin2 = lin.copy()
    try:
      lin2.apply_opt(a)
      up, lcl, tc_up = 1, 1, prod(tc.dims)//tc.threads if hasattr(lin2, 'tensor_core') and (tc:=lin2.tensor_core) else 1
      for s,c in zip(lin2.full_shape, lin2.axis_types):
        if c in (AxisType.UPCAST, AxisType.UNROLL): up *= s
        elif c in (AxisType.WARP, AxisType.LOCAL, AxisType.GROUP_REDUCE): lcl *= s
      if up//tc_up > max_up or lcl > max_lcl:
        if getenv("BEAM_LOG_SURPASS_MAX"): print(f"too many upcast/local. {up//tc_up=}, {max_up=}, {lcl=}, {max_lcl=}")
        continue
      acted_lins[i+1] = lin2
    except KernelOptError: pass
  return acted_lins

beam_pool, BEAM_DEBUG = None, getenv("BEAM_DEBUG")
def beam_search(lin:Scheduler, rawbufs:list[Buffer], amt:int, allow_test_size=True, disable_cache=IGNORE_BEAM_CACHE.value):
  global beam_pool
  key = {"ast": lin.ast.key, "amt": amt, "allow_test_size": allow_test_size, "device": lin.opts.device, "suffix": lin.opts.suffix}
  if not disable_cache and CACHELEVEL >= 1 and (val:=diskcache_get("beam_search", key)) is not None:
    ret = lin.copy()
    for o in val[len(lin.applied_opts):]: ret.apply_opt(o)
    return ret

  beam: list[tuple[Scheduler, float]] = [(lin, float("inf"))]
  seen_libs = set()

  default_parallel = multiprocessing.cpu_count() if lin.opts.device in {"CUDA", "AMD", "NV", "METAL", "HIP"} else 0
  if beam_pool is None and (workers := getenv("PARALLEL", default_parallel)):
    beam_pool = multiprocessing.get_context("spawn").Pool(workers, _init_worker, (), getenv("BEAM_MAX_TASKS_PER_CHILD", 16))
    @atexit.register
    def close_pool(): beam_pool.close()

  min_progress = getenv("BEAM_MIN_PROGRESS", 0.01)/1e6
  if BEAM_DEBUG:
    print("BEAM_SEARCH:")
    print('\n'.join(pyrender(lin.ast.replace(arg=None))))
  if DEBUG >= 2: print(f"   0.00s:                from   1 ->   1 actions {lin.colored_shape()}")

  try:
    rawbufs = _ensure_buffer_alloc(rawbufs)
    var_vals: dict[str, int] = {k.expr:int(k.vmax+k.vmin)//2 for k in lin.ast.variables()}
    exiting, st = False, time.perf_counter()
    dev = Device[lin.opts.device]
    while not exiting:
      acted_lins: list[Scheduler] = flatten([get_kernel_actions(lin, include_0=False).values() for lin,_ in beam])
      timed_lins: list[tuple[Scheduler, float]] = []
      _compile_fn = functools.partial(_try_compile_linearized_w_idx, compiler=dev.compiler)
      least_compute_ops = math.inf
      for i,proc in (map(_compile_fn, enumerate(acted_lins)) if beam_pool is None else beam_pool.imap_unordered(_compile_fn, enumerate(acted_lins))):
        if proc is None: continue
        p, lib, compile_et = proc
        if lib in seen_libs: continue
        # filter out kernels that use 1000x more compute than the smallest
        least_compute_ops = min(this_compute_ops:=sym_infer(p.estimates.ops, var_vals), least_compute_ops)
        if least_compute_ops*1000 < this_compute_ops: continue
        seen_libs.add(lib)
        try: tms = _time_program(p, lib, var_vals, rawbufs, early_stop=beam[0][1]*3 if len(beam) else 1.0,
                                 allow_test_size=allow_test_size, clear_l2=hasattr(dev, 'invalidate_caches'))
        except Exception as e:
          if BEAM_DEBUG: print(f"BEAM failed for opts: {acted_lins[i].applied_opts}\n{e}")
          if isinstance(e, RuntimeError): continue
          raise
        timed_lins.append((acted_lins[i], min(tms)))
        if BEAM_DEBUG > 1: print(f"{time.perf_counter() - st:7.2f}s: {i:5d} {len(cast(list, p.uops)):5d} uops {time_to_str(compile_et, w=12)} compile/{time_to_str(timed_lins[-1][1], w=12)} run       {len(timed_lins):4d}/{len(acted_lins):4d}         {timed_lins[-1][0].colored_shape()}")  # noqa: E501
        elif DEBUG >= 2: print(f"\r{time.perf_counter() - st:7.2f}s: {time_to_str(timed_lins[-1][1], w=12)}       {len(timed_lins):4d}/{len(acted_lins):4d}         {timed_lins[-1][0].colored_shape()}\033[K", end="")  # noqa: E501

      # done
      opts = sorted(timed_lins, key=lambda x: x[1])
      exiting = len(opts) == 0 or (opts[0][1] < min_progress) or (len(beam) > 0 and ((beam[0][1]-opts[0][1]) < min_progress))
      if not exiting: beam = opts[:amt]
      elif len(opts) > 0 and opts[0][1] < beam[0][1]: beam = opts[:1]
      if DEBUG >= 2: print(f"\r{time.perf_counter() - st:7.2f}s:", colored(time_to_str(beam[0][1], w=12), "green" if exiting else None), f"from {len(acted_lins):3d} -> {len(opts):3d} actions\033[K", beam[0][0].colored_shape())  # noqa: E501
  except KeyboardInterrupt as e:
    if beam_pool is not None: beam_pool.terminate()
    raise e

  if CACHELEVEL >= 1: diskcache_put("beam_search", key, beam[0][0].applied_opts)
  if BEAM_DEBUG: print(f"BEAM_SEARCH: final tm={time_to_str(beam[0][1], w=0)}, applied_opts={beam[0][0].applied_opts}")
  return beam[0][0]<|MERGE_RESOLUTION|>--- conflicted
+++ resolved
@@ -1,11 +1,7 @@
 from typing import cast
 import functools, math, time, multiprocessing, traceback, signal, atexit
 from dataclasses import replace
-<<<<<<< HEAD
-from tinygrad.uop.ops import UOp, Ops, sym_infer, AxisType, pyrender
-=======
-from tinygrad.uop.ops import Variable, sym_infer, AxisType, pyrender
->>>>>>> 66c5206b
+from tinygrad.uop.ops import sym_infer, AxisType, pyrender
 from tinygrad.device import Device, Buffer, Compiler
 from tinygrad.helpers import prod, flatten, DEBUG, CACHELEVEL, diskcache_get, diskcache_put, getenv, Context, colored, time_to_str
 from tinygrad.helpers import IGNORE_BEAM_CACHE
