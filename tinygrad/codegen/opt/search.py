--- conflicted
+++ resolved
@@ -93,15 +93,9 @@
 # *** external API ***
 
 # get dictionary of all possible actions
-<<<<<<< HEAD
-def get_kernel_actions(s:Scheduler, include_0=True, candidates:list[Opt]|None=None, max_up:int|None=None) -> dict[int, Scheduler]:
+def get_kernel_actions(s:Scheduler, include_0=True, max_up:int|None=None) -> dict[int, Scheduler]:
   acted, max_up, max_lcl = {0:s} if include_0 else {}, getenv("BEAM_UPCAST_MAX", 256) if max_up is None else max_up, getenv("BEAM_LOCAL_MAX", 1024)
-  kernel_actions = (actions if candidates is None else candidates).copy()
-=======
-def get_kernel_actions(s:Scheduler, include_0=True) -> dict[int, Scheduler]:
-  acted, max_up, max_lcl = {0:s} if include_0 else {}, getenv("BEAM_UPCAST_MAX", 256), getenv("BEAM_LOCAL_MAX", 1024)
   kernel_actions = actions.copy()
->>>>>>> 3f3786de
 
   for i,a in enumerate(kernel_actions):
     if a.axis is not None and a.op is not OptOps.TC:
