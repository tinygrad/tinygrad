--- conflicted
+++ resolved
@@ -15,30 +15,6 @@
 from tinygrad.shape.view import strides_for_shape, get_contraction
 from tinygrad.codegen.opt.swizzler import view_left, view_left_through_load
 
-<<<<<<< HEAD
-class OptOps(Enum):
-  TC = auto(); UPCAST = auto(); UNROLL = auto(); LOCAL = auto(); THREAD = auto() # noqa: E702
-  GROUP = auto(); GROUPTOP = auto(); NOLOCALS = auto(); PADTO = auto(); SWAP = auto() # noqa: E702
-  def __lt__(self, x:OptOps): return self.value < x.value
-
-@dataclass(frozen=True, order=True)
-class Opt:
-  op: OptOps
-  axis: int|None = None
-  arg: int|tuple|None = None
-  def __repr__(self): return f"Opt(op={self.op}, axis={self.axis}, arg={self.arg})"
-
-axis_letters = {AxisType.GLOBAL: "g", AxisType.THREAD: "t", AxisType.LOCAL: "l", AxisType.LOOP: "L", AxisType.UPCAST: "u",
-                AxisType.GROUP_REDUCE: "G", AxisType.REDUCE: "R", AxisType.UNROLL: "r"}
-axis_colors = {AxisType.GLOBAL: "blue", AxisType.THREAD: "blue", AxisType.LOCAL: "cyan", AxisType.LOOP: "WHITE", AxisType.UPCAST: "yellow",
-               AxisType.GROUP_REDUCE: "green", AxisType.REDUCE: "red", AxisType.UNROLL: "magenta"}
-
-class KernelOptError(Exception): pass
-def check(cond:bool, msg:str=""):
-  if not cond: raise KernelOptError(msg)
-
-=======
->>>>>>> 09106e4a
 @dataclass
 class TensorCoreOptions:
   axes: tuple[int, ...] # the location of the original N and M axes if still in the shape
