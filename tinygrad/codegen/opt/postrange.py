import math, itertools
from collections import defaultdict
from typing import cast, Final
from tinygrad.uop.ops import PatternMatcher, UPat, Ops, UOp, KernelInfo, graph_rewrite, AxisType, ssimplify, GroupOp
from tinygrad.uop.ops import axis_letters, axis_colors, axis_to_pos
from tinygrad.device import Buffer
from tinygrad.dtype import dtypes, ImageDType
from tinygrad.helpers import colored, BEAM, getenv, DEBUG, to_function_name, NOOPT, argsort, round_up, prod, merge_dicts, get_single_element, flatten
from tinygrad.helpers import ALLOW_TF32, count
from tinygrad.codegen.opt import Opt, OptOps, KernelOptError, check
from tinygrad.codegen.simplify import pm_flatten_range
from tinygrad.renderer import Renderer

remove_tags = PatternMatcher([(UPat(GroupOp.All, name="x"), lambda x: x.replace(tag=None) if x.tag is not None else None)])

class Scheduler:
  def __init__(self, ast:UOp, ren:Renderer):
    self.ast, self.ren = ast, ren
    self.dont_use_locals = self.ast.arg.dont_use_locals if self.ast.arg is not None else False
    self.applied_opts = list(self.ast.arg.applied_opts) if self.ast.arg is not None else []
    self.opt_range = count(start=max([x.arg[0] for x in self.rngs], default=0)+1)

  @property
  def rngs(self):
    # always in order by axistype
    return sorted([u for u in self.ast.backward_slice if u.op is Ops.RANGE and u.vmax > 0], key=lambda x: (axis_to_pos[x.arg[-1]],) + x.arg[0:-1])
  @property
  def shape_len(self): return len(self.rngs)
  @property
  def full_shape(self): return [ssimplify(x.src[0]) for x in self.rngs]
  @property
  def axis_types(self): return [x.arg[-1] for x in self.rngs]

  # strings like ['g0', 'g1', 'l0', 'l1', 'l2', 'l3', 'l4', 'l5', 'R0', 'r0', 'r1', 'r2', 'u0', 'u1', 'u2']
  def shape_str(self) -> list[str]:
    ret: list[str] = []
    cnt: dict[AxisType, int] = {}
    for x in self.axis_types:
      cnt[x] = (cnt[x] + 1) if x in cnt else 0
      ret.append(f"{axis_letters[x]}{cnt[x]}")
    return ret
  def shape_str_to_axis(self, nms:list[str]) -> tuple[int, ...]: return tuple([self.shape_str().index(x) for x in nms])

  def copy(self):
    ret = Scheduler(self.ast, self.ren)
    ret.dont_use_locals = self.dont_use_locals
    ret.applied_opts = self.applied_opts[:]
    if hasattr(self, 'tensor_core'): ret.tensor_core = self.tensor_core
    return ret

  kernel_cnt: Final[defaultdict[str, int]] = defaultdict(int)
  def get_optimized_ast(self, name_override:str|None=None):
    if name_override is not None: name = name_override
    else:
      k_type = "r" if self.reduceop is not None else "E"
      special_uops = sorted([x for x in self.ast.toposort() if x.op is Ops.SPECIAL], key=lambda x: x.arg)
      special_ops = [colored(str(x.vmax+1), "blue" if x.arg[0] == "g" else "cyan") for x in special_uops]
      name = k_type + colored('_', 'BLACK').join(['']+special_ops+[colored(x.src[0].render(), color) for x,color in zip(self.rngs, self.colors())])
      Scheduler.kernel_cnt[(function_name := to_function_name(name))] += 1
      num = f"n{Scheduler.kernel_cnt[function_name]-1}" if Scheduler.kernel_cnt[function_name] > 1 else ""
      name += colored(num, 'BLACK')
    self.ast = graph_rewrite(self.ast, pm_flatten_range, name="flatten range")
    return self.ast.replace(arg=KernelInfo(name=name, applied_opts=tuple(self.applied_opts), dont_use_locals=self.dont_use_locals), tag=1)

  def _output_rngs(self) -> list[UOp]:
    return flatten([[r for r in UOp.sink(*s.src[1:]).ranges if r.arg[-1] != AxisType.REDUCE] for s in self.ast.src if s.op is Ops.END])
  def _globalizable_rngs(self) -> list[UOp]:
    ret = [r for r in self._output_rngs() if r.arg[-1] == AxisType.LOOP]
    # exclude any output ranges from global that don't appear in all BUFFERIZE
    for x in self.ast.toposort():
      if x.op is Ops.BUFFERIZE:
        ret = [r for r in ret if r in x.ranges]
    return ret

  def convert_loop_to_global(self):
    if not self.ren.has_local: return None

    globalizible_rngs = self._globalizable_rngs()
    rng = [x.replace(arg=x.arg[0:-1]+(AxisType.GLOBAL,)) if x in globalizible_rngs else x for x in self.rngs]

    self.ast = self.ast.substitute(dict(zip(self.rngs, rng)))

  def colors(self) -> list[str]:
    output_rngs = self._output_rngs()
    globalizible_rngs = self._globalizable_rngs()
    ret = []
    for x,r in zip(self.axis_types, self.rngs):
      if self.dont_use_locals and x == AxisType.GLOBAL: ret.append("BLUE")
      elif r not in output_rngs and x == AxisType.LOOP: ret.append("BLACK")
      elif r not in globalizible_rngs and x == AxisType.LOOP: ret.append("white")
      else: ret.append(axis_colors[x])
    return ret
  def colored_shape(self) -> str: return ' '.join([colored(f'{x.src[0].render():>4s}', color) for x,color in zip(self.rngs, self.colors())])

  def shift_to(self, rng:UOp, amount:int, new_type:AxisType, top:bool=False, input_new_rng=None):
    if (old_sz:=rng.src[0].divides(amount)) is None:
      raise KernelOptError(f"{amount} can't divide {rng.src[0]} in {self.colored_shape()}")
    new_rng = UOp.range(amount, next(self.opt_range), new_type) if input_new_rng is None else input_new_rng
    replaced_rng = rng.replace(src=(UOp.const(dtypes.int, old_sz),))
    sub_axis = (new_rng * old_sz + replaced_rng) if top else (replaced_rng * amount + new_rng)
    self.ast = self.ast.substitute({rng:sub_axis}, name=f"shift {rng.arg[:-1]} {amount} {str(new_type).split('.')[1].lower()}")
    return replaced_rng, new_rng

  def ranges_of(self, *axis_type:AxisType) -> list[UOp]: return [r for r in self.rngs if r.arg[-1] in axis_type]
  def axes_of(self, *axis_type:AxisType) -> list[int]: return [i for i,t in enumerate(self.axis_types) if t in axis_type]

  def upcast_size(self) -> int: return prod(self.full_shape[a] for a in self.axes_of(AxisType.UPCAST, AxisType.UNROLL))

  # copied from kernel.py
  @property
  def upcastable_dims(self) -> list[int]: return [i for i in self.axes_of(AxisType.GLOBAL, AxisType.LOCAL, AxisType.LOOP) \
                                                  if isinstance(s:=self.full_shape[i], int) and s > 1]
  @property
  def unrollable_dims(self) -> list[int]: return [i for i in self.axes_of(AxisType.GROUP_REDUCE, AxisType.REDUCE) \
                                                  if isinstance(s:=self.full_shape[i], int) and s > 1]

  def real_axis(self, op:OptOps, axis:int|None):
    try:
      if axis is None or op is OptOps.TC: return -1
      if op is OptOps.UNROLL: return self.unrollable_dims[axis]
      if op in {OptOps.GROUP, OptOps.GROUPTOP}: return self.axes_of(AxisType.REDUCE)[axis]
      check(axis < self.shape_len, f"invalid axis on {axis=} {op=} {self.shape_len=}")
      return axis
    except IndexError as e: raise KernelOptError from e

  def apply_opt(self, opt:Opt, append_opt:bool=True):
    if opt.op is OptOps.NOLOCALS:
      check(all(x not in {AxisType.WARP, AxisType.LOCAL, AxisType.GROUP_REDUCE} for x in self.axis_types), "no locals can't have locals")
      if append_opt: self.applied_opts.append(opt)
      self.dont_use_locals = True
      return

    if opt.op in {OptOps.LOCAL, OptOps.GROUP, OptOps.GROUPTOP}:
      check(self.ren.has_local, "locals needed for opt")

    rng = self.rngs[real_axis] if (real_axis:=self.real_axis(opt.op, opt.axis)) >= 0 else UOp(Ops.NOOP)

    opt_to_at = {
      OptOps.LOCAL: AxisType.LOCAL, OptOps.UPCAST: AxisType.UPCAST,
      OptOps.UNROLL: AxisType.UNROLL, OptOps.GROUP: AxisType.GROUP_REDUCE,
      OptOps.GROUPTOP: AxisType.GROUP_REDUCE, OptOps.THREAD: AxisType.THREAD}

    ret = None
    if opt.op in opt_to_at:
      amt:int = int(rng.vmax+1) if opt.arg == 0 else cast(int, opt.arg)

      # copied from kernel.py. prevents METAL compiler hangs
      if self.reduceop is not None and (opt.op in {OptOps.GROUP, OptOps.GROUPTOP} or \
                                        (self.group_for_reduces and opt.op not in {OptOps.NOLOCALS, OptOps.PADTO})):
        upcast_local_sz = prod([self.full_shape[a] for a in self.axes_of(AxisType.UPCAST, AxisType.WARP, AxisType.LOCAL, AxisType.GROUP_REDUCE)])
        smem_sz = amt*upcast_local_sz*self.reduceop.dtype.itemsize
        check(smem_sz <= self.ren.shared_max, f"exceeds maximum shared memory size: needs {smem_sz}, max {self.ren.shared_max}")
      if self.reduceop is not None and (opt.op in {OptOps.GROUP, OptOps.GROUPTOP}):
        # We currently dont support a group within another rudece, TODO: fix if-contexts
        reduce = [u for u in self.ast.backward_slice if u.op is Ops.REDUCE and rng in merge_dicts([r.ranges for r in u.src[1:]])][0]
        check(not any(u.arg[-1] in (AxisType.REDUCE, AxisType.UNROLL, AxisType.GROUP_REDUCE) for u in reduce.ranges),
          "cannot have a GROUP_REDUCE inside another reduce")

      if opt.op is OptOps.UNROLL:
        check(amt <= 32, "don't unroll more than 32")
        check(rng.arg[-1] in {AxisType.GROUP_REDUCE, AxisType.REDUCE}, "unroll is for GROUP_REDUCE/REDUCE")
      if opt.op is OptOps.UPCAST:
        check((self.ren is not None and self.ren.device == "DSP") or amt <= 16, "don't upcast more than 16")
        check(rng.arg[-1] in {AxisType.GLOBAL, AxisType.LOCAL, AxisType.LOOP}, f"upcast is for GLOBAL/LOCAL/LOOP, not {rng.arg[-1]}")
      if opt.op is OptOps.LOCAL:
        check(not self.dont_use_locals, "can't use locals")
        check(rng.arg[-1] in {AxisType.GLOBAL, AxisType.LOOP}, "local is for globals")
      if opt.op is OptOps.THREAD:
        check(self.ren is not None and self.ren.has_threads, "target does not support threads")
        check(self.ren is not None and self.ren.global_max is not None and amt <= self.ren.global_max[0], "too many threads")
        check(all(x is not AxisType.THREAD for x in self.axis_types), "already threaded")
        check(rng in self._globalizable_rngs(), "can't apply range to this dim")
      if opt.op in {OptOps.GROUP, OptOps.GROUPTOP}:
        check(all(x.op is not OptOps.TC for x in self.applied_opts), "no grouping with tensor cores")  # TODO: why is this wrong?
        check(not self.dont_use_locals, "can't use locals")
        check(rng.arg[-1] == AxisType.REDUCE, "group is for reduce")
      ret = self.shift_to(rng, amt, opt_to_at[opt.op], top=opt.op in {OptOps.GROUPTOP, OptOps.THREAD})
    elif opt.op is OptOps.TC:
      check(len(self.applied_opts) == 0, "tensor core opts must be first") # TODO: remove the need for this by having warps
      check(opt.axis is not None, "tensor core opts must have an axis")
      check(opt.arg is not None and isinstance(opt.arg, tuple) and len(opt.arg) == 3, "tensor core opts must have valid arg")
      check(-1 <= (tc_select:=cast(tuple, opt.arg)[0]) < len(self.ren.tensor_cores), "tensor core opts must have valid tc_select")
      check(0 <= (tc_opt:=cast(tuple, opt.arg)[1]) <= 2, "tensor core opts must have valid tc_opt")
      check(0 < (use_tensor_cores:=cast(tuple, opt.arg)[2]) <= 2, "use_tensor_cores value is not valid")
      try: ret = self._apply_tc_opt(use_tensor_cores, cast(int, opt.axis), tc_select, tc_opt)
      except ValueError as e: raise KernelOptError(str(e))
      check(ret is not None, "no tensor core available")
    elif opt.op is OptOps.PADTO:
      check(rng.src[0].op is Ops.CONST, "only pad const axes")
      check(rng.arg[-1] not in {AxisType.UPCAST, AxisType.UNROLL}, "cannot pad upcasted") # TODO: why is this wrong?
      check(rng.arg[-1] is not AxisType.THREAD, "cannot pad thread")
      # ok to pad SUM if all parent ALU ops have f(0) = 0
      if (r:=self.reduceop) is not None and rng.arg[-1] in (AxisType.GROUP_REDUCE, AxisType.REDUCE):
        check(r.arg[0] is Ops.ADD and not r.op_in_backward_slice_with_self(*GroupOp.UnsafePad), f"cannot pad {r}")
      new_sz = round_up(int(rng.vmax+1), cast(int, opt.arg))
      check(rng.vmax+1 > new_sz//4, "pad adds more than quadruple the work")
      replaced_rng = UOp.range(new_sz, *rng.arg)
      replaces = {rng:replaced_rng}
      valid = replaced_rng < rng.vmax+1
      for b in self.bufs:
        if rng in (i:=b.src[1].get_idx()).backward_slice_with_self:
          replaces[b] = b.replace(src=(b.src[0],(valid&b.src[1].get_valid()).where(i, UOp.invalid())))
      self.ast = self.ast.substitute(replaces, f"padto {rng.arg[:-1]} {opt.arg}")
    elif opt.op is OptOps.SWAP:
      try:
        altrng:UOp = self.rngs[opt.arg]
      except IndexError:
        raise KernelOptError
      check(rng.arg[-1] == AxisType.GLOBAL and altrng.arg[-1] == AxisType.GLOBAL, "swap only for globals")
      self.ast = self.ast.substitute({rng:rng.replace(arg=(*altrng.arg[0:-1], rng.arg[-1]), tag=1),
                                      altrng:altrng.replace(arg=(*rng.arg[0:-1], altrng.arg[-1]), tag=1)},
                                      name=f"swap {rng.arg[:-1]} {altrng.arg[:-1]}")
      self.ast = graph_rewrite(self.ast, remove_tags, name="swap remove tags")
    else:
      raise KernelOptError(f"unsupported opt {opt.op}")

    if append_opt: self.applied_opts.append(opt)
    return ret

  def _apply_tc_opt(self, use_tensor_cores:int, axis:int, tc_select:int, opt_level:int) -> None|list[UOp]:
    if not (reduceops := self.reduceops): raise KernelOptError("no reduce ops for TensorCore")
    reduceop = reduceops[0]
    if use_tensor_cores and reduceop is not None and reduceop.arg is Ops.ADD:
      mul = reduceop.src[0] if reduceop.src[0].op is not Ops.CAST else reduceop.src[0].src[0]
      if mul.op is not Ops.MUL: return None
      in0, in1 = mul.src
      try:
        tensor_cores = self.ren.tensor_cores if tc_select == -1 else [self.ren.tensor_cores[tc_select]]
      except IndexError:
        raise KernelOptError(f"invalid tensor core choice {tc_select}")
      for tc in tensor_cores:
        if self.ren.device in ("CUDA", "NV") and tc.dtype_in == dtypes.float and not ALLOW_TF32: continue
        if tc.dtype_in == in0.dtype.scalar() and tc.dtype_in == in1.dtype.scalar() and tc.dtype_out == reduceop.dtype.scalar():
          # tensor cores have three ranges. X, Y, and REDUCE
          in0_ranges = sorted([u for u in in0.ranges if u not in in1.ranges], key=lambda x: x.arg[0], reverse=True)
          in1_ranges = sorted([u for u in in1.ranges if u not in in0.ranges], key=lambda x: x.arg[0], reverse=True)
          red_ranges = sorted(reduceop.src[1:], key=lambda x: x.arg[0], reverse=True)
          if DEBUG >= 3:
            print(f"TC({axis}): {[(x.arg[0],x.vmax+1) for x in in0_ranges]}",
                              f"{[(x.arg[0],x.vmax+1) for x in in1_ranges]} {[(x.arg[0],x.vmax+1) for x in red_ranges]}")
          if not len(in0_ranges) or not len(in1_ranges) or not len(red_ranges): continue

          # pick ranges
          # NOTE: why are in1 and in0 switched?
          axis_choices = list(itertools.product(in1_ranges, in0_ranges, red_ranges))
          if not (axis < len(axis_choices)): continue
          axes = list(axis_choices[axis])

          # tag the reduceop
          self.ast = self.ast.substitute({reduceop: reduceop.replace(tag="TC")})

          # do optimizations and save the ranges
          try:
            for i,a in enumerate(axes):
              idx = self.rngs.index(a)
              if (a.vmax+1) % tc.dims[i] != 0:
                if opt_level < 2: raise KernelOptError("tc padding requires opt_level >= 2")
                # apply_opt should return the updated range?
                self.apply_opt(Opt(OptOps.PADTO, idx, tc.dims[i]), append_opt=False) # PADTO might fail
                axes[i] = self.rngs[idx]
          except KernelOptError: continue

          # we create the warp as a whole thing, in case some of these ranges are moved/removed later
          warp = UOp.range(tc.threads, -1, AxisType.WARP)
          ne: list[UOp] = []
          for opt in tc.opts:
            if opt[0] == "l":
              axes[int(opt[1])], new_range = self.shift_to(axes[int(opt[1])], 2, AxisType.LOCAL, input_new_rng=warp%2)
              warp //= 2
            elif opt[0] == "u":
              axes[int(opt[1])], new_range = self.shift_to(axes[int(opt[1])], 2, AxisType.UPCAST)
            else: raise RuntimeError(f"unsupported opt {opt[0]} in tensor cores")
            ne.append(new_range)

          for _, amt in tc.get_reduce_axes():
            axes[2], new_range = self.shift_to(axes[2], amt, AxisType.UNROLL)
            ne.append(new_range)

          if use_tensor_cores != 2:
            # fix the srcs
            reduceop = get_single_element([x for x in self.ast.toposort() if x.op is Ops.REDUCE and x.tag == "TC"])
            tne = [x.replace(tag=1) for x in ne]
            ret = reduceop.substitute(dict(zip(ne, tne)))
            srcs = list((ret.src[0] if ret.src[0].op is not Ops.CAST else ret.src[0].src[0]).src)
            srcs = [x.substitute(dict(zip(tne, [ne[i] for i in argsort(p)]))) for x,p in zip(srcs, tc.permutes_for_shape_str(tc.base_shape_str()))]

            # get reduce/upcast axes for the tensor cores
            tc_reduce_axes = self.shape_str_to_axis([f"r{i}" for i in range(len(tc.get_reduce_axes()))])
            base_upcast_axes = tuple([(s,2) for s in self.shape_str_to_axis(tc.base_upcast_axes())])
            tc_upcast_axes = tuple([base_upcast_axes[:int(math.log2(tc.elements_per_thread[i]))] for i in range(3)])

            # axes to range number (was done in lowerer)
            tc_upcast_axes = tuple([tuple([(self.rngs[a].arg[0], sz) for a,sz in v]) for v in tc_upcast_axes])
            tc_reduce_axes = tuple([self.rngs[a].arg[0] for a in tc_reduce_axes])

            # construct the op
            # TODO: remove tc_upcast_axes from the arg
            # do the reduce_axes always disappear? i think they don't
            # they need to be moved into the WMMA srcs
            wmma_arg = (str(tc), tc.dims, tc.dtype_in, tc.dtype_out, self.ren.device, tc.threads, tc_upcast_axes, ()) #, tc_reduce_axes)
            wmma = UOp(Ops.WMMA, dtype=tc.dtype_out.vec(tc.elements_per_thread[2]), src=(
              UOp(Ops.CONTRACT, dtype=srcs[0].dtype.vec(tc.elements_per_thread[0]), src=(srcs[0],), arg=tc_upcast_axes[0], tag=1),
              UOp(Ops.CONTRACT, dtype=srcs[1].dtype.vec(tc.elements_per_thread[1]), src=(srcs[1],), arg=tc_upcast_axes[1], tag=1),
              UOp.const(tc.dtype_out.vec(tc.elements_per_thread[2]), 0.0)), arg=wmma_arg, tag=1)
            tc_uop = UOp(Ops.UNROLL, tc.dtype_out, (wmma,), arg=tc_upcast_axes[2], tag=1)

            # preserve extra reduces
            reduce_ranges = [x for x in UOp.sink(*reduceop.src[1:]).toposort() if x.op is Ops.RANGE and x.arg[0] not in tc_reduce_axes]
            if len(reduce_ranges): tc_uop = UOp(Ops.REDUCE, tc_uop.dtype, (tc_uop,)+tuple(reduce_ranges), Ops.ADD)
            self.ast = self.ast.substitute({reduceop: tc_uop})
<<<<<<< HEAD
            self.tensor_core = tc
=======
          self.tensor_core = tc
>>>>>>> f49e4714
          return axes
    return None

  # helpers for hand_coded_optimizations
  @property
  def reduceops(self) -> list[UOp]: return [x for x in self.ast.backward_slice if x.op is Ops.REDUCE]
  @property
  def reduceop(self) -> UOp|None:
    if not (red := self.reduceops): return None
    return UOp(Ops.REDUCE_AXIS, red[0].dtype, red[0].src, (red[0].arg, ()))
  @property
  def bufs(self) -> list[UOp]: return [x for x in self.ast.toposort() if x.op is Ops.INDEX][::-1]
  @property
  def output_shape(self):
    return [s if at not in {AxisType.REDUCE, AxisType.UNROLL, AxisType.GROUP_REDUCE} else 1 for s,at in zip(self.full_shape, self.axis_types)]
  @property
  def upcasted(self) -> int: return len(self.axes_of(AxisType.UPCAST, AxisType.UNROLL))
  @property
  def group_for_reduces(self) -> int: return len(self.axes_of(AxisType.GROUP_REDUCE))

def bufs_from_ast(ast:UOp, dname:str) -> list[Buffer]:
  glbls = sorted([x for x in ast.backward_slice if x.op is Ops.DEFINE_GLOBAL], key=lambda x: x.arg)
  return [Buffer(dname, x.ptrdtype.size, x.dtype.base if not isinstance(x.dtype, ImageDType) else x.dtype) for x in glbls]

def apply_opts(ast:UOp, ren:Renderer) -> UOp:
  if ast.tag is not None: return ast
  k = Scheduler(ast, ren)
  k.convert_loop_to_global()
  if ast.arg is not None and ast.arg.opts_to_apply is not None:
    for opt in ast.arg.opts_to_apply: k.apply_opt(opt)
  elif BEAM >= 1:
    from tinygrad.codegen.opt.search import beam_search
    rawbufs = bufs_from_ast(ast, ren.device)
    k = beam_search(k, rawbufs, BEAM.value, bool(getenv("BEAM_ESTIMATE", 1)))
  elif not NOOPT and (ast.arg is None or ast.arg.applied_opts == ()):
    from tinygrad.codegen.opt.heuristic import hand_coded_optimizations
    # NOTE: hand_coded_optimizations doesn't support multiblock opts yet
    if not any(u.op is Ops.BUFFERIZE for u in ast.backward_slice):
      k = hand_coded_optimizations(k)
  return k.get_optimized_ast(name_override=ast.arg.name if ast.arg is not None and ast.arg.name != "test" else None)<|MERGE_RESOLUTION|>--- conflicted
+++ resolved
@@ -308,11 +308,7 @@
             reduce_ranges = [x for x in UOp.sink(*reduceop.src[1:]).toposort() if x.op is Ops.RANGE and x.arg[0] not in tc_reduce_axes]
             if len(reduce_ranges): tc_uop = UOp(Ops.REDUCE, tc_uop.dtype, (tc_uop,)+tuple(reduce_ranges), Ops.ADD)
             self.ast = self.ast.substitute({reduceop: tc_uop})
-<<<<<<< HEAD
-            self.tensor_core = tc
-=======
           self.tensor_core = tc
->>>>>>> f49e4714
           return axes
     return None
 
