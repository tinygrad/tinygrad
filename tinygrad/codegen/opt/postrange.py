--- conflicted
+++ resolved
@@ -325,15 +325,7 @@
     from tinygrad.codegen.opt.heuristic import hand_coded_optimizations
     # NOTE: hand_coded_optimizations doesn't support multiblock opts yet
     if all(len(u.src) == 1 for u in ast.parents if u.op is Ops.LOAD):
-<<<<<<< HEAD
-      # TODO: why is the returned k from hand_coded_optimizations different than this?
       k = hand_coded_optimizations(k)
-      #for opt in hc_k.applied_opts: k.apply_opt(opt)
-      #assert hc_k.applied_opts == k.applied_opts
-      #assert hc_k.get_optimized_ast(name_override="k") == k.get_optimized_ast(name_override="k")
-=======
-      k = hand_coded_optimizations(k)
->>>>>>> ef53a6fc
   return k.get_optimized_ast(name_override=ast.arg.name if ast.arg is not None and ast.arg.name != "test" else None)
 
 pm_postrange_opt = PatternMatcher([
