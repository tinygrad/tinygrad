from __future__ import annotations
import math, itertools
from collections import defaultdict
from typing import cast, Final
from tinygrad.uop.ops import PatternMatcher, UPat, Ops, UOp, KernelInfo, graph_rewrite, AxisType, ssimplify, GroupOp, axis_letters, axis_colors
from tinygrad.device import Buffer
from tinygrad.dtype import dtypes, ImageDType
from tinygrad.helpers import colored, BEAM, getenv, DEBUG, to_function_name, NOOPT, argsort, round_up, prod, merge_dicts, get_single_element
from tinygrad.codegen.opt import Opt, OptOps, KernelOptError, check
from tinygrad.codegen.simplify import pm_flatten_range
from tinygrad.renderer import Renderer

remove_tags = PatternMatcher([(UPat(GroupOp.All, name="x"), lambda x: x.replace(tag=None) if x.tag is not None else None)])

# NOTE: LOCAL and GROUP_REDUCE have the same priority. the order here matters
axis_to_pos = {AxisType.LOOP: -1, AxisType.THREAD: 0, AxisType.GLOBAL: 0, AxisType.WARP: 1, AxisType.LOCAL: 2, AxisType.UPCAST: 3,
               AxisType.GROUP_REDUCE: 2, AxisType.REDUCE: 4, AxisType.UNROLL: 5}

class Scheduler:
  def __init__(self, ast:UOp, ren:Renderer):
    self.ast, self.ren = ast, ren
    self.dont_use_locals = self.ast.arg.dont_use_locals if self.ast.arg is not None else False
    self.applied_opts = list(self.ast.arg.applied_opts) if self.ast.arg is not None else []

  @property
  def rngs(self):
    # always in order by axistype
    return sorted([u for u in self.ast.backward_slice if u.op is Ops.RANGE and u.vmax > 0], key=lambda x: (axis_to_pos[x.arg[-1]],) + x.arg[0:-1])
  @property
  def shape_len(self): return len(self.rngs)
  @property
  def full_shape(self): return [ssimplify(x.src[0]) for x in self.rngs]
  @property
  def axis_types(self): return [x.arg[-1] for x in self.rngs]
  @property
  def maxarg(self): return max([x.arg[0] for x in self.rngs], default=0)

  # strings like ['g0', 'g1', 'l0', 'l1', 'l2', 'l3', 'l4', 'l5', 'R0', 'r0', 'r1', 'r2', 'u0', 'u1', 'u2']
  def shape_str(self) -> list[str]:
    ret: list[str] = []
    cnt: dict[AxisType, int] = {}
    for x in self.axis_types:
      cnt[x] = (cnt[x] + 1) if x in cnt else 0
      ret.append(f"{axis_letters[x]}{cnt[x]}")
    return ret
  def shape_str_to_axis(self, nms:list[str]) -> tuple[int, ...]: return tuple([self.shape_str().index(x) for x in nms])

  def copy(self):
    ret = Scheduler(self.ast, self.ren)
    ret.dont_use_locals = self.dont_use_locals
    ret.applied_opts = self.applied_opts[:]
    return ret

  kernel_cnt: Final[defaultdict[str, int]] = defaultdict(int)
  def get_optimized_ast(self, name_override:str|None=None):
    if name_override is not None: name = name_override
    else:
      kernel_type = "r" if self.reduceop is not None else "E"
      name = kernel_type + colored('_', 'BLACK').join(['']+[colored(x.src[0].render(), color) for x,color in zip(self.rngs, self.colors())])
      Scheduler.kernel_cnt[(function_name := to_function_name(name))] += 1
      num = f"n{Scheduler.kernel_cnt[function_name]-1}" if Scheduler.kernel_cnt[function_name] > 1 else ""
      name += colored(num, 'BLACK')
    self.ast = graph_rewrite(self.ast, pm_flatten_range, name="flatten range")
    return self.ast.replace(arg=KernelInfo(name=name, applied_opts=tuple(self.applied_opts), dont_use_locals=self.dont_use_locals), tag=1)

<<<<<<< HEAD
  def _globalizable_rngs(self) -> list[UOp]:
    return list(end.src[0].ranges) if len(self.ast.src)==1 and (end:=self.ast.src[0]).op is Ops.END else []
=======
  def _output_rngs(self) -> list[UOp]:
    return flatten([list(UOp.sink(*s.src[1:]).ranges) for s in self.ast.src if s.op is Ops.END])
  def _globalizable_rngs(self) -> list[UOp]:
    ret = self._output_rngs()
    # exclude any output ranges from global that don't appear in all BUFFERIZE
    for x in self.ast.toposort():
      if x.op is Ops.BUFFERIZE:
        ret = [r for r in ret if r in x.ranges]
    return ret
>>>>>>> 819592ee

  def convert_loop_to_global(self):
    if not self.ren.has_local: return None

    globalizible_rngs = self._globalizable_rngs()
    rng = [x.replace(arg=x.arg[0:-1]+(AxisType.GLOBAL,)) if x in globalizible_rngs else x for x in self.rngs]

    self.ast = self.ast.substitute(dict(zip(self.rngs, rng)))

  def colors(self) -> list[str]:
    output_rngs = self._output_rngs()
    globalizible_rngs = self._globalizable_rngs()
    ret = []
    for x,r in zip(self.axis_types, self.rngs):
      if self.dont_use_locals and x == AxisType.GLOBAL: ret.append("BLUE")
      elif r not in output_rngs and x == AxisType.LOOP: ret.append("BLACK")
      elif r not in globalizible_rngs and x == AxisType.LOOP: ret.append("white")
      else: ret.append(axis_colors[x])
    return ret
  def colored_shape(self) -> str: return ' '.join([colored(f'{x.src[0].render():>4s}', color) for x,color in zip(self.rngs, self.colors())])

  def shift_to(self, rng:UOp, amount:int, new_type:AxisType, top:bool=False, input_new_rng=None):
    if (old_sz:=rng.src[0].divides(amount)) is None:
      raise KernelOptError(f"{amount} can't divide {rng.src[0]} in {self.colored_shape()}")
    new_rng = UOp.range(amount, self.maxarg+1, new_type) if input_new_rng is None else input_new_rng
    replaced_rng = rng.replace(src=(UOp.const(dtypes.int, old_sz),))
    sub_axis = (new_rng * old_sz + replaced_rng) if top else (replaced_rng * amount + new_rng)
    self.ast = self.ast.substitute({rng:sub_axis}, name=f"shift {rng.arg[:-1]} {amount} {str(new_type).split('.')[1].lower()}")
    return replaced_rng, new_rng

  def ranges_of(self, *axis_type:AxisType) -> list[UOp]: return [r for r in self.rngs if r.arg[-1] in axis_type]
  def axes_of(self, *axis_type:AxisType) -> list[int]: return [i for i,t in enumerate(self.axis_types) if t in axis_type]

  # copied from kernel.py
  @property
  def upcastable_dims(self) -> list[int]: return [i for i in self.axes_of(AxisType.GLOBAL, AxisType.LOCAL, AxisType.LOOP) \
                                                  if isinstance(s:=self.full_shape[i], int) and s > 1]
  @property
  def unrollable_dims(self) -> list[int]: return [i for i in self.axes_of(AxisType.GROUP_REDUCE, AxisType.REDUCE) \
                                                  if isinstance(s:=self.full_shape[i], int) and s > 1]

  def real_axis(self, op:OptOps, axis:int|None):
    try:
      if axis is None or op is OptOps.TC: return -1
      if op is OptOps.UNROLL: return self.unrollable_dims[axis]
      if op in {OptOps.GROUP, OptOps.GROUPTOP}: return self.axes_of(AxisType.REDUCE)[axis]
      check(axis < self.shape_len, f"invalid axis on {axis=} {op=} {self.shape_len=}")
      return axis
    except IndexError as e: raise KernelOptError from e

  def apply_opt(self, opt:Opt, append_opt:bool=True):
    if opt.op is OptOps.NOLOCALS:
      check(all(x not in {AxisType.WARP, AxisType.LOCAL, AxisType.GROUP_REDUCE} for x in self.axis_types), "no locals can't have locals")
      if append_opt: self.applied_opts.append(opt)
      self.dont_use_locals = True
      return

    if opt.op in {OptOps.LOCAL, OptOps.GROUP, OptOps.GROUPTOP}:
      check(self.ren.has_local, "locals needed for opt")

    rng = self.rngs[real_axis] if (real_axis:=self.real_axis(opt.op, opt.axis)) >= 0 else UOp(Ops.NOOP)

    opt_to_at = {
      OptOps.LOCAL: AxisType.LOCAL, OptOps.UPCAST: AxisType.UPCAST,
      OptOps.UNROLL: AxisType.UNROLL, OptOps.GROUP: AxisType.GROUP_REDUCE,
      OptOps.GROUPTOP: AxisType.GROUP_REDUCE, OptOps.THREAD: AxisType.THREAD}

    ret = None
    if opt.op in opt_to_at:
      amt:int = int(rng.vmax+1) if opt.arg == 0 else cast(int, opt.arg)

      # copied from kernel.py. prevents METAL compiler hangs
      if self.reduceop is not None and (opt.op in {OptOps.GROUP, OptOps.GROUPTOP} or \
                                        (self.group_for_reduces and opt.op not in {OptOps.NOLOCALS, OptOps.PADTO})):
        upcast_local_sz = prod([self.full_shape[a] for a in self.axes_of(AxisType.UPCAST, AxisType.WARP, AxisType.LOCAL, AxisType.GROUP_REDUCE)])
        smem_sz = amt*upcast_local_sz*self.reduceop.dtype.itemsize
        check(smem_sz <= self.ren.shared_max, f"exceeds maximum shared memory size: needs {smem_sz}, max {self.ren.shared_max}")
      if self.reduceop is not None and (opt.op in {OptOps.GROUP, OptOps.GROUPTOP}):
        # We currently dont support a group within another rudece, TODO: fix if-contexts
        reduce = [u for u in self.ast.backward_slice if u.op is Ops.REDUCE and rng in merge_dicts([r.ranges for r in u.src[1:]])][0]
        check(not any(u.arg[-1] in (AxisType.REDUCE, AxisType.UNROLL, AxisType.GROUP_REDUCE) for u in reduce.ranges),
          "cannot have a GROUP_REDUCE inside another reduce")

      if opt.op is OptOps.UNROLL:
        check(amt <= 32, "don't unroll more than 32")
        check(rng.arg[-1] in {AxisType.GROUP_REDUCE, AxisType.REDUCE}, "unroll is for GROUP_REDUCE/REDUCE")
      if opt.op is OptOps.UPCAST:
        check((self.ren is not None and self.ren.device == "DSP") or amt <= 16, "don't upcast more than 16")
        check(rng.arg[-1] in {AxisType.GLOBAL, AxisType.LOCAL, AxisType.LOOP}, f"upcast is for GLOBAL/LOCAL/LOOP, not {rng.arg[-1]}")
      if opt.op is OptOps.LOCAL:
        check(not self.dont_use_locals, "can't use locals")
        check(rng.arg[-1] in {AxisType.GLOBAL, AxisType.LOOP}, "local is for globals")
      if opt.op is OptOps.THREAD:
        check(self.ren is not None and self.ren.has_threads, "target does not support threads")
        check(self.ren is not None and self.ren.global_max is not None and amt <= self.ren.global_max[0], "too many threads")
        check(all(x is not AxisType.THREAD for x in self.axis_types), "already threaded")
        check(rng in self._globalizable_rngs(), "can't apply range to this dim")
      if opt.op in {OptOps.GROUP, OptOps.GROUPTOP}:
        check(all(x.op is not OptOps.TC for x in self.applied_opts), "no grouping with tensor cores")  # TODO: why is this wrong?
        check(not self.dont_use_locals, "can't use locals")
        check(rng.arg[-1] == AxisType.REDUCE, "group is for reduce")
      ret = self.shift_to(rng, amt, opt_to_at[opt.op], top=opt.op in {OptOps.GROUPTOP, OptOps.THREAD})
    elif opt.op is OptOps.TC:
      check(len(self.applied_opts) == 0, "tensor core opts must be first") # TODO: remove the need for this by having warps
      check(opt.axis is not None, "tensor core opts must have an axis")
      check(opt.arg is not None and isinstance(opt.arg, tuple) and len(opt.arg) == 3, "tensor core opts must have valid arg")
      check(-1 <= (tc_select:=cast(tuple, opt.arg)[0]) < len(self.ren.tensor_cores), "tensor core opts must have valid tc_select")
      check(0 <= (tc_opt:=cast(tuple, opt.arg)[1]) <= 2, "tensor core opts must have valid tc_opt")
      check(0 < (use_tensor_cores:=cast(tuple, opt.arg)[2]) <= 2, "use_tensor_cores value is not valid")
      try: ret = self._apply_tc_opt(use_tensor_cores, cast(int, opt.axis), tc_select, tc_opt)
      except ValueError as e: raise KernelOptError(str(e))
      check(ret is not None, "no tensor core available")
    elif opt.op is OptOps.PADTO:
      check(rng.src[0].op is Ops.CONST, "only pad const axes")
      check(rng.arg[-1] not in {AxisType.UPCAST, AxisType.UNROLL}, "cannot pad upcasted") # TODO: why is this wrong?
      check(rng.arg[-1] is not AxisType.THREAD, "cannot pad thread")
      # ok to pad SUM if all parent ALU ops have f(0) = 0
      if (r:=self.reduceop) is not None and rng.arg[-1] in (AxisType.GROUP_REDUCE, AxisType.REDUCE):
        check(r.arg[0] is Ops.ADD and not r.op_in_backward_slice_with_self(*GroupOp.UnsafePad), f"cannot pad {r}")
      new_sz = round_up(int(rng.vmax+1), cast(int, opt.arg))
      check(rng.vmax+1 > new_sz//4, "pad adds more than quadruple the work")
      replaced_rng = UOp.range(new_sz, *rng.arg)
      replaces = {rng:replaced_rng}
      valid = replaced_rng < rng.vmax+1
      for b in self.bufs:
        if rng in (i:=b.src[1].get_idx()).backward_slice_with_self:
          replaces[b] = b.replace(src=(b.src[0],(valid&b.src[1].get_valid()).where(i, UOp.invalid())))
      self.ast = self.ast.substitute(replaces, f"padto {rng.arg[:-1]} {opt.arg}")
    elif opt.op is OptOps.SWAP:
      try:
        altrng:UOp = self.rngs[opt.arg]
      except IndexError:
        raise KernelOptError
      check(rng.arg[-1] == AxisType.GLOBAL and altrng.arg[-1] == AxisType.GLOBAL, "swap only for globals")
      self.ast = self.ast.substitute({rng:rng.replace(arg=(*altrng.arg[0:-1], rng.arg[-1]), tag=1),
                                      altrng:altrng.replace(arg=(*rng.arg[0:-1], altrng.arg[-1]), tag=1)},
                                      name=f"swap {rng.arg[:-1]} {altrng.arg[:-1]}")
      self.ast = graph_rewrite(self.ast, remove_tags, name="swap remove tags")
    else:
      raise KernelOptError(f"unsupported opt {opt.op}")

    if append_opt: self.applied_opts.append(opt)
    return ret

  def _apply_tc_opt(self, use_tensor_cores:int, axis:int, tc_select:int, opt_level:int) -> None|list[UOp]:
    reduceops = [x for x in self.ast.toposort() if x.op is Ops.REDUCE]
    if not len(reduceops): raise KernelOptError("no reduce ops for TensorCore")
    reduceop = reduceops[0]
    if use_tensor_cores and reduceop is not None and reduceop.arg is Ops.ADD:
      mul = reduceop.src[0] if reduceop.src[0].op is not Ops.CAST else reduceop.src[0].src[0]
      if mul.op is not Ops.MUL: return None
      in0, in1 = mul.src
      try:
        tensor_cores = self.ren.tensor_cores if tc_select == -1 else [self.ren.tensor_cores[tc_select]]
      except IndexError:
        raise KernelOptError(f"invalid tensor core choice {tc_select}")
      for tc in tensor_cores:
        if tc.dtype_in == in0.dtype.scalar() and tc.dtype_in == in1.dtype.scalar() and tc.dtype_out == reduceop.dtype.scalar():
          # tensor cores have three ranges. X, Y, and REDUCE
          in0_ranges = sorted([u for u in in0.ranges if u not in in1.ranges], key=lambda x: -x.arg[0])
          in1_ranges = sorted([u for u in in1.ranges if u not in in0.ranges], key=lambda x: -x.arg[0])
          red_ranges = sorted(reduceop.src[1:], key=lambda x: -x.arg[0])
          if DEBUG >= 3:
            print(f"TC({axis}): {[(x.arg[0],x.vmax+1) for x in in0_ranges]}",
                              f"{[(x.arg[0],x.vmax+1) for x in in1_ranges]} {[(x.arg[0],x.vmax+1) for x in red_ranges]}")
          if not len(in0_ranges) or not len(in1_ranges) or not len(red_ranges): continue

          # pick ranges
          # NOTE: why are in1 and in0 switched?
          axis_choices = list(itertools.product(in1_ranges, in0_ranges, red_ranges))
          if not (axis < len(axis_choices)): continue
          axes = list(axis_choices[axis])

          # tag the reduceop
          self.ast = self.ast.substitute({reduceop: reduceop.replace(tag="TC")})

          # do optimizations and save the ranges
          try:
            for i,a in enumerate(axes):
              idx = self.rngs.index(a)
              if (a.vmax+1) % tc.dims[i] != 0:
                if opt_level < 2: raise KernelOptError("tc padding requires opt_level >= 2")
                # apply_opt should return the updated range?
                self.apply_opt(Opt(OptOps.PADTO, idx, tc.dims[i]), append_opt=False) # PADTO might fail
                axes[i] = self.rngs[idx]
          except KernelOptError: continue

          # we create the warp as a whole thing, in case some of these ranges are moved/removed later
          warp = UOp.range(tc.threads, -1, AxisType.WARP)
          ne: list[UOp] = []
          for opt in tc.opts:
            if opt[0] == "l":
              axes[int(opt[1])], new_range = self.shift_to(axes[int(opt[1])], 2, AxisType.LOCAL, input_new_rng=warp%2)
              warp //= 2
            elif opt[0] == "u":
              axes[int(opt[1])], new_range = self.shift_to(axes[int(opt[1])], 2, AxisType.UPCAST)
            else: raise RuntimeError(f"unsupported opt {opt[0]} in tensor cores")
            ne.append(new_range)

          for _, amt in tc.get_reduce_axes():
            axes[2], new_range = self.shift_to(axes[2], amt, AxisType.UNROLL)
            ne.append(new_range)

          if use_tensor_cores != 2:
            # fix the srcs
            reduceop = get_single_element([x for x in self.ast.toposort() if x.op is Ops.REDUCE and x.tag == "TC"])
            tne = [x.replace(tag=1) for x in ne]
            ret = reduceop.substitute(dict(zip(ne, tne)))
            srcs = list((ret.src[0] if ret.src[0].op is not Ops.CAST else ret.src[0].src[0]).src)
            srcs = [x.substitute(dict(zip(tne, [ne[i] for i in argsort(p)]))) for x,p in zip(srcs, tc.permutes_for_shape_str(tc.base_shape_str()))]

            # get reduce/upcast axes for the tensor cores
            tc_reduce_axes = self.shape_str_to_axis([f"r{i}" for i in range(len(tc.get_reduce_axes()))])
            base_upcast_axes = tuple([(s,2) for s in self.shape_str_to_axis(tc.base_upcast_axes())])
            tc_upcast_axes = tuple([base_upcast_axes[:int(math.log2(tc.elements_per_thread[i]))] for i in range(3)])

            # axes to range number (was done in lowerer)
            tc_upcast_axes = tuple([tuple([(self.rngs[a].arg[0], sz) for a,sz in v]) for v in tc_upcast_axes])
            tc_reduce_axes = tuple([self.rngs[a].arg[0] for a in tc_reduce_axes])

            # construct the op
            # TODO: remove tc_upcast_axes from the arg
            # do the reduce_axes always disappear? i think they don't
            # they need to be moved into the WMMA srcs
            wmma_arg = (str(tc), tc.dims, tc.dtype_in, tc.dtype_out, self.ren.device, tc.threads, tc_upcast_axes, ()) #, tc_reduce_axes)
            wmma = UOp(Ops.WMMA, dtype=tc.dtype_out.vec(tc.elements_per_thread[2]), src=(
              UOp(Ops.CONTRACT, dtype=srcs[0].dtype.vec(tc.elements_per_thread[0]), src=(srcs[0],), arg=tc_upcast_axes[0], tag=1),
              UOp(Ops.CONTRACT, dtype=srcs[1].dtype.vec(tc.elements_per_thread[1]), src=(srcs[1],), arg=tc_upcast_axes[1], tag=1),
              UOp.const(tc.dtype_out.vec(tc.elements_per_thread[2]), 0.0)), arg=wmma_arg, tag=1)
            tc_uop = UOp(Ops.UNROLL, tc.dtype_out, (wmma,), arg=tc_upcast_axes[2], tag=1)

            # preserve extra reduces
            reduce_ranges = [x for x in UOp.sink(*reduceop.src[1:]).toposort() if x.op is Ops.RANGE and x.arg[0] not in tc_reduce_axes]
            if len(reduce_ranges): tc_uop = UOp(Ops.REDUCE, tc_uop.dtype, (tc_uop,)+tuple(reduce_ranges), Ops.ADD)
            self.ast = self.ast.substitute({reduceop: tc_uop})
          return axes
    return None

  # helpers for hand_coded_optimizations
  @property
  def reduceop(self) -> UOp|None:
    red = [x for x in self.ast.backward_slice if x.op is Ops.REDUCE]
    if not len(red): return None
    return UOp(Ops.REDUCE_AXIS, red[0].dtype, red[0].src, (red[0].arg, ()))
  @property
  def bufs(self) -> list[UOp]: return [x for x in self.ast.toposort() if x.op is Ops.INDEX][::-1]
  @property
  def output_shape(self):
    return [s if at not in {AxisType.REDUCE, AxisType.UNROLL, AxisType.GROUP_REDUCE} else 1 for s,at in zip(self.full_shape, self.axis_types)]
  @property
  def upcasted(self) -> int: return len(self.axes_of(AxisType.UPCAST, AxisType.UNROLL))
  @property
  def group_for_reduces(self) -> int: return len(self.axes_of(AxisType.GROUP_REDUCE))

def bufs_from_ast(ast:UOp, dname:str) -> list[Buffer]:
  glbls = sorted([x for x in ast.backward_slice if x.op is Ops.DEFINE_GLOBAL], key=lambda x: x.arg)
  return [Buffer(dname, x.ptrdtype.size, x.dtype.base if not isinstance(x.dtype, ImageDType) else x.dtype) for x in glbls]

def apply_opts(ast:UOp, ren:Renderer) -> UOp:
  if ast.tag is not None: return ast
  k = Scheduler(ast, ren)
  k.convert_loop_to_global()
  if ast.arg is not None and ast.arg.opts_to_apply is not None:
    for opt in ast.arg.opts_to_apply: k.apply_opt(opt)
  elif BEAM >= 1:
    from tinygrad.codegen.opt.search import beam_search
    rawbufs = bufs_from_ast(ast, ren.device)
    k = beam_search(k, rawbufs, BEAM.value, bool(getenv("BEAM_ESTIMATE", 1)))
  elif not NOOPT and (ast.arg is None or ast.arg.applied_opts == ()):
    from tinygrad.codegen.opt.heuristic import hand_coded_optimizations
    # NOTE: hand_coded_optimizations doesn't support multiblock opts yet
    if not any(u.op is Ops.BUFFERIZE for u in ast.backward_slice):
      k = hand_coded_optimizations(k)
  return k.get_optimized_ast(name_override=ast.arg.name if ast.arg is not None and ast.arg.name != "test" else None)<|MERGE_RESOLUTION|>--- conflicted
+++ resolved
@@ -5,7 +5,7 @@
 from tinygrad.uop.ops import PatternMatcher, UPat, Ops, UOp, KernelInfo, graph_rewrite, AxisType, ssimplify, GroupOp, axis_letters, axis_colors
 from tinygrad.device import Buffer
 from tinygrad.dtype import dtypes, ImageDType
-from tinygrad.helpers import colored, BEAM, getenv, DEBUG, to_function_name, NOOPT, argsort, round_up, prod, merge_dicts, get_single_element
+from tinygrad.helpers import colored, BEAM, getenv, DEBUG, to_function_name, NOOPT, argsort, round_up, prod, merge_dicts, get_single_element, flatten
 from tinygrad.codegen.opt import Opt, OptOps, KernelOptError, check
 from tinygrad.codegen.simplify import pm_flatten_range
 from tinygrad.renderer import Renderer
@@ -63,10 +63,6 @@
     self.ast = graph_rewrite(self.ast, pm_flatten_range, name="flatten range")
     return self.ast.replace(arg=KernelInfo(name=name, applied_opts=tuple(self.applied_opts), dont_use_locals=self.dont_use_locals), tag=1)
 
-<<<<<<< HEAD
-  def _globalizable_rngs(self) -> list[UOp]:
-    return list(end.src[0].ranges) if len(self.ast.src)==1 and (end:=self.ast.src[0]).op is Ops.END else []
-=======
   def _output_rngs(self) -> list[UOp]:
     return flatten([list(UOp.sink(*s.src[1:]).ranges) for s in self.ast.src if s.op is Ops.END])
   def _globalizable_rngs(self) -> list[UOp]:
@@ -76,7 +72,6 @@
       if x.op is Ops.BUFFERIZE:
         ret = [r for r in ret if r in x.ranges]
     return ret
->>>>>>> 819592ee
 
   def convert_loop_to_global(self):
     if not self.ren.has_local: return None
