from __future__ import annotations
import math, itertools
from collections import defaultdict
from typing import cast, Final, Sequence
from tinygrad.uop.ops import PatternMatcher, UPat, Ops, UOp, KernelInfo, graph_rewrite, _substitute, AxisType, ssimplify, can_pad
from tinygrad.uop.symbolic import symbolic_flat
from tinygrad.device import Buffer
from tinygrad.dtype import AddrSpace, dtypes
from tinygrad.helpers import colored, BEAM, getenv, DEBUG, to_function_name, NOOPT, argsort, round_up, POSTOPT, prod
from tinygrad.codegen.opt import axis_colors, Opt, OptOps, KernelOptError, check, axis_letters
from tinygrad.renderer import Renderer
from tinygrad.schedule.rangeify import remove_tags

# NOTE: LOCAL and GROUP_REDUCE have the same priority. the order here matters
<<<<<<< HEAD
axis_to_pos = {AxisType.LOOP: -1, AxisType.THREAD: 0, AxisType.GLOBAL: 0, AxisType.LOCAL: 1, AxisType.UPCAST: 2,
               AxisType.GROUP_REDUCE: 1, AxisType.REDUCE: 3, AxisType.UNROLL: 4}
=======
axis_to_pos = {AxisType.LOOP: -1, AxisType.GLOBAL: 0, AxisType.WARP: 1, AxisType.LOCAL: 2, AxisType.UPCAST: 3,
               AxisType.GROUP_REDUCE: 2, AxisType.REDUCE: 4, AxisType.UNROLL: 5}
>>>>>>> 290521f6

def flatten_range(r:UOp):
  off = 2 if r.op is Ops.STORE else 1
  rngs = r.src[off:]
  if not len(rngs): return None
  new_rngs = [x for x in UOp.sink(*rngs).toposort() if x.op is Ops.RANGE]
  return r.replace(src=r.src[:off]+tuple(new_rngs))

pm_flatten_range = PatternMatcher([
  # real ranges only
  (UPat((Ops.REDUCE, Ops.STORE), name="r"), flatten_range),
])

def count_divmod(x:UOp): return len([u for u in x.toposort() if u.op in {Ops.IDIV, Ops.MOD}])

class Scheduler:
  def __init__(self, ast:UOp, opts:Renderer):
    self.ast, self.opts = ast, opts
    self.dont_use_locals = self.ast.arg.dont_use_locals if self.ast.arg is not None else False
    self.applied_opts = list(self.ast.arg.applied_opts) if self.ast.arg is not None else []

  @property
  def rngs(self):
    # always in order by axistype
    return sorted([u for u in self.ast.parents if u.op is Ops.RANGE and u.vmax > 0], key=lambda x: (axis_to_pos[x.arg[-1]],) + x.arg[0:-1])
  @property
  def shape_len(self): return len(self.rngs)
  @property
  def full_shape(self): return [ssimplify(x.src[0]) for x in self.rngs]
  @property
  def axis_types(self): return [x.arg[-1] for x in self.rngs]
  @property
  def maxarg(self): return max([x.arg[0] for x in self.rngs], default=0)

  # strings like ['g0', 'g1', 'l0', 'l1', 'l2', 'l3', 'l4', 'l5', 'R0', 'r0', 'r1', 'r2', 'u0', 'u1', 'u2']
  def shape_str(self) -> list[str]:
    ret: list[str] = []
    cnt: dict[AxisType, int] = {}
    for x in self.axis_types:
      cnt[x] = (cnt[x] + 1) if x in cnt else 0
      ret.append(f"{axis_letters[x]}{cnt[x]}")
    return ret
  def shape_str_to_axis(self, nms:list[str]) -> tuple[int, ...]: return tuple([self.shape_str().index(x) for x in nms])

  @property
  def termination(self):
    terminators = [u for u in self.ast.parents if u.op in {Ops.REDUCE, Ops.STORE}]
    termination = {}
    for t in terminators:
      # works without pm_flatten_range
      for u in UOp.sink(*t.src[1 if t.op is Ops.REDUCE else 2:]).parents:
        if u.op is Ops.RANGE: termination[u] = t
    return termination

  def copy(self): return Scheduler(self.get_optimized_ast(), self.opts)

  kernel_cnt: Final[defaultdict[str, int]] = defaultdict(int)
  def get_optimized_ast(self, name_override:str|None=None):
    if name_override is not None: name = name_override
    else:
      kernel_type = "r" if self.reduceop is not None else "E"
      name = kernel_type + colored('_', 'BLACK').join(['']+[colored(x.src[0].render(), color) for x,color in zip(self.rngs, self.colors())])
      Scheduler.kernel_cnt[(function_name := to_function_name(name))] += 1
      num = f"n{Scheduler.kernel_cnt[function_name]-1}" if Scheduler.kernel_cnt[function_name] > 1 else ""
      name += colored(num, 'BLACK')
    self.ast = graph_rewrite(self.ast, pm_flatten_range, name="flatten range")
    return self.ast.replace(arg=KernelInfo(name=name, applied_opts=tuple(self.applied_opts), dont_use_locals=self.dont_use_locals), tag=1)

  def convert_loop_to_global(self):
    if not self.opts.has_local: return None
    store_rngs = self.ast.src[0].src[2:]

    # filter any not in local stores
    local_store_rngs = [x.ranges for x in self.ast.toposort() if (x.op is Ops.STORE and x.src[0].ptrdtype.addrspace == AddrSpace.LOCAL) \
                        or (x.op is Ops.BUFFERIZE and x.arg == AddrSpace.LOCAL)]
    for ls in local_store_rngs: store_rngs = tuple([x for x in store_rngs if x in ls])

    store_rng = [x for x in UOp.sink(*store_rngs).toposort() if x.op is Ops.RANGE] if store_rngs else []
    rng = [x.replace(arg=(x.arg[0], AxisType.GLOBAL)) if x.arg[1] == AxisType.LOOP and x in store_rng else x for x in self.rngs]

    self.ast = self.ast.substitute(dict(zip(self.rngs, rng)))

  def simplify_merge_adjacent(self):
    i = 0
    while i < len(self.rngs)-1:
      r0, r1 = self.rngs[i], self.rngs[i+1]
      # same axistype and same termination
      termination = self.termination
      if r0.arg[1] == r1.arg[1] and r0 in termination and r1 in termination and termination[r0] == termination[r1]:
        s0, s1 = r0.src[0], r1.src[0]
        # do the merge
        oidx = self.ast.simplify()
        new_range = r0.replace(src=(s0*s1,))
        nidx = graph_rewrite(oidx, _substitute+symbolic_flat+pm_flatten_range, ctx={r0:new_range//s1, r1:new_range%s1}, name=f"check_merge_{i}_{i+1}")
        # check if it simplifies
        if count_divmod(nidx) <= count_divmod(oidx):
          self.ast = nidx
          continue
      i += 1

  def colors(self) -> list[str]: return [axis_colors[x] if not self.dont_use_locals or not x == AxisType.GLOBAL else "BLUE" for x in self.axis_types]
  def colored_shape(self) -> str: return ' '.join([colored(f'{x.src[0].render():>4s}', color) for x,color in zip(self.rngs, self.colors())])

  def shift_to(self, rng:UOp, amount:int, new_type:AxisType, top:bool=False, input_new_rng=None):
    if (old_sz:=rng.src[0].divides(amount)) is None:
      raise KernelOptError(f"{amount} can't divide {rng.src[0]} in {self.colored_shape()}")
    new_rng = UOp.range(amount, self.maxarg+1, new_type) if input_new_rng is None else input_new_rng
    replaced_rng = rng.replace(src=(UOp.const(dtypes.int, old_sz),))
    sub_axis = (new_rng * old_sz + replaced_rng) if top else (replaced_rng * amount + new_rng)
    self.ast = self.ast.substitute({rng:sub_axis}, name=f"shift {rng.arg[0]} {amount}")
    return replaced_rng, new_rng

  def ranges_of(self, *axis_type:AxisType) -> list[UOp]: return [r for r in self.rngs if r.arg[-1] in axis_type]
  def axes_of(self, *axis_type:AxisType) -> list[int]: return [i for i,t in enumerate(self.axis_types) if t in axis_type]

  # copied from kernel.py
  @property
  def upcastable_dims(self) -> list[int]: return [i for i in self.axes_of(AxisType.GLOBAL, AxisType.LOCAL, AxisType.LOOP) \
                                                  if isinstance(s:=self.full_shape[i], int) and s > 1]
  @property
  def unrollable_dims(self) -> list[int]: return [i for i in self.axes_of(AxisType.GROUP_REDUCE, AxisType.REDUCE) \
                                                  if isinstance(s:=self.full_shape[i], int) and s > 1]

  def real_axis(self, op:OptOps, axis:int|None):
    try:
      if axis is None or op is OptOps.TC: return -1
      if op is OptOps.UNROLL: return self.unrollable_dims[axis]
      if op in {OptOps.GROUP, OptOps.GROUPTOP}: return self.axes_of(AxisType.REDUCE)[axis]
      check(axis < self.shape_len, f"invalid axis on {axis=} {op=} {self.shape_len=}")
      return axis
    except IndexError as e: raise KernelOptError from e

  def apply_opts(self, opts:Sequence[Opt]) -> Scheduler:
    for opt in opts: self.apply_opt(opt)
    return self

  def apply_opt(self, opt:Opt, append_opt:bool=True):
    if opt.op is OptOps.NOLOCALS:
      check(all(x not in {AxisType.WARP, AxisType.LOCAL, AxisType.GROUP_REDUCE} for x in self.axis_types), "no locals can't have locals")
      if append_opt: self.applied_opts.append(opt)
      self.dont_use_locals = True
      return

    if opt.op in {OptOps.LOCAL, OptOps.GROUP, OptOps.GROUPTOP}:
      check(self.opts.has_local, "locals needed for opt")

    rng = self.rngs[real_axis] if (real_axis:=self.real_axis(opt.op, opt.axis)) >= 0 else UOp(Ops.NOOP)

    opt_to_at = {
      OptOps.LOCAL: AxisType.LOCAL, OptOps.UPCAST: AxisType.UPCAST,
      OptOps.UNROLL: AxisType.UNROLL, OptOps.GROUP: AxisType.GROUP_REDUCE,
      OptOps.GROUPTOP: AxisType.GROUP_REDUCE, OptOps.THREAD: AxisType.THREAD}

    if opt.op in opt_to_at:
      amt:int = int(rng.vmax+1) if opt.arg == 0 else cast(int, opt.arg)

      # copied from kernel.py. prevents METAL compiler hangs
      if self.reduceop is not None and (opt.op in {OptOps.GROUP, OptOps.GROUPTOP} or \
                                        (self.group_for_reduces and opt.op not in {OptOps.NOLOCALS, OptOps.PADTO})):
        upcast_local_sz = prod([self.full_shape[a] for a in self.axes_of(AxisType.UPCAST, AxisType.WARP, AxisType.LOCAL, AxisType.GROUP_REDUCE)])
        smem_sz = amt*upcast_local_sz*self.reduceop.dtype.itemsize
        check(smem_sz <= self.opts.shared_max, f"exceeds maximum shared memory size: needs {smem_sz}, max {self.opts.shared_max}")

      if opt.op is OptOps.UNROLL:
        check(amt <= 32, "don't unroll more than 32")
        check(rng.arg[-1] in {AxisType.GROUP_REDUCE, AxisType.REDUCE}, "unroll is for GROUP_REDUCE/REDUCE")
      if opt.op is OptOps.UPCAST:
        check((self.opts is not None and self.opts.device == "DSP") or amt <= 16, "don't upcast more than 16")
        check(rng.arg[-1] in {AxisType.GLOBAL, AxisType.LOCAL, AxisType.LOOP}, "upcast is for GLOBAL/LOCAL/LOOP")
      if opt.op is OptOps.LOCAL:
        check(not self.dont_use_locals, "can't use locals")
        check(rng.arg[-1] in {AxisType.GLOBAL, AxisType.LOOP}, "local is for globals")
      if opt.op is OptOps.THREAD:
        check(self.opts is not None and self.opts.has_threads, "target does not support threads")
        check(self.opts is not None and self.opts.global_max is not None and amt <= self.opts.global_max[0], "too many threads")
        check(rng.arg[-1] is AxisType.LOOP, "thread is for LOOP")
        check(all(x is not AxisType.THREAD for x in self.axis_types), "already threaded")
      if opt.op in {OptOps.GROUP, OptOps.GROUPTOP}:
        check(all(x.op is not OptOps.TC for x in self.applied_opts), "no grouping with tensor cores")  # TODO: why is this wrong?
        check(not self.dont_use_locals, "can't use locals")
        check(rng.arg[-1] == AxisType.REDUCE, "group is for reduce")
      self.shift_to(rng, amt, opt_to_at[opt.op], top=opt.op in {OptOps.GROUPTOP, OptOps.THREAD})
    elif opt.op is OptOps.TC:
      check(len(self.applied_opts) == 0, "tensor core opts must be first") # TODO: remove the need for this by having warps
      check(opt.axis is not None, "tensor core opts must have an axis")
      check(opt.arg is not None and isinstance(opt.arg, tuple) and len(opt.arg) == 3, "tensor core opts must have valid arg")
      check(-1 <= (tc_select:=cast(tuple, opt.arg)[0]) < len(self.opts.tensor_cores), "tensor core opts must have valid tc_select")
      check(0 <= (tc_opt:=cast(tuple, opt.arg)[1]) <= 2, "tensor core opts must have valid tc_opt")
      check(0 < (use_tensor_cores:=cast(tuple, opt.arg)[2]) <= 2, "use_tensor_cores value is not valid")
      ret = self._apply_tc_opt(use_tensor_cores, cast(int, opt.axis), tc_select, tc_opt)
      check(ret is not None, "no tensor core available")
      if append_opt: self.applied_opts.append(opt)
      return ret
    elif opt.op is OptOps.PADTO:
      check(rng.src[0].op is Ops.CONST, "only pad const axes")
      check(rng.arg[-1] not in {AxisType.UPCAST, AxisType.UNROLL}, "cannot pad upcasted") # TODO: why is this wrong?
      # ok to pad SUM if all parent ALU ops have f(0) = 0
      if (r:=self.reduceop) is not None and rng.arg[-1] in (AxisType.GROUP_REDUCE, AxisType.REDUCE):
        check(r.arg[0] is Ops.ADD and can_pad(r, {}), f"cannot pad {r}")
      new_sz = round_up(int(rng.vmax+1), cast(int, opt.arg))
      check(rng.vmax+1 > new_sz//4, "pad adds more than quadruple the work")
      replaced_rng = UOp.range(new_sz, *rng.arg)
      replaces = {rng:replaced_rng}
      for b in self.bufs:
        if rng in b.src[1].sparents:
          valid = replaced_rng < rng.vmax+1
          if len(b.src) > 2: valid = b.src[2] & valid
          replaces[b] = b.replace(src=b.src[0:2]+(valid,))
      self.ast = self.ast.substitute(replaces, f"padto {rng.arg[:-1]} {opt.arg}")
    elif opt.op is OptOps.SWAP:
      try:
        altrng = self.rngs[opt.arg]
      except IndexError:
        raise KernelOptError
      check(rng.arg[-1] == AxisType.GLOBAL and altrng.arg[-1] == AxisType.GLOBAL, "swap only for globals")
      self.ast = self.ast.substitute({rng:rng.replace(arg=(*altrng.arg[0:-1], rng.arg[-1]), tag=1),
                                      altrng:altrng.replace(arg=(*rng.arg[0:-1], altrng.arg[-1]), tag=1)})
      self.ast = graph_rewrite(self.ast, remove_tags)
    else:
      raise KernelOptError(f"unsupported opt {opt.op}")

    if append_opt: self.applied_opts.append(opt)

  def _apply_tc_opt(self, use_tensor_cores:int, axis:int, tc_select:int, opt_level:int) -> None|list[UOp]:
    reduceops = [x for x in self.ast.toposort() if x.op is Ops.REDUCE]
    if not len(reduceops): raise KernelOptError("no reduce ops for TensorCore")
    reduceop = reduceops[0]
    if use_tensor_cores and reduceop is not None and reduceop.arg is Ops.ADD:
      mul = reduceop.src[0] if reduceop.src[0].op is not Ops.CAST else reduceop.src[0].src[0]
      if mul.op is not Ops.MUL: return None
      in0, in1 = mul.src
      try:
        tensor_cores = self.opts.tensor_cores if tc_select == -1 else [self.opts.tensor_cores[tc_select]]
      except IndexError:
        raise KernelOptError(f"invalid tensor core choice {tc_select}")
      for tc in tensor_cores:
        if tc.dtype_in == in0.dtype.scalar() and tc.dtype_in == in1.dtype.scalar() and tc.dtype_out == reduceop.dtype.scalar():
          # tensor cores have three ranges. X, Y, and REDUCE
          in0_ranges = sorted([u for u in in0.ranges if u not in in1.ranges], key=lambda x: x.arg[0])
          in1_ranges = sorted([u for u in in1.ranges if u not in in0.ranges], key=lambda x: x.arg[0])
          red_ranges = sorted(reduceop.src[1:], key=lambda x: x.arg[0])
          if DEBUG >= 3:
            print(f"TC({axis}): {[(x.arg[0],x.vmax+1) for x in in0_ranges]}",
                              f"{[(x.arg[0],x.vmax+1) for x in in1_ranges]} {[(x.arg[0],x.vmax+1) for x in red_ranges]}")
          if not len(in0_ranges) or not len(in1_ranges) or not len(red_ranges): continue

          # pick ranges
          # NOTE: why are in1 and in0 switched?
          axis_choices = list(itertools.product(in1_ranges, in0_ranges, red_ranges))
          if not (axis < len(axis_choices)): continue
          axes = list(axis_choices[axis])

          # do optimizations and save the ranges
          try:
            for i,a in enumerate(axes):
              idx = self.rngs.index(a)
              if (a.vmax+1) % tc.dims[i] != 0:
                if opt_level < 2: raise KernelOptError("tc padding requires opt_level >= 2")
                # apply_opt should return the updated range?
                self.apply_opt(Opt(OptOps.PADTO, idx, tc.dims[i]), append_opt=False) # PADTO might fail
                axes[i] = self.rngs[idx]
          except KernelOptError: continue

          # we create the warp as a whole thing, in case some of these ranges are moved/removed later
          warp = UOp.range(tc.threads, -1, AxisType.WARP)
          ne: list[UOp] = []
          for opt in tc.opts:
            if opt[0] == "l":
              axes[int(opt[1])], new_range = self.shift_to(axes[int(opt[1])], 2, AxisType.LOCAL, input_new_rng=warp%2)
              warp //= 2
            elif opt[0] == "u":
              axes[int(opt[1])], new_range = self.shift_to(axes[int(opt[1])], 2, AxisType.UPCAST)
            else: raise RuntimeError(f"unsupported opt {opt[0]} in tensor cores")
            ne.append(new_range)

          for _, amt in tc.get_reduce_axes():
            axes[2], new_range = self.shift_to(axes[2], amt, AxisType.UNROLL)
            ne.append(new_range)

          if use_tensor_cores != 2:
            # fix the srcs
            reduceop = [x for x in self.ast.toposort() if x.op is Ops.REDUCE][0]
            tne = [x.replace(tag=1) for x in ne]
            ret = reduceop.substitute(dict(zip(ne, tne)))
            srcs = list((ret.src[0] if ret.src[0].op is not Ops.CAST else ret.src[0].src[0]).src)
            srcs = [x.substitute(dict(zip(tne, [ne[i] for i in argsort(p)]))) for x,p in zip(srcs, tc.permutes_for_shape_str(tc.base_shape_str()))]

            # get reduce/upcast axes for the tensor cores
            tc_reduce_axes = self.shape_str_to_axis([f"r{i}" for i in range(len(tc.get_reduce_axes()))])
            base_upcast_axes = tuple([(s,2) for s in self.shape_str_to_axis(tc.base_upcast_axes())])
            tc_upcast_axes = tuple([base_upcast_axes[:int(math.log2(tc.elements_per_thread[i]))] for i in range(3)])

            # axes to range number (was done in lowerer)
            tc_upcast_axes = tuple([tuple([(self.rngs[a].arg[0], sz) for a,sz in v]) for v in tc_upcast_axes])
            tc_reduce_axes = tuple([self.rngs[a].arg[0] for a in tc_reduce_axes])

            # construct the op
            # TODO: remove tc_upcast_axes from the arg
            # do the reduce_axes always disappear? i think they don't
            # they need to be moved into the WMMA srcs
            wmma_arg = (str(tc), tc.dims, tc.dtype_in, tc.dtype_out, self.opts.device, tc.threads, tc_upcast_axes, ()) #, tc_reduce_axes)
            wmma = UOp(Ops.WMMA, dtype=tc.dtype_out.vec(tc.elements_per_thread[2]), src=(
              UOp(Ops.CONTRACT, dtype=srcs[0].dtype.vec(tc.elements_per_thread[0]), src=(srcs[0],), arg=tc_upcast_axes[0], tag=1),
              UOp(Ops.CONTRACT, dtype=srcs[1].dtype.vec(tc.elements_per_thread[1]), src=(srcs[1],), arg=tc_upcast_axes[1], tag=1),
              UOp.const(tc.dtype_out.vec(tc.elements_per_thread[2]), 0.0)), arg=wmma_arg, tag=1)
            tc_uop = UOp(Ops.UNROLL, tc.dtype_out, (wmma,), arg=tc_upcast_axes[2], tag=1)

            # preserve extra reduces
            reduce_ranges = [x for x in UOp.sink(*reduceop.src[1:]).toposort() if x.op is Ops.RANGE and x.arg[0] not in tc_reduce_axes]
            if len(reduce_ranges): tc_uop = UOp(Ops.REDUCE, tc_uop.dtype, (tc_uop,)+tuple(reduce_ranges), Ops.ADD)
            self.ast = self.ast.substitute({reduceop: tc_uop})
          return axes
    return None

  # helpers for hand_coded_optimizations
  @property
  def reduceop(self) -> UOp|None:
    red = [x for x in self.ast.parents if x.op is Ops.REDUCE]
    if not len(red): return None
    return UOp(Ops.REDUCE_AXIS, red[0].dtype, red[0].src, (red[0].arg, ()))
  @property
  def bufs(self) -> list[UOp]: return [x for x in self.ast.toposort() if x.op is Ops.INDEX][::-1]
  @property
  def output_shape(self):
    return [s if at not in {AxisType.REDUCE, AxisType.UNROLL, AxisType.GROUP_REDUCE} else 1 for s,at in zip(self.full_shape, self.axis_types)]
  @property
  def upcasted(self) -> int: return len(self.axes_of(AxisType.UPCAST, AxisType.UNROLL))
  @property
  def group_for_reduces(self) -> int: return len(self.axes_of(AxisType.GROUP_REDUCE))

def bufs_from_ast(ast:UOp, dname:str) -> list[Buffer]:
  glbls = sorted([x for x in ast.parents if x.op is Ops.DEFINE_GLOBAL], key=lambda x: x.arg)
  return [Buffer(dname, x.ptrdtype.size, x.dtype.base) for x in glbls]

def apply_opts(ctx:Renderer, ast:UOp):
  if ast.tag is not None: return None
  k = Scheduler(ast, ctx)
  k.convert_loop_to_global()
  if BEAM >= 1:
    k.simplify_merge_adjacent()
    from tinygrad.codegen.opt.search import beam_search
    rawbufs = bufs_from_ast(ast, ctx.device)
    k = beam_search(k, rawbufs, BEAM.value, bool(getenv("BEAM_ESTIMATE", 1)))
  elif ast.arg is not None and ast.arg.opts_to_apply is not None:
    if POSTOPT >= 2: k.simplify_merge_adjacent()
    for opt in ast.arg.opts_to_apply: k.apply_opt(opt)
  elif not NOOPT and (ast.arg is None or ast.arg.applied_opts == ()):
    k.simplify_merge_adjacent()
    from tinygrad.codegen.opt.heuristic import hand_coded_optimizations
    # NOTE: hand_coded_optimizations doesn't support multiblock opts yet
    if all(len(u.src) == 1 for u in ast.parents if u.op is Ops.LOAD):
      for opt in hand_coded_optimizations(k): k.apply_opt(opt)
  return k.get_optimized_ast(name_override=ast.arg.name if ast.arg is not None and ast.arg.name != "test" else None)

pm_postrange_opt = PatternMatcher([
  (UPat(Ops.SINK, name="ast"), apply_opts),
])<|MERGE_RESOLUTION|>--- conflicted
+++ resolved
@@ -12,13 +12,8 @@
 from tinygrad.schedule.rangeify import remove_tags
 
 # NOTE: LOCAL and GROUP_REDUCE have the same priority. the order here matters
-<<<<<<< HEAD
-axis_to_pos = {AxisType.LOOP: -1, AxisType.THREAD: 0, AxisType.GLOBAL: 0, AxisType.LOCAL: 1, AxisType.UPCAST: 2,
-               AxisType.GROUP_REDUCE: 1, AxisType.REDUCE: 3, AxisType.UNROLL: 4}
-=======
-axis_to_pos = {AxisType.LOOP: -1, AxisType.GLOBAL: 0, AxisType.WARP: 1, AxisType.LOCAL: 2, AxisType.UPCAST: 3,
+axis_to_pos = {AxisType.LOOP: -1, AxisType.THREAD: 0, AxisType.GLOBAL: 0, AxisType.WARP: 1, AxisType.LOCAL: 2, AxisType.UPCAST: 3,
                AxisType.GROUP_REDUCE: 2, AxisType.REDUCE: 4, AxisType.UNROLL: 5}
->>>>>>> 290521f6
 
 def flatten_range(r:UOp):
   off = 2 if r.op is Ops.STORE else 1
