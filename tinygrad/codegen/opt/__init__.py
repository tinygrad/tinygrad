--- conflicted
+++ resolved
@@ -16,16 +16,10 @@
   arg: int|tuple|None = None
   def __repr__(self): return f"Opt(op={self.op}, axis={self.axis}, arg={self.arg})"
 
-<<<<<<< HEAD
-axis_letters = {AxisType.GLOBAL: "g", AxisType.THREAD: "t", AxisType.LOCAL: "l", AxisType.LOOP: "L", AxisType.UPCAST: "u",
+axis_letters = {AxisType.GLOBAL: "g", AxisType.THREAD: "t", AxisType.LOCAL: "l", AxisType.WARP: "w", AxisType.LOOP: "L", AxisType.UPCAST: "u",
                 AxisType.GROUP_REDUCE: "G", AxisType.REDUCE: "R", AxisType.UNROLL: "r"}
-axis_colors = {AxisType.GLOBAL: "blue", AxisType.THREAD: "blue", AxisType.LOCAL: "cyan", AxisType.LOOP: "WHITE", AxisType.UPCAST: "yellow",
-=======
-axis_letters = {AxisType.GLOBAL: "g", AxisType.LOCAL: "l", AxisType.WARP: "w", AxisType.LOOP: "L", AxisType.UPCAST: "u",
-                AxisType.GROUP_REDUCE: "G", AxisType.REDUCE: "R", AxisType.UNROLL: "r"}
-axis_colors = {AxisType.GLOBAL: "blue", AxisType.LOCAL: "cyan", AxisType.WARP: "CYAN", AxisType.LOOP: "WHITE", AxisType.UPCAST: "yellow",
->>>>>>> 290521f6
-               AxisType.GROUP_REDUCE: "green", AxisType.REDUCE: "red", AxisType.UNROLL: "magenta"}
+axis_colors = {AxisType.GLOBAL: "blue", AxisType.THREAD: "BLUE", AxisType.LOCAL: "cyan", AxisType.WARP: "CYAN", AxisType.LOOP: "WHITE",
+               AxisType.UPCAST: "yellow", AxisType.GROUP_REDUCE: "green", AxisType.REDUCE: "red", AxisType.UNROLL: "magenta"}
 
 class KernelOptError(Exception): pass
 def check(cond:bool, msg:str=""):
