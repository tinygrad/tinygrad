--- conflicted
+++ resolved
@@ -3,11 +3,7 @@
 from tinygrad.codegen.opt.kernel import Kernel
 from tinygrad.codegen.opt.heuristic import hand_coded_optimizations
 from tinygrad.uop.ops import UOp, PatternMatcher, UPat, Ops, KernelInfo
-<<<<<<< HEAD
-from tinygrad.helpers import NOOPT, BEAM, USE_TC, getenv, POSTOPT
-=======
-from tinygrad.helpers import NOOPT, BEAM, getenv
->>>>>>> a5f2b487
+from tinygrad.helpers import NOOPT, BEAM, getenv, POSTOPT
 from tinygrad.renderer import Renderer
 from tinygrad.uop.spec import type_verify
 
@@ -29,13 +25,8 @@
   if new_arg is None:
     k = Kernel(ast, opts=renderer)
     if not NOOPT:
-<<<<<<< HEAD
-      if not k.apply_tensor_cores(USE_TC.value): k.apply_opts(hand_coded_optimizations(k))
+      k.apply_opts(hand_coded_optimizations(k))
       if not POSTOPT and BEAM >= 1:
-=======
-      k.apply_opts(hand_coded_optimizations(k))
-      if BEAM >= 1:
->>>>>>> a5f2b487
         from tinygrad.codegen.opt.search import beam_search, bufs_from_lin
         kb = Kernel(ast, opts=renderer)
         rawbufs = bufs_from_lin(kb, allocate=False)
