--- conflicted
+++ resolved
@@ -1,14 +1,7 @@
-<<<<<<< HEAD
-from typing import Callable
 from time import perf_counter
 from itertools import product
-from tinygrad.helpers import DEBUG, prod, getenv, ImageDType
-from tinygrad.ops import ReduceOps, BinaryOps, LazyOp
-=======
-import itertools
-from tinygrad.helpers import DEBUG, prod, getenv, ImageDType, dtypes
+from tinygrad.helpers import DEBUG, prod, getenv, ImageDType, dtypes, Callable
 from tinygrad.ops import ReduceOps, BinaryOps, UnaryOps, LazyOp
->>>>>>> b9feb1b7
 from tinygrad.codegen.linearizer import Linearizer
 from tinygrad.lazy import LazyBuffer
 
@@ -183,13 +176,8 @@
     buf1_strides = k.sts[buf1].real_strides()
     axis_buf0 = [(i,k.full_shape[i],buf1_strides[i]) for i,s in enumerate(buf0_strides) if s == 0 and k.full_shape[i]%8 == 0]
     axis_buf1 = [(i,k.full_shape[i],buf0_strides[i]) for i,s in enumerate(buf1_strides) if s == 0 and k.full_shape[i]%8 == 0]
-<<<<<<< HEAD
     if axis_buf0 and axis_buf1 and k.full_shape[k.first_reduce]%8 == 0 and (k.shape_len-k.first_reduce) == 1:
-      if DEBUG >= 3: print("TENSOR CORES", axis_buf0, axis_buf1)
-=======
-    if len(axis_buf0) and len(axis_buf1) and k.full_shape[k.first_reduce]%8 == 0 and (k.shape_len-k.first_reduce) == 1:
       if DEBUG >= 3: print("METAL TENSOR CORES", axis_buf0, axis_buf1)
->>>>>>> b9feb1b7
       k.use_tensor_cores = getenv("TC", 1) == 1  # TC=2 will do the shape ops without the WMMA
 
       # TODO: select axis in smart way
@@ -274,19 +262,11 @@
   upcasted_axis = set()
   while prod(k.sts[0].shape[:k.first_reduce]) >= 1024:
     xb_choices = []
-<<<<<<< HEAD
     for axis, upcast_amount in product(range(k.first_reduce), [3,4]):   # consider all the non reduce axes, and a 3 or 4 reduce
-      # if we haven't upcasted it, it mods, and some buffer has stride 0 on axis while having no stride 0 in the upcasted axis already
-      if axis not in upcasted_axis and k.full_shape[axis]%upcast_amount == 0 and any(k.sts[buf_index].views[-1].strides[axis] == 0 and not any(x[1] == 0 for x in k.upcasted_axis(buf_index)) for buf_index in range(len(k.sts))):
-        xb_choices.append((sum([st.views[-1].strides[axis]>0 for st in k.sts]), sum([st.views[-1].strides[axis] for st in k.sts]), axis, upcast_amount))
-    if xb_choices:
-=======
-    for axis, upcast_amount in itertools.product(range(k.first_reduce), [3,4]):   # consider all the non reduce axes, and a 3 or 4 reduce
       # if we haven't upcasted it, it's not symbolic, it mods, and some buffer has stride 0 on axis while having no stride 0 in the upcasted axis already
       if axis not in upcasted_axis and isinstance(k.full_shape[axis], int) and k.full_shape[axis]%upcast_amount == 0 and any(k.sts[buf_index].views[-1].strides[axis] == 0 and not any(x[1] == 0 for x in k.upcasted_axis(buf_index)) for buf_index in range(len(k.sts))):
         xb_choices.append((sum(st.views[-1].strides[axis]>0 for st in k.sts), sum(st.views[-1].strides[axis] for st in k.sts), axis, upcast_amount))
-    if len(xb_choices):
->>>>>>> b9feb1b7
+    if xb_choices:
       xb_choices = sorted(xb_choices)
       if DEBUG >= 4: print(f"float4 merging axis : {xb_choices}")
       k.shift_to(xb_choices[0][2], amount=xb_choices[0][3])
@@ -297,13 +277,8 @@
       break
 
   # if last dim is small(ish) and it's a reduce dim, upcast the reduce (loop unrolling). no simplify needed since it's just an upcast. NOTE: careful, this has broken VALIDHACKS
-<<<<<<< HEAD
   if k.first_reduce < (k.shape_len-k.upcasted) and (len(tuple(k.shape_offsets(k.full_buf_index))) <= 4 or not any(r for _,_,r in k.upcasted_axis(k.full_buf_index))):
-    if (s:=k.full_unupcasted_shape[-1]) <= 32:
-=======
-  if k.first_reduce < (k.shape_len-k.upcasted) and (len(list(k.shape_offsets(k.full_buf_index))) <= 4 or not any(r for _,_,r in k.upcasted_axis(k.full_buf_index))):
     if (s:=k.full_unupcasted_shape[-1]) <= 32 and isinstance(s, int):  # NOTE: cannot loop unroll symbolic axis
->>>>>>> b9feb1b7
       k.upcast()
       # if it's small, upcast a second reduce dimension too
       if k.first_reduce < (k.shape_len-k.upcasted) and s <= 3 and k.full_unupcasted_shape[-1] <= 3: k.upcast()
