from typing import Tuple, List, cast
import itertools, math
from tinygrad.helpers import DEBUG, prod, getenv, ImageDType, dtypes
from tinygrad.ops import ReduceOps, BinaryOps, UnaryOps, LazyOp
from tinygrad.codegen.kernel import Kernel, LocalBuffer
from tinygrad.lazy import LazyBuffer
from tinygrad.shape.shapetracker import ShapeTracker, View

class OptimizedKernel(Kernel):
  def process(self) -> None:
    if hasattr(self, "sts"): return   # already processed
    super().process()

    # move all reduce axes to the end
    reduce = list(enumerate(zip(self.full_shape, self.sts[0].shape)))
    permute = tuple([i for i,(s,n) in reduce if s == n] + [i for i,(s,n) in reduce if s != n])
    self.reshape_and_permute(None, permute)

    # group simplifies
    self.simplify_ones()
    self.simplify_merge_adjacent()

  # ******************** base simplifiers ********************

  # apply reshape and permute to all shapetrackers
  def reshape_and_permute(self, new_shape_fxn, axis):
    for st in self.sts:
      if new_shape_fxn is not None: st.reshape(tuple(new_shape_fxn(st.shape)))
      if axis is not None: st.permute(tuple(axis))

  # drops the final dimension
  def upcast(self):
    assert self.full_shape[-1] != 1, "can't upcast a dimension with size 1"
    self.upcasted += 1

  # axis : the axis to pull from
  # amount : the amount to take
  # top : if you want to pull that amount from the top
  # insert_before : place to insert the new stuff
  def shift_to(self, axis, amount, top=False, insert_before=None):
    if insert_before is None: insert_before = self.shape_len
    move_axis = axis if top else axis+1
    if move_axis < insert_before: insert_before += 1
    self.reshape_and_permute(
      lambda x: list(x[0:axis]) + (([amount, x[axis]//amount] if top else [x[axis]//amount, amount]) if x[axis] > 1 else [1,1]) + list(x[axis+1:]),
      [i for i in range(insert_before) if i != move_axis] + [move_axis] + [i for i in range(insert_before, self.shape_len+1) if i != move_axis])

  # ******************** complex simplifiers ********************

  def simplify_ones(self):
    # remove places where the shape is all ones
    # TODO: this should be factored in to multi shape stride
    if self.shape_len == 0: return
    all_ones = [s==1 for s in self.full_shape]
    self.local_dims -= sum(all_ones[self.first_reduce-self.local_dims:self.first_reduce])
    self.upcasted -= sum(all_ones[self.shape_len-self.upcasted:])
    self.reshape_and_permute(lambda shape: [x for i,x in enumerate(shape) if not all_ones[i]], None)

  def simplify_merge_adjacent(self):
    if self.shape_len == 0: return
    shapes, strides = [x.shape for x in self.sts], [x.real_strides() for x in self.sts]

    # merge dimensions if we can, multi get_shape_strides
    # TODO: does this always preserve the reduce dimension, NO
    # TODO: move this into shapetracker, with tests!
    rets = [[(shapes[j][0], strides[j][0])] for j in range(len(shapes))]
    for i in range(1, len(shapes[0])):
      can_merge = []
      for j in range(len(shapes)):
        # TODO: added the always mergeability of 1s, is this right? if so, add to shapetracker in the 1 case
        can_merge.append(strides[j][i] is not None and ((strides[j][i] != 0 and rets[j][-1][1] == shapes[j][i]*cast(int, strides[j][i])) or (strides[j][i] == 0 and rets[j][-1][1] == 0)))
      # more can merge than this
      mergeable = all(can_merge) and i != self.first_reduce
      for j in range(len(shapes)):
        if mergeable: rets[j][-1] = (rets[j][-1][0] * shapes[j][i], strides[j][i])
        else: rets[j].append((shapes[j][i], strides[j][i]))

    # do the reshapes
    for i,x in enumerate(rets): self.sts[i].reshape(tuple([y[0] for y in x]))

  # ******************** GPU simplifiers ********************
  def _limit_size(self, x: Tuple[int], max_size: List) -> Tuple[int, ...]:
    new_shape,dims = list(x), len(x)
    for i in range(dims):
      next_idx = (i + 1) % dims
      while new_shape[i] > max_size[i]:
        new_shape[i] = new_shape[i] // 2
        if (new_shape[next_idx] <= max_size[next_idx]):
          new_shape[next_idx] = new_shape[next_idx] * 2
        else:
          next_idx = (next_idx + 1) % dims
          new_shape[next_idx] = new_shape[next_idx] * 2
    return tuple(new_shape)

  def limit_global_dims(self, limit: int, global_max: List[int], local_max: List[int]):
    # sometimes, there's more dimensions than len(self.lang.gid).
    # compact all the dimensions into the first
    # NOTE: this might make multiview shapetrackers
    if (self.first_reduce-self.local_dims) > limit:
      num_to_merge = ((self.first_reduce-self.local_dims) - limit)+1
      self.reshape_and_permute(lambda x: (prod(x[0:num_to_merge]),)+x[num_to_merge:], None)
      if DEBUG >= 3: print("reshaped to", self.full_shape, "due to too many global dimensions")
    # Check the global allocation limit, current the global_size will be flipped during codegen
    # and then padded right with 1s if its length < 3 which makes this part a bit awkward to write
    global_dims = self.first_reduce-self.local_dims
    if global_dims > 0:
      if global_max:
        tmp = global_max[:global_dims] + (local_max[:self.local_dims] if local_max else [])
        if max(global_max) < max(self.full_shape[:global_dims]): self.reshape_and_permute(lambda x: self._limit_size(x, tmp + [math.inf] * (len(self.full_shape)-len(tmp))), None)
        assert max(global_max) >= max(self.full_shape[:global_dims]), f"device max allocation {max(self.full_shape[:global_dims])} exceeds global dim maximum {max(global_max)}"
      for i in range(global_dims-1):
        if self.full_shape[i] > global_max[i]:
          order = list(range(len(self.full_shape)))
          order[i], order[global_dims-1] = order[global_dims-1], order[i]
          self.reshape_and_permute(None, order)
          if DEBUG >= 3: print("permuted global dim", order, "due to allocation exceeds global limit")

  def alias_buffer(self, i, pattern):
    assert len(pattern) == len(self.sts[i].shape), f"must include a pattern for each shape {pattern} {self.sts[i].shape}"

    bst = 1
    real_strides = self.sts[i].real_strides()
    shp, stride = [(s if p != 0 else 1) for s,p in zip(self.sts[i].shape, pattern)], [0]*len(pattern)
    for priority in range(1, max(pattern)+1):  # priority. 0 is non local and ignored
      for j,p in enumerate(pattern):
        if priority == p and real_strides[j] != 0:
          stride[j] = bst
          bst *= shp[j]

    self.sts.append(ShapeTracker(tuple(shp), [View(tuple(shp), tuple(stride))]))
    self.bufs.append(LocalBuffer(name=f"ldata{i}", size=self.sts[-1].size()))
    if DEBUG >= 4: print("aliasing buffer", self.sts[i])
    self.local_alias[i] = self.bufs[-1]

  # ******************** high level optimizers ********************

  def apply_auto_opt(self, x):
    for axis, amt, typ in x:
      if axis is None or amt == 1: continue
      if typ == "R":
        typ = "U"
        axis += self.first_reduce
      assert self.full_shape[axis] % amt == 0, "no longer valid shift"
      if typ == "U":
        self.shift_to(axis, amt)
        self.upcast()
      elif typ == "L":
        self.shift_to(axis, amt, insert_before=self.first_reduce)
        self.local_dims += 1
    self.simplify_ones()

  def required_optimizations(self, early_only=False):
    for buf_index,buf in enumerate(self.bufs):
      unit_stride_axes_mul_4 = [i for i in self.sts[buf_index].unit_stride_axes(ignore_valid=True) if self.sts[buf_index].shape[i]%4 == 0]
      if (not early_only or buf in self.earlybufs) and self.bufs[buf_index].dtype.__class__ is ImageDType:
        assert len(unit_stride_axes_mul_4) >= 1, f"needs a unit stride axis in {self.bufs[buf_index]}"
        if all(x < (self.shape_len-self.upcasted) for x in unit_stride_axes_mul_4) and unit_stride_axes_mul_4[0] not in self.upcast_in_mid_reduce_axes:
          self.shift_to(unit_stride_axes_mul_4[0], 4)
          self.upcast()

  def hand_coded_optimizations(self):
    self.process()

    # if there's images in the earlybufs, we have to make an axis the 4 loading one
    self.required_optimizations(early_only=True)

    # simplify
    self.simplify_ones()

    # should use HIP tensor cores?
    if getenv("TC", 1) != 0 and self.bufs[0].device == "HIP" and self.reduceop and self.reduceop.op == ReduceOps.SUM and \
        isinstance(self.reduceop.src[0], LazyOp) and self.reduceop.src[0].op == UnaryOps.CAST and \
        isinstance(self.reduceop.src[0].src[0], LazyOp) and self.reduceop.src[0].src[0].op == BinaryOps.MUL and \
        isinstance(self.reduceop.src[0].src[0].src[0], LazyBuffer) and isinstance(self.reduceop.src[0].src[0].src[1], LazyBuffer) and self.opts.has_local and \
        self.reduceop.src[0].src[0].src[0].dtype == dtypes.half and self.reduceop.src[0].src[0].src[1].dtype == dtypes.half:
      # HIP tensor cores are 16x16x16
      buf0 = self.bufs.index(self.reduceop.src[0].src[0].src[0])
      buf1 = self.bufs.index(self.reduceop.src[0].src[0].src[1])
      buf0_strides = self.sts[buf0].real_strides()
      buf1_strides = self.sts[buf1].real_strides()
      axis_buf0 = [(i,self.full_shape[i],buf1_strides[i]) for i,s in enumerate(buf0_strides) if s == 0 and self.full_shape[i]%16 == 0 and i < self.first_reduce]
      axis_buf1 = [(i,self.full_shape[i],buf0_strides[i]) for i,s in enumerate(buf1_strides) if s == 0 and self.full_shape[i]%16 == 0 and i < self.first_reduce]
      if axis_buf0 and axis_buf1 and self.full_shape[self.first_reduce]%8 == 0 and (self.shape_len-self.first_reduce) == 1:
        if DEBUG >= 3: print("HIP TENSOR CORES", axis_buf0, axis_buf1)
        self.use_tensor_cores = getenv("TC", 1) == 1  # TC=2 will do the shape ops without the WMMA
        self.reverse_upcast_dir = True

        # TODO: select axis in smart way
        s0, s1 = axis_buf0[-1][0], axis_buf1[-1][0]
        global_count = self.first_reduce

        # upcast first
        if self.full_shape[self.first_reduce] > 16: self.shift_to(self.first_reduce, 16)
        self.upcast()

        # 2 locals
        self.shift_to(s1, 16, insert_before=self.first_reduce)  # axis 2
        self.shift_to(s0, 16, insert_before=self.first_reduce)  # axis 3
        self.local_dims += 1

        # output shape
        self.shift_to(self.first_reduce-2, 8)
        self.upcast()

        # split local dim
        self.shift_to(self.first_reduce-1, 8, insert_before=self.first_reduce)  # axis 3

        # final global upcast
        for ax in [s1, s0]:
          for upc in [4,3,2]:
            if self.full_shape[ax]%upc == 0:
              self.shift_to(ax, upc)
              self.upcast()
              break

        # alias buffer
        alias_pattern = [0]*global_count + [0,0,1] + [0] * (self.shape_len-self.upcasted-self.first_reduce) + [2,3] + [0]*(self.upcasted-2)
        self.alias_buffer(buf0, alias_pattern)
        self.alias_buffer(buf1, alias_pattern)

        # two fake locals
        if self.use_tensor_cores:
          self.local_dims += 2
          self.exclude_local_upcast += 2

        # early exit
        return

    # should use METAL tensor cores?
    # first, confirm it's a straightforward mulacc on a device with real locals
    tensor_cores_allowed = getenv("TC", 1) != 0 and (getenv("TC", 1) == 2 or (self.bufs[0].device == "METAL" and getenv("CI", "") != "true"))
    if tensor_cores_allowed and self.reduceop and self.reduceop.op == ReduceOps.SUM and \
        isinstance(self.reduceop.src[0], LazyOp) and self.reduceop.src[0].op == BinaryOps.MUL and \
        isinstance(self.reduceop.src[0].src[0], LazyBuffer) and isinstance(self.reduceop.src[0].src[1], LazyBuffer) and self.opts.has_local:
      # METAL tensor cores are 8x8x8, with 2 elements per thread in the 32 thread warp
      buf0 = self.bufs.index(self.reduceop.src[0].src[0])
      buf1 = self.bufs.index(self.reduceop.src[0].src[1])
      buf0_strides = self.sts[buf0].real_strides()
      buf1_strides = self.sts[buf1].real_strides()
      axis_buf0 = [(i,self.full_shape[i],buf1_strides[i]) for i,s in enumerate(buf0_strides) if s == 0 and self.full_shape[i]%8 == 0 and i < self.first_reduce]
      axis_buf1 = [(i,self.full_shape[i],buf0_strides[i]) for i,s in enumerate(buf1_strides) if s == 0 and self.full_shape[i]%8 == 0 and i < self.first_reduce]
      if axis_buf0 and axis_buf1 and self.full_shape[self.first_reduce]%8 == 0 and (self.shape_len-self.first_reduce) == 1:
        if DEBUG >= 3: print("METAL TENSOR CORES", axis_buf0, axis_buf1)
        self.use_tensor_cores = getenv("TC", 1) == 1  # TC=2 will do the shape ops without the WMMA

        # TODO: select axis in smart way
        s0, s1 = axis_buf0[-1][0], axis_buf1[-1][0]
        global_count = self.first_reduce

        # upcast first
        if self.full_shape[self.first_reduce] > 8: self.shift_to(self.first_reduce, 8)
        self.upcast()

        # 2 locals
        self.shift_to(s1, 8, insert_before=self.first_reduce)  # axis 2
        self.shift_to(s0, 8, insert_before=self.first_reduce)  # axis 3

        # permuted+upcast for tensor cores
        self.shift_to(global_count, 4, insert_before=self.first_reduce)
        self.shift_to(global_count+1, 4, insert_before=self.first_reduce)
        self.shift_to(self.first_reduce-1, 2)
        self.upcast()

        # final global upcast
        for ax in [s1, s0]:
          for upc in [4,3,2]:
            if self.full_shape[ax]%upc == 0:
              self.shift_to(ax, upc)
              self.upcast()
              break

        # alias buffer
        self.local_dims = self.first_reduce - global_count
        alias_pattern = [0]*global_count + [2] * self.local_dims + [0] * (self.shape_len-self.upcasted-self.first_reduce) + [1,1] + [3] * (self.upcasted-2)
        self.alias_buffer(buf0, alias_pattern)
        self.alias_buffer(buf1, alias_pattern)

        # very late upcast to run group at the same time. only if actually using real tensor cores, otherwise local isn't a simdgroup
        if self.use_tensor_cores and self.full_shape[s0] % 2 == 0:
          self.shift_to(s0, 2, insert_before=self.first_reduce-self.local_dims)
          self.local_dims += 1
          self.exclude_local_upcast += 1

        # early exit
        return

    if self.opts.has_local and all(isinstance(s, int) for s in self.sts[0].shape[:self.first_reduce]):
      # are we grouping? (requires local shape support)
      if not self.float4_axis(0) and self.first_reduce <= 2 and self.first_reduce + 1 <= self.shape_len and prod(self.sts[0].shape[:self.first_reduce]) <= 2048:
        # TODO: use 1024 if it's allowed in a smarter way
        for sz in (([256, 16]) if prod(self.sts[0].shape[:self.first_reduce]) <= 32 else [16]):
          if all(st.shape[self.first_reduce] % sz == 0 or st.shape[self.first_reduce] == 1 for st in self.sts):
            self.shift_to(self.first_reduce, sz, top=True, insert_before=self.first_reduce + len(self.group_for_reduce))
            self.group_for_reduce.append(sz)
            break

      # are we upcasting in mid reduce? (only for images)
      if self.bufs[0].dtype.name.startswith('image') and not self.float4_axis(0) and self.group_for_reduce and self.first_reduce <= 2 and prod(self.sts[0].shape) > 1:
        axes = self.sts[0].unit_stride_axes()
        assert len(axes) == 1, f"wrong number of stride 1 axis : {axes}"
        if self.sts[0].shape[axes[0]]%4 == 0:
          self.shift_to(axes[0], 4, insert_before=self.first_reduce + len(self.group_for_reduce))   # insert at the end of the grouped axis
          self.group_for_reduce.append(4)

    # now do everything required
    self.required_optimizations()

    # simplify (sets first_reduce)
    self.simplify_ones()

    # use more opencl indexing if the output buffer is an image and we have room
    if self.bufs[0].dtype.name.startswith('image') and self.first_reduce+len(self.group_for_reduce) < 3:
      base_shape = self.bufs[0].dtype.shape
      if (base_shape[0]*base_shape[1]) % self.sts[0].shape[0] == 0 and self.sts[0].shape[0]//base_shape[0] != 0:
        if DEBUG >= 4: print("split opencl", base_shape, self.sts[0].shape)
        self.reshape_and_permute(lambda x: [base_shape[0], x[0]//base_shape[0]]+list(x[1:]), None)
        self.simplify_ones()

    # no more opt if we are grouping
    if self.group_for_reduce: return

    # no more opt if there's non ints in any shapes
    # TODO: this is due to a bug. repro by commenting this one while running GPT-2 with the JIT
    if self.has_variable_shape(): return

    # **** below this line need to be optional and benchmarked ****

    # potentially do more upcasts of non reduce axes based on a heuristic
    upcasted_axis = set()
    while prod(self.sts[0].shape[:self.first_reduce]) >= 1024:
      xb_choices = []
      for axis, upcast_amount in itertools.product(range(self.first_reduce), [3,4]):   # consider all the non reduce axes, and a 3 or 4 reduce
        # if we haven't upcasted it, it's not symbolic, it mods, and some buffer has stride 0 on axis while having no stride 0 in the upcasted axis already
        if axis not in upcasted_axis and isinstance(self.full_shape[axis], int) and self.full_shape[axis]%upcast_amount == 0 and any(self.sts[buf_index].views[-1].strides[axis] == 0 and not any(x[1] == 0 for x in self.upcasted_axis(buf_index)) for buf_index in range(len(self.sts))):
          xb_choices.append((sum(st.views[-1].strides[axis]>0 for st in self.sts), sum(st.views[-1].strides[axis] for st in self.sts), axis, upcast_amount))
      if xb_choices:
        xb_choices = sorted(xb_choices)
        if DEBUG >= 4: print(f"float4 merging axis : {xb_choices}")
        self.shift_to(xb_choices[0][2], amount=xb_choices[0][3])
        self.upcast()
        self.simplify_ones()
        upcasted_axis.add(xb_choices[0][2])
      else:
        break

    # if last dim is small(ish) and it's a reduce dim, upcast the reduce (loop unrolling). no simplify needed since it's just an upcast. NOTE: careful, this has broken VALIDHACKS
    if self.first_reduce < (self.shape_len-self.upcasted) and (len(list(self.shape_offsets(self.full_buf_index))) <= 4 or not any(r for _,_,r in self.upcasted_axis(self.full_buf_index))):
      if (s:=self.full_unupcasted_shape[-1]) <= 32 and isinstance(s, int):  # NOTE: cannot loop unroll symbolic axis
        self.upcast()
        # if it's small, upcast a second reduce dimension too
        if self.first_reduce < (self.shape_len-self.upcasted) and s <= 3 and self.full_unupcasted_shape[-1] <= 3: self.upcast()
      else:
        for splits in [4]:
          if self.full_unupcasted_shape[-1]%splits == 0:
            self.shift_to(len(self.full_unupcasted_shape)-1, splits, insert_before=len(self.full_unupcasted_shape))
            self.upcast()
            break

<<<<<<< HEAD
      # alias buffer
      k.local_dims = k.first_reduce - global_count
      alias_pattern = [0]*global_count + [2] * k.local_dims + [0] * (k.shape_len-k.upcasted-k.first_reduce) + [1,1] + [3] * (k.upcasted-2)
      k.alias_buffer(buf0, alias_pattern)
      k.alias_buffer(buf1, alias_pattern)

      # very late upcast to run group at the same time. only if actually using real tensor cores, otherwise local isn't a simdgroup
      if k.use_tensor_cores and k.full_shape[s0] % 2 == 0:
        k.shift_to(s0, 2, insert_before=k.first_reduce-k.local_dims)
        k.local_dims += 1
        k.exclude_local_upcast += 1

      # early exit
      return

  if k.opts.has_local and k.opts.has_shared and all(isinstance(s, int) for s in k.sts[0].shape[:k.first_reduce]):
    # are we grouping? (requires local shape support)
    if not k.float4_axis(0) and k.first_reduce <= 2 and k.first_reduce + 1 <= k.shape_len and prod(k.sts[0].shape[:k.first_reduce]) <= 2048:
      # TODO: use 1024 if it's allowed in a smarter way
      for sz in (([256, 16]) if prod(k.sts[0].shape[:k.first_reduce]) <= 32 else [16]):
        if all(st.shape[k.first_reduce] % sz == 0 or st.shape[k.first_reduce] == 1 for st in k.sts):
          k.shift_to(k.first_reduce, sz, top=True, insert_before=k.first_reduce + len(k.group_for_reduce))
          k.group_for_reduce.append(sz)
          break

    # are we upcasting in mid reduce? (only for images)
    if k.bufs[0].dtype.name.startswith('image') and not k.float4_axis(0) and k.group_for_reduce and k.first_reduce <= 2 and prod(k.sts[0].shape) > 1:
      axes = k.sts[0].unit_stride_axes()
      assert len(axes) == 1, f"wrong number of stride 1 axis : {axes}"
      if k.sts[0].shape[axes[0]]%4 == 0:
        k.shift_to(axes[0], 4, insert_before=k.first_reduce + len(k.group_for_reduce))   # insert at the end of the grouped axis
        k.group_for_reduce.append(4)

  # now do everything required
  required_optimizations(k)

  # simplify (sets first_reduce)
  k.simplify_ones()

  # use more opencl indexing if the output buffer is an image and we have room
  if k.bufs[0].dtype.name.startswith('image') and k.first_reduce+len(k.group_for_reduce) < 3:
    base_shape = k.bufs[0].dtype.shape
    if (base_shape[0]*base_shape[1]) % k.sts[0].shape[0] == 0 and k.sts[0].shape[0]//base_shape[0] != 0:
      if DEBUG >= 4: print("split opencl", base_shape, k.sts[0].shape)
      k.reshape_and_permute(lambda x: [base_shape[0], x[0]//base_shape[0]]+list(x[1:]), None)
      k.simplify_ones()

  # no more opt if we are grouping
  if k.group_for_reduce: return

  # **** below this line need to be optional and benchmarked ****

  # potentially do more upcasts of non reduce axes based on a heuristic
  upcasted_axis = set()
  while prod(k.sts[0].shape[:k.first_reduce]) >= 1024:
    xb_choices = []
    for axis, upcast_amount in itertools.product(range(k.first_reduce), [3,4]):   # consider all the non reduce axes, and a 3 or 4 reduce
      # if we haven't upcasted it, it's not symbolic, it mods, and some buffer has stride 0 on axis while having no stride 0 in the upcasted axis already
      if axis not in upcasted_axis and isinstance(k.full_shape[axis], int) and k.full_shape[axis]%upcast_amount == 0 and any(k.sts[buf_index].views[-1].strides[axis] == 0 and not any(x[1] == 0 for x in k.upcasted_axis(buf_index)) for buf_index in range(len(k.sts))):
        xb_choices.append((sum(st.views[-1].strides[axis]>0 for st in k.sts), sum(st.views[-1].strides[axis] for st in k.sts), axis, upcast_amount))
    if len(xb_choices):
      xb_choices = sorted(xb_choices)
      if DEBUG >= 4: print(f"float4 merging axis : {xb_choices}")
      k.shift_to(xb_choices[0][2], amount=xb_choices[0][3])
      k.upcast()
      k.simplify_ones()
      upcasted_axis.add(xb_choices[0][2])
    else:
      break

  # if last dim is small(ish) and it's a reduce dim, upcast the reduce (loop unrolling). no simplify needed since it's just an upcast. NOTE: careful, this has broken VALIDHACKS
  if k.first_reduce < (k.shape_len-k.upcasted) and (len(list(k.shape_offsets(k.full_buf_index))) <= 4 or not any(r for _,_,r in k.upcasted_axis(k.full_buf_index))):
    if (s:=k.full_unupcasted_shape[-1]) <= 32 and isinstance(s, int):  # NOTE: cannot loop unroll symbolic axis
      k.upcast()
      # if it's small, upcast a second reduce dimension too
      if k.first_reduce < (k.shape_len-k.upcasted) and s <= 3 and k.full_unupcasted_shape[-1] <= 3: k.upcast()
    else:
      for splits in [4]:
        if k.full_unupcasted_shape[-1]%splits == 0:
          k.shift_to(len(k.full_unupcasted_shape)-1, splits, insert_before=len(k.full_unupcasted_shape))
          k.upcast()
          break

  # if nothing at all is upcasted and it's easy to, do an upcast
  # TODO: this is breaking the tests
  for splits in [4]:
    if k.upcasted == 0 and len(k.full_unupcasted_shape) > 0 and k.full_unupcasted_shape[-1] % splits == 0:
      k.shift_to(len(k.full_unupcasted_shape)-1, splits, insert_before=len(k.full_unupcasted_shape))
      k.upcast()

  # **** local groups ****

  if k.opts.has_local:
    for axis in range(k.first_reduce - k.local_dims - 1, -1, -1):
      local_size = prod(k.full_shape[k.first_reduce-k.local_dims:k.first_reduce])
      if k.full_shape[axis] == 1: continue
      last_try = k.local_dims == 0 and axis == 0
      if any(k.sts[buf_index].views[-1].strides[axis] == 0 for buf_index in range(len(k.sts))) or last_try:
        for sz in [x for x in (([32] if last_try else []) + [16,8,4,3]) if k.full_shape[axis] % x == 0 and local_size*x <= 128]:
          k.shift_to(axis, sz, insert_before=k.first_reduce-k.local_dims)
          k.local_dims += 1
          break
      if k.local_dims >= 3: break
  k.simplify_ones()
=======
    # if nothing at all is upcasted and it's easy to, do an upcast
    # TODO: this is breaking the tests
    for splits in [4]:
      if self.upcasted == 0 and self.full_unupcasted_shape and self.full_unupcasted_shape[-1] % splits == 0:
        self.shift_to(len(self.full_unupcasted_shape)-1, splits, insert_before=len(self.full_unupcasted_shape))
        self.upcast()

    # **** local groups ****

    if self.opts.has_local:
      for axis in range(self.first_reduce - self.local_dims - 1, -1, -1):
        local_size = prod(self.full_shape[self.first_reduce-self.local_dims:self.first_reduce])
        if self.full_shape[axis] == 1: continue
        last_try = self.local_dims == 0 and axis == 0
        if any(self.sts[buf_index].views[-1].strides[axis] == 0 for buf_index in range(len(self.sts))) or last_try:
          for sz in [x for x in (([32] if last_try else []) + [16,8,4,3]) if self.full_shape[axis] % x == 0 and local_size*x <= 128]:
            self.shift_to(axis, sz, insert_before=self.first_reduce-self.local_dims)
            self.local_dims += 1
            break
        if self.local_dims >= 3: break
    self.simplify_ones()
>>>>>>> d37d092c
<|MERGE_RESOLUTION|>--- conflicted
+++ resolved
@@ -284,7 +284,7 @@
         # early exit
         return
 
-    if self.opts.has_local and all(isinstance(s, int) for s in self.sts[0].shape[:self.first_reduce]):
+    if self.opts.has_local and k.opts.has_shared and all(isinstance(s, int) for s in self.sts[0].shape[:self.first_reduce]):
       # are we grouping? (requires local shape support)
       if not self.float4_axis(0) and self.first_reduce <= 2 and self.first_reduce + 1 <= self.shape_len and prod(self.sts[0].shape[:self.first_reduce]) <= 2048:
         # TODO: use 1024 if it's allowed in a smarter way
@@ -356,112 +356,6 @@
             self.upcast()
             break
 
-<<<<<<< HEAD
-      # alias buffer
-      k.local_dims = k.first_reduce - global_count
-      alias_pattern = [0]*global_count + [2] * k.local_dims + [0] * (k.shape_len-k.upcasted-k.first_reduce) + [1,1] + [3] * (k.upcasted-2)
-      k.alias_buffer(buf0, alias_pattern)
-      k.alias_buffer(buf1, alias_pattern)
-
-      # very late upcast to run group at the same time. only if actually using real tensor cores, otherwise local isn't a simdgroup
-      if k.use_tensor_cores and k.full_shape[s0] % 2 == 0:
-        k.shift_to(s0, 2, insert_before=k.first_reduce-k.local_dims)
-        k.local_dims += 1
-        k.exclude_local_upcast += 1
-
-      # early exit
-      return
-
-  if k.opts.has_local and k.opts.has_shared and all(isinstance(s, int) for s in k.sts[0].shape[:k.first_reduce]):
-    # are we grouping? (requires local shape support)
-    if not k.float4_axis(0) and k.first_reduce <= 2 and k.first_reduce + 1 <= k.shape_len and prod(k.sts[0].shape[:k.first_reduce]) <= 2048:
-      # TODO: use 1024 if it's allowed in a smarter way
-      for sz in (([256, 16]) if prod(k.sts[0].shape[:k.first_reduce]) <= 32 else [16]):
-        if all(st.shape[k.first_reduce] % sz == 0 or st.shape[k.first_reduce] == 1 for st in k.sts):
-          k.shift_to(k.first_reduce, sz, top=True, insert_before=k.first_reduce + len(k.group_for_reduce))
-          k.group_for_reduce.append(sz)
-          break
-
-    # are we upcasting in mid reduce? (only for images)
-    if k.bufs[0].dtype.name.startswith('image') and not k.float4_axis(0) and k.group_for_reduce and k.first_reduce <= 2 and prod(k.sts[0].shape) > 1:
-      axes = k.sts[0].unit_stride_axes()
-      assert len(axes) == 1, f"wrong number of stride 1 axis : {axes}"
-      if k.sts[0].shape[axes[0]]%4 == 0:
-        k.shift_to(axes[0], 4, insert_before=k.first_reduce + len(k.group_for_reduce))   # insert at the end of the grouped axis
-        k.group_for_reduce.append(4)
-
-  # now do everything required
-  required_optimizations(k)
-
-  # simplify (sets first_reduce)
-  k.simplify_ones()
-
-  # use more opencl indexing if the output buffer is an image and we have room
-  if k.bufs[0].dtype.name.startswith('image') and k.first_reduce+len(k.group_for_reduce) < 3:
-    base_shape = k.bufs[0].dtype.shape
-    if (base_shape[0]*base_shape[1]) % k.sts[0].shape[0] == 0 and k.sts[0].shape[0]//base_shape[0] != 0:
-      if DEBUG >= 4: print("split opencl", base_shape, k.sts[0].shape)
-      k.reshape_and_permute(lambda x: [base_shape[0], x[0]//base_shape[0]]+list(x[1:]), None)
-      k.simplify_ones()
-
-  # no more opt if we are grouping
-  if k.group_for_reduce: return
-
-  # **** below this line need to be optional and benchmarked ****
-
-  # potentially do more upcasts of non reduce axes based on a heuristic
-  upcasted_axis = set()
-  while prod(k.sts[0].shape[:k.first_reduce]) >= 1024:
-    xb_choices = []
-    for axis, upcast_amount in itertools.product(range(k.first_reduce), [3,4]):   # consider all the non reduce axes, and a 3 or 4 reduce
-      # if we haven't upcasted it, it's not symbolic, it mods, and some buffer has stride 0 on axis while having no stride 0 in the upcasted axis already
-      if axis not in upcasted_axis and isinstance(k.full_shape[axis], int) and k.full_shape[axis]%upcast_amount == 0 and any(k.sts[buf_index].views[-1].strides[axis] == 0 and not any(x[1] == 0 for x in k.upcasted_axis(buf_index)) for buf_index in range(len(k.sts))):
-        xb_choices.append((sum(st.views[-1].strides[axis]>0 for st in k.sts), sum(st.views[-1].strides[axis] for st in k.sts), axis, upcast_amount))
-    if len(xb_choices):
-      xb_choices = sorted(xb_choices)
-      if DEBUG >= 4: print(f"float4 merging axis : {xb_choices}")
-      k.shift_to(xb_choices[0][2], amount=xb_choices[0][3])
-      k.upcast()
-      k.simplify_ones()
-      upcasted_axis.add(xb_choices[0][2])
-    else:
-      break
-
-  # if last dim is small(ish) and it's a reduce dim, upcast the reduce (loop unrolling). no simplify needed since it's just an upcast. NOTE: careful, this has broken VALIDHACKS
-  if k.first_reduce < (k.shape_len-k.upcasted) and (len(list(k.shape_offsets(k.full_buf_index))) <= 4 or not any(r for _,_,r in k.upcasted_axis(k.full_buf_index))):
-    if (s:=k.full_unupcasted_shape[-1]) <= 32 and isinstance(s, int):  # NOTE: cannot loop unroll symbolic axis
-      k.upcast()
-      # if it's small, upcast a second reduce dimension too
-      if k.first_reduce < (k.shape_len-k.upcasted) and s <= 3 and k.full_unupcasted_shape[-1] <= 3: k.upcast()
-    else:
-      for splits in [4]:
-        if k.full_unupcasted_shape[-1]%splits == 0:
-          k.shift_to(len(k.full_unupcasted_shape)-1, splits, insert_before=len(k.full_unupcasted_shape))
-          k.upcast()
-          break
-
-  # if nothing at all is upcasted and it's easy to, do an upcast
-  # TODO: this is breaking the tests
-  for splits in [4]:
-    if k.upcasted == 0 and len(k.full_unupcasted_shape) > 0 and k.full_unupcasted_shape[-1] % splits == 0:
-      k.shift_to(len(k.full_unupcasted_shape)-1, splits, insert_before=len(k.full_unupcasted_shape))
-      k.upcast()
-
-  # **** local groups ****
-
-  if k.opts.has_local:
-    for axis in range(k.first_reduce - k.local_dims - 1, -1, -1):
-      local_size = prod(k.full_shape[k.first_reduce-k.local_dims:k.first_reduce])
-      if k.full_shape[axis] == 1: continue
-      last_try = k.local_dims == 0 and axis == 0
-      if any(k.sts[buf_index].views[-1].strides[axis] == 0 for buf_index in range(len(k.sts))) or last_try:
-        for sz in [x for x in (([32] if last_try else []) + [16,8,4,3]) if k.full_shape[axis] % x == 0 and local_size*x <= 128]:
-          k.shift_to(axis, sz, insert_before=k.first_reduce-k.local_dims)
-          k.local_dims += 1
-          break
-      if k.local_dims >= 3: break
-  k.simplify_ones()
-=======
     # if nothing at all is upcasted and it's easy to, do an upcast
     # TODO: this is breaking the tests
     for splits in [4]:
@@ -482,5 +376,4 @@
             self.local_dims += 1
             break
         if self.local_dims >= 3: break
-    self.simplify_ones()
->>>>>>> d37d092c
+    self.simplify_ones()