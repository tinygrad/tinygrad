--- conflicted
+++ resolved
@@ -184,13 +184,8 @@
           self.shift_upcast(unit_stride_axes_mul_4[0], 4, suggestion)
 
   def hand_coded_optimizations(self, use_tensor_cores=getenv("TC", 1)):
-<<<<<<< HEAD
-    self.process()
-
     suggestion = {}
 
-=======
->>>>>>> 21a2c5df
     # if there's images in the earlybufs, we have to make an axis the 4 loading one
     self.required_optimizations(suggestion, early_only=True)
 
