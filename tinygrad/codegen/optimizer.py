from time import perf_counter
from itertools import product
from tinygrad.helpers import DEBUG, prod, getenv, ImageDType, dtypes, Callable
from tinygrad.ops import ReduceOps, BinaryOps, UnaryOps, LazyOp
from tinygrad.codegen.linearizer import Linearizer
from tinygrad.lazy import LazyBuffer

# auto opt is disabled
def apply_opt(k, x):
  for axis, amt, typ in x:
    if axis is None or amt == 1: continue
    if typ == "R":
      typ = "U"
      axis += k.first_reduce
    assert k.full_shape[axis] % amt == 0, "no longer valid shift"
    if typ == "U":
      k.shift_to(axis, amt)
      k.upcast()
    elif typ == "L":
      k.shift_to(axis, amt, insert_before=k.first_reduce)
      k.local_dims += 1
  k.simplify_ones()

UPCASTS = [1,2,3,4,5,6,7,8]
LOCALS = [1,2,3,4,5,6,7,8,16,24,32]
def kernel_optimize_search(k:Linearizer, create_k:Callable[[], Linearizer], to_prg, baseline):
  import nevergrad as ng
  def opt(x):
    try:
      k = create_k()
      k.process()
      apply_opt(k, x)
      prg = to_prg(k)
      first_tm = prg.exec(k.bufs, force_wait=True, optimizing=True)
      if baseline*5 < first_tm*1000: return first_tm*1000  # very slow
      tm = min([first_tm]+[prg.exec(k.bufs, force_wait=True, optimizing=True) for _ in range(2)])*1000
      return tm
    except Exception:
      if DEBUG >= 3:
        import traceback
        traceback.print_exc()
      return 10000_000   # 10000 seconds is infinity
  opts = []
  for i in range(k.first_reduce):
    # TODO: the upcast always happen first, you might want to reverse this?
    # TODO: the order of the locals might improve things too
    opts.append(ng.p.TransitionChoice([(i,s,"U") for s in UPCASTS if k.full_shape[i]%s == 0]))
    opts.append(ng.p.TransitionChoice([(i,s,"L") for s in LOCALS if k.full_shape[i]%s == 0]))
  for i in range(k.shape_len-k.first_reduce):
    opts.append(ng.p.TransitionChoice([(i,s,"R") for s in UPCASTS if k.full_shape[k.first_reduce+i]%s == 0]))
  if not opts: return "BASELINE"
  search_space = prod(len(x.choices) for x in opts)
  st = perf_counter()
  optimizer = ng.optimizers.NGOpt(parametrization=ng.p.Tuple(*opts), budget=min(search_space, 200))
  recommendation = optimizer.minimize(opt)
  et = perf_counter() - st
  if DEBUG >= 1: print(f"optimizer({et:6.2f} s to search) space {search_space:8d} with tm {recommendation.loss:5.2f} ms vs baseline {baseline:5.2f} ms, a {baseline/recommendation.loss:5.2f}x gain : {k.colored_shape()}")
  return recommendation.value if recommendation.loss < baseline else "BASELINE"

# optimization
global_db = None
def kernel_optimize(k:Linearizer, create_k:Callable[[], Linearizer], to_prg):
  global global_db

  k.process()
  skey = str(k.key)

  if getenv("KOPT") == 2 and global_db is None:
    import shelve
    global_db = shelve.open("/tmp/kopt_cache")

  if global_db is not None and skey in global_db:
    choice = global_db[skey]
  else:
    # get baseline
    def get_baseline():
      k = create_k()
      hand_coded_optimizations(k)
      prg = to_prg(k)
      return min([prg.exec(k.bufs, force_wait=True, optimizing=True) for _ in range(5)])*1000
    choice = kernel_optimize_search(k, create_k, to_prg, get_baseline())
    if global_db is not None:
      global_db[skey] = choice
      global_db.sync()

  if choice == "BASELINE": hand_coded_optimizations(k)
  else: apply_opt(k, choice)

def required_optimizations(k:Linearizer, early_only=False):
  for buf_index,buf in enumerate(k.bufs):
    unit_stride_axes_mul_4 = [i for i in k.sts[buf_index].unit_stride_axes(ignore_valid=True) if k.sts[buf_index].shape[i]%4 == 0]
    if (not early_only or buf in k.earlybufs) and k.bufs[buf_index].dtype.__class__ is ImageDType:
      assert len(unit_stride_axes_mul_4) >= 1, f"needs a unit stride axis in {k.bufs[buf_index]}"
      if all(x < (k.shape_len-k.upcasted) for x in unit_stride_axes_mul_4) and unit_stride_axes_mul_4[0] not in k.upcast_in_mid_reduce_axes:
        k.shift_to(unit_stride_axes_mul_4[0], 4)
        k.upcast()

def hand_coded_optimizations(k:Linearizer):
  k.process()

  # if there's images in the earlybufs, we have to make an axis the 4 loading one
  required_optimizations(k, early_only=True)

  # simplify
  k.simplify_ones()

  # should use HIP tensor cores?
  if getenv("TC", 1) != 0 and k.bufs[0].device == "HIP" and k.reduceop and k.reduceop.op == ReduceOps.SUM and \
      isinstance(k.reduceop.src[0], LazyOp) and k.reduceop.src[0].op == UnaryOps.CAST and \
      isinstance(k.reduceop.src[0].src[0], LazyOp) and k.reduceop.src[0].src[0].op == BinaryOps.MUL and \
      isinstance(k.reduceop.src[0].src[0].src[0], LazyBuffer) and isinstance(k.reduceop.src[0].src[0].src[1], LazyBuffer) and k.opts.has_local and \
      k.reduceop.src[0].src[0].src[0].dtype == dtypes.half and k.reduceop.src[0].src[0].src[1].dtype == dtypes.half:
    # HIP tensor cores are 16x16x16
    buf0 = k.bufs.index(k.reduceop.src[0].src[0].src[0])
    buf1 = k.bufs.index(k.reduceop.src[0].src[0].src[1])
    buf0_strides = k.sts[buf0].real_strides()
    buf1_strides = k.sts[buf1].real_strides()
    axis_buf0 = [(i,k.full_shape[i],buf1_strides[i]) for i,s in enumerate(buf0_strides) if s == 0 and k.full_shape[i]%16 == 0 and i < k.first_reduce]
    axis_buf1 = [(i,k.full_shape[i],buf0_strides[i]) for i,s in enumerate(buf1_strides) if s == 0 and k.full_shape[i]%16 == 0 and i < k.first_reduce]
    if len(axis_buf0) and len(axis_buf1) and k.full_shape[k.first_reduce]%8 == 0 and (k.shape_len-k.first_reduce) == 1:
      if DEBUG >= 3: print("HIP TENSOR CORES", axis_buf0, axis_buf1)
      k.use_tensor_cores = getenv("TC", 1) == 1  # TC=2 will do the shape ops without the WMMA
      k.reverse_upcast_dir = True

      # TODO: select axis in smart way
      s0, s1 = axis_buf0[-1][0], axis_buf1[-1][0]
      global_count = k.first_reduce

      # upcast first
      if k.full_shape[k.first_reduce] > 16: k.shift_to(k.first_reduce, 16)
      k.upcast()

      # 2 locals
      k.shift_to(s1, 16, insert_before=k.first_reduce)  # axis 2
      k.shift_to(s0, 16, insert_before=k.first_reduce)  # axis 3
      k.local_dims += 1

      # output shape
      k.shift_to(k.first_reduce-2, 8)
      k.upcast()

      # split local dim
      k.shift_to(k.first_reduce-1, 8, insert_before=k.first_reduce)  # axis 3

      # final global upcast
      for ax in [s1, s0]:
        for upc in [4,3,2]:
          if k.full_shape[ax]%upc == 0:
            k.shift_to(ax, upc)
            k.upcast()
            break

      # alias buffer
      alias_pattern = [0]*global_count + [0,0,1] + [0] * (k.shape_len-k.upcasted-k.first_reduce) + [2,3] + [0]*(k.upcasted-2)
      k.alias_buffer(buf0, alias_pattern)
      k.alias_buffer(buf1, alias_pattern)

      # two fake locals
      if k.use_tensor_cores:
        k.local_dims += 2
        k.exclude_local_upcast += 2

      # early exit
      return

  # should use METAL tensor cores?
  # first, confirm it's a straightforward mulacc on a device with real locals
  tensor_cores_allowed = getenv("TC", 1) != 0 and (getenv("TC", 1) == 2 or (k.bufs[0].device == "METAL" and getenv("CI", "") != "true"))
  if tensor_cores_allowed and k.reduceop and k.reduceop.op == ReduceOps.SUM and \
      isinstance(k.reduceop.src[0], LazyOp) and k.reduceop.src[0].op == BinaryOps.MUL and \
      isinstance(k.reduceop.src[0].src[0], LazyBuffer) and isinstance(k.reduceop.src[0].src[1], LazyBuffer) and k.opts.has_local:
    # METAL tensor cores are 8x8x8, with 2 elements per thread in the 32 thread warp
    buf0 = k.bufs.index(k.reduceop.src[0].src[0])
    buf1 = k.bufs.index(k.reduceop.src[0].src[1])
    buf0_strides = k.sts[buf0].real_strides()
    buf1_strides = k.sts[buf1].real_strides()
<<<<<<< HEAD
    axis_buf0 = [(i,k.full_shape[i],buf1_strides[i]) for i,s in enumerate(buf0_strides) if s == 0 and k.full_shape[i]%8 == 0]
    axis_buf1 = [(i,k.full_shape[i],buf0_strides[i]) for i,s in enumerate(buf1_strides) if s == 0 and k.full_shape[i]%8 == 0]
    if axis_buf0 and axis_buf1 and k.full_shape[k.first_reduce]%8 == 0 and (k.shape_len-k.first_reduce) == 1:
=======
    axis_buf0 = [(i,k.full_shape[i],buf1_strides[i]) for i,s in enumerate(buf0_strides) if s == 0 and k.full_shape[i]%8 == 0 and i < k.first_reduce]
    axis_buf1 = [(i,k.full_shape[i],buf0_strides[i]) for i,s in enumerate(buf1_strides) if s == 0 and k.full_shape[i]%8 == 0 and i < k.first_reduce]
    if len(axis_buf0) and len(axis_buf1) and k.full_shape[k.first_reduce]%8 == 0 and (k.shape_len-k.first_reduce) == 1:
>>>>>>> 012ee7d1
      if DEBUG >= 3: print("METAL TENSOR CORES", axis_buf0, axis_buf1)
      k.use_tensor_cores = getenv("TC", 1) == 1  # TC=2 will do the shape ops without the WMMA

      # TODO: select axis in smart way
      s0, s1 = axis_buf0[-1][0], axis_buf1[-1][0]
      global_count = k.first_reduce

      # upcast first
      if k.full_shape[k.first_reduce] > 8: k.shift_to(k.first_reduce, 8)
      k.upcast()

      # 2 locals
      k.shift_to(s1, 8, insert_before=k.first_reduce)  # axis 2
      k.shift_to(s0, 8, insert_before=k.first_reduce)  # axis 3

      # permuted+upcast for tensor cores
      k.shift_to(global_count, 4, insert_before=k.first_reduce)
      k.shift_to(global_count+1, 4, insert_before=k.first_reduce)
      k.shift_to(k.first_reduce-1, 2)
      k.upcast()

      # final global upcast
      for ax in [s1, s0]:
        for upc in [4,3,2]:
          if k.full_shape[ax]%upc == 0:
            k.shift_to(ax, upc)
            k.upcast()
            break

      # alias buffer
      k.local_dims = k.first_reduce - global_count
      alias_pattern = [0]*global_count + [2] * k.local_dims + [0] * (k.shape_len-k.upcasted-k.first_reduce) + [1,1] + [3] * (k.upcasted-2)
      k.alias_buffer(buf0, alias_pattern)
      k.alias_buffer(buf1, alias_pattern)

      # very late upcast to run group at the same time. only if actually using real tensor cores, otherwise local isn't a simdgroup
      if k.use_tensor_cores and k.full_shape[s0] % 2 == 0:
        k.shift_to(s0, 2, insert_before=k.first_reduce-k.local_dims)
        k.local_dims += 1
        k.exclude_local_upcast += 1

      # early exit
      return

  if k.opts.has_local and all(isinstance(s, int) for s in k.sts[0].shape[:k.first_reduce]):
    # are we grouping? (requires local shape support)
    if not k.float4_axis(0) and k.first_reduce <= 2 and k.first_reduce + 1 <= k.shape_len and prod(k.sts[0].shape[:k.first_reduce]) <= 2048:
      # TODO: use 1024 if it's allowed in a smarter way
      for sz in (([256, 16]) if prod(k.sts[0].shape[:k.first_reduce]) <= 32 else [16]):
        if all(st.shape[k.first_reduce] % sz == 0 or st.shape[k.first_reduce] == 1 for st in k.sts):
          k.shift_to(k.first_reduce, sz, top=True, insert_before=k.first_reduce + len(k.group_for_reduce))
          k.group_for_reduce.append(sz)
          break

    # are we upcasting in mid reduce? (only for images)
    if k.bufs[0].dtype.name.startswith('image') and not k.float4_axis(0) and k.group_for_reduce and k.first_reduce <= 2 and prod(k.sts[0].shape) > 1:
      axes = k.sts[0].unit_stride_axes()
      assert len(axes) == 1, f"wrong number of stride 1 axis : {axes}"
      if k.sts[0].shape[axes[0]]%4 == 0:
        k.shift_to(axes[0], 4, insert_before=k.first_reduce + len(k.group_for_reduce))   # insert at the end of the grouped axis
        k.group_for_reduce.append(4)

  # now do everything required
  required_optimizations(k)

  # simplify (sets first_reduce)
  k.simplify_ones()

  # use more opencl indexing if the output buffer is an image and we have room
  if k.bufs[0].dtype.name.startswith('image') and k.first_reduce+len(k.group_for_reduce) < 3:
    base_shape = k.bufs[0].dtype.shape
    if (base_shape[0]*base_shape[1]) % k.sts[0].shape[0] == 0 and k.sts[0].shape[0]//base_shape[0] != 0:
      if DEBUG >= 4: print("split opencl", base_shape, k.sts[0].shape)
      k.reshape_and_permute(lambda x: [base_shape[0], x[0]//base_shape[0]]+list(x[1:]), None)
      k.simplify_ones()

  # no more opt if we are grouping
  if k.group_for_reduce: return

  # **** below this line need to be optional and benchmarked ****

  # potentially do more upcasts of non reduce axes based on a heuristic
  upcasted_axis = set()
  while prod(k.sts[0].shape[:k.first_reduce]) >= 1024:
    xb_choices = []
    for axis, upcast_amount in product(range(k.first_reduce), [3,4]):   # consider all the non reduce axes, and a 3 or 4 reduce
      # if we haven't upcasted it, it's not symbolic, it mods, and some buffer has stride 0 on axis while having no stride 0 in the upcasted axis already
      if axis not in upcasted_axis and isinstance(k.full_shape[axis], int) and k.full_shape[axis]%upcast_amount == 0 and any(k.sts[buf_index].views[-1].strides[axis] == 0 and not any(x[1] == 0 for x in k.upcasted_axis(buf_index)) for buf_index in range(len(k.sts))):
        xb_choices.append((sum(st.views[-1].strides[axis]>0 for st in k.sts), sum(st.views[-1].strides[axis] for st in k.sts), axis, upcast_amount))
    if xb_choices:
      xb_choices = sorted(xb_choices)
      if DEBUG >= 4: print(f"float4 merging axis : {xb_choices}")
      k.shift_to(xb_choices[0][2], amount=xb_choices[0][3])
      k.upcast()
      k.simplify_ones()
      upcasted_axis.add(xb_choices[0][2])
    else:
      break

  # if last dim is small(ish) and it's a reduce dim, upcast the reduce (loop unrolling). no simplify needed since it's just an upcast. NOTE: careful, this has broken VALIDHACKS
  if k.first_reduce < (k.shape_len-k.upcasted) and (len(tuple(k.shape_offsets(k.full_buf_index))) <= 4 or not any(r for _,_,r in k.upcasted_axis(k.full_buf_index))):
    if (s:=k.full_unupcasted_shape[-1]) <= 32 and isinstance(s, int):  # NOTE: cannot loop unroll symbolic axis
      k.upcast()
      # if it's small, upcast a second reduce dimension too
      if k.first_reduce < (k.shape_len-k.upcasted) and s <= 3 and k.full_unupcasted_shape[-1] <= 3: k.upcast()
    else:
      for splits in [4]:
        if k.full_unupcasted_shape[-1]%splits == 0:
          k.shift_to(len(k.full_unupcasted_shape)-1, splits, insert_before=len(k.full_unupcasted_shape))
          k.upcast()
          break

  # if nothing at all is upcasted and it's easy to, do an upcast
  # TODO: this is breaking the tests
  for splits in [4]:
    if k.upcasted == 0 and len(k.full_unupcasted_shape) > 0 and k.full_unupcasted_shape[-1] % splits == 0:
      k.shift_to(len(k.full_unupcasted_shape)-1, splits, insert_before=len(k.full_unupcasted_shape))
      k.upcast()

  # **** local groups ****

  if k.opts.has_local:
    for axis in range(k.first_reduce - k.local_dims - 1, -1, -1):
      local_size = prod(k.full_shape[k.first_reduce-k.local_dims:k.first_reduce])
      if k.full_shape[axis] == 1: continue
      last_try = k.local_dims == 0 and axis == 0
      if any(k.sts[buf_index].views[-1].strides[axis] == 0 for buf_index in range(len(k.sts))) or last_try:
        for sz in [x for x in (([32] if last_try else []) + [16,8,4,3]) if k.full_shape[axis] % x == 0 and local_size*x <= 128]:
          k.shift_to(axis, sz, insert_before=k.first_reduce-k.local_dims)
          k.local_dims += 1
          break
      if k.local_dims >= 3: break
  k.simplify_ones()<|MERGE_RESOLUTION|>--- conflicted
+++ resolved
@@ -174,15 +174,9 @@
     buf1 = k.bufs.index(k.reduceop.src[0].src[1])
     buf0_strides = k.sts[buf0].real_strides()
     buf1_strides = k.sts[buf1].real_strides()
-<<<<<<< HEAD
-    axis_buf0 = [(i,k.full_shape[i],buf1_strides[i]) for i,s in enumerate(buf0_strides) if s == 0 and k.full_shape[i]%8 == 0]
-    axis_buf1 = [(i,k.full_shape[i],buf0_strides[i]) for i,s in enumerate(buf1_strides) if s == 0 and k.full_shape[i]%8 == 0]
-    if axis_buf0 and axis_buf1 and k.full_shape[k.first_reduce]%8 == 0 and (k.shape_len-k.first_reduce) == 1:
-=======
     axis_buf0 = [(i,k.full_shape[i],buf1_strides[i]) for i,s in enumerate(buf0_strides) if s == 0 and k.full_shape[i]%8 == 0 and i < k.first_reduce]
     axis_buf1 = [(i,k.full_shape[i],buf0_strides[i]) for i,s in enumerate(buf1_strides) if s == 0 and k.full_shape[i]%8 == 0 and i < k.first_reduce]
-    if len(axis_buf0) and len(axis_buf1) and k.full_shape[k.first_reduce]%8 == 0 and (k.shape_len-k.first_reduce) == 1:
->>>>>>> 012ee7d1
+    if axis_buf0 and axis_buf1 and k.full_shape[k.first_reduce]%8 == 0 and (k.shape_len-k.first_reduce) == 1:
       if DEBUG >= 3: print("METAL TENSOR CORES", axis_buf0, axis_buf1)
       k.use_tensor_cores = getenv("TC", 1) == 1  # TC=2 will do the shape ops without the WMMA
 
