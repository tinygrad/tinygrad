--- conflicted
+++ resolved
@@ -396,18 +396,6 @@
     # simplify (sets first_reduce)
     self.simplify_ones()
 
-<<<<<<< HEAD
-    # use more opencl indexing if the output buffer is an image and we have room
-    if self.bufs[0].dtype.name.startswith('image') and self.first_reduce+len(self.group_for_reduce) < 3:
-      base_shape = self.bufs[0].dtype.shape
-      if (base_shape[0]*base_shape[1]) % self.sts[0].shape[0] == 0 and self.sts[0].shape[0]//base_shape[0] != 0:
-        if DEBUG >= 4: print("split opencl", base_shape, self.sts[0].shape)
-        self.axis_idxs.insert(1, None)
-        self.reshape_and_permute(lambda x: [base_shape[0], x[0]//base_shape[0]]+list(x[1:]), None)
-        self.simplify_ones()
-
-=======
->>>>>>> 16ca8410
     # no more opt if we are grouping
     if self.group_for_reduce: return suggestion
 
