--- conflicted
+++ resolved
@@ -313,19 +313,12 @@
   (UPat(Ops.SINK, name="root"),
     lambda root: UOp(Ops.SINK, root.dtype, tuple(flatten(x.src if x.op in {Ops.SINK, Ops.UNROLL} else (x,) for x in root.src)), root.arg)
       if any(x.op in {Ops.SINK, Ops.UNROLL} for x in root.src) else None),
-<<<<<<< HEAD
   # stable sigmoid
-  ((UPat.var("x") * UPat.var("x")).reciprocal(), lambda x: x.reciprocal()*x.reciprocal()),  # 1/(x^c) -> (1/x)^c
-  ((UPat.var("x") * UPat.var("x") * UPat.var("x")).reciprocal(), lambda x: x.reciprocal()*x.reciprocal()*x.reciprocal()),
-  (UPat.var("x") * (1+UPat.var("x")).reciprocal().named("d"), lambda x,d: 1-d),
-  ((UPat.var("y")*UPat.var("x")) * (1+UPat.var("x")).reciprocal().named("d"), lambda x,y,d: y*(1-d)),
-=======
   ((UPat.var("x") * UPat.var("x")).reciprocal(), lambda x: x.reciprocal()*x.reciprocal()),  # 1/(x^c) -> (1/x)^c
   ((UPat.var("x") * UPat.var("x") * UPat.var("x")).reciprocal(), lambda x: x.reciprocal()*x.reciprocal()*x.reciprocal()),
   (UPat.var("x") * ((1+UPat.var("x")).reciprocal().named("d")), lambda x,d: 1-d), # x*/(1+x) -> 1-1/(1+x)
   (UPat.var("x") * ((1+UPat.var("x")).reciprocal().named("d")*UPat.var("y")), lambda x,y,d: y*(1-d)),
   (UPat.var("x") * ((1+UPat.var("x")).reciprocal().named("d")+UPat.var("y")), lambda x,y,d: (1-d)+x*y),
->>>>>>> 9df8e341
 ])
 
 # *** uop expander ***
