<<<<<<< HEAD
from typing import Optional, Any, Callable, cast
import functools, itertools, operator
from collections import defaultdict
from tinygrad.dtype import dtypes, ImageDType, PtrDType
from tinygrad.ops import UOp, Ops, UPat, PatternMatcher, symbolic_flat, symbolic_simple, resolve
from tinygrad.ops import graph_rewrite, split_uop, uop_given_valid, parse_valid, is_increasing, simplify_valid, GroupOp
from tinygrad.helpers import DEBUG, getenv, flatten, dedup, TRANSCENDENTAL, AMX, prod, partition, all_same, DEVECTORIZE, argsort
=======
from typing import Optional, Any, Callable
import functools, operator
from collections import defaultdict
from tinygrad.dtype import dtypes, ImageDType, PtrDType
from tinygrad.ops import UOp, Ops, UPat, PatternMatcher, resolve
from tinygrad.ops import graph_rewrite, is_increasing, GroupOp
from tinygrad.codegen.symbolic import symbolic_simple, split_uop, uop_given_valid, parse_valid, simplify_valid, sym, mulacc_unrolled
from tinygrad.helpers import getenv, flatten, dedup, TRANSCENDENTAL, AMX, prod, DEVECTORIZE
>>>>>>> 1bf66d62
from tinygrad.codegen.transcendental import xexp2, xlog2, xsin, xpow, TRANSCENDENTAL_SUPPORTED_DTYPES
from tinygrad.renderer import Renderer

# ***** float4/image store handling *****

def fold_expanded(ex, buf):
  new_srcs = dedup(list(ex.src))
  old_new_srcs = new_srcs[:]
  is_load, is_image = new_srcs[0].op is Ops.LOAD, isinstance(buf.dtype, ImageDType)

  # TODO: get the device from the buffer somehow
  # NOTE: this can't be Device.DEFAULT because it opens devices
  if buf.dtype.base != dtypes.float and buf.dtype.base != dtypes.half and not isinstance(buf.dtype, ImageDType): return None
  lengths = [4] if is_image else ([8,4,2] if buf.dtype.base == dtypes.half and getenv("ALLOW_HALF8") else ([16,8,4,2] if AMX else [4,2]))

  # first, extract all the relevant offsets
  offsets_rootsrc: defaultdict[Any, dict] = defaultdict(dict)
  for i,s in enumerate(new_srcs):
    idx = s.src[0].src[1]
    if s.dtype.count != 1 or (is_image and idx.dtype.count == 2): continue
    if idx.op is Ops.ADD and idx.src[1].op is Ops.CONST: root_src, arg = idx.src[0], idx.src[1].arg
    elif idx.op is Ops.CONST: root_src, arg = "CONST", idx.arg
    else: root_src, arg = idx, 0
    # add gates for gated
    if len(s.src[0].src) == 3: root_src = (s.src[0].src[2], root_src)
    assert arg not in offsets_rootsrc[root_src], f"{offsets_rootsrc[root_src][arg]} != {i} with {len(s.src)} sources"
    offsets_rootsrc[root_src][arg] = i

  # then rewrite everything we can
  used: set[tuple[UOp, UOp]] = set()
  for rootsrc, offsets in offsets_rootsrc.items():
    for o in offsets:
      for fold_length in lengths:
        if all((rootsrc,o+i) not in used and o+i in offsets for i in range(fold_length)):
          load_1 = new_srcs[offsets[o]]
          new_src = list(load_1.src)
          oidx = new_src[0].src[1]
          if oidx.divides(fold_length) is None: continue
          if is_image:
            # for images, we rewrite the index. it must evenly divide 4 from the above check
            new_src[0] = buf.index(
              UOp(Ops.VECTORIZE, dtypes.int.vec(2), ((oidx // 4) % buf.dtype.shape[1], (oidx // (4*buf.dtype.shape[1])))),
              rootsrc[0] if isinstance(rootsrc, tuple) else None)
          else:
            # for non image, we upcast the index pointer
            new_src[0] = new_src[0].cast(new_src[0].dtype.base.vec(fold_length).ptr(size=new_src[0].dtype.size, local=new_src[0].dtype.local))
          # generate the folded new_srcs
          if is_load:
            new_load = UOp(Ops.LOAD, load_1.dtype.vec(fold_length), tuple(new_src))
            for i in range(fold_length): new_srcs[offsets[o+i]] = new_load.gep(i)
          else: # vectorize the store
            new_src[1] = UOp(Ops.VECTORIZE, new_src[1].dtype.vec(fold_length), tuple(new_srcs[offsets[o+i]].src[1] for i in range(fold_length)))
            for i in range(fold_length): new_srcs[offsets[o+i]] = UOp(Ops.STORE, dtypes.void, tuple(new_src)) if i == 0 else None
          used.update((rootsrc,o+i) for i in range(fold_length))

  # dedup expand for LOAD
  if is_load and len(old_new_srcs) != len(ex.src): new_srcs = [new_srcs[old_new_srcs.index(s)] for s in ex.src]
  # remove Nones for STORE
  return UOp(ex.op, ex.dtype, tuple(x for x in new_srcs if x is not None), ex.arg) if len(used) else None

def fix_unfoldable_image_load(load:UOp, buf:UOp):
  if not isinstance(buf.dtype, ImageDType) or (oidx:=load.src[0].src[1]).dtype.count == 2: return None
  id4 = oidx % 4
  new_src = list(load.src)
  # TODO: copied logic from above
  new_src[0] = load.src[0].src[0].index(
    UOp(Ops.VECTORIZE, dtypes.int.vec(2), ((oidx // 4) % buf.dtype.shape[1], (oidx // (4*buf.dtype.shape[1])))),
    load.src[0].src[2] if len(load.src[0].src) == 3 else None)
  vec_load = UOp(Ops.LOAD, load.dtype.vec(4), tuple(new_src))
  return functools.reduce(lambda ret, i: id4.ne(i).where(ret, vec_load.gep(i)), range(4), load.const_like(float('nan')))

buf_idx_pat = UPat(Ops.INDEX, src=(UPat.var("buf"),), allow_any_len=True)
float4_folding = PatternMatcher([
  (UPat(Ops.VECTORIZE, src=UPat(Ops.LOAD, src=(buf_idx_pat,), allow_any_len=True), name="ex"), fold_expanded),
  (UPat((Ops.BARRIER, Ops.SINK), src=UPat(Ops.STORE, src=(buf_idx_pat,), allow_any_len=True), name="ex"), fold_expanded),
])

# ***** image load valid simplification *****

def simplify_valid_load(buf:UOp, start_idx:UOp, valid:UOp) -> UOp|None:
  if (idx:=uop_given_valid(valid, start_idx)) is None: return buf.const_like(0)
  if not isinstance(buf.dtype, ImageDType): return None if idx is start_idx else buf.index(idx, valid)

  # wait for it to be image indexed before running simplification
  if start_idx.dtype.count != 2: return None

  # can drop valid if idx is out of bound when valid is False
  drop_stmt = []
  for stmt in split_uop(valid, Ops.AND):
    X, is_upper_bound, c = parse_valid(stmt)

    # for X0 + X1 + ... >= 1, check if it's out of bound when Xi = 0 for all i
    if not is_upper_bound and c == 1 and all(u.op in GroupOp.Irreducible and u.vmin == 0 for u in split_uop(X, Ops.ADD)):
      testidx = functools.reduce(lambda nowidx,u: nowidx.substitute({u:u.const_like(0)}), split_uop(X, Ops.ADD), idx)
      testidx = testidx.simplify()
      if testidx.gep(0).vmax < 0 or testidx.gep(1).vmax < 0:
        drop_stmt.append(stmt)
        continue

    # if X <= c, check if it's out of bound when X = c+1
    # if X >= c, check if it's out of bound when X = c-1
    test_value = c + 1 if is_upper_bound else c - 1
    for i,b in zip(idx.src, (buf.dtype.shape[1], buf.dtype.shape[0])):
      if is_increasing(i):
        rw = i.substitute({X:X.const_like(test_value)}).simplify()
        if rw.vmin >= b or rw.vmax < 0:
          drop_stmt.append(stmt)
          break

  if not drop_stmt and idx is start_idx: return None
  new_valid = functools.reduce(operator.and_, ss) if (ss:=[s for s in split_uop(valid, Ops.AND) if s not in drop_stmt]) else None
  return buf.index(idx, new_valid)

# ***** optional patterns *****

powers_of_two = {2**i:i for i in range(64)}
@functools.lru_cache(None)
def get_late_rewrite_patterns(ops, force_transcendental=False):
  pat: list[tuple[UPat, Callable]] = [(UPat(op, dtype=TRANSCENDENTAL_SUPPORTED_DTYPES, src=(UPat.var("d"),)), f) for op,f in \
           ((Ops.EXP2, xexp2), (Ops.LOG2, xlog2), (Ops.SIN, xsin)) if op not in ops or force_transcendental]
  # rewrite SQRT to xpow 0.5
  if Ops.SQRT not in ops: pat.append((UPat(Ops.SQRT, src=UPat.var("d")), lambda d: xpow(d, d.const_like(0.5))))
  # rewrite MOD to AND (which should always be supported, but not for generic in tests): x % (2**y) -> x & (2**y-1)
  if Ops.AND in ops: pat += [(UPat.var("x", dtypes.ints)%UPat.cvar("c"), lambda x,c: x & (c.arg-1) if c.arg in powers_of_two else None)]
  # rewrite MUL/IDIV to SHL+SHR: x*(2**y) -> shl(x,y) and x//(2**y) -> shr(x,y)
  if Ops.SHL in ops: pat += [(UPat.var("x", dtypes.ints)*UPat.cvar("c"), lambda c,x: x << v if (v:=powers_of_two.get(c.arg, 0)) else None)]
  if Ops.SHR in ops:
    pat += [(UPat.var("x", dtypes.ints)//UPat.cvar("c"), lambda x,c: x >> v if (v:=powers_of_two.get(c.arg, 0)) and resolve(x>=0,False) else None)]
  if Ops.NEG in ops:
    pat += [(UPat.var('x')*-1, lambda x: x.alu(Ops.NEG))]
    if Ops.SUB in ops: pat += [(UPat.var('x')+UPat.var('y').alu(Ops.NEG), lambda x,y: x.alu(Ops.SUB, y))]
  if Ops.MULACC in ops: pat += [(UPat.var('a')*UPat.var('b')+UPat.var('c'), lambda a,b,c: a.alu(Ops.MULACC, b, c))]
  return PatternMatcher(pat)


# *** uop expander ***

# TODO: there's a lot shared with gep_through_wmma here
def no_vectorized_wmma(wmma:UOp):
  out_sz = prod(x[1] for x in wmma.arg[6][-1])
  if wmma.dtype.count == out_sz: return None
  tsrcs = []
  for s,sz in zip(wmma.src, wmma.arg[6]):
    ssz = prod(x[1] for x in sz)
    tsrcs.append([s.gep(tuple(range(grp, grp+ssz))) for grp in range(0, s.dtype.count, ssz)])
  wmmas = [UOp(Ops.WMMA, wmma.dtype.scalar().vec(out_sz), tsrc, wmma.arg) for tsrc in zip(*tsrcs)]
  wmma_ex = flatten([[e.gep(i) for i in range(out_sz)] for e in wmmas])
  return UOp(Ops.VECTORIZE, wmma.dtype, tuple(wmma_ex))

def no_vectorized_alu(alu):
  if alu.dtype.vcount == 1: return None
  alus = tuple(UOp(alu.op, alu.dtype.scalar(), tuple(s.gep(i) for s in alu.src), alu.arg) for i in range(alu.dtype.vcount))
  return UOp(Ops.VECTORIZE, alu.dtype, alus)

def no_vectorized_load_store(ls:UOp):
  idx = ls.src[0]
  assert isinstance(idx.dtype, PtrDType)
  if idx.dtype.v == 1: return None
  tv = [UOp(ls.op, ls.dtype.scalar(), tuple(j.gep(i) for j in ls.src)) for i in range(idx.dtype.v)]
  return UOp(Ops.VECTORIZE, ls.dtype, tuple(tv))

def no_vectorized_acc(acc:UOp):
  if acc.dtype.count == 1: return None
  alus = tuple(UOp(acc.op, acc.dtype.scalar(),
    tuple(s.gep(i) if j == 0 else s for j,s in enumerate(acc.src)), acc.arg+(i,)) for i in range(acc.dtype.count))
  return UOp(Ops.VECTORIZE, acc.dtype, alus)

devectorize = PatternMatcher([
  # no ALU on vectorized dtypes
  (UPat((*GroupOp.ALU, Ops.CAST, Ops.BITCAST, Ops.ASSIGN, Ops.INDEX), name="alu"), no_vectorized_alu),
  (UPat(Ops.WMMA, name="wmma"), no_vectorized_wmma),
  (UPat(Ops.DEFINE_ACC, name="acc"), no_vectorized_acc),
  (UPat((Ops.LOAD, Ops.STORE), name="ls"), no_vectorized_load_store),
])

def expand_index(buf:UOp, base_index:UOp, c:UOp):
  assert isinstance(buf.dtype, PtrDType)
  ordered = sorted([(x,i) for i,x in enumerate(c.arg)])
  groups = []
  group: list[tuple[int, int]] = []
  for x in ordered:
    if len(group) == 0 or group[-1][0]+1 == x[0]: group.append(x)
    else:
      groups.append(group)
      group = [x]
  groups.append(group)
  #print(len(c.arg), len(groups), groups)
  # NOTE: ptr size is the base size
  idxs = [UOp(Ops.INDEX, buf.dtype, (buf, base_index+g[0][0])).cast(buf.dtype.base.vec(len(g)).ptr(buf.dtype.size)) for g in groups]

  big_gep: list[Optional[int]] = [None]*len(c.arg)
  bj = 0
  for g in groups:
    for j,(_,i) in enumerate(g): big_gep[i] = bj+j
    bj += len(g)
  loads = UOp(Ops.CAT, buf.dtype.base.vec(len(c.arg)).ptr(buf.dtype.size), tuple(idxs)) if len(idxs) > 1 else idxs[0]
  assert all(x is not None for x in big_gep)
  return loads.gep(tuple(cast(list[int], big_gep))) if tuple(big_gep) != tuple(range(0, len(big_gep))) else loads

def cat_after_store(cat:UOp, data:UOp):
  # TODO: this is written in many places
  offset = 0
  ret = []
  for s in cat.src:
    ret.append(s.store(data.gep(tuple(range(offset, offset+s.dtype.count)))))
    offset += s.dtype.count
  return UOp.sink(*ret)

devectorize_load_store = PatternMatcher([
  (UPat(Ops.INDEX, src=(UPat(Ops.VECTORIZE, src=UPat(Ops.DEFINE_GLOBAL, name="buf")),
                        UPat(Ops.VECTORIZE, src=UPat.var("base_index"))+UPat.cvar("c"))), expand_index),
  # GEP after LOAD
  (UPat(Ops.LOAD, src=(UPat(Ops.GEP, name="gep"),), name="ld"), lambda gep, ld: ld.replace(src=ld.src[0].src).gep(gep.arg)),
  # GEP on data of STORE
  (UPat(Ops.STORE, src=(UPat(Ops.GEP, name="gep"), UPat.var("x"))), lambda gep, x: UOp(Ops.STORE, src=(gep.src[0], x.gep(argsort(gep.arg))))),
  # put CAT after LOAD
  (UPat(Ops.LOAD, src=(UPat(Ops.CAT, name="cat"),), name="ld"),
   lambda cat,ld: UOp(Ops.CAT, ld.dtype, tuple(ld.replace(dtype=x.dtype.base, src=(x,)) for x in cat.src))),
  # put CAT after STORE
  (UPat(Ops.STORE, src=(UPat(Ops.CAT, name="cat"), UPat(name="data"))), cat_after_store),
  # TODO: add vectorized support to transcendental
  (UPat((Ops.EXP2, Ops.LOG2, Ops.SIN), name="alu"), no_vectorized_alu),
  # fallback
  (UPat(Ops.INDEX, name="alu"), no_vectorized_alu),
  (UPat((Ops.LOAD, Ops.STORE), name="ls"), no_vectorized_load_store),
])

def delete_redundant_gates(buf:UOp, idx:UOp, val:UOp, store_gate:UOp, cast:UOp|None=None) -> UOp|None:
  if store_gate not in [gate.src[0] for gate in val.toposort if gate.op is Ops.IF]: return None
  # remove the gate from the index
  return UOp.store(buf.index(idx).cast(cast.dtype) if cast is not None else buf.index(idx), val)

load_store_indexing = PatternMatcher([
  # late fixup of unfoldable image loads
  (UPat(Ops.LOAD, src=(UPat.var("buf"), UPat()), allow_any_len=True, name="load"), fix_unfoldable_image_load),
  # simplify valid
  (UPat(Ops.AND, name="valid"), simplify_valid),
  # image load valid idx simplification
  (UPat(Ops.INDEX, src=(UPat.var("buf"), UPat.var("start_idx"), UPat.var("valid"))), simplify_valid_load),
  # delete_redundant_gates (after expand)
  (UPat(Ops.STORE, src=(UPat.any(stidx:=UPat.var("buf").index(UPat.var("idx"), UPat.var("store_gate")), stidx.cast().named("cast")),
                                  UPat.var("val"))), delete_redundant_gates),
])

def move_mask(x:UOp, buf:UOp, idx:UOp, mask:UOp, cast:UOp|None=None) -> UOp:
  # this moves the mask from the indexing to the load/store op for rendering
  nidx = buf.index(idx).cast(cast.dtype) if cast is not None else buf.index(idx)
  return UOp.load(nidx, x.const_like(0), mask, *x.src[1:], dtype=x.dtype) if x.op is Ops.LOAD else UOp.store(nidx, x.src[1], mask, *x.src[2:])

pm_render = PatternMatcher([
  # for rendering, we use explicit VECTORIZE
  (UPat(Ops.CONST, name='c'),
   lambda c: UOp(Ops.VECTORIZE, c.dtype, (UOp.const(c.dtype.scalar(), c.arg),)*c.dtype.vcount) if c.dtype.vcount > 1 else None),
  (UPat(Ops.VCONST, name='c'), lambda c: UOp(Ops.VECTORIZE, c.dtype, tuple(UOp.const(c.dtype.scalar(), x) for x in c.arg))),
  (UPat(Ops.GEP, name='gep'), lambda gep: UOp(Ops.VECTORIZE, gep.dtype, tuple(gep.src[0].gep(x) for x in gep.arg)) if len(gep.arg) > 1 else None),
  (UPat(Ops.VECTORIZE, src=(UPat(name='x'),)), lambda x: x),
  # move masks of loads/stores
  (UPat((Ops.LOAD, Ops.STORE), src=(UPat.any(masked_index:=UPat(Ops.INDEX, src=(UPat.var("buf"), UPat.var("idx"), UPat.var("mask"))),
                                               masked_index.cast(None).named("cast")),), allow_any_len=True, name="x"), move_mask),
  # gate any stores that aren't gated with ifs
  (UPat(Ops.STORE, dtype=dtypes.void, src=(UPat(), UPat(), UPat(dtype=dtypes.bool)), name="store"),
    lambda store: UOp(Ops.STORE, src=store.src[:2]+(UOp(Ops.IF, src=(store.src[2],)),))),
])

# *** uop graph ***

def full_graph_rewrite(sink:UOp, opts:Optional[Renderer]=None) -> UOp:
  assert sink.op is Ops.SINK, f"sink isn't sink, it's {sink.op}"
  supported_ops = tuple(opts.code_for_op.keys()) if opts is not None else ()
  extra_matcher = opts.extra_matcher if opts is not None and opts.extra_matcher is not None else PatternMatcher([])

  if DEVECTORIZE:
    # devectorize + load_store_indexing + mulacc_unrolled, mulacc_unrolled must be last because it can break loop_collapse
    sink = graph_rewrite(sink, sym+(devectorize+float4_folding if opts is not None and opts.supports_float4 else devectorize)+load_store_indexing+
      mulacc_unrolled)
  else:
    # new devectorize only for load/store
    sink = graph_rewrite(sink, sym+devectorize_load_store+mulacc_unrolled)

  # optional pre matcher
  if opts is not None and opts.pre_matcher is not None: sink = graph_rewrite(sink, opts.pre_matcher)

  # final rules for the renderer (without sym)
  sink = graph_rewrite(sink, symbolic_simple+get_late_rewrite_patterns(supported_ops, TRANSCENDENTAL>=2)+pm_render+extra_matcher)
  return sink<|MERGE_RESOLUTION|>--- conflicted
+++ resolved
@@ -1,21 +1,11 @@
-<<<<<<< HEAD
 from typing import Optional, Any, Callable, cast
 import functools, itertools, operator
-from collections import defaultdict
-from tinygrad.dtype import dtypes, ImageDType, PtrDType
-from tinygrad.ops import UOp, Ops, UPat, PatternMatcher, symbolic_flat, symbolic_simple, resolve
-from tinygrad.ops import graph_rewrite, split_uop, uop_given_valid, parse_valid, is_increasing, simplify_valid, GroupOp
-from tinygrad.helpers import DEBUG, getenv, flatten, dedup, TRANSCENDENTAL, AMX, prod, partition, all_same, DEVECTORIZE, argsort
-=======
-from typing import Optional, Any, Callable
-import functools, operator
 from collections import defaultdict
 from tinygrad.dtype import dtypes, ImageDType, PtrDType
 from tinygrad.ops import UOp, Ops, UPat, PatternMatcher, resolve
 from tinygrad.ops import graph_rewrite, is_increasing, GroupOp
 from tinygrad.codegen.symbolic import symbolic_simple, split_uop, uop_given_valid, parse_valid, simplify_valid, sym, mulacc_unrolled
-from tinygrad.helpers import getenv, flatten, dedup, TRANSCENDENTAL, AMX, prod, DEVECTORIZE
->>>>>>> 1bf66d62
+from tinygrad.helpers import DEBUG, getenv, flatten, dedup, TRANSCENDENTAL, AMX, prod, partition, all_same, DEVECTORIZE, argsort
 from tinygrad.codegen.transcendental import xexp2, xlog2, xsin, xpow, TRANSCENDENTAL_SUPPORTED_DTYPES
 from tinygrad.renderer import Renderer
 
