--- conflicted
+++ resolved
@@ -519,18 +519,12 @@
   # expand
   sink = graph_rewrite(sink, sym+expander)
 
-<<<<<<< HEAD
-  # devectorize + load_store_indexing
-  sink = graph_rewrite(sink, sym+(devectorize+float4_folding if opts is not None and opts.supports_float4 else devectorize)+load_store_indexing)
-=======
   if DEVECTORIZE:
-    # devectorize + load_store_indexing + mulacc_unrolled, mulacc_unrolled must be last because it can break loop_collapse
-    sink = graph_rewrite(sink, sym+(devectorize+float4_folding if opts is not None and opts.supports_float4 else devectorize)+load_store_indexing+
-      mulacc_unrolled)
+    # devectorize + load_store_indexing
+    sink = graph_rewrite(sink, sym+(devectorize+float4_folding if opts is not None and opts.supports_float4 else devectorize)+load_store_indexing)
   else:
     # new devectorize only for load/store
     sink = graph_rewrite(sink, sym+devectorize_load_store)
->>>>>>> 88add71c
 
   # final rules for the renderer (without sym)
   sink = graph_rewrite(sink, mulacc_unrolled)
