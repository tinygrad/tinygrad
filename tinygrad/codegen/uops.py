from __future__ import annotations
from typing import Optional, Tuple, Any, Set, cast, List, Union
import functools
from enum import Enum, auto
from dataclasses import dataclass
from tinygrad.dtype import ConstType, dtypes, DType
from tinygrad.shape.symbolic import sint, Variable
from tinygrad.ops import UnaryOps, BinaryOps, TernaryOps
from tinygrad.helpers import prod

# the order of these UOps controls the order of the toposort
class UOps(Enum):
  # ops that aren't rendered
  SINK = auto(); VAR = auto(); EXPAND = auto(); CONTRACT = auto() # noqa: E702
  DEFINE_GLOBAL = auto(); DEFINE_VAR = auto(); DEFINE_LOCAL = auto(); DEFINE_ACC = auto() # noqa: E702
  CONST = auto(); SPECIAL = auto() # noqa: E702
  NOOP = auto(); UNMUL = auto(); GEP = auto() # noqa: E702
  # math ops
  CAST = auto(); BITCAST = auto(); VECTORIZE = auto() # noqa: E702
  ALU = auto(); REDUCE = auto(); WMMA = auto() # noqa: E702
  # memory/assignment ops
  LOAD = auto(); STORE = auto(); PHI = auto() # noqa: E702
  # control flow ops
  BARRIER = auto(); IF = auto(); RANGE = auto() # noqa: E702
  # these two are not graph nodes
  ENDRANGE = auto(); ENDIF = auto() # noqa: E702

END_FOR_UOP = {UOps.IF:(UOps.STORE, UOps.ENDIF), UOps.RANGE:(UOps.PHI, UOps.ENDRANGE)}

def ufix(dtype: Optional[DType], x): return UOp.const(dtype, x) if not isinstance(x, UOp) else x
@dataclass(frozen=True, eq=False)
class UOp:
  op: UOps
  dtype: Optional[DType] = None
  src: Tuple[UOp, ...] = tuple()
  arg: Any = None
  def commutative(self) -> bool:
    return self.op is UOps.ALU and \
      self.arg in {BinaryOps.ADD, BinaryOps.MUL, BinaryOps.MAX, BinaryOps.CMPNE, BinaryOps.XOR, BinaryOps.AND, BinaryOps.OR}
  @functools.cached_property
  def cmp_tuple(self):
    # NOTE: this sort of DEFINE_VAR shouldn't have to be here. only for PTX
    return (self.op.value, (self.arg if self.op is not UOps.DEFINE_VAR else self.arg.expr) if self.op is not UOps.ALU else \
            self.arg.value, self.dtype, self.src)
  def __lt__(self, x:UOp): return self.cmp_tuple < x.cmp_tuple
  def __repr__(self):
    return f"{str(self.op):20s}: {str(self.dtype) if self.dtype is not None else '':25s} {str([x.op for x in self.src]):32s} {self.arg}"
  def cast(self, dtype=None): return UOp(UOps.CAST, dtype, (self,))
  def bitcast(self, dtype=None): return UOp(UOps.BITCAST, dtype, (self,))
  def name(self, name:Optional[str]): return UOp(UOps.VAR, src=(self,), arg=name)
  def __neg__(self): return UOp.alu(UnaryOps.NEG, self)
  def __add__(self, x): return UOp.alu(BinaryOps.ADD, self, ufix(self.dtype, x))
  def __radd__(self, x): return UOp.alu(BinaryOps.ADD, ufix(self.dtype, x), self)
  def __sub__(self, x): return UOp.alu(BinaryOps.ADD, self, -ufix(self.dtype, x))
  def __mul__(self, x): return UOp.alu(BinaryOps.MUL, self, ufix(self.dtype, x))
  def __rmul__(self, x): return UOp.alu(BinaryOps.MUL, ufix(self.dtype, x), self)
  def __floordiv__(self, x): return UOp.alu(BinaryOps.IDIV, self, ufix(self.dtype, x))
  def __truediv__(self, x): return UOp.alu(BinaryOps.MUL, self, UOp.alu(UnaryOps.RECIP, ufix(self.dtype, x)))
  def __mod__(self, x): return UOp.alu(BinaryOps.MOD, self, ufix(self.dtype, x))
  def __xor__(self, x): return UOp.alu(BinaryOps.XOR, self, ufix(self.dtype, x))
  def __and__(self, x): return UOp.alu(BinaryOps.AND, self, ufix(self.dtype, x))
  def __or__(self, x): return UOp.alu(BinaryOps.OR, self, ufix(self.dtype, x))
  def ne(self, x): return UOp.alu(BinaryOps.CMPNE, self, ufix(self.dtype, x))
  def eq(self, x): return -self.ne(x)
  def lt(self, x): return UOp.alu(BinaryOps.CMPLT, self, ufix(self.dtype, x))
  def ge(self, x): return -self.lt(x)
  def max(self, x): return UOp.alu(BinaryOps.MAX, self, x)
  def min(self, x): return -UOp.alu(BinaryOps.MAX, -self, -x)
  def where(self, x, y): return UOp.alu(TernaryOps.WHERE, self, x, y)
  def recip(self): return UOp.alu(UnaryOps.RECIP, self)
  def const(self:Union[UOp, DType, None], b:ConstType|Variable): return UOp._const(self.dtype if isinstance(self, UOp) else self, b)
  @staticmethod
  @functools.lru_cache(maxsize=None)
  def _const(dtype:Optional[DType], b:ConstType|Variable):
    if isinstance(b, Variable): return UOp(UOps.DEFINE_VAR, dtype, (), b)
    return UOp(UOps.CONST, dtype, arg=dtypes.as_const(b, dtype) if dtype is not None else b)
  @staticmethod
  def alu(arg, *src:UOp): return UOp(UOps.ALU, dtypes.bool if arg in {BinaryOps.CMPLT, BinaryOps.CMPNE} else src[-1].dtype, src, arg)
  @staticmethod
  def load(*src:UOp, dtype:Optional[DType]=None, **kwargs): return UOp(UOps.LOAD, dtype, tuple(src)+tuple(kwargs.values()))
  @staticmethod
  def store(*src:UOp, **kwargs): return UOp(UOps.STORE, None, tuple(src)+tuple(kwargs.values()))
  @staticmethod
  def var(name:Optional[str]=None, dtype:Optional[DType]=None): return UOp(UOps.VAR, dtype=dtype, arg=name)
  @staticmethod
  def cvar(name:Optional[str]=None, dtype:Optional[DType]=None): return UOp(UOps.CONST, dtype=dtype).name(name)
  @functools.cached_property
  def parents(self) -> Set[UOp]: return set.union(set(self.src), *[x.parents for x in self.src])
  @property  # parents with self
  def sparents(self) -> Set[UOp]: return set([self]).union(self.parents)
  def vars(self) -> Set[UOp]: return set([x for x in set.union(set([self]), self.parents) if x.op is UOps.DEFINE_VAR])
  def divides(self, v):
    if self.op is UOps.CONST:
      return self.arg%v == 0
    if self.op is UOps.ALU:
      if self.arg is BinaryOps.ADD: return all(x.divides(v) for x in self.src)
      if self.arg is BinaryOps.MUL: return any(x.divides(v) for x in self.src)
    return False # generic false if we aren't sure

def type_verify(uops):
  for u in uops:
    uop, arg, src, dtype = u.op, u.arg, u.src, u.dtype
    if uop in {UOps.CONST, UOps.DEFINE_ACC}:
      if uop is UOps.DEFINE_ACC:
        assert dtype is not None and src[0].dtype == dtype.scalar(), f"type of {src[0].dtype=} must be a scalar {dtype.scalar()}"
        arg = src[0].arg
      assert dtype is not None and type(arg) is type(dtypes.as_const(arg, dtype)), f"type of {arg=} does not match {dtype}"
    if uop in {UOps.CAST, UOps.BITCAST, UOps.VECTORIZE}: assert arg is None and dtype is not None # type is the output type, not an arg
    if uop is UOps.CAST: assert dtype.count == 1 and len(src) == dtype.count
    if uop is UOps.VECTORIZE:
      assert dtype.count > 1 and len(src) == dtype.count, f"dtype vectorization mismatch {dtype.count=} != {len(src)=}"
      assert dtype == src[0].dtype.vec(len(src)), f"{dtype=} must be {src[0].dtype.vec(len(src))}"
    if uop is UOps.LOAD and len(src) > 3 and src[2].op is UOps.ALU: assert src[2].dtype == dtypes.bool and src[3].dtype == dtype
    if uop is UOps.STORE:
      assert dtype is None, f"{uop} dtype must be None, got {dtype}"
      if len(src) == 4: assert src[3].dtype == dtypes.bool, f"gate dtype mismatch {src[3].dtype} != {dtypes.bool}"
    if uop is UOps.ALU:
      if arg in UnaryOps:
        assert dtype == src[0].dtype, f"{arg} dtype mismatch {dtype=} != {src[0].dtype=}"
      elif arg in {BinaryOps.CMPLT, BinaryOps.CMPNE}:
        assert dtype == dtypes.bool, f"{arg} output dtype mismatch {dtype=} != {dtypes.bool}"
        assert src[0].dtype == src[1].dtype, f"{arg} dtype mismatch {dtype=} != {src[0].dtype=} != {src[1].dtype=}"
      elif arg is BinaryOps.IDIV:
        assert dtypes.is_int(src[0].dtype) and dtypes.is_int(src[1].dtype), \
            f"input dtype mismatch {dtypes.int} != {src[0].dtype=} != {src[1].dtype=}"
        assert dtypes.is_int(dtype), f"{arg} output dtype mismatch {dtype=} != {dtypes.int}"
      elif arg in {BinaryOps.SHL, BinaryOps.SHR}:
        # the distance to shift isn't typechecked
        assert dtype == src[0].dtype, f"{arg} dtype mismatch {dtype=} != {src[0].dtype=}"
      elif arg in BinaryOps:
        assert dtype == src[0].dtype == src[1].dtype, f"{arg} dtype mismatch {dtype=} != {src[0].dtype=} != {src[1].dtype=}"
      elif arg == TernaryOps.WHERE:
        assert src[0].dtype == dtypes.bool, f"{arg} selector dtype mismatch {src[0].dtype=} != {dtypes.bool}"
        assert dtype == src[1].dtype == src[2].dtype, f"{arg} choice dtype mismatch {dtype=} != {src[1].dtype=} != {src[2].dtype=}"

def uop_alu_resolve(u:UOp) -> sint:
  if u.op is UOps.CONST: return u.arg
  if u.op is UOps.DEFINE_VAR: return u.arg
  if u.op is UOps.SPECIAL: return u.arg[2]-1
  if u.op is UOps.ALU and u.arg is BinaryOps.MUL: return uop_alu_resolve(u.src[0]) * uop_alu_resolve(u.src[1])
  if u.op is UOps.ALU and u.arg is BinaryOps.SHL: return uop_alu_resolve(u.src[0]) * (2**cast(int, uop_alu_resolve(u.src[1])))
  if u.op is UOps.ALU and u.arg is BinaryOps.ADD: return uop_alu_resolve(u.src[0]) + uop_alu_resolve(u.src[1])
  raise RuntimeError(f"ALU resolve fail @ {u.op}")

def flops_mem(uops:List[UOp], ignore_indexing=False) -> Tuple[sint, sint]:
  flops: sint = 0
  mem: sint = 0
  mults: sint = 1
  mult_stack = []
  dont_count: Set[UOp] = set()
  if ignore_indexing:
    for u in uops:
      if u.op is UOps.LOAD:
        dont_count = dont_count.union(u.src[1].sparents)
        if len(u.src) > 3: dont_count = dont_count.union(u.src[2].sparents)
      elif u.op is UOps.STORE:
<<<<<<< HEAD
        assert u.src[2].dtype is not None
        mem += u.src[2].dtype.itemsize * mults
      elif u.op is UOps.ALU and u not in dont_count:
        flops += mults * (2 if u.arg == TernaryOps.MULACC else 1)
      elif u.op is UOps.WMMA and u not in dont_count:
        assert u.arg[1] is not None
        flops += 2 * prod(u.arg[1]) // 32 * mults # change this to 8, because warp size is smaller
    return flops, mem
=======
        dont_count = dont_count.union(u.src[1].sparents)
        if len(u.src) > 3: dont_count = dont_count.union(u.src[3].sparents)
  for u in uops:
    if u.op is UOps.RANGE:
      mult_stack.append(mults)
      mults *= uop_alu_resolve(u.src[1])
    elif u.op is UOps.ENDRANGE:
      mults = mult_stack.pop(-1)
    elif u.op is UOps.LOAD:
      assert u.dtype is not None
      mem += u.dtype.itemsize * mults
    elif u.op is UOps.STORE:
      assert u.src[2].dtype is not None
      mem += u.src[2].dtype.itemsize * mults
    elif u.op is UOps.ALU and u not in dont_count:
      flops += mults * (2 if u.arg == TernaryOps.MULACC else 1)
    elif u.op is UOps.WMMA and u not in dont_count:
      assert u.arg[1] is not None
      flops += 2 * prod(u.arg[1]) // 32 * mults
  return flops, mem
>>>>>>> 4ad83d03
<|MERGE_RESOLUTION|>--- conflicted
+++ resolved
@@ -154,16 +154,6 @@
         dont_count = dont_count.union(u.src[1].sparents)
         if len(u.src) > 3: dont_count = dont_count.union(u.src[2].sparents)
       elif u.op is UOps.STORE:
-<<<<<<< HEAD
-        assert u.src[2].dtype is not None
-        mem += u.src[2].dtype.itemsize * mults
-      elif u.op is UOps.ALU and u not in dont_count:
-        flops += mults * (2 if u.arg == TernaryOps.MULACC else 1)
-      elif u.op is UOps.WMMA and u not in dont_count:
-        assert u.arg[1] is not None
-        flops += 2 * prod(u.arg[1]) // 32 * mults # change this to 8, because warp size is smaller
-    return flops, mem
-=======
         dont_count = dont_count.union(u.src[1].sparents)
         if len(u.src) > 3: dont_count = dont_count.union(u.src[3].sparents)
   for u in uops:
@@ -183,5 +173,4 @@
     elif u.op is UOps.WMMA and u not in dont_count:
       assert u.arg[1] is not None
       flops += 2 * prod(u.arg[1]) // 32 * mults
-  return flops, mem
->>>>>>> 4ad83d03
+  return flops, mem