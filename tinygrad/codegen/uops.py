from __future__ import annotations
from typing import Iterator, Optional, Tuple, Any, Dict, List, DefaultDict, Set, Callable, Union, cast, TypeVar
import functools, itertools, heapq, math
from collections import defaultdict
from enum import Enum, auto
from dataclasses import dataclass, field
from tinygrad.dtype import ConstType, dtypes, DType
from tinygrad.shape.symbolic import sint, Variable
from tinygrad.ops import UnaryOps, BinaryOps, TernaryOps, exec_alu
from tinygrad.helpers import prod, DEBUG, getenv

# the order of these UOps controls the order of the toposort
class UOps(Enum):
  # ops that aren't rendered
  SINK = auto(); VAR = auto() # noqa: E702
  DEFINE_GLOBAL = auto(); DEFINE_VAR = auto(); DEFINE_LOCAL = auto(); DEFINE_ACC = auto() # noqa: E702
  CONST = auto(); SPECIAL = auto() # noqa: E702
  NOOP = auto(); UNMUL = auto(); GEP = auto() # noqa: E702
  # math ops
  CAST = auto(); BITCAST = auto() # noqa: E702
  ALU = auto(); WMMA = auto() # noqa: E702
  # memory/assignment ops
  LOAD = auto(); STORE = auto(); PHI = auto() # noqa: E702
  # control flow ops
  BARRIER = auto(); IF = auto(); RANGE = auto() # noqa: E702
  # these two are not graph nodes
  ENDRANGE = auto(); ENDIF = auto() # noqa: E702

def ufix(dtype: Optional[DType], x): return UOp.const(dtype, x) if not isinstance(x, UOp) else x
@dataclass(frozen=True, eq=False)
class UOp:
  op: UOps
  dtype: Optional[DType] = None
  src: Tuple[UOp, ...] = tuple()
  arg: Any = None
  def commutative(self) -> bool:
    return self.op is UOps.ALU and self.arg in {BinaryOps.ADD, BinaryOps.MUL, BinaryOps.MAX, BinaryOps.CMPNE, BinaryOps.XOR}
  @functools.cached_property
  def cmp_tuple(self):
    # NOTE: this sort of DEFINE_VAR shouldn't have to be here. only for PTX
    return (self.op.value, (self.arg if self.op is not UOps.DEFINE_VAR else self.arg.expr) if self.op is not UOps.ALU else \
            (type(self.op), self.op.value), self.dtype, self.src)
  def __lt__(self, x:UOp): return self.cmp_tuple < x.cmp_tuple
  def __repr__(self):
    return f"{str(self.op):20s}: {str(self.dtype) if self.dtype is not None else '':25s} {str([x.op for x in self.src]):32s} {self.arg}"
  def cast(self, dtype=None): return UOp(UOps.CAST, dtype, (self,))
  def name(self, name:Optional[str]): return UOp(UOps.VAR, src=(self,), arg=name)
  def __neg__(self): return UOp.alu(UnaryOps.NEG, self)
  def __add__(self, x): return UOp.alu(BinaryOps.ADD, self, ufix(self.dtype, x))
  def __radd__(self, x): return UOp.alu(BinaryOps.ADD, ufix(self.dtype, x), self)
  def __sub__(self, x): return UOp.alu(BinaryOps.ADD, self, -ufix(self.dtype, x))
  def __mul__(self, x): return UOp.alu(BinaryOps.MUL, self, ufix(self.dtype, x))
  def __rmul__(self, x): return UOp.alu(BinaryOps.MUL, ufix(self.dtype, x), self)
  def __floordiv__(self, x): return UOp.alu(BinaryOps.IDIV, self, ufix(self.dtype, x))
  def __truediv__(self, x): return UOp.alu(BinaryOps.MUL, self, UOp.alu(UnaryOps.RECIP, ufix(self.dtype, x)))
  def __mod__(self, x): return UOp.alu(BinaryOps.MOD, self, ufix(self.dtype, x))
  def ne(self, x): return UOp.alu(BinaryOps.CMPNE, self, ufix(self.dtype, x))
  def lt(self, x): return UOp.alu(BinaryOps.CMPLT, self, ufix(self.dtype, x))
  def ge(self, x): return -self.lt(x)
  def max(self, x): return UOp.alu(BinaryOps.MAX, self, x)
  def min(self, x): return -UOp.alu(BinaryOps.MAX, -self, -x)
  @staticmethod
  @functools.lru_cache(maxsize=None)
  def const(dtype:Optional[DType], b:ConstType|Variable):
    if isinstance(b, Variable): return UOp(UOps.DEFINE_VAR, dtype, (), b)
    return UOp(UOps.CONST, dtype, arg=dtypes.as_const(b, dtype) if dtype is not None else b)
  @staticmethod
  def alu(arg, *src:UOp): return UOp(UOps.ALU, dtypes.bool if arg in {BinaryOps.CMPLT, BinaryOps.CMPNE} else src[-1].dtype, src, arg)
  @staticmethod
  def load(*src:UOp, dtype:Optional[DType]=None, **kwargs): return UOp(UOps.LOAD, dtype, tuple(src)+tuple(kwargs.values()))
  @staticmethod
  def store(*src:UOp, **kwargs): return UOp(UOps.STORE, None, tuple(src)+tuple(kwargs.values()))
  @staticmethod
  def var(name:Optional[str]=None, dtype:Optional[DType]=None): return UOp(UOps.VAR, dtype=dtype, arg=name)
  @staticmethod
  def cvar(name:Optional[str]=None, dtype:Optional[DType]=None): return UOp(UOps.CONST, dtype=dtype).name(name)
  @functools.cached_property
  def parents(self) -> Set[UOp]: return set.union(set(self.src), *[x.parents for x in self.src])
  @property  # parents with self
  def sparents(self) -> Set[UOp]: return set([self]).union(self.parents)
  def vars(self) -> Set[UOp]: return set([x for x in set.union(set([self]), self.parents) if x.op is UOps.DEFINE_VAR])

def uop_alu_resolve(u:UOp) -> sint:
  if u.op is UOps.CONST: return u.arg
  if u.op is UOps.DEFINE_VAR: return u.arg
  if u.op is UOps.SPECIAL: return u.arg[2]-1
  if u.op is UOps.ALU and u.arg is BinaryOps.MUL: return uop_alu_resolve(u.src[0]) * uop_alu_resolve(u.src[1])
  if u.op is UOps.ALU and u.arg is BinaryOps.SHL: return uop_alu_resolve(u.src[0]) * (2**cast(int, uop_alu_resolve(u.src[1])))
  if u.op is UOps.ALU and u.arg is BinaryOps.ADD: return uop_alu_resolve(u.src[0]) + uop_alu_resolve(u.src[1])
  raise RuntimeError(f"ALU resolve fail @ {u.op}")

# *** simplification logic ***

@dataclass(frozen=True)
class UPat:
  op: Optional[Union[UOps, Set[UOps]]] = None
  arg: Any = None
  src: Optional[Union[Tuple[UPat, ...], List[UPat], UPat]] = None
  name: Optional[str] = None
  dtype: Optional[Union[DType, Set[DType]]] = None
  allow_len: Set[int] = field(default_factory=set)

  @staticmethod
  def compile(u: UOp, name:Optional[str]=None) -> UPat:
    if u.op is UOps.VAR: return UPat(name=name or u.arg, dtype=u.dtype) if len(u.src) == 0 else UPat.compile(u.src[0], name or u.arg)
    return UPat(u.op, u.arg, (list if u.commutative() else tuple)([UPat.compile(src) for src in u.src]) if u.src != () else None, name, u.dtype)

T = TypeVar("T")
def __unmatch(m1:Union[T, Set[T]], m2:T) -> bool: return m2 not in m1 if isinstance(m1, set) else m2 != m1

def _match(uop:UOp, pat:UPat, store:Dict[str, UOp]) -> bool:
  if pat.name is not None and store.setdefault(pat.name, uop) is not uop: return False
  if pat.arg is not None and __unmatch(pat.arg, uop.arg): return False
  if pat.dtype is not None and uop.dtype is not None and __unmatch(pat.dtype, uop.dtype): return False
  if pat.op is not None and __unmatch(pat.op, uop.op): return False
  if pat.src is None: return True
  # only one if it's a tuple
  # try all permutations if it's a list
  # repeat if it's a UPat
  for vp in itertools.permutations(pat.src) if isinstance(pat.src,list) else ([pat.src] if isinstance(pat.src,tuple) else [(pat.src,)*len(uop.src)]):
    if len(uop.src) != len(vp) and (len(uop.src) not in pat.allow_len): return False
    new_store = store.copy()
    if all(_match(uu, vv, new_store) for uu, vv in zip(uop.src, vp)):
      store.update(new_store)
      return True
  return False

class PatternMatcher:
  def __init__(self, patterns:List[Tuple[Union[UPat, UOp], Callable]]):
    self.patterns = patterns
    self.pdict: DefaultDict[Tuple[UOps, Any], List[Tuple[UPat, Callable]]] = defaultdict(list)
    # uop is required, arg is optional
    for p,fxn in self.patterns:
      if isinstance(p, UOp): p = UPat.compile(p)
      assert p.op is not None
      if isinstance(p.op, set):
        for uop in p.op: self.pdict[(uop, p.arg)].append((p, fxn))
      else:
        self.pdict[(p.op, p.arg)].append((p, fxn))

  def rewrite(self, uop:UOp) -> Optional[UOp]:
    for p,fxn in itertools.chain(self.pdict[(uop.op, uop.arg)], self.pdict[(uop.op, None)]):
      store: Dict[str, UOp] = {}
      if _match(uop, p, store): return fxn(**store)
    return None

def sum_collapse(phi_input, loop, val1, val2):
  for v1,v2 in [(val1, val2), (val2, val1)]:
    if loop not in v1.parents:
      loop_range = loop.src[1]-loop.src[0]
      ret = v1*loop_range.cast(v1.dtype)
      return UOp(UOps.PHI, phi_input.dtype, (phi_input, v2))+ret
  return None

def loop_collapse(loop_start, loop_end, compval, idx, mval, multconst, rng):
  if not rng.arg[2]: return None   # must be a reduce
  if mval.arg >= 0 or loop_start.arg != 0:
    # TODO: support and test this with other mvals and loop_starts
    if DEBUG >= 1: print(f"WARNING, NOT FOLDING: mval:{mval.arg} loop_start:{loop_start.arg}")
    return None
  comprange = UOp.min(loop_end, UOp.max(UOp.alu(BinaryOps.IDIV, idx-compval-mval, mval) + (loop_end-loop_start), loop_start))
  return UOp(UOps.UNMUL, multconst.dtype, (comprange.cast(multconst.dtype) * multconst, loop_end-loop_start))

# this is symbolic 2.0
constant_folder = PatternMatcher([
  # arange loop folding (early)
  (UPat(UOps.ALU, TernaryOps.WHERE, src=(UPat(UOps.ALU, BinaryOps.CMPLT, src=(
    UPat(UOps.ALU, BinaryOps.ADD, src=[UPat(name="idx"), UPat(UOps.ALU, BinaryOps.MUL, src=[UPat(UOps.CONST, name="mval"),
      UPat(UOps.RANGE, name="rng", src=(UPat(name="loop_start"), UPat(name="loop_end")))])]),
      UPat(UOps.CONST, name="compval"))), UPat(UOps.CONST, name="multconst"), UPat(UOps.CONST, 0))), loop_collapse),
  (UPat(UOps.ALU, TernaryOps.WHERE, src=(UPat(UOps.ALU, BinaryOps.CMPLT, src=(
    UPat(UOps.ALU, BinaryOps.ADD, src=[UPat(name="idx"), UPat(UOps.ALU, UnaryOps.NEG, src=[
      UPat(UOps.RANGE, name="rng", src=(UPat(name="loop_start"), UPat(name="loop_end")))])]),
      UPat(UOps.CONST, name="compval"))), UPat(UOps.CONST, name="multconst"), UPat(UOps.CONST, 0))),
      lambda **kwargs: loop_collapse(mval=UOp.const(dtypes.int, -1), **kwargs)),
  # sum collapse to mul (with possible GEP)
  (UPat(UOps.PHI, src=(UPat(UOps.DEFINE_ACC, name="phi_input", src=[UPat(UOps.CONST), UPat(UOps.RANGE, name="loop")]),
                       UPat(UOps.ALU, BinaryOps.ADD, src=(UPat(name="val1"), UPat(name="val2"))))), sum_collapse),
  (UPat(UOps.PHI, src=(UPat(UOps.GEP, name="phi_input", src=(UPat(UOps.DEFINE_ACC, src=[UPat(UOps.CONST), UPat(UOps.RANGE, name="loop")]),)),
                       UPat(UOps.ALU, BinaryOps.ADD, src=(UPat(name="val1"), UPat(name="val2"))))), sum_collapse),
  # deal with UNMUL
  (UPat(UOps.ALU, BinaryOps.MUL, [UPat(UOps.CONST, name="c1"), UPat(UOps.UNMUL, src=[UPat(UOps.CONST, name="c2"), UPat(name="v")])]),
   lambda c1,c2,v: v if c1.arg == c2.arg else None),
  (UOp(UOps.UNMUL, src=(UOp.const(None, 0).name('zero'), UOp.var())), lambda zero: zero),
  (UOp(UOps.UNMUL).name('unmul').cast().name('root'), lambda root,unmul: UOp(UOps.UNMUL, root.dtype, (unmul.src[0].cast(root.dtype), unmul.src[1]))),
  # max on special can go away (TODO: special should be variable, same thing applies)
  (UOp.max(UOp.cvar('c'), UOp(UOps.SPECIAL).name('s')), lambda c,s: c if (s.arg[2]-1) <= c.arg else None),
  # const rules
  (UPat(UOps.GEP, name="root", src=(UPat(UOps.CONST, name="c"),)), lambda root, c: UOp.const(root.dtype, c.arg)),
  (UPat(UOps.CAST, name="root", src=UPat(UOps.CONST, name="c")), lambda root, c: UOp.const(root.dtype, c.arg)),
  # a phi on a DEFINE_ACC without loops or a CONST is a noop. this is for correctness, not just speed
  (UPat(UOps.PHI, src=(UPat(UOps.DEFINE_ACC, name="acc"), UPat(name="acc"))), lambda acc: UOp.cast(acc.src[0], acc.dtype)),
  (UPat(UOps.PHI, src=(UPat(UOps.DEFINE_ACC, src=(UPat(UOps.CONST),)), UPat(name="x"))), lambda x: x),
  (UPat(UOps.PHI, src=(UPat(UOps.CONST), UPat(name="x"))), lambda x: x),
  # a DEFINE_ACC without inputs is a const + GEP on a const is the const
  (UPat(UOps.DEFINE_ACC, name="root", src=(UPat(UOps.CONST),)), lambda root: UOp.cast(root.src[0], root.dtype)),
  (UPat(UOps.GEP, name="root", src=(UPat(UOps.CONST, name="x"),)), lambda root,x: UOp.const(root.dtype, x.arg)),
  # max -2147483648
  (UOp.max(UOp.var('x'), UOp.const(dtypes.int, -2147483648)), lambda x: x),
  # bool < False is always false, True < bool is always false
  (UOp.var().lt(UOp.const(dtypes.bool, False)), lambda: UOp.const(dtypes.bool, False)),
  (UOp.const(dtypes.bool, True).lt(UOp.var()), lambda: UOp.const(dtypes.bool, False)),
  # a conditional with the same results either way is a noop, also fold const conditionals
  (UOp.alu(TernaryOps.WHERE, UOp.var(), UOp.var("val"), UOp.var("val")), lambda val: val),
  (UOp.alu(TernaryOps.WHERE, UOp.cvar('gate'), UOp.var('c0'), UOp.var('c1')), lambda gate, c0, c1: c0 if gate.arg else c1),
  # ** constant folding **
  (UPat(UOps.ALU, name="root", src=UPat(UOps.CONST)), lambda root: UOp.const(root.dtype, exec_alu(root.arg, root.dtype, [x.arg for x in root.src]))),
  # ** self folding **
  (-(-UOp.var('x')), lambda x: x),    # -(-x) -> x
  (UOp.var('x') + 0, lambda x: x),    # x+0 -> x
  (UOp.var('x') - 0, lambda x: x),    # x-0 -> x
  (UOp.var('x') * 1, lambda x: x),    # x*1 -> x
  (UOp.var('x') * -1, lambda x: -x),  # x*-1 -> -x
  (UOp.var('x') // UOp.var('x'), lambda x: UOp.const(x.dtype, 1)), # x//x -> 1
  (UOp.var('x') // 1, lambda x: x),   # x//1 -> x
  (UOp.var('x') // -1, lambda x: -x), # x//-1 -> -x
  (UOp.var('x') / UOp.var('x'), lambda x: UOp.const(x.dtype, 1)), # x/x -> 1
  (UOp.var('x') / UOp.cvar('c'), lambda x,c: x*exec_alu(UnaryOps.RECIP, c.dtype, [c.arg])),    # x/c -> x*(1/c)
  (UOp.var('x', dtype=dtypes.bool).max(UOp.const(dtypes.bool, False)), lambda x: x),  # max(x, False) -> x
  # ** zero folding **
  #x*0 -> 0 or 0*x -> 0
  #if x is nan or inf it should render the nan value.
  # NOTE: this can be wrong for loaded NaN
  (UOp.var('x') * 0, lambda x: UOp.const(x.dtype, float('nan') if isinstance(x.arg, float) and (math.isnan(x.arg) or math.isinf(x.arg)) else 0)),
  (UOp.var('x') - UOp.var('x'), lambda x: UOp.const(x.dtype, 0)),   # x-x -> 0
  # ** load/store folding **
  (UOp.store(UOp.var("buf"), UOp.var("idx"), UOp.load(UOp.var("buf"), UOp.var("idx"))), lambda buf,idx:UOp(UOps.NOOP)),
  # ** two stage add/sub folding **
  ((UOp.var('x') + UOp.cvar('c1')) + UOp.cvar('c2'), lambda x,c1,c2: x+UOp.const(x.dtype, exec_alu(BinaryOps.ADD, x.dtype, [c1.arg, c2.arg]))),
  ((UOp.var('x') - UOp.cvar('c1')) + UOp.cvar('c2'), lambda x,c1,c2: x+UOp.const(x.dtype, exec_alu(BinaryOps.ADD, x.dtype, [c2.arg, -c1.arg]))),
  # *** rules from symbolic ***
  # two stage mul, (x*c1)*c2 = x*(c1*c2)
  ((UOp.var("x") * UOp.cvar("c1")) * UOp.cvar("c2"), lambda x,c1,c2: x*UOp.const(x.dtype, exec_alu(BinaryOps.MUL, x.dtype, [c1.arg, c2.arg]))),
  # x%1 -> 0
  (UOp.var("x") % UOp.const(None, 1), lambda x: UOp.const(x.dtype, 0)),
  # (x*c0)+(x*c1) -> x*(c0+c1)
  (UOp.var("x") * UOp.cvar("c0") + UOp.var("x") * UOp.cvar("c1"), lambda x,c0,c1: x*exec_alu(BinaryOps.ADD, x.dtype, [c0.arg, c1.arg])),
  # (x*c0)+(y*c0) -> (x+y)*c0
  #((UOp.var("x") * UOp.cvar("c0")) + (UOp.var("y") * UOp.cvar("c0")), lambda x,y,c0: c0*(x+y)),
  # (x*c0)//c0 -> x
  ((UOp.var("x") * UOp.cvar("c0")) // UOp.cvar("c0"), lambda x,c0: x if c0.arg != 0 else None),
  # (x*x2)/x2 -> x
  ((UOp.var("x") * UOp.var("x2")) / UOp.var("x2"), lambda x,x2: x),
  # (x//c0)//c1 -> x//(c0*c1)
  ((UOp.var("x") // UOp.cvar("c0")) // UOp.cvar("c1"), lambda x,c0,c1: x//UOp.const(x.dtype, exec_alu(BinaryOps.MUL, x.dtype, [c0.arg, c1.arg]))),
  # (x/x1)/x2 -> x/(x1*x2)
  ((UOp.var("x") / UOp.var("x2")) / UOp.var("x3"), lambda x,x2,x3: x/(x2*x3)),
  # c0 + x < c1 -> x < c1 - c0
  ((UOp.cvar("c0") + UOp.var("x")).lt(UOp.cvar("c1")),
    lambda x,c0,c1: UOp.lt(x, UOp.const(x.dtype, exec_alu(BinaryOps.ADD, x.dtype, [c1.arg, -c0.arg])))),
  # (x+x*c0)-> x*(c0+1)
  (UOp.var("x") + UOp.var("x") * UOp.cvar("c0"), lambda x,c0: x*UOp.const(x.dtype, c0.arg+1)),
  # x!=0 -> (bool)x
  (UOp.var("x").ne(0), lambda x: x.cast(dtypes.bool)),
  # bool != 1 -> not bool
  (UOp.var("x", dtype=dtypes.bool).ne(1), lambda x: -x),
  # TODO: can do the invert of this (flip alt/load) when we fix double ops
  (UOp.store(UOp.var("buf"), UOp.var("idx"), UOp.alu(TernaryOps.WHERE, UOp.var("gate"), UOp.var("alt"), UOp.load(UOp.var("buf"), UOp.var("idx")))),
   lambda buf, idx, gate, alt: UOp.store(buf, idx, alt, gate)),
  # store float4/float2 directly (remove CAST/GEP)
  (UOp.store(UOp.var("buf"), UOp.var("idx"), UOp(UOps.CAST, src=tuple(UOp(UOps.GEP, arg=i, src=(UOp.var("val"),)) for i in range(4)))), UOp.store),
  (UOp.store(UOp.var("buf"), UOp.var("idx"), UOp(UOps.CAST, src=tuple(UOp(UOps.GEP, arg=i, src=(UOp.var("val"),)) for i in range(2)))), UOp.store),
  # CAST-PHI-GEP -> PHI-CAST
  (UPat(UOps.CAST, name="root", src=tuple(UPat(UOps.PHI, src=(UPat(UOps.GEP, i, src=(UPat(name="val"),)), UPat(name=f"v{i}"))) for i in range(4))),
    lambda root, val, v0, v1, v2, v3: UOp(UOps.PHI, root.dtype, (val, UOp(UOps.CAST, val.dtype, (v0, v1, v2, v3))))),
  (UPat(UOps.CAST, name="root", src=tuple(UPat(UOps.PHI, src=(UPat(UOps.GEP, i, src=(UPat(name="val"),)), UPat(name=f"v{i}"))) for i in range(2))),
    lambda root, val, v0, v1: UOp(UOps.PHI, root.dtype, (val, UOp(UOps.CAST, val.dtype, (v0, v1))))),
  # NEG/CMPLT -> CMPLT
  (UOp.lt(-UOp.var('x'), UOp.cvar('c', dtypes.int)), lambda c,x: UOp.lt(UOp.const(c.dtype, -c.arg), x)),
  # cast NOOP (NOTE: it's str to deal with PtrDType)
  (UPat(UOps.CAST, name="root"), lambda root: root.src[0] if str(root.dtype) == str(root.src[0].dtype) else None),
  # fold gated LOAD/STORE
  (UOp.load(UOp.var("buf"), UOp.var("idx"), UOp.const(dtypes.bool, True), UOp.cvar("var")), lambda buf,idx,var: UOp.load(buf, idx, dtype=var.dtype)),
  (UOp.load(UOp.var("buf"), UOp.var("idx"), UOp.const(dtypes.bool, True), UOp.cvar("var"), UOp.var("barrier")),
   lambda buf,idx,var,barrier: UOp.load(buf, idx, barrier, dtype=var.dtype)),
  (UOp.load(UOp.var(), UOp.var(), UOp.const(dtypes.bool, False), UOp.cvar("var")), lambda var: var),
  (UOp.load(UOp.var(), UOp.var(), UOp.const(dtypes.bool, False), UOp.cvar("var"), UOp.var()), lambda var: var),
  (UOp.store(UOp.var("buf"), UOp.var("idx"), UOp.var("val"), UOp.const(dtypes.bool, True)), UOp.store),
  (UOp.store(UOp.var(), UOp.var(), UOp.var(), UOp.const(dtypes.bool, False)), lambda: UOp(UOps.NOOP)),
  # remove NOOPs from SINK
  (UPat(UOps.SINK, name="root"),
    lambda root: UOp(UOps.SINK, root.dtype, a, root.arg) if len(a:=tuple(x for x in root.src if x.op is not UOps.NOOP)) != len(root.src) else None)
])

# *** uop graph ***

def get_children_dfs(u:UOp, children:Dict[UOp, List[UOp]], in_degree:Dict[UOp, int]):
  if u in children: return
  children[u] = []
  for x in u.src:
    get_children_dfs(x, children, in_degree)
    children[x].append(u)
  in_degree[u] = len(u.src)

def graph_rewrite(sink:UOp, pm:PatternMatcher) -> UOp:
  nodes: Dict[Tuple, UOp] = {}
  replace: Dict[UOp, UOp] = {}
  def __inner_rewrite(n:UOp) -> UOp:
    if n in replace: return replace[n]
    replace_source = (n.op, n.dtype, tuple(__inner_rewrite(y) for y in n.src), n.arg)
    if found := nodes.get(replace_source): replace[n] = found
    else: nodes[replace_source] = replace[n] = __inner_rewrite(new_x) if (new_x := pm.rewrite(x:=UOp(*replace_source))) else x
    return replace[n]
  return __inner_rewrite(sink)

class UOpGraph:
  def __init__(self, sinks:List[UOp]):
    self.sinks: List[UOp] = sinks
    # used by linearizer
    self._uops: Optional[List[UOp]] = None

  def __iter__(self) -> Iterator[UOp]: return iter(self.uops)
  def __getitem__(self, index) -> UOp: return self.uops[index]

  def vars(self) -> List[Variable]: return sorted([x.arg for x in self.uops if x.op is UOps.DEFINE_VAR], key=lambda v: v.expr)
  def globals(self) -> List[Tuple[int, bool]]: return [x.arg for x in self.uops if x.op is UOps.DEFINE_GLOBAL]

  @property
  def uops(self):
    if self._uops is None: self.linearize()
    return self._uops

  def graph(self):
    from tinygrad.engine.graph import graph_uops
    graph_uops(self.uops)

  def print(self):
    for i,u in enumerate(self):
      print(f"{i:4d} {str(u.op):20s}: {str(u.dtype) if u.dtype is not None else '':25s} " f"{str([self.uops.index(x) for x in u.src]):32s} {u.arg}")

  def linearize(self, extra_pm:Optional[PatternMatcher]=None, type_verify=True):
    # NOTE: relinearizering should be okay
    #assert self._uops is None, "already linearized"

    # fixup gated stores with an IF block to save extra local loads
    @functools.lru_cache(None)
    def _dfs(u:UOp, gate:UOp) -> UOp:
      if u.op is UOps.LOAD and len(u.src) > 2 and u.src[2].op is UOps.STORE:
        if_uop = UOp(UOps.IF, None, (gate, UOp(UOps.BARRIER, None, tuple([x for x in u.src if x.op is UOps.STORE]))))
        return UOp(u.op, u.dtype, u.src[:-1]+(if_uop,), u.arg)
      if (replace_source:=tuple(_dfs(x, gate) for x in u.src)) != u.src: return UOp(u.op, u.dtype, replace_source, u.arg)
      return u
    for i, s in enumerate(self.sinks[:]):
      if s.op is UOps.STORE and len(s.src) == 4 and (rw:=_dfs(s, s.src[3])) != s: self.sinks[i] = UOp(rw.op, rw.dtype, rw.src[:3], rw.arg)
    sink = UOp(UOps.SINK, None, tuple(self.sinks))

    # dedup all nodes and do graph rewrite
    sink = graph_rewrite(sink, constant_folder)
    if extra_pm: sink = graph_rewrite(sink, PatternMatcher(constant_folder.patterns+extra_pm.patterns))

    # filter nodes that don't link to a sink
    # BFS toposort
    children: Dict[UOp, List[UOp]] = {}
    in_degree: Dict[UOp, int] = {}
    get_children_dfs(sink, children, in_degree)

    @functools.lru_cache(None)
    def get_recursive_children(x:UOp, end:UOps, include_self=False) -> Set[UOp]:
      if x.op is UOps.SINK: return set()
      return set.union(set((x,)) if include_self else set(), *([get_recursive_children(u, end, True) for u in children[x] if x.op is not end]))

    # scope children impact the toposort and END* insertion
    end_for_uop = {UOps.IF:(UOps.STORE, UOps.ENDIF), UOps.RANGE:(UOps.PHI, UOps.ENDRANGE)}
    scope_children = {p:get_recursive_children(p, end_for_uop[p.op][0]) for p in reversed(in_degree) if p.op in end_for_uop}

    queue:List[Tuple[int, UOp]] = []
    def push(u:UOp):
      priority = 0
      # prefer uops that are loop children
      for l, ss in scope_children.items():
        if l.op is UOps.RANGE and u in ss: priority -= l.arg[0]*1000 + l.arg[1]
      heapq.heappush(queue, (priority, u))

    for u in children:
      if in_degree[u] == 0: push(u)

    if getenv("FUZZ_UOPS", 0):
      from test.external.fuzz_uops import fuzz_uops
      self.fuzz_paths = fuzz_uops(children, in_degree.copy(), scope_children)

    self._uops = []
    while queue:
      p,x = heapq.heappop(queue)
      if DEBUG >= 7: print(p,x)
      if x.op is UOps.DEFINE_ACC and len(x.src) > 1:
        idx = min([self._uops.index(l) for l in x.src if l.op is UOps.RANGE])
        self._uops.insert(idx, x)
      else:
        self._uops.append(x)
      for u, ss in scope_children.items():
        if x in ss:
          ss.remove(x)
          if len(ss) == 0: self._uops.append(UOp(end_for_uop[u.op][1], None, (u,)))
      for u in children[x]:
        in_degree[u] -= 1
        if in_degree[u] == 0: push(u)

    assert self._uops[-1].op is UOps.SINK, f"didn't end with SINK, ended with {self._uops[-1]}"
    self._uops = self._uops[:-1]

    if type_verify: self.type_verify()

  # *** checker functions ***

  def flops_mem(self, ignore_indexing=False) -> Tuple[sint, sint]:
    flops: sint = 0
    mem: sint = 0
    mults: sint = 1
    mult_stack = []
    dont_count: Set[UOp] = set()
    if ignore_indexing:
      for u in self.uops:
        if u.op is UOps.LOAD:
          dont_count = dont_count.union(u.src[1].sparents)
          if len(u.src) > 3: dont_count = dont_count.union(u.src[2].sparents)
        elif u.op is UOps.STORE:
          dont_count = dont_count.union(u.src[1].sparents)
          if len(u.src) > 3: dont_count = dont_count.union(u.src[3].sparents)
    for u in self.uops:
      if u.op is UOps.RANGE:
        mult_stack.append(mults)
        mults *= uop_alu_resolve(u.src[1])
      elif u.op is UOps.ENDRANGE:
        mults = mult_stack.pop(-1)
      elif u.op is UOps.LOAD:
        assert u.dtype is not None
        mem += u.dtype.itemsize * mults
      elif u.op is UOps.STORE:
        assert u.src[2].dtype is not None
        mem += u.src[2].dtype.itemsize * mults
      elif u.op is UOps.ALU and u not in dont_count:
        flops += mults * (2 if u.arg == TernaryOps.MULACC else 1)
      elif u.op is UOps.WMMA and u not in dont_count:
        assert u.arg[1] is not None
        flops += 2 * prod(u.arg[1]) // 32 * mults
    return flops, mem

  def type_verify(self):
    for u in self.uops:
      uop, arg, src, dtype = u.op, u.arg, u.src, u.dtype
      if uop in (UOps.CONST, UOps.DEFINE_ACC):
        if uop is UOps.DEFINE_ACC:
          assert dtype is not None and src[0].dtype == dtype.scalar(), f"type of {src[0].dtype=} must be a scalar {dtype.scalar()}"
          arg = src[0].arg
        assert dtype is not None and type(arg) is type(dtypes.as_const(arg, dtype)), f"type of {arg=} does not match {dtype}"
      if uop in {UOps.CAST, UOps.BITCAST}: assert arg is None   # type is the output type, not an arg
<<<<<<< HEAD
      if uop is UOps.LOAD and len(src) > 2 and src[-1].op is UOps.ALU: assert src[-1].dtype == dtypes.bool
=======
      if uop is UOps.LOAD and len(src) > 3 and src[2].op is UOps.ALU: assert src[2].dtype == dtypes.bool and src[3].dtype == dtype
>>>>>>> 59bc837a
      if uop is UOps.STORE and len(src) == 4: assert src[3].dtype == dtypes.bool
      if uop is UOps.ALU:
        if arg in UnaryOps:
          assert dtype == src[0].dtype, f"{arg} dtype mismatch {dtype=} != {src[0].dtype=}"
        elif arg in (BinaryOps.CMPLT, BinaryOps.CMPNE):
          assert dtype == dtypes.bool, f"{arg} output dtype mismatch {dtype=} != {dtypes.bool}"
          assert src[0].dtype == src[1].dtype, f"{arg} dtype mismatch {dtype=} != {src[0].dtype=} != {src[1].dtype=}"
        elif arg is BinaryOps.IDIV:
          assert dtypes.is_int(src[0].dtype) and dtypes.is_int(src[1].dtype), \
              f"input dtype mismatch {dtypes.int} != {src[0].dtype=} != {src[1].dtype=}"
          assert dtypes.is_int(dtype), f"{arg} output dtype mismatch {dtype=} != {dtypes.int}"
        elif arg in {BinaryOps.SHL, BinaryOps.SHR}:
          # the distance to shift isn't typechecked
          assert dtype == src[0].dtype, f"{arg} dtype mismatch {dtype=} != {src[0].dtype=}"
        elif arg in BinaryOps:
          assert dtype == src[0].dtype == src[1].dtype, f"{arg} dtype mismatch {dtype=} != {src[0].dtype=} != {src[1].dtype=}"
        elif arg == TernaryOps.WHERE:
          assert src[0].dtype == dtypes.bool, f"{arg} selector dtype mismatch {src[0].dtype=} != {dtypes.bool}"
          assert dtype == src[1].dtype == src[2].dtype, f"{arg} choice dtype mismatch {dtype=} != {src[1].dtype=} != {src[2].dtype=}"<|MERGE_RESOLUTION|>--- conflicted
+++ resolved
@@ -335,8 +335,8 @@
     # fixup gated stores with an IF block to save extra local loads
     @functools.lru_cache(None)
     def _dfs(u:UOp, gate:UOp) -> UOp:
-      if u.op is UOps.LOAD and len(u.src) > 2 and u.src[2].op is UOps.STORE:
-        if_uop = UOp(UOps.IF, None, (gate, UOp(UOps.BARRIER, None, tuple([x for x in u.src if x.op is UOps.STORE]))))
+      if u.op is UOps.LOAD and u.src[-1].op is UOps.BARRIER:
+        if_uop = UOp(UOps.IF, None, (gate, u.src[-1]))
         return UOp(u.op, u.dtype, u.src[:-1]+(if_uop,), u.arg)
       if (replace_source:=tuple(_dfs(x, gate) for x in u.src)) != u.src: return UOp(u.op, u.dtype, replace_source, u.arg)
       return u
@@ -444,11 +444,7 @@
           arg = src[0].arg
         assert dtype is not None and type(arg) is type(dtypes.as_const(arg, dtype)), f"type of {arg=} does not match {dtype}"
       if uop in {UOps.CAST, UOps.BITCAST}: assert arg is None   # type is the output type, not an arg
-<<<<<<< HEAD
-      if uop is UOps.LOAD and len(src) > 2 and src[-1].op is UOps.ALU: assert src[-1].dtype == dtypes.bool
-=======
       if uop is UOps.LOAD and len(src) > 3 and src[2].op is UOps.ALU: assert src[2].dtype == dtypes.bool and src[3].dtype == dtype
->>>>>>> 59bc837a
       if uop is UOps.STORE and len(src) == 4: assert src[3].dtype == dtypes.bool
       if uop is UOps.ALU:
         if arg in UnaryOps:
