--- conflicted
+++ resolved
@@ -123,20 +123,11 @@
         return self.sconst(Lmin*Rmin), self.sconst(Lmax*Rmax)
       if self.arg is BinaryOps.MOD and s1.op is UOps.CONST and s1.arg > 0: return self.sconst(0), self.sconst(s1.arg-1)
       if self.arg is BinaryOps.IDIV and s1.op is UOps.CONST:
-<<<<<<< HEAD
-        # TODO: this breaks UOP_IS_SYMBOLIC=1 test/test_ops.py -k test_conv2d_bs_1_cin_1
-        # if s1.arg > 0: return self.sconst(s0.vmin.arg//s1.arg), self.sconst(s0.vmax.arg//s1.arg)
+        if s1.arg > 0: return self.sconst(s0.vmin.arg//s1.arg), self.sconst(s0.vmax.arg//s1.arg)
         if s1.arg < 0: return self.sconst(-(s0.vmax.arg//-s1.arg)), self.sconst(-(s0.vmin.arg//-s1.arg))
       if self.arg is BinaryOps.MAX: return self.sconst(max(s0.vmin.arg, s1.vmin.arg)), self.sconst(max(s0.vmax.arg, s1.vmax.arg))
       if self.arg is BinaryOps.CMPLT: return (UOp.sconst(dtypes.bool, True), UOp.sconst(dtypes.bool, True)) if s0.vmax.arg < s1.vmin.arg else \
         (UOp.sconst(dtypes.bool, False), UOp.sconst(dtypes.bool, False)) if s0.vmin.arg >= s1.vmax.arg else (None, None)
-=======
-        if s1.arg > 0: return self.const(s0.vmin.arg//s1.arg), self.const(s0.vmax.arg//s1.arg)
-        if s1.arg < 0: return self.const(-(s0.vmax.arg//-s1.arg)), self.const(-(s0.vmin.arg//-s1.arg))
-      if self.arg is BinaryOps.MAX: return self.const(max(s0.vmin.arg, s1.vmin.arg)), self.const(max(s0.vmax.arg, s1.vmax.arg))
-      if self.arg is BinaryOps.CMPLT: return (UOp.const(dtypes.bool, True), UOp.const(dtypes.bool, True)) if s0.vmax.arg < s1.vmin.arg else \
-        (UOp.const(dtypes.bool, False), UOp.const(dtypes.bool, False)) if s0.vmin.arg >= s1.vmax.arg else (None, None)
->>>>>>> 3995f1dd
     return None, None
 
 @dataclass(frozen=True, repr=False)  # reuse repr from UOp
