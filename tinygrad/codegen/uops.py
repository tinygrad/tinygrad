--- conflicted
+++ resolved
@@ -1,10 +1,6 @@
 from __future__ import annotations
 from typing import Iterator, Optional, Tuple, Any, Dict, List, DefaultDict, Set, Callable, Union, cast, TypeVar
-<<<<<<< HEAD
 import functools, itertools, heapq
-=======
-import functools, itertools, heapq, math
->>>>>>> 396ce6cf
 from collections import defaultdict, deque
 from enum import Enum, auto
 from dataclasses import dataclass, field
