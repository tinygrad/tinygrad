from __future__ import annotations
from typing import Optional, Tuple, Any, Set, cast, List, Union, DefaultDict, Callable, Dict
import functools, itertools
from collections import defaultdict
from enum import Enum, auto
from dataclasses import dataclass
from tinygrad.dtype import ConstType, dtypes, DType
from tinygrad.shape.symbolic import sint, Variable
from tinygrad.ops import UnaryOps, BinaryOps, TernaryOps, exec_alu
from tinygrad.helpers import prod, pretty_print

# the order of these UOps controls the order of the toposort
class UOps(Enum):
  # ops that aren't rendered
  SINK = auto(); EXPAND = auto(); CONTRACT = auto() # noqa: E702
  DEFINE_GLOBAL = auto(); DEFINE_VAR = auto(); DEFINE_LOCAL = auto(); DEFINE_ACC = auto() # noqa: E702
  CONST = auto(); SPECIAL = auto() # noqa: E702
  NOOP = auto(); GEP = auto() # noqa: E702
  # math ops
  CAST = auto(); BITCAST = auto(); VECTORIZE = auto() # noqa: E702
  ALU = auto(); REDUCE = auto(); WMMA = auto() # noqa: E702
  # memory/assignment ops
  LOAD = auto(); STORE = auto(); PHI = auto() # noqa: E702
  # control flow ops
  BARRIER = auto(); IF = auto(); RANGE = auto() # noqa: E702
  # these two are not graph nodes
  ENDRANGE = auto(); ENDIF = auto() # noqa: E702

END_FOR_UOP = {UOps.IF:(UOps.STORE, UOps.ENDIF), UOps.RANGE:(UOps.PHI, UOps.ENDRANGE)}

@dataclass(frozen=True, eq=False)
class UOp:
  op: UOps
  dtype: Optional[DType] = None
  src: Tuple[UOp, ...] = tuple()
  arg: Any = None
  def commutative(self) -> bool:
    return (self.op is UOps.ALU and \
      self.arg in {BinaryOps.ADD, BinaryOps.MUL, BinaryOps.MAX, BinaryOps.CMPNE, BinaryOps.XOR, BinaryOps.AND, BinaryOps.OR})
  @functools.cached_property
  def cmp_tuple(self):
    # NOTE: this sort of DEFINE_VAR shouldn't have to be here. only for PTX
    return (self.op.value, (self.arg if self.op is not UOps.DEFINE_VAR else self.arg.expr) if self.op is not UOps.ALU else \
            self.arg.value, self.dtype, self.src)
  def __lt__(self, x:UOp): return self.cmp_tuple < x.cmp_tuple
  def __repr__(self): return pretty_print(self, lambda x: f"{type(self).__name__}({x.op}, {x.dtype}, arg={x.arg}, src=(%s))")
  # *** uop syntactic sugar
  def ufix(self, x): return self.const(x) if not isinstance(x, UOp) else x
  def cast(self, dtype=None): return type(self)(UOps.CAST, dtype, (self,))
  def bitcast(self, dtype=None): return type(self)(UOps.BITCAST, dtype, (self,))
  def __neg__(self): return self.alu(UnaryOps.NEG)
  def __add__(self, x): return self.alu(BinaryOps.ADD, self.ufix(x))
  def __radd__(self, x): return self.alu(BinaryOps.ADD, self.ufix(x))
  def __sub__(self, x): return self.alu(BinaryOps.ADD, self.ufix(-x))
  def __mul__(self, x): return self.alu(BinaryOps.MUL, self.ufix(x))
  def __rmul__(self, x): return self.ufix(x).alu(BinaryOps.MUL, self)
  def __floordiv__(self, x): return self.alu(BinaryOps.IDIV, self.ufix(x))
  def __truediv__(self, x): return self.alu(BinaryOps.MUL, self.ufix(x).alu(UnaryOps.RECIP))
  def __mod__(self, x): return self.alu(BinaryOps.MOD, self.ufix(x))
  def __xor__(self, x): return self.alu(BinaryOps.XOR, self.ufix(x))
  def __and__(self, x): return self.alu(BinaryOps.AND, self.ufix(x))
  def __or__(self, x): return self.alu(BinaryOps.OR, self.ufix(x))
  def ne(self, x): return self.alu(BinaryOps.CMPNE, self.ufix(x))
  def eq(self, x): return -self.ne(x)
  def lt(self, x): return self.alu(BinaryOps.CMPLT, self.ufix(x))
  def ge(self, x): return -self.lt(x)
  def max(self, x): return self.alu(BinaryOps.MAX, x)
  def min(self, x): return -(-self).max(-x)
  def where(self, x, y): return self.alu(TernaryOps.WHERE, x, y)
  def recip(self): return self.alu(UnaryOps.RECIP)
  def const(self:Union[UOp, DType, None], b:ConstType|Variable): return UOp._const(self.dtype if isinstance(self, UOp) else self, b)
  def sconst(self:Union[UOp, DType, None], b:ConstType|Variable):
    return UOp._const(cast(DType, self.dtype).scalar() if isinstance(self, UOp) else self, b)
  @staticmethod
  @functools.lru_cache(maxsize=None)
  def _const(dtype:Optional[DType], b:ConstType|Variable):
    # TODO: fix dtype of b.max after Variable is just an UOp
    if isinstance(b, Variable): return UOp(UOps.DEFINE_VAR, dtype, (UOp.const(dtypes.int, b.min), UOp.const(dtypes.int, cast(int,b.max))), b)
    if dtype is not None and dtype != dtype.scalar():
      return UOp(UOps.VECTORIZE, dtype, src=tuple(
        UOp(UOps.CONST, dtype.scalar(), arg=dtypes.as_const(b, dtype.scalar())) for _ in range(dtype.count)))
    return UOp(UOps.CONST, dtype, arg=dtypes.as_const(b, dtype) if dtype is not None else b)
  def alu(self, arg, *src:UOp):
    return type(self)(UOps.ALU, dtypes.bool if arg in {BinaryOps.CMPLT, BinaryOps.CMPNE} else (self, *src)[-1].dtype, (self,)+src, arg)
  @staticmethod
  def load(*src:UOp, dtype:Optional[DType]=None, **kwargs): return type(src[0])(UOps.LOAD, dtype, tuple(src)+tuple(kwargs.values()))
  @staticmethod
  def store(*src:UOp, **kwargs): return type((src:=(*src, *kwargs.values()))[0])(UOps.STORE, None, src)
  @functools.cached_property
  def parents(self) -> Set[UOp]: return set.union(set(self.src), *[x.parents for x in self.src])
  @property  # parents with self
  def sparents(self) -> Set[UOp]: return set([self]).union(self.parents)
  def vars(self) -> Set[UOp]: return set([x for x in self.sparents if x.op is UOps.DEFINE_VAR])
  def divides(self, v) -> Optional[UOp]:
    if self.op is UOps.CONST: return self.const(self.arg//v) if self.arg%v == 0 else None
    if self.op is UOps.ALU:
      if self.arg is BinaryOps.ADD: return d0+d1 if (d0:=self.src[0].divides(v)) is not None and (d1:=self.src[1].divides(v)) is not None else None
      if self.arg is BinaryOps.MUL:
        if (d0:=self.src[0].divides(v)) is not None: return d0 * self.src[1]
        if (d1:=self.src[1].divides(v)) is not None: return self.src[0] * d1
    return None # generic None if we aren't sure
  @functools.cached_property
  def vmin(self) -> UOp: return x if (x:=self._min_max[0]) is not None else self.sconst(dtypes.min(cast(DType, self.dtype)))
  @functools.cached_property
  def vmax(self) -> UOp: return x if (x:=self._min_max[1]) is not None else self.sconst(dtypes.max(cast(DType, self.dtype)))
  @functools.cached_property
  def _min_max(self) -> Tuple[Optional[UOp], Optional[UOp]]:
    # NOTE: returned UOp is assumed to be CONST
    if self.op in (UOps.DEFINE_VAR, UOps.RANGE): return self.src[0], self.src[1] if isinstance(self.src[1].arg, int) else None
    # TODO: UOps.SPECIAL is UOps.DEFINE_VAR
    if self.op is UOps.SPECIAL: return self.const(0), self.const(self.arg[1]-1) if isinstance(self.arg[1], int) else None
    if self.op is UOps.CONST: return self, self
    if self.op is UOps.ALU:
      if self.arg is UnaryOps.NEG and self.dtype != dtypes.bool and not dtypes.is_unsigned(cast(DType, self.dtype)):
        return self.sconst(-self.src[0].vmax.arg), self.sconst(-self.src[0].vmin.arg)
      if self.arg is BinaryOps.ADD:
<<<<<<< HEAD
        return self.sconst(self.src[0].vmin.arg+self.src[1].vmin.arg), self.sconst(self.src[0].vmax.arg+self.src[1].vmax.arg)
=======
        return self.const(self.src[0].vmin.arg+self.src[1].vmin.arg), self.const(self.src[0].vmax.arg+self.src[1].vmax.arg)
      if self.arg is BinaryOps.MUL and self.src[0].vmin.arg >= 0 and self.src[1].vmin.arg >= 0:
        return self.const(self.src[0].vmin.arg*self.src[1].vmin.arg), self.const(self.src[0].vmax.arg*self.src[1].vmax.arg)
      if self.arg is BinaryOps.MOD and self.src[1].op is UOps.CONST: return self.const(0), self.const(self.src[1].arg-1)
>>>>>>> a5ede535
    return None, None

@dataclass(frozen=True, repr=False)  # reuse repr from UOp
class NOp(UOp):
  name:Optional[str] = None
  src:Tuple[NOp, ...] = tuple()
  @staticmethod
  def var(name:Optional[str]=None, dtype:Optional[DType]=None): return NOp(UOps.NOOP, dtype=dtype, name=name)
  @staticmethod
  def cvar(name:Optional[str]=None, dtype:Optional[DType]=None): return NOp(UOps.CONST, dtype=dtype, name=name)
  def const(self:Union[UOp, DType, None], b:ConstType|Variable): return NOp((x:=UOp.const(self, b)).op, x.dtype, x.src, x.arg)

  def compile(self: NOp, name:Optional[str]=None) -> UPat:
    if self.op is UOps.NOOP: return UPat(name=self.name, dtype=self.dtype)
    return UPat(self.op, self.arg, (list if self.commutative() else tuple)([src.compile() for src in self.src]) if self.src != () else None,
                (name := self.name or name), self.dtype, allow_any_len=(isinstance(name, str) and 'allow_any_len' in name))

class UPat:
  def __init__(self, op:Optional[Union[UOps, Set[UOps]]]=None, arg:Any=None, src:Optional[Union[Tuple[UPat, ...], List[UPat], UPat]]=None,
               name:Optional[str]=None, dtype:Optional[Union[DType, Set[DType]]]=None, allow_any_len:bool=False):
    self.op: Optional[Tuple[UOps, ...]] = None if op is None else (tuple(op) if isinstance(op, set) else (op,))
    self.dtype: Optional[Tuple[DType, ...]] = None if dtype is None else (tuple(dtype) if isinstance(dtype, set) else (dtype,))
    self.arg = arg
    self.src: Any = None
    if isinstance(src, list):
      # try all permutations if it's a list
      self.src = list(itertools.permutations(src))
    elif isinstance(src, tuple):
      # only one if it's a tuple
      self.src = [src]
    elif isinstance(src, UPat):
      # repeat if it's a UPat
      self.src = [itertools.repeat(src)]
    self.name: Optional[str] = name
    self.allowed_len: int = 0 if allow_any_len or isinstance(src, UPat) or src is None else len(src)

  def __repr__(self):
    def rep(x):
      form = "UPat(%s, %s, name=%s, dtype=%s, allow_any_len=%s, src=%s)"
      return form % (None if x.op is None else ('(%s)'%', '.join(map(str, x.op))), x.arg, repr(x.name),
        set(x.dtype) if x.dtype else None, x.allowed_len == 0, "[%s]" if x.src and len(x.src)>1 else "(%s)")
    return pretty_print(self, rep, srcfn=lambda x:None if x.src is None else [next(x.src[0])] if isinstance(x.src[0], itertools.repeat) else x.src[0])

def _match(uop:UOp, pat:UPat, store:Dict[str, UOp]) -> List[Dict[str, UOp]]:
  if (pat.name is not None and store.setdefault(pat.name, uop) is not uop) or \
     (pat.dtype is not None and uop.dtype not in pat.dtype) or \
     (pat.arg is not None and pat.arg != uop.arg) or \
     (pat.op is not None and uop.op not in pat.op): return []
  if pat.src is None: return [store]
  res: List[Dict[str, UOp]] = []
  for vp in pat.src:
    if pat.allowed_len != 0 and len(uop.src) != pat.allowed_len: return []
    new_stores = [store.copy()]
    for uu, vv in zip(uop.src, vp): new_stores = [rstore for nstore in new_stores for rstore in _match(uu, vv, nstore)]
    res.extend(new_stores)
  return res

class PatternMatcher:
  def __init__(self, patterns:List[Tuple[Union[UPat, NOp], Callable]]):
    self.patterns = patterns
    self.pdict: DefaultDict[Tuple[UOps, Any], List[Tuple[UPat, Callable]]] = defaultdict(list)
    # uop is required, arg is optional
    for p,fxn in self.patterns:
      if isinstance(p, NOp): p = p.compile()
      assert p.op is not None
      for uop in p.op: self.pdict[(uop, p.arg)].append((p, fxn))

  @functools.lru_cache(None)  # pylint: disable=method-cache-max-size-none
  def __add__(self, more:PatternMatcher): return PatternMatcher(self.patterns+more.patterns)

  def rewrite(self, uop:UOp) -> Optional[UOp]:
    for p,fxn in itertools.chain(self.pdict[(uop.op, uop.arg)], self.pdict[(uop.op, None)]):
      if (matches := _match(uop, p, {})) and (ret:=fxn(**matches[0])) is not None: return ret # NOTE: if it returns None, we keep trying to match
    return None

def type_verify(uops):
  for u in uops:
    uop, arg, src, dtype = u.op, u.arg, u.src, u.dtype
    if uop in {UOps.CONST, UOps.DEFINE_ACC}:
      if uop is UOps.CONST:
        assert dtype is not None and dtype == dtype.scalar(), f"consts should be scalar, got {dtype}"
        assert type(arg) is type(dtypes.as_const(arg, dtype)), f"type of {arg=} does not match {dtype}"
      if uop is UOps.DEFINE_ACC:
        assert dtype is not None and src[0].dtype == dtype, f"dtype mismatch {src[0].dtype=} != {dtype=}"
    if uop in {UOps.CAST, UOps.BITCAST, UOps.VECTORIZE}: assert arg is None and dtype is not None # type is the output type, not an arg
    if uop is UOps.CAST: assert dtype.count == 1 and len(src) == 1
    if uop is UOps.VECTORIZE:
      assert dtype.count > 1 and len(src) == dtype.count, f"dtype vectorization mismatch {dtype.count=} != {len(src)=}"
      assert dtype == src[0].dtype.vec(len(src)), f"{dtype=} must be {src[0].dtype.vec(len(src))}"
    if uop is UOps.LOAD and len(src) > 3 and src[2].op is UOps.ALU: assert src[2].dtype == dtypes.bool and src[3].dtype == dtype
    if uop is UOps.STORE:
      assert dtype is None, f"{uop} dtype must be None, got {dtype}"
      if len(src) == 4: assert src[3].dtype == dtypes.bool, f"gate dtype mismatch {src[3].dtype} != {dtypes.bool}"
    if uop is UOps.ALU:
      assert dtype.count == 1, f"wide ALU is not supported on {dtype}"
      if arg in UnaryOps: assert dtype == src[0].dtype, f"{arg} dtype mismatch {dtype=} != {src[0].dtype=}"
      elif arg in {BinaryOps.CMPLT, BinaryOps.CMPNE}:
        assert dtype == dtypes.bool, f"{arg} output dtype mismatch {dtype=} != {dtypes.bool}"
        assert src[0].dtype == src[1].dtype, f"{arg} dtype mismatch {dtype=} != {src[0].dtype=} != {src[1].dtype=}"
      elif arg is BinaryOps.IDIV:
        assert dtypes.is_int(src[0].dtype) and dtypes.is_int(src[1].dtype), f"input dtype is not int {src[0].dtype=}, {src[1].dtype=}"
        assert dtypes.is_int(dtype), f"output dtype is not int {dtype=}"
      elif arg in {BinaryOps.SHL, BinaryOps.SHR}:
        # the distance to shift isn't typechecked
        assert dtype == src[0].dtype, f"{arg} dtype mismatch {dtype=} != {src[0].dtype=}"
      elif arg in BinaryOps: assert dtype == src[0].dtype == src[1].dtype, f"{arg} dtype mismatch {dtype=} != {src[0].dtype=} != {src[1].dtype=}"
      elif arg == TernaryOps.WHERE:
        assert src[0].dtype == dtypes.bool, f"{arg} selector dtype mismatch {src[0].dtype=} != {dtypes.bool}"
        assert dtype == src[1].dtype == src[2].dtype, f"{arg} choice dtype mismatch {dtype=} != {src[1].dtype=} != {src[2].dtype=}"

def uop_alu_resolve(u:UOp) -> sint:
  if u.op is UOps.SPECIAL: return u.arg[1]-1
  if u.op in {UOps.CONST, UOps.DEFINE_VAR}: return u.arg
  if u.op is UOps.ALU: return exec_alu(u.arg, cast(DType,u.dtype), tuple(map(uop_alu_resolve, u.src)))
  raise RuntimeError(f"ALU resolve fail @ {u.op}")

def flops_mem(uops:List[UOp], ignore_indexing=False) -> Tuple[sint, sint]:
  flops: sint = 0
  mem: sint = 0
  mults: sint = 1
  mult_stack: List[sint] = []
  dont_count: Set[UOp] = set()
  if ignore_indexing:
    for u in uops:
      if u.op is UOps.LOAD:
        dont_count = dont_count.union(u.src[1].sparents)
        if len(u.src) > 3: dont_count = dont_count.union(u.src[2].sparents)
      elif u.op is UOps.STORE:
        dont_count = dont_count.union(u.src[1].sparents)
        if len(u.src) > 3: dont_count = dont_count.union(u.src[3].sparents)
      elif u.op is UOps.IF:
        dont_count = dont_count.union(u.src[0].sparents)
  for u in uops:
    if u.op is UOps.RANGE:
      mult_stack.append(mults)
      mults *= uop_alu_resolve(u.src[1]) - uop_alu_resolve(u.src[0])
    elif u.op is UOps.ENDRANGE:
      mults = mult_stack.pop(-1)
    elif u.op is UOps.LOAD:
      assert u.dtype is not None
      mem += u.dtype.itemsize * mults
    elif u.op is UOps.STORE:
      assert u.src[2].dtype is not None
      mem += u.src[2].dtype.itemsize * mults
    elif u.op is UOps.ALU and u not in dont_count:
      flops += mults * (2 if u.arg == TernaryOps.MULACC else 1)
    elif u.op is UOps.WMMA and u not in dont_count:
      assert u.arg[1] is not None
      flops += 2 * prod(u.arg[1]) // 32 * mults
  return flops, mem<|MERGE_RESOLUTION|>--- conflicted
+++ resolved
@@ -114,14 +114,10 @@
       if self.arg is UnaryOps.NEG and self.dtype != dtypes.bool and not dtypes.is_unsigned(cast(DType, self.dtype)):
         return self.sconst(-self.src[0].vmax.arg), self.sconst(-self.src[0].vmin.arg)
       if self.arg is BinaryOps.ADD:
-<<<<<<< HEAD
         return self.sconst(self.src[0].vmin.arg+self.src[1].vmin.arg), self.sconst(self.src[0].vmax.arg+self.src[1].vmax.arg)
-=======
-        return self.const(self.src[0].vmin.arg+self.src[1].vmin.arg), self.const(self.src[0].vmax.arg+self.src[1].vmax.arg)
       if self.arg is BinaryOps.MUL and self.src[0].vmin.arg >= 0 and self.src[1].vmin.arg >= 0:
-        return self.const(self.src[0].vmin.arg*self.src[1].vmin.arg), self.const(self.src[0].vmax.arg*self.src[1].vmax.arg)
-      if self.arg is BinaryOps.MOD and self.src[1].op is UOps.CONST: return self.const(0), self.const(self.src[1].arg-1)
->>>>>>> a5ede535
+        return self.sconst(self.src[0].vmin.arg*self.src[1].vmin.arg), self.sconst(self.src[0].vmax.arg*self.src[1].vmax.arg)
+      if self.arg is BinaryOps.MOD and self.src[1].op is UOps.CONST: return self.sconst(0), self.sconst(self.src[1].arg-1)
     return None, None
 
 @dataclass(frozen=True, repr=False)  # reuse repr from UOp
