--- conflicted
+++ resolved
@@ -66,7 +66,6 @@
   else: raise RuntimeError(f"ALU resolve fail @ {u.uop}")
 
 # *** simplification logic ***
-<<<<<<< HEAD
 @dataclass(frozen=True)
 class UPat:
   uop: Optional[Union[UOps, Set[UOps]]] = None
@@ -102,37 +101,6 @@
         for k,v in new_store.items(): store[k] = v
         return True
     return False
-=======
-
-def _match(uop:UOp, pattern:Dict[str, Any], store:Dict[str, UOp]) -> bool:
-  for k,v in pattern.items():
-    if k == "__name__":
-      if v in store and store[v] != uop: return False
-      store[v] = uop
-    elif k == "arg":
-      if uop.arg != v: return False
-    elif k == "dtype":
-      if isinstance(v, set):
-        if uop.dtype not in v: return False
-      elif isinstance(v, str):
-        if uop.dtype != store[v].dtype: return False
-      elif uop.dtype != v: return False
-    elif k == "uop":
-      if isinstance(v, set):
-        if uop.uop not in v: return False
-      elif uop.uop != v: return False
-    elif k == "vin":
-      # only one if it's a tuple
-      # try all permutations if it's a list
-      # repeat if it's a dict
-      for vp in itertools.permutations(v) if isinstance(v, list) else ([v] if isinstance(v, tuple) else [(v,)*len(uop.vin)]):
-        if len(uop.vin) != len(vp) and (len(uop.vin) not in pattern.get('__allow_len__', [])): return False
-        new_store = store.copy()
-        if all(_match(uu, vv, new_store) for uu, vv in zip(uop.vin, vp)):
-          for k,v in new_store.items(): store[k] = v
-          return True
-      return False
->>>>>>> 5f84cbb5
   return True
 
 class PatternMatcher:
@@ -252,15 +220,6 @@
   (UPat(uop = UOps.STORE, vin = (UPat(name = "buf"), UPat(name = "idx"), UPat(uop = UOps.CAST, vin =
                                 tuple(UPat(uop = UOps.GEP, vin = (UPat(name = "val"),), arg = i) for i in range(2))))),
    lambda buf,idx,val: UOp(UOps.STORE, None, (buf, idx, val))),
-<<<<<<< HEAD
-  # CAST-PHI-GEP -> PHI-CAST
-  (UPat(name = "root", uop = UOps.CAST, vin =
-    tuple(UPat(uop = UOps.PHI, vin = (UPat(uop = UOps.GEP, vin = (UPat(name = "val"),), arg = i), UPat(name = f"v{i}"))) \
-    for i in range(4))), lambda root, val, v0, v1, v2, v3: UOp(UOps.PHI, root.dtype, (val, UOp(UOps.CAST, val.dtype, (v0, v1, v2, v3))))),
-  (UPat(name = "root", uop = UOps.CAST, vin =
-    tuple(UPat(uop = UOps.PHI, vin = (UPat(uop = UOps.GEP, vin = (UPat(name = "val"),), arg = i), UPat(name =
-      f"v{i}"))) for i in range(2))), lambda root, val, v0, v1: UOp(UOps.PHI, root.dtype, (val, UOp(UOps.CAST, val.dtype, (v0, v1))))),
-=======
   # CAST-PHI-GEP -> PHI-CAST only if dtypes match
   ({"__name__": "root", "uop": UOps.CAST, "vin":
     tuple({"uop": UOps.PHI, "vin": ({"uop": UOps.GEP, "vin": ({"__name__": "val", "dtype": "root"},),
@@ -270,7 +229,6 @@
     tuple({"uop": UOps.PHI, "vin": ({"uop": UOps.GEP, "vin": ({"__name__": "val", "dtype": "root"},),
                                      "arg": i}, {"__name__": f"v{i}"})} for i in range(2))},
     lambda root, val, v0, v1: UOp(UOps.PHI, root.dtype, (val, UOp(UOps.CAST, val.dtype, (v0, v1))))),
->>>>>>> 5f84cbb5
   # NEG/CMPLT -> CMPLT
   (UPat(uop = UOps.ALU, arg = BinaryOps.CMPLT, vin = (UPat(uop = UOps.ALU, arg = UnaryOps.NEG, vin = (UPat(name = "x"),)),
                                                      UPat(name = "c", uop = UOps.CONST, dtype = dtypes.int))),
