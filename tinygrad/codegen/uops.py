from __future__ import annotations
from typing import Iterator, Optional, Tuple, Any, Dict, List, DefaultDict, Set, Callable, Union, cast, TypeVar
import functools, itertools, heapq, math
from collections import defaultdict
from enum import Enum, auto
from dataclasses import dataclass, field
from tinygrad.dtype import ConstType, dtypes, DType
from tinygrad.shape.symbolic import sint, Variable
from tinygrad.ops import UnaryOps, BinaryOps, TernaryOps, exec_alu
from tinygrad.helpers import prod, DEBUG, getenv

# the order of these UOps controls the order of the toposort
class UOps(Enum):
  # ops that aren't rendered
  SINK = auto(); VAR = auto() # noqa: E702
  DEFINE_GLOBAL = auto(); DEFINE_VAR = auto(); DEFINE_LOCAL = auto(); DEFINE_ACC = auto() # noqa: E702
  CONST = auto(); SPECIAL = auto() # noqa: E702
  NOOP = auto(); UNMUL = auto(); GEP = auto() # noqa: E702
  # math ops
  CAST = auto(); BITCAST = auto() # noqa: E702
  ALU = auto(); WMMA = auto() # noqa: E702
  # memory/assignment ops
  LOAD = auto(); STORE = auto(); PHI = auto() # noqa: E702
  # control flow ops
  BARRIER = auto(); IF = auto(); RANGE = auto() # noqa: E702
  # these two are not graph nodes
  ENDRANGE = auto(); ENDIF = auto() # noqa: E702

def ufix(dtype: Optional[DType], x): return UOp.const(dtype, x) if not isinstance(x, UOp) else x
@dataclass(eq=False)
class UOp:
  op: UOps
  dtype: Optional[DType] = None
  src: Tuple[UOp, ...] = tuple()
  arg: Any = None
  def tuple(self): return (self.op, self.dtype, self.src, self.arg)
  def commutative(self) -> bool:
    return self.op is UOps.ALU and self.arg in {BinaryOps.ADD, BinaryOps.MUL, BinaryOps.MAX, BinaryOps.CMPNE, BinaryOps.XOR}
  @functools.cached_property
  def cmp_tuple(self):
    # NOTE: this sort of DEFINE_VAR shouldn't have to be here. only for PTX
    return (self.op.value, (self.arg if self.op is not UOps.DEFINE_VAR else self.arg.expr) if self.op is not UOps.ALU else \
            (type(self.op), self.op.value), self.dtype, self.src)
  def __lt__(self, x:UOp): return self.cmp_tuple < x.cmp_tuple
  def __repr__(self):
    return f"{str(self.op):20s}: {str(self.dtype) if self.dtype is not None else '':25s} {str([x.op for x in self.src]):32s} {self.arg}"
  def cast(self, dtype=None): return UOp(UOps.CAST, dtype, (self,))
  def name(self, name:Optional[str]): return UOp(UOps.VAR, src=(self,), arg=name)
  def __neg__(self): return UOp.alu(UnaryOps.NEG, self)
  def __add__(self, x): return UOp.alu(BinaryOps.ADD, self, ufix(self.dtype, x))
  def __radd__(self, x): return UOp.alu(BinaryOps.ADD, ufix(self.dtype, x), self)
  def __sub__(self, x): return UOp.alu(BinaryOps.ADD, self, -ufix(self.dtype, x))
  def __mul__(self, x): return UOp.alu(BinaryOps.MUL, self, ufix(self.dtype, x))
  def __rmul__(self, x): return UOp.alu(BinaryOps.MUL, ufix(self.dtype, x), self)
  def __floordiv__(self, x): return UOp.alu(BinaryOps.IDIV, self, ufix(self.dtype, x))
  def __mod__(self, x): return UOp.alu(BinaryOps.MOD, self, ufix(self.dtype, x))
  def lt(self, x): return UOp.alu(BinaryOps.CMPLT, self, ufix(self.dtype, x))
  def ge(self, x): return -self.lt(x)
  @staticmethod
  def max(x, y): return UOp.alu(BinaryOps.MAX, x, y)
  @staticmethod
  def min(x, y): return -UOp.alu(BinaryOps.MAX, -x, -y)
  @staticmethod
  def const(dtype:Optional[DType], b:ConstType|Variable):
    if isinstance(b, Variable): return UOp(UOps.DEFINE_VAR, dtype, (), b)
    return UOp(UOps.CONST, dtype, arg=dtypes.as_const(b, dtype) if dtype is not None else b)
  @staticmethod
  def alu(arg, *src:UOp): return UOp(UOps.ALU, dtypes.bool if arg in {BinaryOps.CMPLT, BinaryOps.CMPNE} else src[-1].dtype, src, arg)
  @staticmethod
  def load(*src:UOp, dtype:Optional[DType]=None, **kwargs): return UOp(UOps.LOAD, dtype, tuple(src)+tuple(kwargs.values()))
  @staticmethod
  def store(*src:UOp, dtype:Optional[DType]=None, **kwargs): return UOp(UOps.STORE, dtype, tuple(src)+tuple(kwargs.values()))
  @staticmethod
  def var(name: Optional[str]=None, dtype: Optional[DType]=None): return UOp(UOps.VAR, dtype=dtype, arg=name)
  @staticmethod
  def cvar(name: Optional[str]=None, dtype: Optional[DType]=None): return UOp(UOps.CONST, dtype=dtype).name(name)
  @functools.cached_property
  def parents(self) -> Set[UOp]: return set.union(set(self.src), *[x.parents for x in self.src])
  @property  # parents with self
  def sparents(self) -> Set[UOp]: return set([self]).union(self.parents)
  def vars(self) -> Set[UOp]: return set([x for x in set.union(set([self]), self.parents) if x.op is UOps.DEFINE_VAR])

def uop_alu_resolve(u:UOp) -> sint:
  if u.op is UOps.CONST: return u.arg
  if u.op is UOps.DEFINE_VAR: return u.arg
  if u.op is UOps.SPECIAL: return u.arg[2]-1
  if u.op is UOps.ALU and u.arg is BinaryOps.MUL: return uop_alu_resolve(u.src[0]) * uop_alu_resolve(u.src[1])
  if u.op is UOps.ALU and u.arg is BinaryOps.SHL: return uop_alu_resolve(u.src[0]) * (2**cast(int, uop_alu_resolve(u.src[1])))
  if u.op is UOps.ALU and u.arg is BinaryOps.ADD: return uop_alu_resolve(u.src[0]) + uop_alu_resolve(u.src[1])
  raise RuntimeError(f"ALU resolve fail @ {u.op}")

# *** simplification logic ***

@dataclass(frozen=True)
class UPat:
  op: Optional[Union[UOps, Set[UOps]]] = None
  arg: Any = None
  src: Optional[Union[Tuple[UPat, ...], List[UPat], UPat]] = None
  name: Optional[str] = None
  dtype: Optional[Union[DType, Set[DType]]] = None
  allow_len: Set[int] = field(default_factory=set)

  @staticmethod
  def compile(u: UOp, name:Optional[str]=None) -> UPat:
    if u.op is UOps.VAR: return UPat(name=name or u.arg, dtype=u.dtype) if len(u.src) == 0 else UPat.compile(u.src[0], name or u.arg)
    return UPat(u.op, u.arg, (list if u.commutative() else tuple)([UPat.compile(src) for src in u.src]) if u.src != () else None, name, u.dtype)

T = TypeVar("T")
def __unmatch(m1:Union[T, Set[T]], m2:T) -> bool:
  if isinstance(m1, set):
    if m2 not in m1: return True
  elif m2 != m1: return True
  return False

def _match(uop:UOp, pat:UPat, store:Dict[str, UOp]) -> bool:
  if pat.name is not None:
    if pat.name in store and store[pat.name] is not uop: return False
    store[pat.name] = uop
  if pat.arg is not None and __unmatch(pat.arg, uop.arg): return False
  if pat.dtype is not None and uop.dtype is not None and __unmatch(pat.dtype, uop.dtype): return False
  if pat.op is not None and __unmatch(pat.op, uop.op): return False
  if pat.src is None: return True
  # only one if it's a tuple
  # try all permutations if it's a list
  # repeat if it's a UPat
  for vp in itertools.permutations(pat.src) if isinstance(pat.src,list) else ([pat.src] if isinstance(pat.src,tuple) else [(pat.src,)*len(uop.src)]):
    if len(uop.src) != len(vp) and (len(uop.src) not in pat.allow_len): return False
    new_store = store.copy()
<<<<<<< HEAD
    all_matches = True
    for uu, vv in zip(uop.vin, vp):
      if not _match(uu, vv, new_store):
        all_matches = False
        break
    if all_matches:
=======
    if all(_match(uu, vv, new_store) for uu, vv in zip(uop.src, vp)):
>>>>>>> acb715c6
      store.update(new_store)
      return True
  return False

class PatternMatcher:
  def __init__(self, patterns:List[Tuple[Union[UPat, UOp], Callable]]):
    self.patterns = patterns
    self.pdict: DefaultDict[Tuple[UOps, Any], List[Tuple[UPat, Callable]]] = defaultdict(list)
    # uop is required, arg is optional
    for p,fxn in self.patterns:
      if isinstance(p, UOp): p = UPat.compile(p)
      assert p.op is not None
      if isinstance(p.op, set):
        for uop in p.op: self.pdict[(uop, p.arg)].append((p, fxn))
      else:
        self.pdict[(p.op, p.arg)].append((p, fxn))

  def rewrite(self, uop:UOp) -> Optional[UOp]:
    for p,fxn in itertools.chain(self.pdict[(uop.op, uop.arg)], self.pdict[(uop.op, None)]):
      store: Dict[str, UOp] = {}
      if _match(uop, p, store): return fxn(**store)
    return None

def sum_collapse(phi_input, loop, val1, val2):
  for v1,v2 in [(val1, val2), (val2, val1)]:
    if loop not in v1.parents:
      loop_range = loop.src[1]-loop.src[0]
      ret = v1*loop_range.cast(v1.dtype)
      return UOp(UOps.PHI, phi_input.dtype, (phi_input, v2))+ret
  return None

def loop_collapse(loop_start, loop_end, compval, idx, mval, multconst):
  if mval.arg >= 0 or loop_start.arg != 0:
    # TODO: support and test this with other mvals and loop_starts
    if DEBUG >= 1: print(f"WARNING, NOT FOLDING: mval:{mval.arg} loop_start:{loop_start.arg}")
    return None
  comprange = UOp.min(loop_end, UOp.max(UOp.alu(BinaryOps.IDIV, idx-compval-mval, mval) + (loop_end-loop_start), loop_start))
  return UOp(UOps.UNMUL, multconst.dtype, (comprange.cast(multconst.dtype) * multconst, loop_end-loop_start))

# this is symbolic 2.0
constant_folder = PatternMatcher([
  # arange loop folding (early)
  (UPat(UOps.ALU, TernaryOps.WHERE, src=(UPat(UOps.ALU, BinaryOps.CMPLT, src=(
    UPat(UOps.ALU, BinaryOps.ADD, src=[UPat(name="idx"), UPat(UOps.ALU, BinaryOps.MUL,
      src=[UPat(UOps.CONST, name="mval"), UPat(UOps.RANGE, src=(UPat(name="loop_start"), UPat(name="loop_end")))])]),
      UPat(UOps.CONST, name="compval"))), UPat(UOps.CONST, name="multconst"), UPat(UOps.CONST, 0))), loop_collapse),
  # sum collapse to mul (with possible GEP)
  (UPat(UOps.PHI, src=(UPat(UOps.DEFINE_ACC, name="phi_input", src=(UPat(UOps.RANGE, name="loop"),)),
      UPat(UOps.ALU, BinaryOps.ADD, src=(UPat(name="val1"), UPat(name="val2"))))), sum_collapse),
  (UPat(UOps.PHI, src=(UPat(UOps.GEP, name="phi_input",
                            src=(UPat(UOps.DEFINE_ACC, src=(UPat(UOps.RANGE, name="loop"),)),)),
      UPat(UOps.ALU, BinaryOps.ADD, src=(UPat(name="val1"), UPat(name="val2"))))), sum_collapse),
  # deal with UNMUL
  (UPat(UOps.ALU, BinaryOps.MUL, [UPat(UOps.CONST, name="c1"),
                                                   UPat(UOps.UNMUL, src=[UPat(UOps.CONST, name="c2"), UPat(name="v")])]),
                                                   lambda c1,c2,v: v if c1.arg == c2.arg else None),
  (UOp(UOps.UNMUL, src=(UOp.const(None, 0).name('zero'), UOp.var())), lambda zero: zero),
  (UOp(UOps.UNMUL).name('unmul').cast().name('root'), lambda root,unmul: UOp(UOps.UNMUL, root.dtype, (unmul.src[0].cast(root.dtype), unmul.src[1]))),
  # max on special can go away (TODO: special should be variable, same thing applies)
  (UOp.max(UOp.cvar('c'), UOp(UOps.SPECIAL).name('s')), lambda c,s: c if (s.arg[2]-1) <= c.arg else None),
  # const rules
  (UPat(UOps.GEP, name="root", src=(UPat(UOps.CONST, name="c"),)), lambda root, c: UOp.const(root.dtype, c.arg)),
  (UPat(UOps.CAST, name="root", src=UPat(UOps.CONST, name="c")), lambda root, c: UOp.const(root.dtype, c.arg)),
  # a phi on a DEFINE_ACC without loops or a CONST is a noop. this is for correctness, not just speed
  (UPat(UOps.PHI, src=(UPat(UOps.DEFINE_ACC, name="acc"), UPat(name="acc"))), lambda acc: UOp.const(acc.dtype, acc.arg[0])),
  (UPat(UOps.PHI, src=(UPat(UOps.DEFINE_ACC, src=tuple()), UPat(name="x"))), lambda x: x),
  (UPat(UOps.PHI, src=(UPat(UOps.CONST), UPat(name="x"))), lambda x: x),
  # a DEFINE_ACC without inputs is a const + GEP on a const is the const
  (UPat(UOps.DEFINE_ACC, name="root", src=tuple()), lambda root: UOp.const(root.dtype, root.arg[0])),
  (UPat(UOps.GEP, name="root", src=(UPat(UOps.CONST, name="x"),)), lambda root,x: UOp.const(root.dtype, x.arg)),
  # max -2147483648
  (UOp.max(UOp.var('x'), UOp.const(dtypes.int, -2147483648)), lambda x: x),
  # -(-x) -> x
  (-(-UOp.var('x')), lambda x: x),
  # -1*x -> -x
  (-1*UOp.var('x'), lambda x: -x),
  # bool < False is always false, True < bool is always false
  (UOp.var().lt(UOp.const(dtypes.bool, False)), lambda: UOp.const(dtypes.bool, False)),
  (UOp.const(dtypes.bool, True).lt(UOp.var()), lambda: UOp.const(dtypes.bool, False)),
  # a conditional with the same results either way is a noop, also fold const conditionals
  (UOp.alu(TernaryOps.WHERE, UOp.var(), UOp.var("val"), UOp.var("val")), lambda val: val),
  (UOp.alu(TernaryOps.WHERE, UOp.cvar('gate'), UOp.var('c0'), UOp.var('c1')), lambda gate, c0, c1: c0 if gate.arg else c1),
  # ** constant folding **
  (UPat(UOps.ALU, name="root", src=UPat(UOps.CONST)), lambda root: UOp.const(root.dtype, exec_alu(root.arg, root.dtype, [x.arg for x in root.src]))),
  # ** self folding **
  (UOp.var('x') + 0, lambda x: x),    # x+0 -> x
  (UOp.var('x') - 0, lambda x: x),    # x-0 -> x
  (UOp.var('x') * 1, lambda x: x),    # x*1 -> x
  (UOp.var('x') // 1, lambda x: x),   # x/1 -> x
  (UOp.var('x') // -1, lambda x: -x), # x/-1 -> -x
  # ** zero folding **
  #x*0 -> 0 or 0*x -> 0
  #if x is nan it should render the nan value.
  (UOp.var('x') * 0, lambda x: x if isinstance(x.arg, float) and math.isnan(x.arg) else UOp.const(x.dtype, 0)),
  (UOp.var('x') - UOp.var('x'), lambda x: UOp.const(x.dtype, 0)),   # x-x -> 0
  # ** load/store folding **
  (UPat(UOps.STORE, src=(UPat(name="buf"), UPat(name="idx"),
                               UPat(UOps.LOAD, src=(UPat(name="buf"), UPat(name="idx"))))), lambda buf, idx: UOp(UOps.NOOP)),
  # ** two stage add/sub folding **
  ((UOp.var('x') + UOp.cvar('c1')) + UOp.cvar('c2'), lambda x,c1,c2: x+UOp.const(x.dtype, exec_alu(BinaryOps.ADD, x.dtype, [c1.arg, c2.arg]))),
  ((UOp.var('x') - UOp.cvar('c1')) + UOp.cvar('c2'), lambda x,c1,c2: x+UOp.const(x.dtype, exec_alu(BinaryOps.ADD, x.dtype, [c2.arg, -c1.arg]))),
  # *** rules from symbolic ***
  # two stage mul, (x*c1)*c2 = x*(c1*c2)
  ((UOp.var("x") * UOp.cvar("c1")) * UOp.cvar("c2"), lambda x,c1,c2: x*UOp.const(x.dtype, exec_alu(BinaryOps.MUL, x.dtype, [c1.arg, c2.arg]))),
  # x%1 -> 0
  (UOp.var("x") % UOp.const(None, 1), lambda x: UOp.const(x.dtype, 0)),
  # (x*c0)+(x*c1) -> x*(c0+c1)
  (UOp.var("x") * UOp.cvar("c0") + UOp.var("x") * UOp.cvar("c1"), lambda x,c0,c1: x*exec_alu(BinaryOps.ADD, x.dtype, [c0.arg, c1.arg])),
  # (x*c0)/c0 -> x
  ((UOp.var("x") * UOp.cvar("c0")) // UOp.cvar("c0"), lambda x,c0: x if c0.arg != 0 else None),
  # (x/c0)/c1 -> x/(c0*c1)
  ((UOp.var("x") // UOp.cvar("c0")) // UOp.cvar("c1"), lambda x,c0,c1: x//UOp.const(x.dtype, exec_alu(BinaryOps.MUL, x.dtype, [c0.arg, c1.arg]))),
  # c0 + x < c1 -> x < c1 - c0
  ((UOp.cvar("c0") + UOp.var("x")).lt(UOp.cvar("c1")),
    lambda x,c0,c1: UOp.lt(x, UOp.const(x.dtype, exec_alu(BinaryOps.ADD, x.dtype, [c1.arg, -c0.arg])))),
  # (x+x*c0)-> x*(c0+1)
  (UOp.var("x") + UOp.var("x") * UOp.cvar("c0"), lambda x,c0: x*UOp.const(x.dtype, c0.arg+1)),
  # TODO: can do the invert of this (flip alt/load) when we fix double ops
  (UOp.store(UOp.var("buf"), UOp.var("idx"), UOp.alu(TernaryOps.WHERE, UOp.var("gate"), UOp.var("alt"), UOp.load(UOp.var("buf"), UOp.var("idx")))),
   lambda buf, idx, gate, alt: UOp.store(buf, idx, alt, gate)),
  # store float4/float2 directly (remove CAST/GEP)
  (UOp.store(UOp.var("buf"), UOp.var("idx"), UOp(UOps.CAST, src=tuple(UOp(UOps.GEP, arg=i, src=(UOp.var("val"),)) for i in range(4)))), UOp.store),
  (UOp.store(UOp.var("buf"), UOp.var("idx"), UOp(UOps.CAST, src=tuple(UOp(UOps.GEP, arg=i, src=(UOp.var("val"),)) for i in range(2)))), UOp.store),
  # CAST-PHI-GEP -> PHI-CAST
  (UPat(UOps.CAST, name="root", src=tuple(UPat(UOps.PHI, src=(UPat(UOps.GEP, i, src=(UPat(name="val"),)), UPat(name=f"v{i}"))) for i in range(4))),
    lambda root, val, v0, v1, v2, v3: UOp(UOps.PHI, root.dtype, (val, UOp(UOps.CAST, val.dtype, (v0, v1, v2, v3))))),
  (UPat(UOps.CAST, name="root", src=tuple(UPat(UOps.PHI, src=(UPat(UOps.GEP, i, src=(UPat(name="val"),)), UPat(name=f"v{i}"))) for i in range(2))),
    lambda root, val, v0, v1: UOp(UOps.PHI, root.dtype, (val, UOp(UOps.CAST, val.dtype, (v0, v1))))),
  # NEG/CMPLT -> CMPLT
  (UOp.lt(-UOp.var('x'), UOp.cvar('c', dtypes.int)), lambda c,x: UOp.lt(UOp.const(c.dtype, -c.arg), x)),
  # cast NOOP (NOTE: it's str to deal with PtrDType)
  (UPat(UOps.CAST, name="root"), lambda root: root.src[0] if str(root.dtype) == str(root.src[0].dtype) else None),
])

# *** uop graph ***

class UOpGraph:
  def __init__(self, sinks:List[UOp]):
    self.sinks: List[UOp] = sinks
    # used by linearizer
    self._uops: Optional[List[UOp]] = None

  def __iter__(self) -> Iterator[UOp]: return iter(self.uops)
  def __getitem__(self, index) -> UOp: return self.uops[index]

  def vars(self) -> List[Variable]: return sorted([x.arg for x in self.uops if x.op is UOps.DEFINE_VAR], key=lambda v: v.expr)
  def globals(self) -> List[Tuple[int, bool]]: return [x.arg for x in self.uops if x.op is UOps.DEFINE_GLOBAL]

  @property
  def uops(self):
    if self._uops is None: self.linearize()
    return self._uops

  def graph(self):
    from tinygrad.engine.graph import graph_uops
    graph_uops(self.uops)

  def print(self):
    for i,u in enumerate(self):
      print(f"{i:4d} {str(u.op):20s}: {str(u.dtype) if u.dtype is not None else '':25s} " f"{str([self.uops.index(x) for x in u.src]):32s} {u.arg}")

  def graph_rewrite(self, sink, pm):
    # recursive rewrite
    changed = getenv("UOPS_REWRITE", 1)
    run_cnt = 0
    while changed:
      changed = 0
      @functools.lru_cache
      def rewrite(u:UOp) -> UOp:
        nonlocal changed
        recurse_cnt = 0
        up = u
        # locally recursively rewrite
        while (rewritten := pm.rewrite(up)):
          assert recurse_cnt < 100, f"recursive_rewrite looped {up} <--> {rewritten}"
          up = rewritten
          recurse_cnt += 1
        changed += recurse_cnt
        # NOTE: this changes UOp, so we have to delete caches
        up.src = tuple(rewrite(x) for x in up.src)
        if 'parents' in up.__dict__: delattr(up, 'parents')
        if 'cmp_tuple' in up.__dict__: delattr(up, 'cmp_tuple')
        # replace with cached nodes
        return self.nodes.setdefault(up.tuple(), up)
      sink = rewrite(sink)
      run_cnt += 1
      assert run_cnt < 100, "exceeded 100 rewrite loops!"
    return sink

  def graph_dedup(self, sink):
    # add nodes to graph in reverse BFS order
    # dedup all nodes
    # TODO: i feel like this BFS is written in a few places, possible to library it?
    unprocessed_nodes = [sink]
    early_in_degree: DefaultDict[UOp, int] = defaultdict(int)
    children: DefaultDict[UOp, List[UOp]] = defaultdict(list)
    all_nodes: Dict[UOp, None] = dict()
    while len(unprocessed_nodes):
      n = unprocessed_nodes.pop(0)
      if n in all_nodes: continue
      all_nodes[n] = None
      for x in n.src:
        early_in_degree[n] += 1
        children[x].append(n)
      unprocessed_nodes += list(n.src)
    early_queue = [x for x in all_nodes if early_in_degree[x] == 0]
    replace_nodes: Dict[UOp, UOp] = {}
    while len(early_queue):
      n = early_queue.pop(0)
      if n in replace_nodes: continue
      key = (n.op, n.dtype, tuple(replace_nodes.get(x, x) for x in n.src), n.arg)
      if found:=self.nodes.get(key): replace_nodes[n] = found
      else: replace_nodes[n] = self.nodes[key] = UOp(*key)
      for x in children[n]:
        early_in_degree[x] -= 1
        if early_in_degree[x] == 0:
          early_queue.append(x)
    return replace_nodes.get(sink, sink)

  def linearize(self, extra_pm:Optional[PatternMatcher]=None, type_verify=True):
    # NOTE: relinearizering should be okay
    #assert self._uops is None, "already linearized"
    self.nodes: Dict[Tuple, UOp] = {}

    # dedup all nodes in graph
    sink = self.graph_dedup(UOp(UOps.SINK, None, tuple(self.sinks)))

    # do graph rewrite
    sink = self.graph_rewrite(sink, constant_folder)
    if extra_pm: sink = self.graph_rewrite(sink, PatternMatcher(constant_folder.patterns+extra_pm.patterns))

    # filter nodes that don't link to a sink
    # BFS toposort
    graph: DefaultDict[UOp, List[UOp]] = defaultdict(list)
    in_degree: DefaultDict[UOp, int] = defaultdict(int)
    loops = []
    ifs = []
    nodes: Dict[UOp, None] = {}
    def add_parents(u:UOp):
      if u in nodes: return
      nodes[u] = None
      for x in u.src:
        add_parents(x)
        in_degree[u] += 1
        graph[x].append(u)
      if u.op is UOps.RANGE: loops.append(u)
      if u.op is UOps.IF: ifs.append(u)
    sink = UOp(UOps.SINK, None, tuple(x for x in sink.src if x.op is not UOps.NOOP))
    add_parents(sink)

    @functools.lru_cache(None)
    def get_recursive_children(x:UOp, end:UOps, include_self=False) -> Set[UOp]:
      if x.op is UOps.SINK: return set()
      return set.union(set((x,)) if include_self else set(), *([get_recursive_children(u, end, True) for u in graph[x] if x.op is not end]))
    # scope children impact the toposort and END* insertion
    end_for_uop = {UOps.IF:(UOps.STORE, UOps.ENDIF), UOps.RANGE:(UOps.PHI, UOps.ENDRANGE)}
    scope_children = {p:get_recursive_children(p, end_for_uop[p.op][0]) for p in (loops+ifs)[::-1]}

    queue: List = []
    def push(u):
      priority = 0
      # prefer uops that are loop children
      for l, ss in scope_children.items():
        if l.op is UOps.RANGE and u in ss: priority -= l.arg[0]*1000 + l.arg[1]
      heapq.heappush(queue, (priority, u))

    for u in nodes:
      if in_degree[u] == 0: push(u)

    if getenv("FUZZ_UOPS", 0):
      from test.external.fuzz_uops import fuzz_uops
      self.fuzz_paths = fuzz_uops(graph, in_degree.copy(), scope_children)

    self._uops = []
    while queue:
      p,x = heapq.heappop(queue)
      if DEBUG >= 7: print(p,x)
      if x.op is UOps.DEFINE_ACC and len(x.src):
        idx = min([self._uops.index(l) for l in x.src])
        self._uops.insert(idx, x)
      else:
        self._uops.append(x)
      for u, ss in scope_children.items():
        if x in ss:
          ss.remove(x)
          if len(ss) == 0: self._uops.append(UOp(end_for_uop[u.op][1], None, (u,)))
      for u in graph[x]:
        in_degree[u] -= 1
        if in_degree[u] == 0: push(u)

    assert self._uops[-1].op is UOps.SINK, f"didn't end with SINK, ended with {self._uops[-1]}"
    self._uops = self._uops[:-1]

    if type_verify: self.type_verify()

  # *** checker functions ***

  def flops_mem(self, ignore_indexing=False) -> Tuple[sint, sint]:
    flops: sint = 0
    mem: sint = 0
    mults: sint = 1
    mult_stack = []
    dont_count: Set[UOp] = set()
    if ignore_indexing:
      for u in self.uops:
        if u.op is UOps.LOAD:
          dont_count = dont_count.union(u.src[1].sparents)
          if len(u.src) > 3: dont_count = dont_count.union(u.src[2].sparents)
        elif u.op is UOps.STORE:
          dont_count = dont_count.union(u.src[1].sparents)
          if len(u.src) > 3: dont_count = dont_count.union(u.src[3].sparents)
    for u in self.uops:
      if u.op is UOps.RANGE:
        mult_stack.append(mults)
        mults *= uop_alu_resolve(u.src[1])
      elif u.op is UOps.ENDRANGE:
        mults = mult_stack.pop(-1)
      elif u.op is UOps.LOAD:
        assert u.dtype is not None
        mem += u.dtype.itemsize * mults
      elif u.op is UOps.STORE:
        assert u.src[2].dtype is not None
        mem += u.src[2].dtype.itemsize * mults
      elif u.op is UOps.ALU and u not in dont_count:
        flops += mults * (2 if u.arg == TernaryOps.MULACC else 1)
      elif u.op is UOps.WMMA and u not in dont_count:
        assert u.arg[1] is not None
        flops += 2 * prod(u.arg[1]) // 32 * mults
    return flops, mem

  def type_verify(self):
    for u in self.uops:
      uop, arg, src, dtype = u.op, u.arg, u.src, u.dtype
      if uop in {UOps.CONST, UOps.DEFINE_ACC}:
        if uop is UOps.DEFINE_ACC: arg = arg[0]
        assert dtype is not None and type(arg) is type(dtypes.as_const(arg, dtype)), f"type of {arg=} does not match {dtype}"
      if uop in {UOps.CAST, UOps.BITCAST}: assert arg is None   # type is the output type, not an arg
      if uop is UOps.ALU:
        if arg in UnaryOps:
          assert dtype == src[0].dtype, f"{arg} dtype mismatch {dtype=} != {src[0].dtype=}"
        elif arg in (BinaryOps.CMPLT, BinaryOps.CMPNE):
          assert dtype == dtypes.bool, f"{arg} output dtype mismatch {dtype=} != {dtypes.bool}"
          assert src[0].dtype == src[1].dtype, f"{arg} dtype mismatch {dtype=} != {src[0].dtype=} != {src[1].dtype=}"
        elif arg is BinaryOps.IDIV:
          assert dtypes.is_int(src[0].dtype) and dtypes.is_int(src[1].dtype), \
              f"input dtype mismatch {dtypes.int} != {src[0].dtype=} != {src[1].dtype=}"
          assert dtypes.is_int(dtype), f"{arg} output dtype mismatch {dtype=} != {dtypes.int}"
        elif arg in BinaryOps:
          assert dtype == src[0].dtype == src[1].dtype, f"{arg} dtype mismatch {dtype=} != {src[0].dtype=} != {src[1].dtype=}"
        elif arg == TernaryOps.WHERE:
          assert src[0].dtype == dtypes.bool, f"{arg} selector dtype mismatch {src[0].dtype=} != {dtypes.bool}"
          assert dtype == src[1].dtype == src[2].dtype, f"{arg} choice dtype mismatch {dtype=} != {src[1].dtype=} != {src[2].dtype=}"<|MERGE_RESOLUTION|>--- conflicted
+++ resolved
@@ -126,16 +126,12 @@
   for vp in itertools.permutations(pat.src) if isinstance(pat.src,list) else ([pat.src] if isinstance(pat.src,tuple) else [(pat.src,)*len(uop.src)]):
     if len(uop.src) != len(vp) and (len(uop.src) not in pat.allow_len): return False
     new_store = store.copy()
-<<<<<<< HEAD
     all_matches = True
-    for uu, vv in zip(uop.vin, vp):
+    for uu, vv in zip(uop.src, vp):
       if not _match(uu, vv, new_store):
         all_matches = False
         break
     if all_matches:
-=======
-    if all(_match(uu, vv, new_store) for uu, vv in zip(uop.src, vp)):
->>>>>>> acb715c6
       store.update(new_store)
       return True
   return False
