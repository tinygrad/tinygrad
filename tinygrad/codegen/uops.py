--- conflicted
+++ resolved
@@ -114,20 +114,13 @@
       if self.arg is UnaryOps.NEG and self.dtype != dtypes.bool and not dtypes.is_unsigned(cast(DType, self.dtype)):
         return self.sconst(-self.src[0].vmax.arg), self.sconst(-self.src[0].vmin.arg)
       if self.arg is BinaryOps.ADD:
-<<<<<<< HEAD
         return self.sconst(self.src[0].vmin.arg+self.src[1].vmin.arg), self.sconst(self.src[0].vmax.arg+self.src[1].vmax.arg)
-      if self.arg is BinaryOps.MUL and self.src[0].vmin.arg >= 0 and self.src[1].vmin.arg >= 0:
-        return self.sconst(self.src[0].vmin.arg*self.src[1].vmin.arg), self.sconst(self.src[0].vmax.arg*self.src[1].vmax.arg)
-      if self.arg is BinaryOps.MOD and self.src[1].op is UOps.CONST and self.src[1].arg > 0: return self.sconst(0), self.sconst(self.src[1].arg-1)
-=======
-        return self.const(self.src[0].vmin.arg+self.src[1].vmin.arg), self.const(self.src[0].vmax.arg+self.src[1].vmax.arg)
       if self.arg is BinaryOps.MUL and (self.src[0].vmin.arg >= 0 or self.src[1].vmin.arg >= 0):
         # handle at lease one is non-negative
         Lmin, Lmax = (self.src[0].vmin.arg, self.src[0].vmax.arg) if self.src[1].vmin.arg >= 0 else (self.src[0].vmax.arg, self.src[0].vmin.arg)
         Rmin, Rmax = (self.src[1].vmin.arg, self.src[1].vmax.arg) if self.src[0].vmin.arg >= 0 else (self.src[1].vmax.arg, self.src[1].vmin.arg)
-        return self.const(Lmin*Rmin), self.const(Lmax*Rmax)
-      if self.arg is BinaryOps.MOD and self.src[1].op is UOps.CONST and self.src[1].arg > 0: return self.const(0), self.const(self.src[1].arg-1)
->>>>>>> 639af3f8
+        return self.sconst(Lmin*Rmin), self.sconst(Lmax*Rmax)
+      if self.arg is BinaryOps.MOD and self.src[1].op is UOps.CONST and self.src[1].arg > 0: return self.sconst(0), self.sconst(self.src[1].arg-1)
       if self.arg is BinaryOps.IDIV and self.src[1].op is UOps.CONST and self.src[1].arg > 0:
         return self.sconst(self.src[0].vmin.arg//self.src[1].arg), self.sconst(self.src[0].vmax.arg//self.src[1].arg)
     return None, None
