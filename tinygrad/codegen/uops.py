--- conflicted
+++ resolved
@@ -5,13 +5,8 @@
 from dataclasses import dataclass
 from tinygrad.dtype import ConstType, dtypes, DType
 from tinygrad.shape.symbolic import sint, Variable
-<<<<<<< HEAD
-from tinygrad.ops import UnaryOps, BinaryOps, TernaryOps
+from tinygrad.ops import UnaryOps, BinaryOps, TernaryOps, exec_alu
 from tinygrad.helpers import prod, pretty_print
-=======
-from tinygrad.ops import UnaryOps, BinaryOps, TernaryOps, exec_alu
-from tinygrad.helpers import prod
->>>>>>> 61ee02e9
 
 # the order of these UOps controls the order of the toposort
 class UOps(Enum):
