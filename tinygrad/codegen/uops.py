from __future__ import annotations
import functools, itertools
from typing import List, Set, Optional, Tuple, Any, Dict, DefaultDict, Callable, cast
from collections import defaultdict
from tinygrad.helpers import DEBUG, flatten, prod
from tinygrad.dtype import dtypes, DType
from tinygrad.ops import UnaryOps, BinaryOps, TernaryOps, exec_alu
from tinygrad.shape.symbolic import sint, Variable, Node, NumNode, MulNode, DivNode, SumNode
from enum import Enum, auto
from dataclasses import dataclass

# bottom ones are asm only
class UOps(Enum):
  LOOP = auto(); IF = auto(); ENDLOOP = auto(); ENDIF = auto(); SPECIAL = auto() # loops can be global, local, or other # noqa: E702
  DEFINE_GLOBAL = auto(); DEFINE_VAR = auto(); DEFINE_LOCAL = auto(); DEFINE_ACC = auto() # this defines buffers # noqa: E702
  LOAD = auto(); STORE = auto(); CONST = auto(); BARRIER = auto(); PHI = auto() # noqa: E702
  ALU = auto(); WMMA = auto(); CAST = auto(); BITCAST = auto(); GEP = auto(); NOOP = auto() # noqa: E702

@dataclass(eq=False)
class UOp:
  uop: UOps
  dtype: Optional[DType] = None
  vin: Tuple[UOp, ...] = tuple()
  arg: Any = None
  def __repr__(self):
    return f"{str(self.uop):20s}: {str(self.dtype) if self.dtype is not None else '':25s} {str([x.uop for x in self.vin]):32s} {self.arg}"
  @staticmethod
  def const(dtype, val): return UOp(UOps.CONST, dtype, arg=dtypes.as_const(val, dtype))

def uop_alu_resolve(u:UOp) -> sint:
  if u.uop is UOps.CONST: return u.arg
  elif u.uop is UOps.DEFINE_VAR: return u.arg
  elif u.uop is UOps.ALU and u.arg is BinaryOps.MUL: return uop_alu_resolve(u.vin[0]) * uop_alu_resolve(u.vin[1])
  elif u.uop is UOps.ALU and u.arg is BinaryOps.ADD: return uop_alu_resolve(u.vin[0]) + uop_alu_resolve(u.vin[1])
  else: raise RuntimeError(f"ALU resolve fail @ {u.uop}")

def _match(uop:UOp, pattern:Dict[str, Any], store:Dict[str, UOp]) -> bool:
  for k,v in pattern.items():
    if k == "__name__":
      if v in store and store[v] != uop: return False
      store[v] = uop
    elif k == "vin":
      # only one if it's a tuple
      # try all permutations if it's a list
      # repeat if it's a dict
      for vp in itertools.permutations(v) if isinstance(v, list) else ([v] if isinstance(v, tuple) else [(v,)*len(uop.vin)]):
        if len(uop.vin) != len(vp): return False
        new_store = store.copy()
        if all(_match(uu, vv, new_store) for uu, vv in zip(uop.vin, vp)):
          for k,v in new_store.items(): store[k] = v
          return True
      return False
    elif k == "dtype":
      if uop.__getattribute__(k) not in (v if isinstance(v, set) else set([v])): return False
    else:
      if uop.__getattribute__(k) != v: return False
  return True

class PatternMatcher:
  def __init__(self, patterns:List[Tuple[Dict[str, Any], Any]]):
    self.patterns = patterns
    self.pdict = defaultdict(list)
    # uop is required, arg is optional
    for p,fxn in self.patterns: self.pdict[(p.get("uop"), p.get("arg", None))].append((p, fxn))

  def rewrite(self, uop:UOp) -> Optional[UOp]:
    for p,fxn in itertools.chain(self.pdict[(uop.uop, uop.arg)], self.pdict[(uop.uop, None)]):
      store: Dict[str, UOp] = {}
      if _match(uop, p, store): return fxn(**store)
    return None

  def rewrite_graph(self, uops: UOpGraph):
    replace: Dict[UOp, UOp] = {}
    seen: Set[UOp] = set()
    for u in uops:
      if u in seen: continue
      seen.add(u)
      for o,n in replace.items():
        if o in u.vin and u is not n:
          u.vin = tuple(n if x == o else x for x in u.vin)
      if rew := self.rewrite(u): replace[u] = rew

    for o,n in replace.items():
      queue = [n]
      while queue:
        if all([qq in uops.uops for qq in queue[-1].vin]):
          new = uops.add_op(q:=queue.pop(), insert_before=max([0]+[uops.uops.index(vv) for vv in q.vin])+1)
          if new != q:
            for vv in uops.uops + queue: vv.vin = tuple(new if x is q else x for x in vv.vin)
        else: queue.extend([qq for qq in queue[-1].vin if qq not in uops.uops])
      if not any([o in u.vin for u in uops.uops[uops.uops.index(o):]]): uops.uops.remove(o)

constant_folder = PatternMatcher([
  # const rules
  ({"__name__": "root", "uop": UOps.GEP, "vin": ({"__name__": "c", "uop": UOps.CONST},)}, lambda root, c: UOp.const(root.dtype, c.arg)),
  ({"__name__": "root", "uop": UOps.CAST, "vin": {"__name__": "c", "uop": UOps.CONST}}, lambda root, c: UOp.const(root.dtype, c.arg)),
  # a phi without loops (len(vin)==2) is a noop
  ({"uop": UOps.PHI, "vin": ({}, {"__name__": "x"})}, lambda x: x),
  # x+-y -> x-y
  ({"uop": UOps.ALU, "arg": BinaryOps.ADD, "vin": ({"__name__": "x"}, {"__name__": "my", "uop": UOps.ALU, "arg": UnaryOps.NEG})},
    lambda x, my: UOp(UOps.ALU, x.dtype, (x, my.vin[0]), BinaryOps.SUB)),
  # bool < False is always false, True < bool is always false
  ({"uop": UOps.ALU, "arg": BinaryOps.CMPLT, "vin": ({}, {"__name__": "x", "uop": UOps.CONST, "dtype": dtypes.bool, "arg": False})}, lambda x: x),
  ({"uop": UOps.ALU, "arg": BinaryOps.CMPLT, "vin": ({"__name__": "x", "uop": UOps.CONST, "dtype": dtypes.bool, "arg": True}, {})},
    lambda x: UOp.const(dtypes.bool, False)),
  # a conditional with the same results either way is a noop, also fold const conditionals
  ({"uop": UOps.ALU, "arg": TernaryOps.WHERE, "vin": ({}, {"__name__": "val"}, {"__name__": "val"})}, lambda val: val),
  ({"uop": UOps.ALU, "arg": TernaryOps.WHERE, "vin": ({"__name__": "gate", "uop": UOps.CONST}, {"__name__": "c0"}, {"__name__": "c1"})},
    lambda gate, c0, c1: c0 if gate.arg else c1),
  # ** constant folding **
  ({"__name__": "root", "uop": UOps.ALU, "vin": {"uop": UOps.CONST}},
    lambda root: UOp.const(root.dtype, exec_alu(root.arg, root.dtype, [x.arg for x in root.vin]))),
  # ** self folding **
  ({"uop": UOps.ALU, "arg": BinaryOps.ADD, "vin": [{"__name__": "x"}, {"uop": UOps.CONST, "arg": 0}]}, lambda x: x),   # x+0 -> x or 0+x -> x
  ({"uop": UOps.ALU, "arg": BinaryOps.MUL, "vin": [{"__name__": "x"}, {"uop": UOps.CONST, "arg": 1}]}, lambda x: x),   # x*1 -> x or 1*x -> x
  ({"uop": UOps.ALU, "arg": BinaryOps.SUB, "vin": ({"__name__": "x"}, {"uop": UOps.CONST, "arg": 0})}, lambda x: x),   # x-0 -> x
  ({"uop": UOps.ALU, "arg": BinaryOps.DIV, "vin": ({"__name__": "x"}, {"uop": UOps.CONST, "arg": 1})}, lambda x: x),   # x/1 -> x
  # ** zero folding **
  ({"uop": UOps.ALU, "arg": BinaryOps.MUL, "vin": [{}, {"__name__": "c", "uop": UOps.CONST, "arg": 0}]}, lambda c: c), # x*0 -> 0 or 0*x -> 0
  ({"uop": UOps.ALU, "arg": BinaryOps.SUB, "vin": ({"__name__": "x"}, {"__name__": "x"})}, lambda x: UOp.const(x.dtype, 0)),   # x-x -> 0
  # ** load/store folding **
  ({"uop": UOps.STORE, "vin": ({"__name__": "buf"}, {"__name__": "idx"},
                               {"uop": UOps.LOAD, "vin": ({"__name__": "buf"}, {"__name__": "idx"})})}, lambda buf, idx: UOp(UOps.NOOP)),
  # TODO: can do the invert of this (flip alt/load) when we fix double ops
  ({"uop": UOps.STORE, "vin": ({"__name__": "buf"}, {"__name__": "idx"}, {"uop": UOps.ALU, "arg": TernaryOps.WHERE,
                       "vin": ({"__name__": "gate"}, {"__name__": "alt"}, {"uop": UOps.LOAD, "vin": ({"__name__": "buf"}, {"__name__": "idx"})})})},
    lambda buf, idx, gate, alt: UOp(UOps.STORE, None, (buf, idx, alt, gate))),
])

class UOpGraph:
  def __init__(self, start_uops:Optional[List[UOp]]=None):
    # list of uops
    self.uops: List[UOp] = [] if start_uops is None else start_uops

    # global uop cache
    self.saved_exprs: Dict[Tuple, UOp] = dict()

  def __iter__(self): return iter(self.uops)

  def vars(self) -> List[Variable]: return [x.arg for x in self.uops if x.uop is UOps.DEFINE_VAR]
  def globals(self) -> List[Tuple[int, bool]]: return [x.arg for x in self.uops if x.uop is UOps.DEFINE_GLOBAL]

  def graph(self):
    from tinygrad.features.graph import graph_uops
    graph_uops(self.uops)

  def print(self):
    for u in self.uops:
      print(f"{self.uops.index(u):4d} {str(u.uop):20s}: {str(u.dtype) if u.dtype is not None else '':25s} "
            f"{str([self.uops.index(x) for x in u.vin]):32s} {u.arg}")

  def add(self, uop:UOps, dtype:Optional[DType]=None, vin:Tuple[UOp, ...]=tuple(), arg:Any=None, insert_before=None, simplify=True) -> UOp:
    return self.add_op(UOp(uop, dtype, vin, arg) if uop is not UOps.CONST else UOp.const(dtype, arg), insert_before, simplify)

  def add_op(self, ret:UOp, insert_before=None, simplify=True) -> UOp:
    if simplify and (rewritten:=constant_folder.rewrite(ret)) is not None:
      if rewritten in self.uops: return rewritten
      ret = rewritten
    key = (ret.uop, ret.dtype, ret.vin, ret.arg)
    if insert_before is None: insert_before = len(self.uops)
    # check if the cached expr is valid with the given insert place.
    if (expr:=self.saved_exprs.get(key, None)) is not None and self.uops.index(expr) <= insert_before: return expr
    self.uops.insert(insert_before, ret)
    self.saved_exprs[key] = ret
    return ret

  def remove_childless(self, keep:Set[UOp]):
    while 1:
      has_child: Set[UOp] = set()
      for ru in self.uops:
        for vu in ru.vin:
          has_child.add(vu)
      nu: List[UOp] = [x for x in self.uops if x in has_child or x in keep]
      if len(nu) == len(self.uops): break
      if DEBUG >= 4: print(f"reduced UOp count from {len(self.uops)} to {len(nu)}")
      self.uops = nu
    self.saved_exprs = {k:v for k,v in self.saved_exprs.items() if v in nu}

  # optional
  def type_verify(self):
    for u in self.uops:
      uop, arg, vin, dtype = u.uop, u.arg, u.vin, u.dtype
      if uop in {UOps.CONST, UOps.DEFINE_ACC}:
        if uop is UOps.DEFINE_ACC: arg = arg[0]
        assert dtype is not None and type(arg) is type(dtypes.as_const(arg, dtype)), f"type of {arg=} does not match {dtype}"
      if uop is UOps.ALU:
        if arg in UnaryOps:
          assert dtype == vin[0].dtype, f"{arg} dtype mismatch {dtype=} != {vin[0].dtype=}"
        elif arg in (BinaryOps.CMPLT, BinaryOps.CMPEQ):
          assert dtype == dtypes.bool, f"{arg} output dtype mismatch {dtype=} != {dtypes.bool}"
          assert vin[0].dtype == vin[1].dtype, f"{arg} dtype mismatch {dtype=} != {vin[0].dtype=} != {vin[1].dtype=}"
        elif arg in BinaryOps:
          assert dtype == vin[0].dtype == vin[1].dtype, f"{arg} dtype mismatch {dtype=} != {vin[0].dtype=} != {vin[1].dtype=}"
        elif arg == TernaryOps.WHERE:
          assert vin[0].dtype == dtypes.bool, f"{arg} selector dtype mismatch {vin[0].dtype=} != {dtypes.bool}"
          assert dtype == vin[1].dtype == vin[2].dtype, f"{arg} choice dtype mismatch {dtype=} != {vin[1].dtype=} != {vin[2].dtype=}"

  def get_recursive_children(self, x:UOp) -> Set[UOp]:
    deps = set([x])
    ssize = 0
    while ssize != len(deps):
      ssize = len(deps)
      for u in self.uops:
        if len(deps.intersection([x for x in u.vin if x.uop is not UOps.PHI])):
          deps.add(u)
    return deps

  def add_ends(self):
    for u in self.uops:
      if u.uop is UOps.LOOP:
        # add END of loops after the last thing that (recursively) depends on them
        insert_before = self.uops.index(sorted(list(self.get_recursive_children(u)), key=self.uops.index)[-1])+1
        self.add(UOps.ENDLOOP, None, (u,), insert_before=insert_before)
      elif u.uop is UOps.IF:
<<<<<<< HEAD
        # add END of if after the barrier of the store of the result
        barriers = ([i for i in range(self.uops.index(u), len(self.uops)-1) if self.uops[i].uop is UOps.BARRIER \
                and self.uops[i+1].uop is UOps.LOAD and all([x.vin[0] in self.uops[i+1].vin for x in self.uops[i].vin])] + [None])[0]
        self.add(UOps.ENDIF, None, (u,), cachable=False, insert_before=barriers)
=======
        # END any if statements at the end of the uops
        self.add(UOps.ENDIF, None, (u,))
>>>>>>> c67b70ca

  def fix_loop_scope(self, get_recursive_parents:Callable[..., Set[UOp]]):
    loop_stack: List[List[UOp]] = [[]]
    # push uops upward out of loop if it does not depend on the loop
    for u in self.uops:
      if not loop_stack[-1]: loop_stack[-1].append(u)
      elif u.uop is UOps.LOOP: loop_stack.append([u])
      elif u.uop not in [UOps.CONST, UOps.ALU, UOps.CAST, UOps.LOAD]: loop_stack[-1].append(u)
      else:
        parents = get_recursive_parents(u, with_phi=True)
        # don't push any local buffer because there might have STORE and BARRIER (not considered as parent) between DEFINE_LOCAL and here
        for i in reversed(range(len(loop_stack))):
          # check backwards and put the uop in the first encounter with some dependency
          if any(x in parents for x in loop_stack[i]) or i == 0:
            loop_stack[i].append(u)
            break
    self.uops = flatten(loop_stack)

  def replace_op(self, old, new):
    for v in self.uops: v.vin = tuple(new if x is old else x for x in v.vin)
    self.uops.remove(old)

  def simplify_phi_loops(self, get_recursive_parents):
    def alu_opposite(arg, x, y):
      if arg is BinaryOps.ADD: return x - y
      elif arg is BinaryOps.MUL: return Node.__floordiv__(x, y, False)
      else: raise RuntimeError("unhandled alu")
    def to_symbolic(u: UOp):
      if u.uop is UOps.CONST: return NumNode(int(u.arg))
      elif u.uop in {UOps.LOOP, UOps.SPECIAL}:
        if u not in seen_vars: seen_vars[u] = u.arg[1] if u.uop is UOps.SPECIAL else "loop{}".format(len(seen_vars))
        return Variable(seen_vars[u], u.vin[0].arg, u.vin[1].arg-1) if u.uop is UOps.LOOP else Variable(seen_vars[u], 0, u.arg[2]-1)
      elif u.uop is UOps.ALU and u.arg is BinaryOps.ADD: return to_symbolic(u.vin[0]) + to_symbolic(u.vin[1])
      elif u.uop is UOps.ALU and u.arg is BinaryOps.MUL: return to_symbolic(u.vin[0]) * to_symbolic(u.vin[1])
      else: raise RuntimeError("unhandled op: {}".format(u))
    def loop_factor(with_loop: UOp, factored: Node, loop_op, round_up=False):
      if with_loop == loop_op: return factored
      elif with_loop.uop is UOps.ALU:
        next_with_loop = next(v for v in with_loop.vin if v == loop_op or loop_op in get_recursive_parents(v))
        non_loop = to_symbolic(next(v for v in with_loop.vin if v != next_with_loop and loop_op not in get_recursive_parents(v)))
        if round_up and with_loop.arg is BinaryOps.MUL: factored = factored + (non_loop - 1)
        return loop_factor(next_with_loop, alu_opposite(with_loop.arg, factored, non_loop), loop_op)
    def const(x, insert_before=None): return self.add(UOps.CONST, dtypes.int32, tuple(), x, insert_before=insert_before)
    def neg(x): return self.add(UOps.ALU, dtypes.int32, (x,), UnaryOps.NEG)
    def max(x, y): return self.add(UOps.ALU, dtypes.int32, (x, y), BinaryOps.MAX)
    def uop_alu_idx(a: UOp, b, op, dtype=dtypes.int32):
      render_b: UOp = cast(UOp, (NumNode(b) if not isinstance(b, Node) else b).render(render_ops))
      return self.add(UOps.ALU, dtype, (a, render_b), op)
    seen_vars: Dict[UOp,str] = {}
    render_ops = {Variable: lambda self, ops, _: next(op for op, name in seen_vars.items() if name == self.expr),
                  NumNode: lambda self, ops, _: const(self.b),
                  MulNode: lambda self, ops, _: uop_alu_idx(self.a.render(ops, self), self.b, BinaryOps.MUL),
                  DivNode: lambda self, ops, _: uop_alu_idx(self.a.render(ops, self), self.b, BinaryOps.DIV),
                  SumNode: lambda self, ops, _:
                  functools.reduce(lambda a, b: uop_alu_idx(a, b, BinaryOps.ADD), self.nodes[1:], self.nodes[0].render(ops, self))}

    allowed_ops = {UOps.CONST, UOps.SPECIAL, UOps.ALU, UOps.LOOP, UOps.DEFINE_ACC}
    allowed_alus = {BinaryOps.MUL, BinaryOps.ADD, BinaryOps.CMPLT, TernaryOps.WHERE}
    for loop_op in reversed([op for op in self.uops if op.uop is UOps.LOOP]):
      phis = set([u for u in self.get_recursive_children(loop_op) if u.uop is UOps.PHI])
      wheres = set([u for phi in phis for u in get_recursive_parents(phi) if u.arg == TernaryOps.WHERE])
      if (any([u.uop is not UOps.CONST for u in loop_op.vin])
        or any([u.uop not in allowed_ops or (u.uop is UOps.ALU and u.arg not in allowed_alus) for phi in phis for u in get_recursive_parents(phi)])
        or any([where.vin[2].arg != 0 or where.vin[0].vin[1].uop is not UOps.CONST for where in wheres])
        or any(len([op for op in get_recursive_parents(where) if op.uop is UOps.LOOP]) == 0 for where in wheres)): continue
      if DEBUG >= 4 and (len(phis) > 0 or len(wheres) > 0): print("simplified {} PHI and {} WHERE in loop".format(len(phis), len(wheres)))
      loop_length = loop_op.vin[1].arg - loop_op.vin[0].arg
      for u in self.uops:
        if u.arg is BinaryOps.ADD and len(wheres.intersection(get_recursive_parents(u))) and len(phis.intersection(self.get_recursive_children(u))):
          u.vin = tuple([const(vin.arg*loop_length, insert_before=self.uops.index(u)) if vin.uop is UOps.CONST else vin for vin in list(u.vin)])
      for where in sorted(wheres, key=lambda x: self.uops.index(x)):
        comp_lt, comp_gt = where.vin[0].vin[0], where.vin[0].vin[1]
        factored = loop_factor(comp_lt, NumNode(int(comp_gt.arg)), loop_op, round_up=(comp_gt.arg > 0))
        final_value = factored - NumNode(loop_op.vin[0].arg) if (comp_gt.arg > 0) else NumNode(loop_op.vin[1].arg-1) - factored
        self.uops, after_split_ops = self.uops[:(where_index:=self.uops.index(where))], self.uops[where_index:]
        rendered = final_value.render(render_ops)
        min_clamped = max(rendered, const(0)) if (final_value.min < 0) else rendered
        max_clamped = neg(max(const(-1*loop_length), neg(min_clamped))) if (final_value.max > loop_length) else min_clamped
        maybe_cast = self.add(UOps.CAST, where.dtype, (max_clamped,)) if where.dtype != dtypes.int32 else max_clamped
        final_op = self.add(UOps.ALU, where.dtype, (maybe_cast, where.vin[1]), BinaryOps.MUL)
        self.uops = self.uops + after_split_ops
        self.replace_op(where, final_op)
      for phi in phis:
        self.replace_op(phi, phi.vin[1])
        self.uops.remove((accumulator:=phi.vin[0]))
        for alu_with_accum in [op for op in self.uops if accumulator in op.vin]:
          self.replace_op(alu_with_accum, next(op for op in alu_with_accum.vin if op != accumulator))
      get_recursive_parents.cache_clear()

  def fix_to_store_directly(self):
    replaced_stores: Dict[UOp,UOp] = {}
    for u in self.uops:
      if u.uop is not UOps.STORE or (val:=u.vin[-1]).uop is not UOps.CAST or cast(DType,val.dtype).count == 1: continue

      vins = val.vin
      while all(el.uop is UOps.PHI for el in vins): vins = tuple([el.vin[0] for el in vins])
      if all(el.uop is UOps.GEP for el in vins) and len(set(el.vin[0] for el in vins)) == 1 and val.dtype == vins[0].vin[0].dtype:
        # Check that accesses are in order.
        if all(i==el.arg for i,el in enumerate(vins)):
          replaced_stores[u] = vins[0].vin[0]

    for prev,new in replaced_stores.items():
      try: self.uops.remove(prev.vin[-1])  # remove the old upcast NOTE: the upcast's vins become childless now
      except ValueError: pass  # already removed
      self.uops[self.uops.index(prev)].vin = (prev.vin[0],prev.vin[1],new) # replace with the float4 value

  def uops_optimization(self, get_recursive_parents):
    for u in self.uops:
      if u.uop is UOps.PHI and len(u.vin) == 3:
        # if the parents of the PHI node don't have the LOOP in their parents, it can be folded
        # TODO: ADD becomes a MUL, MAX can just become nothing
        # NOTE: ADD -> MUL does not fold, this maintains original MULACC code path
        if all(x.uop is not UOps.LOOP for x in get_recursive_parents(UOp(u.uop, u.dtype, u.vin[0:2], u.arg))) \
          and u.vin[1].arg is BinaryOps.ADD and u.vin[1].vin[0].arg is not BinaryOps.MUL:
          if DEBUG >= 4: print(f"removing PHI node {u}")
          del self.saved_exprs[(u.uop, u.dtype, u.vin, u.arg)]
          # NOTE: assuming u.vin[2].vin[1] and u.vin[2].vin[0] have the same dtype
          loop_len = self.add(UOps.ALU, u.vin[2].vin[1].dtype, (u.vin[2].vin[1], u.vin[2].vin[0]), BinaryOps.SUB,
                              insert_before=self.uops.index(u))
          if loop_len.dtype != u.dtype: loop_len = self.add(UOps.CAST, u.dtype, (loop_len,),
                                                            insert_before=self.uops.index(u))
          new = self.add(UOps.ALU, u.dtype, (u.vin[1], loop_len,), BinaryOps.MUL, insert_before=self.uops.index(u))
          self.replace_op(u, new)
          return True

  def optimize_loops(self):
    # get PHI node loop scope, link anything using a DEFINE_ACC to the loop as a "parent"
    acc_scope: DefaultDict[UOp, List[UOp]] = defaultdict(list)
    for u in self.uops:
      if u.uop is UOps.PHI: acc_scope[u.vin[0]] += u.vin[2:]

    # graph helper functions
    @functools.lru_cache(None)
    def get_recursive_parents(x:UOp, with_phi=False) -> Set[UOp]:
      return set.union(set(x.vin), *[get_recursive_parents(p, with_phi) for p in x.vin], set(acc_scope[x]) if with_phi else set())

    # fix loop scope, push uops upward out of loop if it does not depend on the loop
    self.fix_loop_scope(get_recursive_parents)

    # uops optimization
    while self.uops_optimization(get_recursive_parents): pass
    self.simplify_phi_loops(get_recursive_parents)

  def uoptimize(self):
    self.optimize_loops()

    # (recursively) remove childless uops
    self.remove_childless(set(x for x in self.uops if x.uop is UOps.STORE))

    # store float4 upcasts directly if possible
    self.fix_to_store_directly()

    # add UOps.END*
    self.add_ends()

    # verify the uop types
    self.type_verify()

  def flops_mem(self) -> Tuple[sint, sint]:
    flops: sint = 0
    mem: sint = 0
    mults: sint = 1
    mult_stack = []
    for u in self.uops:
      if u.uop is UOps.LOOP:
        mult_stack.append(mults)
        mults *= uop_alu_resolve(u.vin[1])
      elif u.uop is UOps.ENDLOOP:
        mults = mult_stack.pop(-1)
      elif u.uop is UOps.ALU:
        flops += mults
      elif u.uop is UOps.LOAD:
        assert u.dtype is not None
        mem += u.dtype.itemsize * mults
      elif u.uop is UOps.STORE:
        assert u.vin[2].dtype is not None
        mem += u.vin[2].dtype.itemsize * mults
      elif u.uop is UOps.WMMA:
        assert u.arg[1] is not None
        flops += 2 * prod(u.arg[1]) // 32 * mults
    return flops, mem<|MERGE_RESOLUTION|>--- conflicted
+++ resolved
@@ -212,15 +212,10 @@
         insert_before = self.uops.index(sorted(list(self.get_recursive_children(u)), key=self.uops.index)[-1])+1
         self.add(UOps.ENDLOOP, None, (u,), insert_before=insert_before)
       elif u.uop is UOps.IF:
-<<<<<<< HEAD
         # add END of if after the barrier of the store of the result
         barriers = ([i for i in range(self.uops.index(u), len(self.uops)-1) if self.uops[i].uop is UOps.BARRIER \
                 and self.uops[i+1].uop is UOps.LOAD and all([x.vin[0] in self.uops[i+1].vin for x in self.uops[i].vin])] + [None])[0]
         self.add(UOps.ENDIF, None, (u,), cachable=False, insert_before=barriers)
-=======
-        # END any if statements at the end of the uops
-        self.add(UOps.ENDIF, None, (u,))
->>>>>>> c67b70ca
 
   def fix_loop_scope(self, get_recursive_parents:Callable[..., Set[UOp]]):
     loop_stack: List[List[UOp]] = [[]]
