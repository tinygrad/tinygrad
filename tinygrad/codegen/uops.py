from __future__ import annotations
<<<<<<< HEAD
from typing import List, Set, Optional, Tuple, Any, Callable
from tinygrad.helpers import DEBUG, flatten
=======
import functools
from typing import List, Set, Optional, Tuple, Any, Dict, DefaultDict
from collections import defaultdict
from tinygrad.helpers import DEBUG, flatten, all_same
>>>>>>> 3b7e3fa2
from tinygrad.dtype import dtypes, DType
from tinygrad.ops import UnaryOps, BinaryOps, TernaryOps
from tinygrad.shape.symbolic import sint, Variable
from enum import Enum, auto
from dataclasses import dataclass

# bottom ones are asm only
class UOps(Enum):
  LOOP = auto(); IF = auto(); ENDLOOP = auto(); ENDIF = auto(); SPECIAL = auto() # loops can be global, local, or other # noqa: E702
  DEFINE_GLOBAL = auto(); DEFINE_VAR = auto(); DEFINE_LOCAL = auto(); DEFINE_ACC = auto() # this defines buffers # noqa: E702
  LOAD = auto(); STORE = auto(); CONST = auto(); BARRIER = auto(); PHI = auto() # noqa: E702
  ALU = auto(); WMMA = auto(); CAST = auto(); GEP = auto() # noqa: E702

@dataclass(eq=False)
class UOp:
  uop: UOps
  dtype: Optional[DType]
  vin: Tuple[UOp, ...]
  arg: Any
  def __repr__(self):
    return f"{str(self.uop):20s}: {str(self.dtype) if self.dtype is not None else '':25s} {str([x.uop for x in self.vin]):32s} {self.arg}"

<<<<<<< HEAD
def get_recursive_children(uops:List[UOp], x:UOp) -> Set[UOp]:
  deps = set([x])
  ssize = 0
  while ssize != len(deps):
    ssize = len(deps)
    for u in uops:
      if len(deps.intersection([x for x in u.vin if x.uop != UOps.PHI])):
        deps.add(u)
  return deps

UOPS_W_SIDE_EFFECTS = {UOps.STORE}
def remove_childless_uops(uops:List[UOp], extra_uops_to_not_remove={}) -> List[UOp]:
  while 1:
    has_child: Set[UOp] = set()
    for ru in uops:
      for vu in ru.vin:
        has_child.add(vu)
    nu: List[UOp] = [x for x in uops if x in has_child or x.uop in UOPS_W_SIDE_EFFECTS or x.uop in extra_uops_to_not_remove]
    if len(nu) == len(uops): break
    if DEBUG >= 4: print(f"reduced UOp count from {len(uops)} to {len(nu)}")
    uops = nu
    del nu
  return uops

def fix_loop_scope(get_recursive_parents, uops:List[UOp]) -> List[UOp]:
  loop_stack: List[List[UOp]] = [[]]
  # push uops upward out of loop if it does not depend on the loop
  for u in uops:
    if not loop_stack[-1]: loop_stack[-1].append(u)
    elif u.uop == UOps.LOOP: loop_stack.append([u])
    elif u.uop not in [UOps.CONST, UOps.ALU, UOps.CAST, UOps.LOAD]: loop_stack[-1].append(u)
    else:
      parents = get_recursive_parents(u, with_phi=True)
      # don't push any local buffer because there might have STORE and BARRIER (not considered as parent) between DEFINE_LOCAL and here
      if any(u.uop == UOps.DEFINE_LOCAL for u in parents): loop_stack[-1].append(u)
      else:
        for i in reversed(range(len(loop_stack))):
          # check backwards and put the uop in the first encounter with some dependency
          if any(x in parents for x in loop_stack[i]) or i == 0:
            loop_stack[i].append(u)
            break
  return flatten(loop_stack)

# optional
def uops_type_verify(uops:List[UOp]):
  for u in uops:
    uop, arg, vin, dtype = u.uop, u.arg, u.vin, u.dtype
    if uop == UOps.ALU:
      if arg in UnaryOps:
        assert dtype == vin[0].dtype, f"{arg} dtype mismatch {dtype=} != {vin[0].dtype=}"
      elif arg in (BinaryOps.CMPLT, BinaryOps.CMPEQ):
        assert dtype == dtypes.bool, f"{arg} output dtype mismatch {dtype=} != {dtypes.bool}"
        assert vin[0].dtype == vin[1].dtype, f"{arg} dtype mismatch {dtype=} != {vin[0].dtype=} != {vin[1].dtype=}"
      elif arg in BinaryOps:
        assert dtype == vin[0].dtype == vin[1].dtype, f"{arg} dtype mismatch {dtype=} != {vin[0].dtype=} != {vin[1].dtype=}"
      elif arg == TernaryOps.WHERE:
        assert vin[0].dtype == dtypes.bool, f"{arg} selector dtype mismatch {vin[0].dtype=} != {dtypes.bool}"
        assert dtype == vin[1].dtype == vin[2].dtype, f"{arg} choice dtype mismatch {dtype=} != {vin[1].dtype=} != {vin[2].dtype=}"

def uops_alu_resolve(u:UOp, alt_resolve:Optional[Callable[[UOp], Optional[sint]]]=None) -> sint:
  if u.uop == UOps.CONST: return u.arg
  elif u.uop == UOps.DEFINE_VAR: return u.arg
  elif u.uop == UOps.ALU and u.arg == BinaryOps.MUL:
    return uops_alu_resolve(u.vin[0], alt_resolve) * uops_alu_resolve(u.vin[1], alt_resolve)
  elif u.uop == UOps.ALU and u.arg == BinaryOps.ADD:
    return uops_alu_resolve(u.vin[0], alt_resolve) + uops_alu_resolve(u.vin[1], alt_resolve)
  elif alt_resolve is not None and ((alt_resolved := alt_resolve(u)) is not None):
    return alt_resolved
=======
def uop_alu_resolve(u:UOp) -> sint:
  if u.uop == UOps.CONST: return u.arg
  elif u.uop == UOps.DEFINE_VAR: return u.arg
  elif u.uop == UOps.ALU and u.arg == BinaryOps.MUL:
    return uop_alu_resolve(u.vin[0]) * uop_alu_resolve(u.vin[1])
  elif u.uop == UOps.ALU and u.arg == BinaryOps.ADD:
    return uop_alu_resolve(u.vin[0]) + uop_alu_resolve(u.vin[1])
>>>>>>> 3b7e3fa2
  else:
    raise RuntimeError(f"ALU resolve fail @ {u.uop}")

class UOpGraph:
  def __init__(self):
    # list of uops
    self.uops: List[UOp] = []

    # global uop cache
    self.saved_exprs: Dict[Tuple, UOp] = dict()

  def __iter__(self): return iter(self.uops)

  def vars(self) -> List[Variable]: return [x.arg for x in self.uops if x.uop is UOps.DEFINE_VAR]

  def graph(self):
    from tinygrad.features.graph import graph_uops
    graph_uops(self.uops)

  def print(self):
    for u in self.uops:
      print(f"{self.uops.index(u):4d} {str(u.uop):20s}: {str(u.dtype) if u.dtype is not None else '':25s} {str([self.uops.index(x) for x in u.vin]):32s} {u.arg}")  # noqa: E501

  def add(self, uop:UOps, dtype:Optional[DType]=None, vin:Tuple[UOp, ...]=tuple(), arg:Any=None, cachable=True, insert_before=None, simplify=True) -> UOp:  # noqa: E501
    if simplify:
      if uop is UOps.PHI and len(vin) == 2: return vin[1]   # a phi without loops is a noop
      if uop is UOps.GEP and vin[0].uop is UOps.CONST: return self.add(UOps.CONST, dtype, arg=vin[0].arg, insert_before=insert_before)
      if uop is UOps.CAST and all(x.uop is UOps.CONST for x in vin) and all_same([x.arg for x in vin]):
        return self.add(UOps.CONST, dtype, arg=vin[0].arg, insert_before=insert_before)
      if uop is UOps.ALU:
        # rewrites. NOTE: the rewritten NEG op is still around...
        if arg is BinaryOps.ADD and vin[1].uop is UOps.ALU and vin[1].arg is UnaryOps.NEG:
          return self.add(UOps.ALU, dtype, (vin[0], vin[1].vin[0]), BinaryOps.SUB, cachable, insert_before)
        # constant folding
        if arg is UnaryOps.NEG and vin[0].uop is UOps.CONST: return self.add(UOps.CONST, dtype, arg=-vin[0].arg, insert_before=insert_before)
        if arg is TernaryOps.WHERE and vin[1] == vin[2]: return vin[1] # a conditional with the same results either way is a noop
        if arg is BinaryOps.MUL and vin[0].uop is UOps.CONST and vin[1].uop is UOps.CONST and dtype is not None and dtypes.is_float(dtype):
          return self.add(UOps.CONST, dtype, arg=vin[0].arg * vin[1].arg, insert_before=insert_before)
        # zero folding
        for x in [0,1]:
          if arg is BinaryOps.ADD and vin[x].uop is UOps.CONST and vin[x].arg == 0.0: return vin[1-x]
          if arg is BinaryOps.MUL and vin[x].uop is UOps.CONST and vin[x].arg == 1.0: return vin[1-x]
          if arg is BinaryOps.MUL and vin[x].uop is UOps.CONST and vin[x].arg == 0.0: return vin[x]
        if arg is BinaryOps.SUB and vin[1].uop is UOps.CONST and vin[1].arg == 0.0: return vin[0]
        if arg is BinaryOps.DIV and vin[1].uop is UOps.CONST and vin[1].arg == 1.0: return vin[0]

    key = (uop, dtype, vin, arg)
    if insert_before is None: insert_before = len(self.uops)
    # check if the cached expr is valid with the given insert place.
    if cachable and (expr:=self.saved_exprs.get(key, None)) is not None and self.uops.index(expr) <= insert_before: return expr
    ret = UOp(uop, dtype, vin, arg)
    self.uops.insert(insert_before, ret)
    if cachable: self.saved_exprs[key] = ret
    return ret

  def remove_childless(self):
    UOPS_W_SIDE_EFFECTS = {UOps.DEFINE_GLOBAL, UOps.STORE}

    while 1:
      has_child: Set[UOp] = set()
      for ru in self.uops:
        for vu in ru.vin:
          has_child.add(vu)
      nu: List[UOp] = [x for x in self.uops if x in has_child or x.uop in UOPS_W_SIDE_EFFECTS]
      if len(nu) == len(self.uops): break
      if DEBUG >= 4: print(f"reduced UOp count from {len(self.uops)} to {len(nu)}")
      self.uops = nu

  # optional
  def type_verify(self):
    for u in self.uops:
      uop, arg, vin, dtype = u.uop, u.arg, u.vin, u.dtype
      if uop == UOps.ALU:
        if arg in UnaryOps:
          assert dtype == vin[0].dtype, f"{arg} dtype mismatch {dtype=} != {vin[0].dtype=}"
        elif arg in (BinaryOps.CMPLT, BinaryOps.CMPEQ):
          assert dtype == dtypes.bool, f"{arg} output dtype mismatch {dtype=} != {dtypes.bool}"
          assert vin[0].dtype == vin[1].dtype, f"{arg} dtype mismatch {dtype=} != {vin[0].dtype=} != {vin[1].dtype=}"
        elif arg in BinaryOps:
          assert dtype == vin[0].dtype == vin[1].dtype, f"{arg} dtype mismatch {dtype=} != {vin[0].dtype=} != {vin[1].dtype=}"
        elif arg == TernaryOps.WHERE:
          assert vin[0].dtype == dtypes.bool, f"{arg} selector dtype mismatch {vin[0].dtype=} != {dtypes.bool}"
          assert dtype == vin[1].dtype == vin[2].dtype, f"{arg} choice dtype mismatch {dtype=} != {vin[1].dtype=} != {vin[2].dtype=}"

  def get_recursive_children(self, x:UOp) -> Set[UOp]:
    deps = set([x])
    ssize = 0
    while ssize != len(deps):
      ssize = len(deps)
      for u in self.uops:
        if len(deps.intersection([x for x in u.vin if x.uop != UOps.PHI])):
          deps.add(u)
    return deps

  def add_ends(self):
    for u in self.uops:
      if u.uop is UOps.LOOP:
        # add END of loops after the last thing that (recursively) depends on them
        self.add(UOps.ENDLOOP, None, (u,), cachable=False, insert_before=self.uops.index(sorted(list(self.get_recursive_children(u)), key=self.uops.index)[-1])+1)  # noqa: E501
      elif u.uop is UOps.IF:
        # END any if statements at the end of the uops
        self.add(UOps.ENDIF, None, (u,), cachable=False)

  def fix_loop_scope(self, get_recursive_parents):
    loop_stack: List[List[UOp]] = [[]]
    # push uops upward out of loop if it does not depend on the loop
    for u in self.uops:
      if not loop_stack[-1]: loop_stack[-1].append(u)
      elif u.uop == UOps.LOOP: loop_stack.append([u])
      elif u.uop not in [UOps.CONST, UOps.ALU, UOps.CAST, UOps.LOAD]: loop_stack[-1].append(u)
      else:
        parents = get_recursive_parents(u, with_phi=True)
        # don't push any local buffer because there might have STORE and BARRIER (not considered as parent) between DEFINE_LOCAL and here
        if any(u.uop == UOps.DEFINE_LOCAL for u in parents): loop_stack[-1].append(u)
        else:
          for i in reversed(range(len(loop_stack))):
            # check backwards and put the uop in the first encounter with some dependency
            if any(x in parents for x in loop_stack[i]) or i == 0:
              loop_stack[i].append(u)
              break
    self.uops = flatten(loop_stack)

  def uoptimize(self):
    # get PHI node loop scope, link anything using a DEFINE_ACC to the loop as a "parent"
    acc_scope: DefaultDict[UOp, List[UOp]] = defaultdict(list)
    for u in self.uops:
      if u.uop == UOps.PHI:
        acc_scope[u.vin[0]] += u.vin[2:]

    # graph helper functions
    @functools.lru_cache(None)
    def get_recursive_parents(x:UOp, with_phi=False) -> Set[UOp]:
      return set.union(set(x.vin), *[get_recursive_parents(p, with_phi) for p in x.vin], set(acc_scope[x]) if with_phi else set())

    # fix loop scope, push uops upward out of loop if it does not depend on the loop
    self.fix_loop_scope(get_recursive_parents)

    # uops optimization
    changed_something = True
    while changed_something:
      changed_something = False
      for u in self.uops:
        if u.uop is UOps.PHI and len(u.vin) == 3:
          # if the parents of the PHI node don't have the LOOP in their parents, it can be folded
          # TODO: ADD becomes a MUL, MAX can just become nothing
          # NOTE: ADD -> MUL does not fold, this maintains original MULACC code path
          if all(x.uop is not UOps.LOOP for x in get_recursive_parents(UOp(u.uop, u.dtype, u.vin[0:2], u.arg))) \
          and u.vin[1].arg is BinaryOps.ADD and u.vin[1].vin[0].arg is not BinaryOps.MUL:
            if DEBUG >= 4: print(f"removing PHI node {u}")
            del self.saved_exprs[(u.uop, u.dtype, u.vin, u.arg)]
            # NOTE: assuming u.vin[2].vin[1] and u.vin[2].vin[0] have the same dtype
            loop_len = self.add(UOps.ALU, u.vin[2].vin[1].dtype, (u.vin[2].vin[1], u.vin[2].vin[0]), BinaryOps.SUB, insert_before=self.uops.index(u))
            if loop_len.dtype != u.dtype: loop_len = self.add(UOps.CAST, u.dtype, (loop_len,), insert_before=self.uops.index(u))
            new = self.add(UOps.ALU, u.dtype, (u.vin[1], loop_len,), BinaryOps.MUL, insert_before=self.uops.index(u))
            # replace u with new
            for v in self.uops: v.vin = tuple(new if x is u else x for x in v.vin)
            self.uops.remove(u)
            changed_something = True

    # (recursively) remove childless uops
    self.remove_childless()

    # add UOps.END*
    self.add_ends()

    # verify the uop types
    self.type_verify()

  def flops_mem(self) -> Tuple[sint, sint]:
    flops: sint = 0
    mem: sint = 0
    mults: sint = 1
    mult_stack = []
    for u in self.uops:
      if u.uop is UOps.LOOP:
        mult_stack.append(mults)
        mults *= uop_alu_resolve(u.vin[1])
      if u.uop is UOps.ENDLOOP:
        mults = mult_stack.pop(-1)
      if u.uop is UOps.ALU:
        flops += mults
      if u.uop is UOps.LOAD:
        assert u.dtype is not None
        mem += u.dtype.itemsize * mults
      if u.uop is UOps.STORE:
        assert u.vin[2].dtype is not None
        mem += u.vin[2].dtype.itemsize * mults
      if u.uop is UOps.WMMA:
        if u.arg.startswith("__metal_wmma"): flops += 2*(8*8*8)//32 * mults
        elif u.arg == "__hip_wmma_f16_f16" or u.arg == "__builtin_amdgcn_wmma_f32_16x16x16_f16_w32": flops += 2*(16*16*16)//32 * mults
        elif u.arg == "__cuda_mma_m16n8k16_f16_f32": flops += 2*(8*16*16)//32 * mults
        else: raise Exception("not implemented")
    return flops, mem
<|MERGE_RESOLUTION|>--- conflicted
+++ resolved
@@ -1,16 +1,11 @@
 from __future__ import annotations
-<<<<<<< HEAD
-from typing import List, Set, Optional, Tuple, Any, Callable
-from tinygrad.helpers import DEBUG, flatten
-=======
 import functools
-from typing import List, Set, Optional, Tuple, Any, Dict, DefaultDict
+from typing import List, Set, Optional, Tuple, Any, Dict, DefaultDict, Callable
 from collections import defaultdict
 from tinygrad.helpers import DEBUG, flatten, all_same
->>>>>>> 3b7e3fa2
 from tinygrad.dtype import dtypes, DType
 from tinygrad.ops import UnaryOps, BinaryOps, TernaryOps
-from tinygrad.shape.symbolic import sint, Variable
+from tinygrad.shape.symbolic import sint, Variable, factor_exprs, MaxNode, NumNode
 from enum import Enum, auto
 from dataclasses import dataclass
 
@@ -30,84 +25,15 @@
   def __repr__(self):
     return f"{str(self.uop):20s}: {str(self.dtype) if self.dtype is not None else '':25s} {str([x.uop for x in self.vin]):32s} {self.arg}"
 
-<<<<<<< HEAD
-def get_recursive_children(uops:List[UOp], x:UOp) -> Set[UOp]:
-  deps = set([x])
-  ssize = 0
-  while ssize != len(deps):
-    ssize = len(deps)
-    for u in uops:
-      if len(deps.intersection([x for x in u.vin if x.uop != UOps.PHI])):
-        deps.add(u)
-  return deps
-
-UOPS_W_SIDE_EFFECTS = {UOps.STORE}
-def remove_childless_uops(uops:List[UOp], extra_uops_to_not_remove={}) -> List[UOp]:
-  while 1:
-    has_child: Set[UOp] = set()
-    for ru in uops:
-      for vu in ru.vin:
-        has_child.add(vu)
-    nu: List[UOp] = [x for x in uops if x in has_child or x.uop in UOPS_W_SIDE_EFFECTS or x.uop in extra_uops_to_not_remove]
-    if len(nu) == len(uops): break
-    if DEBUG >= 4: print(f"reduced UOp count from {len(uops)} to {len(nu)}")
-    uops = nu
-    del nu
-  return uops
-
-def fix_loop_scope(get_recursive_parents, uops:List[UOp]) -> List[UOp]:
-  loop_stack: List[List[UOp]] = [[]]
-  # push uops upward out of loop if it does not depend on the loop
-  for u in uops:
-    if not loop_stack[-1]: loop_stack[-1].append(u)
-    elif u.uop == UOps.LOOP: loop_stack.append([u])
-    elif u.uop not in [UOps.CONST, UOps.ALU, UOps.CAST, UOps.LOAD]: loop_stack[-1].append(u)
-    else:
-      parents = get_recursive_parents(u, with_phi=True)
-      # don't push any local buffer because there might have STORE and BARRIER (not considered as parent) between DEFINE_LOCAL and here
-      if any(u.uop == UOps.DEFINE_LOCAL for u in parents): loop_stack[-1].append(u)
-      else:
-        for i in reversed(range(len(loop_stack))):
-          # check backwards and put the uop in the first encounter with some dependency
-          if any(x in parents for x in loop_stack[i]) or i == 0:
-            loop_stack[i].append(u)
-            break
-  return flatten(loop_stack)
-
-# optional
-def uops_type_verify(uops:List[UOp]):
-  for u in uops:
-    uop, arg, vin, dtype = u.uop, u.arg, u.vin, u.dtype
-    if uop == UOps.ALU:
-      if arg in UnaryOps:
-        assert dtype == vin[0].dtype, f"{arg} dtype mismatch {dtype=} != {vin[0].dtype=}"
-      elif arg in (BinaryOps.CMPLT, BinaryOps.CMPEQ):
-        assert dtype == dtypes.bool, f"{arg} output dtype mismatch {dtype=} != {dtypes.bool}"
-        assert vin[0].dtype == vin[1].dtype, f"{arg} dtype mismatch {dtype=} != {vin[0].dtype=} != {vin[1].dtype=}"
-      elif arg in BinaryOps:
-        assert dtype == vin[0].dtype == vin[1].dtype, f"{arg} dtype mismatch {dtype=} != {vin[0].dtype=} != {vin[1].dtype=}"
-      elif arg == TernaryOps.WHERE:
-        assert vin[0].dtype == dtypes.bool, f"{arg} selector dtype mismatch {vin[0].dtype=} != {dtypes.bool}"
-        assert dtype == vin[1].dtype == vin[2].dtype, f"{arg} choice dtype mismatch {dtype=} != {vin[1].dtype=} != {vin[2].dtype=}"
-
-def uops_alu_resolve(u:UOp, alt_resolve:Optional[Callable[[UOp], Optional[sint]]]=None) -> sint:
+def uop_alu_resolve(u:UOp, alt_resolve:Optional[Callable[[UOp], Optional[sint]]]=None) -> sint:
   if u.uop == UOps.CONST: return u.arg
   elif u.uop == UOps.DEFINE_VAR: return u.arg
   elif u.uop == UOps.ALU and u.arg == BinaryOps.MUL:
-    return uops_alu_resolve(u.vin[0], alt_resolve) * uops_alu_resolve(u.vin[1], alt_resolve)
+    return uop_alu_resolve(u.vin[0], alt_resolve) * uop_alu_resolve(u.vin[1], alt_resolve)
   elif u.uop == UOps.ALU and u.arg == BinaryOps.ADD:
-    return uops_alu_resolve(u.vin[0], alt_resolve) + uops_alu_resolve(u.vin[1], alt_resolve)
+    return uop_alu_resolve(u.vin[0], alt_resolve) + uop_alu_resolve(u.vin[1], alt_resolve)
   elif alt_resolve is not None and ((alt_resolved := alt_resolve(u)) is not None):
     return alt_resolved
-=======
-def uop_alu_resolve(u:UOp) -> sint:
-  if u.uop == UOps.CONST: return u.arg
-  elif u.uop == UOps.DEFINE_VAR: return u.arg
-  elif u.uop == UOps.ALU and u.arg == BinaryOps.MUL:
-    return uop_alu_resolve(u.vin[0]) * uop_alu_resolve(u.vin[1])
-  elif u.uop == UOps.ALU and u.arg == BinaryOps.ADD:
-    return uop_alu_resolve(u.vin[0]) + uop_alu_resolve(u.vin[1])
->>>>>>> 3b7e3fa2
   else:
     raise RuntimeError(f"ALU resolve fail @ {u.uop}")
 
@@ -163,7 +89,7 @@
     if cachable: self.saved_exprs[key] = ret
     return ret
 
-  def remove_childless(self):
+  def remove_childless(self, extra_ops_to_ignore=set()):
     UOPS_W_SIDE_EFFECTS = {UOps.DEFINE_GLOBAL, UOps.STORE}
 
     while 1:
@@ -171,7 +97,7 @@
       for ru in self.uops:
         for vu in ru.vin:
           has_child.add(vu)
-      nu: List[UOp] = [x for x in self.uops if x in has_child or x.uop in UOPS_W_SIDE_EFFECTS]
+      nu: List[UOp] = [x for x in self.uops if x in has_child or x.uop in UOPS_W_SIDE_EFFECTS or x.uop in extra_ops_to_ignore]
       if len(nu) == len(self.uops): break
       if DEBUG >= 4: print(f"reduced UOp count from {len(self.uops)} to {len(nu)}")
       self.uops = nu
@@ -230,7 +156,58 @@
               break
     self.uops = flatten(loop_stack)
 
-  def uoptimize(self):
+  def loop_fold_resolve(self, u: UOp, state:Dict[str, Variable]):
+    resolve = lambda uop: uop_alu_resolve(uop, lambda u: self.loop_fold_resolve(u, state))
+    if u.uop == UOps.LOOP:
+      state["_loopidx"] = Variable("_loopidx", resolve(u.vin[0]), resolve(u.vin[1]) - 1)
+      return state["_loopidx"]
+    elif u.uop == UOps.SPECIAL: return state[u.arg[1]]
+    elif u.uop == UOps.DEFINE_ACC: return u.arg
+    elif u.uop == UOps.ALU and u.arg == BinaryOps.CMPLT:
+      left, right = resolve(u.vin[0]), resolve(u.vin[1])
+      loop_var = state["_loopidx"]
+      factored, sign_flipped = factor_exprs(left, right, loop_var, round_up=True)
+      if sign_flipped:
+        factored, sign_flipped = factor_exprs(left, right, loop_var, round_up=False)
+      min_clamp, max_clamp = NumNode(0), NumNode(loop_var.max - loop_var.min + 1)
+      raw_val = (loop_var.max - factored) if sign_flipped else (factored - loop_var.min)
+      clamped = MaxNode(MaxNode(raw_val, min_clamp) * -1, max_clamp * -1) * -1
+      return clamped
+    elif u.uop == UOps.ALU and u.arg == TernaryOps.WHERE:
+      summation = resolve(u.vin[0])
+      loop_var = state["_loopidx"]
+      return (summation * resolve(u.vin[1])) + (summation - (loop_var.max - loop_var.min + 1)) * resolve(u.vin[2])
+    elif u.uop == UOps.PHI: return resolve(u.vin[1])
+    else: return None
+
+  def remove_loops(self, get_recursive_parents, render_ops, ctx):
+    keep_removing_loops = True
+    while keep_removing_loops:
+      keep_removing_loops = False
+      for loop_end_idx, op in enumerate(self.uops):
+        if op.uop is not UOps.ENDLOOP: continue
+        loop_start_idx = self.uops.index(op.vin[0])
+        loop_ops = self.uops[loop_start_idx:loop_end_idx]
+        phi_op = next((op for op in loop_ops if op.uop == UOps.PHI), None)
+        # TODO: check that loop var isn't multiplied by itself?
+        if (phi_op is None
+          or (any([op.uop not in [UOps.LOOP, UOps.ALU, UOps.PHI, UOps.ENDLOOP] for op in loop_ops]))
+          or (any([op.uop not in [UOps.CONST, UOps.SPECIAL, UOps.LOOP, UOps.DEFINE_ACC, UOps.ALU] for op in get_recursive_parents(phi_op)]))):
+          break
+        if DEBUG >= 4: print(f"removing loop")
+        vars = {op.arg[1]: Variable(op.arg[1], 0, op.arg[2] - 1) for op in self.uops if op.uop is UOps.SPECIAL}
+        after_loop_ops = self.uops[loop_end_idx+1:]
+        self.uops = self.uops[:loop_start_idx]
+        rendered = self.loop_fold_resolve(phi_op, vars).render(render_ops, ctx)
+        for op in after_loop_ops:
+          op.vin = tuple([rendered if op == phi_op else op for op in list(op.vin)])
+        self.uops = self.uops + after_loop_ops
+        self.remove_childless({UOps.ENDIF, UOps.ENDLOOP})
+        keep_removing_loops = True
+        break
+
+
+  def uoptimize(self, render_ops, ctx):
     # get PHI node loop scope, link anything using a DEFINE_ACC to the loop as a "parent"
     acc_scope: DefaultDict[UOp, List[UOp]] = defaultdict(list)
     for u in self.uops:
@@ -273,6 +250,8 @@
     # add UOps.END*
     self.add_ends()
 
+    self.remove_loops(get_recursive_parents, render_ops, ctx)
+
     # verify the uop types
     self.type_verify()
 
