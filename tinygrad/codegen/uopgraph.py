--- conflicted
+++ resolved
@@ -274,22 +274,14 @@
   (UPat.max(UPat.var("x"), UPat.var("y")), lambda x,y: x if x.vmin >= y.vmax else y if x.vmax <= y.vmin else None),
   # GEP/CAST const rules
   (UPat(UOps.GEP, src=(UPat.cvar("c"),), name="root"), lambda root, c: root.const_like(c.arg)),
-<<<<<<< HEAD
+  (UPat(UOps.GEP, src=(UPat(UOps.VCONST, name="c"),), name="root"), lambda root, c: root.const_like(c.arg[root.arg])),
   (UPat(UOps.CAST, name="root", src=UPat.cvar("c")), lambda root, c: root.const_like(c.arg)),
-=======
-  (UPat(UOps.GEP, src=(UPat(UOps.VCONST, name="c"),), name="root"), lambda root, c: root.const_like(c.arg[root.arg])),
-  (UPat(UOps.CAST, name="root", src=UPat(UOps.CONST, name="c")), lambda root, c: root.const_like(c.arg)),
->>>>>>> 119b0ea4
   # a conditional with the same results either way is a noop, also fold const conditionals
   (UPat.var().where(UPat.var("val"), UPat.var("val")), lambda val: val),
   (UPat.cvar("gate").where(UPat.var("c0"), UPat.var("c1")), lambda gate, c0, c1: c0 if gate.arg else c1),
   # ** constant folding **
-<<<<<<< HEAD
-  (UPat(UOps.ALU, name="root", src=UPat.cvar()), lambda root: root.const_like(exec_alu(root.arg, root.dtype, [x.arg for x in root.src]))),
-=======
   (UPat(UOps.ALU, name="root", src=UPat((UOps.VCONST, UOps.CONST))),
    lambda root: root.const_like(exec_alu(root.arg, root.dtype, [x.arg for x in root.src]))),
->>>>>>> 119b0ea4
   # ** self folding **
   # cast NOOP (NOTE: it"s str to deal with PtrDType)
   (UPat(UOps.CAST, name="root"), lambda root: root.src[0] if str(root.dtype) == str(root.src[0].dtype) else None),
