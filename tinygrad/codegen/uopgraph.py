--- conflicted
+++ resolved
@@ -3,14 +3,8 @@
 import functools, itertools, heapq, math, operator
 from collections import defaultdict
 from tinygrad.dtype import dtypes, PtrDType, ImageDType, DType
-<<<<<<< HEAD
-from tinygrad.ops import UnaryOps, BinaryOps, exec_alu
+from tinygrad.ops import UnaryOps, BinaryOps, exec_alu, UOp, NOp, UOps, UPat, PatternMatcher, END_FOR_UOP, type_verify, print_uops
 from tinygrad.helpers import DEBUG, getenv, flatten, dedup, TRANSCENDENTAL, AMX, prod, CI, all_same, partition
-from tinygrad.codegen.uops import UOp, NOp, UOps, UPat, PatternMatcher, END_FOR_UOP, type_verify, print_uops
-=======
-from tinygrad.ops import UnaryOps, BinaryOps, exec_alu, UOp, NOp, UOps, UPat, PatternMatcher, END_FOR_UOP, type_verify, print_uops
-from tinygrad.helpers import DEBUG, getenv, flatten, dedup, TRANSCENDENTAL, prod, CI, all_same, partition
->>>>>>> 5a266d5d
 from tinygrad.codegen.transcendental import xexp2, xlog2, xsin, TRANSCENDENTAL_SUPPORTED_DTYPES
 if TYPE_CHECKING: from tinygrad.renderer import Renderer
 
