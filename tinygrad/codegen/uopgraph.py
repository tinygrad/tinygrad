--- conflicted
+++ resolved
@@ -403,12 +403,8 @@
   reduce_parented, reduce_unparented = partition(root.src[1:], lambda x: x in root.src[0].parents)
   ret = root.src[0]
   if len(reduce_parented):
-<<<<<<< HEAD
     assert root.dtype is not None
-    const = UOp.const(root.dtype.scalar(), 0 if root.arg is BinaryOps.ADD else dtypes.min(root.dtype))
-=======
     const = UOp.const(root.dtype, 0 if root.arg is BinaryOps.ADD else dtypes.min(root.dtype.scalar()))
->>>>>>> df44a4e8
     acc = UOp(UOps.DEFINE_ACC, root.dtype, (const,) + tuple(reduce_parented), (acc_number,))
     acc_number += 1
     ret = UOp(UOps.PHI, root.dtype, (acc, acc.alu(root.arg, ret)))
