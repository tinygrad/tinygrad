--- conflicted
+++ resolved
@@ -4,13 +4,8 @@
 from tinygrad.dtype import dtypes, PtrDType, ImageDType
 from tinygrad.shape.symbolic import Variable
 from tinygrad.ops import UnaryOps, BinaryOps, TernaryOps, ReduceOps, exec_alu
-<<<<<<< HEAD
 from tinygrad.helpers import DEBUG, getenv, flatten, dedup, TRANSCENDENTAL, AMX, prod, CI
-from tinygrad.codegen.uops import UOp, UOps, UPat, PatternMatcher, END_FOR_UOP, type_verify
-=======
-from tinygrad.helpers import DEBUG, getenv, flatten, dedup, TRANSCENDENTAL, prod, CI
 from tinygrad.codegen.uops import UOp, NOp, UOps, UPat, PatternMatcher, END_FOR_UOP, type_verify
->>>>>>> 73fda023
 from tinygrad.codegen.transcendental import xexp2, xlog2, xsin, TRANSCENDENTAL_SUPPORTED_DTYPES
 if TYPE_CHECKING: from tinygrad.renderer import Renderer
 
@@ -43,13 +38,8 @@
   vec_load = UOp(UOps.LOAD, load.dtype.vec(len(ex.src)), (buf, idx))
   return UOp(UOps.EXPAND, load.dtype, tuple(UOp(UOps.GEP, load.dtype, (vec_load,), i) for i in range(len(ex.src))), ex.arg)
 
-<<<<<<< HEAD
-def float4_contract_store(buf, ex, var, store_allow_any_len, idx=UOp.const(dtypes.int, 0), idx2=None, idx3=None):
+def float4_contract_store(buf, ex, var, store, idx=UOp.const(dtypes.int, 0), idx2=None, idx3=None):
   if len(ex.src) not in ([2, 4, 8, 16] if AMX else [2, 4]): return None
-=======
-def float4_contract_store(buf, ex, var, store, idx=UOp.const(dtypes.int, 0), idx2=None, idx3=None):
-  if len(ex.src) not in [2, 4]: return None
->>>>>>> 73fda023
   if tuple(x.arg for x in ex.src if x.op is UOps.CONST) != tuple(range(len(ex.src))): return None
   if buf.dtype != PtrDType(dtypes.float) and buf.dtype != PtrDType(dtypes.half) and not isinstance(buf.dtype, ImageDType): return None
   if idx2 is not None: idx = idx + idx2
@@ -159,17 +149,11 @@
   (UPat({UOps.CONST, UOps.ALU, UOps.SPECIAL, UOps.RANGE, UOps.EXPAND}, dtype=dtypes.bigint, name="x"),
    lambda x: UOp(x.op, dtypes.int32, x.src, x.arg)),
   # VECTORIZE/GEP
-<<<<<<< HEAD
-  (UOp(UOps.GEP, src=(UOp(UOps.VECTORIZE).name("cast"),)).name("gep"), lambda gep, cast: cast.src[gep.arg]),
-  *[(UOp(UOps.VECTORIZE, dtypes.float.vec(i), tuple(UOp(UOps.GEP, dtypes.float, src=(UOp.var('x', dtype=dtypes.float.vec(i)),), arg=j)
-                                                    for j in range(i))), lambda x: x) for i in ([2, 4, 8, 16] if AMX else [2, 4, 8])],
-=======
   (NOp(UOps.GEP, src=(NOp(UOps.VECTORIZE, name="cast"),), name="gep"), lambda gep, cast: cast.src[gep.arg]),
   *[(NOp(UOps.VECTORIZE, dtypes.float.vec(i), tuple(NOp(UOps.GEP, dtypes.float,
                          src=(NOp.var('x', dtype=dtypes.float.vec(i)),), arg=j) for j in range(i))), lambda x: x) for i in [2, 4, 8, 16]],
   *[(NOp(UOps.VECTORIZE, dtypes.half.vec(i), tuple(NOp(UOps.GEP, dtypes.half,
                          src=(NOp.var('x', dtype=dtypes.half.vec(i)),), arg=j) for j in range(i))), lambda x: x) for i in [2, 4, 8, 16]],
->>>>>>> 73fda023
   # tensor core with a 0 input is acc
   (NOp(UOps.WMMA, src=(NOp.const(None, 0.0), NOp.var(), NOp.var('acc'))), lambda acc: acc),
   (NOp(UOps.WMMA, src=(NOp.var(), NOp.const(None, 0.0), NOp.var('acc'))), lambda acc: acc),
