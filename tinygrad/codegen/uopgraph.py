--- conflicted
+++ resolved
@@ -273,12 +273,8 @@
   # max folding
   (UPat.max(UPat.var('x'), UPat.var('y')), lambda x,y: x if x.vmin >= y.vmax else y if x.vmax <= y.vmin else None),
   # GEP/CAST const rules
-<<<<<<< HEAD
-  (NOp(UOps.GEP, src=(NOp.cvar("c"),), name="root"), lambda root, c: root.const_like(c.arg)),
-  (NOp(UOps.GEP, src=(NOp(UOps.VCONST, name="c"),), name="root"), lambda root, c: root.const_like(c.arg[root.arg])),
-=======
   (UPat(UOps.GEP, src=(UPat.cvar("c"),), name="root"), lambda root, c: root.const_like(c.arg)),
->>>>>>> 76487a35
+  (UPat(UOps.GEP, src=(UPat(UOps.VCONST, name="c"),), name="root"), lambda root, c: root.const_like(c.arg[root.arg])),
   (UPat(UOps.CAST, name="root", src=UPat(UOps.CONST, name="c")), lambda root, c: root.const_like(c.arg)),
   # a conditional with the same results either way is a noop, also fold const conditionals
   (UPat.var().where(UPat.var("val"), UPat.var("val")), lambda val: val),
@@ -482,14 +478,10 @@
   return UOp(UOps.STORE, root.dtype, root.src[:3], root.arg)
 
 reducer = PatternMatcher([
-<<<<<<< HEAD
-  (NOp(UOps.REDUCE, name="root"), do_reduce),
+  (UPat(UOps.REDUCE, name="root"), do_reduce),
   (UPat(UOps.CONST, name='c'),
    lambda c: UOp(UOps.VECTORIZE, c.dtype, (UOp.const(c.dtype.scalar(), c.arg),)*c.dtype.count) if c.dtype.count > 1 else None),
   (UPat(UOps.VCONST, name='c'), lambda c: UOp(UOps.VECTORIZE, c.dtype, tuple(UOp.const(c.dtype.scalar(), x) for x in c.arg))),
-=======
-  (UPat(UOps.REDUCE, name="root"), do_reduce),
->>>>>>> 76487a35
   # no ALU on vectorized dtypes
   (UPat((UOps.ALU, UOps.CAST, UOps.BITCAST), name="alu"), no_vectorized_alu),
   # delete_redundant_gates (after expand, is this still needed?)
