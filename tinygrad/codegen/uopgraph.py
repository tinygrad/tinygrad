--- conflicted
+++ resolved
@@ -369,12 +369,7 @@
    lambda root: UOp(UOps.SINK, root.dtype, tuple(flatten(x.src if x.op in {UOps.SINK, UOps.EXPAND} else (x,) for x in root.src)), root.arg)
     if any(x.op in {UOps.SINK, UOps.EXPAND} for x in root.src) else None),
   # ** move add consts to end (NOTE: this is still happening before constant folding) **
-<<<<<<< HEAD
-  (UPat(UOps.ALU, arg=BinaryOps.ADD, src=(UPat.cvar("c1"), UPat.var("x"))),
-    lambda c1,x: x+c1 if x.op not in {UOps.CONST, UOps.VCONST} else None),
-=======
   (UPat(UOps.ALU, arg=BinaryOps.ADD, src=(UPat.cvar("c1"), UPat.var("x"))), lambda c1,x: x+c1 if x.op not in (UOps.CONST, UOps.VCONST) else None),
->>>>>>> 327eb126
   (UPat(UOps.ALU, arg=BinaryOps.ADD, src=[UPat(UOps.ALU, arg=BinaryOps.ADD, src=(UPat.var("x"), UPat.cvar("c1"))), UPat.var("y")]),
     lambda x,c1,y: (x+y)+c1),
 ])
