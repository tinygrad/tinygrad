--- conflicted
+++ resolved
@@ -153,12 +153,7 @@
   (UPat({UOps.CONST, UOps.ALU, UOps.SPECIAL, UOps.RANGE, UOps.EXPAND}, dtype=dtypes.bigint, name="x"),
    lambda x: UOp(x.op, dtypes.int32, x.src, x.arg)),
   # VECTORIZE/GEP
-<<<<<<< HEAD
   (NOp(UOps.GEP, src=(NOp(UOps.VECTORIZE, name="cast"),), name="gep"), lambda gep, cast: cast.src[gep.arg]),
-=======
-  (NOp(UOps.GEP, src=(NOp(UOps.VECTORIZE).name("cast"),)).name("gep"), lambda gep, cast: cast.src[gep.arg]),
-  # NOTE: this has to be two rules since the dtypes must be the same
->>>>>>> c50e374b
   *[(NOp(UOps.VECTORIZE, dtypes.float.vec(i), tuple(NOp(UOps.GEP, dtypes.float,
                          src=(NOp.var('x', dtype=dtypes.float.vec(i)),), arg=j) for j in range(i))), lambda x: x) for i in [2, 4, 8, 16]],
   *[(NOp(UOps.VECTORIZE, dtypes.half.vec(i), tuple(NOp(UOps.GEP, dtypes.half,
