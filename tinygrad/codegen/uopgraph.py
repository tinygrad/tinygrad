from __future__ import annotations
from typing import Iterator, Optional, Tuple, Dict, List, Set, Union, cast, TYPE_CHECKING, Any, DefaultDict
import functools, itertools, heapq, math
from collections import defaultdict
from tinygrad.dtype import dtypes, PtrDType, ImageDType, DType
from tinygrad.shape.symbolic import Variable
from tinygrad.ops import UnaryOps, BinaryOps, ReduceOps, exec_alu
from tinygrad.helpers import DEBUG, getenv, flatten, dedup, TRANSCENDENTAL, prod, CI, all_same
from tinygrad.codegen.uops import UOp, NOp, UOps, UPat, PatternMatcher, END_FOR_UOP, type_verify
from tinygrad.codegen.transcendental import xexp2, xlog2, xsin, TRANSCENDENTAL_SUPPORTED_DTYPES
if TYPE_CHECKING: from tinygrad.renderer import Renderer

# ***** float4/image store handling *****

def _get_offsets(new_srcs, is_load, is_image):
  root_src: Any = None
  offsets: DefaultDict[Any, dict] = defaultdict(dict)
  for i,s in enumerate(new_srcs):
    if is_image and s.src[1].dtype != dtypes.int.vec(3): continue
    idx = s.src[1] if not is_image else s.src[1].src[2]
    if idx.arg is BinaryOps.ADD and idx.src[1].op is UOps.CONST: root_src, arg = idx.src[0], idx.src[1].arg
    elif idx.op is UOps.CONST: root_src, arg = "CONST", idx.arg
    else: root_src, arg = idx, 0
    # add idx and idy for image
    if is_image: root_src = (s.src[1].src[0:2], root_src)
    # add gates for gated
    if is_load and len(s.src) >= 4: root_src = (s.src[2], root_src)
    elif not is_load and len(s.src) >= 4: root_src = (s.src[3], root_src)
    assert arg not in offsets[root_src]
    offsets[root_src][arg] = i
  return offsets

def fold_expanded(ex, buf):
  if buf.dtype != PtrDType(dtypes.float) and buf.dtype != PtrDType(dtypes.half) and not isinstance(buf.dtype, ImageDType): return None
  new_srcs = dedup(list(ex.src))
  old_new_srcs = new_srcs[:]
  is_load, is_image = new_srcs[0].op is UOps.LOAD, isinstance(buf.dtype, ImageDType)
  offsets_rootsrc = _get_offsets(new_srcs, is_load, is_image)
  if offsets_rootsrc is None or len(offsets_rootsrc) == 0: return None
  did_rewrite = False
  for offsets in offsets_rootsrc.values():
    used = set()
    for o in offsets:
      for fold_length in [4] if is_image else [4, 2]:
        if all(o+i not in used and o+i in offsets for i in range(fold_length)):
          folded = [new_srcs[offsets[o+i]] for i in range(fold_length)]
          load_1 = folded[0]
          if not is_image and not load_1.src[1].divides(fold_length): continue
          new_src = list(load_1.src)
          # for images, we rewrite the index
          if is_image: new_src[1] = UOp(UOps.VECTORIZE, dtypes.int.vec(2), (new_src[1].src[0], new_src[1].src[1]))
          if is_load:
            assert load_1.dtype.count == 1
            # vectorize the const
            if len(load_1.src) >= 4: new_src[3] = UOp(UOps.VECTORIZE, load_1.dtype.vec(fold_length), tuple([x.src[3] for x in folded]))
            new_load = UOp(load_1.op, load_1.dtype.vec(fold_length), tuple(new_src), load_1.arg)
            for i in range(fold_length):
              new_srcs[offsets[o+i]] = UOp(UOps.GEP, load_1.dtype, (new_load,), i)
              used.add(o+i)
          else:
            stores = UOp(UOps.VECTORIZE, load_1.src[2].dtype.vec(fold_length), tuple(new_srcs[offsets[o+i]].src[2] for i in range(fold_length)))
            for i in range(0, fold_length):
              new_srcs[offsets[o+i]] = None
              used.add(o+i)
            new_srcs[offsets[o]] = UOp(load_1.op, None, tuple(new_src[0:2]) + (stores,), load_1.arg)
          break
    if len(used): did_rewrite = True
  if is_load:
    # dedup expand for LOAD
    if len(old_new_srcs) != len(ex.src): new_srcs = [new_srcs[old_new_srcs.index(s)] for s in ex.src]
  else:
    # remove Nones for STORE
    new_srcs = [x for x in new_srcs if x is not None]
  return UOp(ex.op, ex.dtype, tuple(new_srcs), ex.arg) if did_rewrite else None

def vectorize_reduce(vec:UOp):
  if not all_same([(x.src[1:], x.arg) for x in vec.src]): return None
  return UOp(UOps.REDUCE, vec.dtype, (UOp(UOps.VECTORIZE, vec.dtype, tuple(x.src[0] for x in vec.src)),) + vec.src[0].src[1:], vec.src[0].arg)

def vectorize_alu(vec:UOp):
  if not all_same([x.arg for x in vec.src]): return None
  ret = UOp(vec.src[0].op, vec.dtype,
            tuple(UOp(UOps.VECTORIZE, cast(DType, vec.src[0].src[i].dtype).vec(cast(DType, vec.dtype).count),
                      tuple(x.src[i] for x in vec.src)) for i in range(len(vec.src[0].src))), vec.src[0].arg)
  return ret

float4_folding = PatternMatcher([
  (UPat(UOps.EXPAND, src=UPat(UOps.LOAD, src=(UPat(name="buf"), UPat()), allow_any_len=True), name="ex"), fold_expanded),
  (UPat({UOps.BARRIER, UOps.SINK}, src=UPat(UOps.STORE, src=(UPat(name="buf"), UPat(), UPat()), allow_any_len=True), name="ex"), fold_expanded),
  (UPat(UOps.VECTORIZE, src=UPat(UOps.REDUCE), name="vec"), vectorize_reduce),
  (UPat(UOps.VECTORIZE, src=UPat({UOps.ALU, UOps.CAST, UOps.BITCAST}), name="vec"), vectorize_alu),
])

# ***** transcendental *****

transcendental_folding = PatternMatcher([
  (UPat(UOps.ALU, dtype=TRANSCENDENTAL_SUPPORTED_DTYPES, src=(UPat(name="x"),), arg=UnaryOps.EXP2), xexp2),
  (UPat(UOps.ALU, dtype=TRANSCENDENTAL_SUPPORTED_DTYPES, src=(UPat(name="d"),), arg=UnaryOps.LOG2), xlog2),
  (UPat(UOps.ALU, dtype=TRANSCENDENTAL_SUPPORTED_DTYPES, src=(UPat(name="d"),), arg=UnaryOps.SIN), xsin),
])

# ***** threefry *****

def threefry2x32(x: UOp, seed: UOp):
  # split x into two uint32, since x in a uint64
  x0, x1 = (x & 0xffffffff).cast(dtypes.uint32), ((x // 2**32) & 0xffffffff).cast(dtypes.uint32)

  rotations = [[13, 15, 26, 6], [17, 29, 16, 24]]
  ks = [0x0, (seed := seed.cast(dtypes.uint32)) ^ 0x1BD11BDA, seed]
  xr = [x0 + ks[-1], x1 + ks[0]]
  for i in range(5):
    for r in rotations[i % 2]: xr[0], xr[1] = (x0 := xr[0] + xr[1]), x0 ^ ((xr[1] * 2**r) + (xr[1] // 2**(32 - r)))
    xr = [(xr[0] + ks[i % 3]), (xr[1] + ks[(i + 1) % 3] + i + 1)]

  return xr[1].cast(dtypes.uint64) * 2**32 | xr[0].cast(dtypes.uint64)

# ***** main rewriter *****

def reduce_before_expand(reduce, expand, x):
  # if the expand is being reduced, you can't push it through
  # NOTE: could do a partial push here in some cases
  expands = flatten([x.arg for x in reduce.src[1:] if x.op is UOps.EXPAND])
  if any(x in expands for x in expand.arg): return None
  red = UOp(UOps.REDUCE, x.dtype, (x,)+reduce.src[1:], reduce.arg)
  gep = tuple(UOp(UOps.GEP, reduce.dtype, (red,), i) for i in range(x.dtype.count))
  return UOp(expand.op, expand.dtype, gep, expand.arg)

def sum_collapse(phi_input, loop, val1, val2):
  for v1,v2 in [(val1, val2), (val2, val1)]:
    if loop not in v1.parents:
      return UOp(UOps.PHI, phi_input.dtype, (phi_input, v2))+v1*(loop.src[1]-loop.src[0]).cast(v1.dtype)
  return None

def loop_collapse(loop_start, loop_end, compval, idx, mval, multconst, rng, reduce, idx2=None, idx3=None):
  if getenv("DISABLE_LOOP_COLLAPSE") or rng not in reduce.src: return None  # must be the right REDUCE
  if mval.arg >= 0 or loop_start.arg != 0:
    # TODO: support and test this with other mvals and loop_starts
    if DEBUG >= 1: print(f"WARNING, NOT FOLDING: mval:{mval.arg} loop_start:{loop_start.arg}")
    return None
  if idx2 is not None: idx = idx + idx2
  if idx3 is not None: idx = idx + idx3
  comprange = UOp.min(loop_end, UOp.max((idx-compval-mval)//mval + (loop_end-loop_start), loop_start))
  return UOp(UOps.REDUCE, reduce.dtype, (comprange.cast(multconst.dtype) * multconst,) +
             tuple(x for x in reduce.src[1:] if x is not rng), reduce.arg)

def index_collapse(idx,rng,buf,add,mul,ld,reduce):
  if rng not in reduce.src: return None
  return UOp(reduce.op, reduce.dtype, (UOp(ld.op, ld.dtype, (buf, add+mul*idx)),)+
             tuple(x for x in reduce.src[1:] if x is not rng), reduce.arg)

# this is symbolic 2.0
constant_folder = PatternMatcher([
  # CONTRACT before ALU/REDUCE/CAST
  (UPat(UOps.CONTRACT, name="con", src=(UPat(UOps.ALU, name="alu"),)),
   lambda con, alu: UOp(alu.op, con.dtype, tuple(UOp(UOps.CONTRACT, x.dtype.vec(con.dtype.count), (x,), con.arg) for x in alu.src), alu.arg)),
  (UPat(UOps.CONTRACT, name="con", src=(UPat(UOps.REDUCE, dtype={dtypes.half, dtypes.bfloat16, dtypes.float}, name="red"),)),
   lambda con, red: UOp(UOps.REDUCE, con.dtype, (UOp(UOps.CONTRACT, con.dtype, red.src[0:1], con.arg),)+red.src[1:], red.arg)),
  (UPat(UOps.CONTRACT, name="con", src=(UPat(UOps.CAST, dtype={dtypes.half, dtypes.bfloat16, dtypes.float}, src=(UPat(name="casted"),)),)),
   lambda con, casted: UOp(UOps.CAST, con.dtype, (UOp(UOps.CONTRACT, casted.dtype.vec(con.dtype.count), (casted,), con.arg),))),
  # bigint is rewritten to int32
  (UPat({UOps.CONST, UOps.ALU, UOps.SPECIAL, UOps.RANGE, UOps.EXPAND}, dtype=dtypes.bigint, name="x"),
   lambda x: UOp(x.op, dtypes.int32, x.src, x.arg)),
  # VECTORIZE/GEP
  (NOp(UOps.GEP, src=(NOp(UOps.VECTORIZE, name="cast"),), name="gep"), lambda gep, cast: cast.src[gep.arg]),
  *[(NOp(UOps.VECTORIZE, dtypes.float.vec(i), tuple(NOp(UOps.GEP, dtypes.float,
                         src=(NOp.var('x', dtype=dtypes.float.vec(i)),), arg=j) for j in range(i))), lambda x: x) for i in [2, 4, 8, 16]],
  *[(NOp(UOps.VECTORIZE, dtypes.half.vec(i), tuple(NOp(UOps.GEP, dtypes.half,
                         src=(NOp.var('x', dtype=dtypes.half.vec(i)),), arg=j) for j in range(i))), lambda x: x) for i in [2, 4, 8, 16]],
  # tensor core with a 0 input is acc
  (NOp(UOps.WMMA, src=(NOp.const(None, 0.0), NOp.var(), NOp.var('acc'))), lambda acc: acc),
  (NOp(UOps.WMMA, src=(NOp.var(), NOp.const(None, 0.0), NOp.var('acc'))), lambda acc: acc),
  # tensor core cleanups
  *[(NOp(UOps.REDUCE, src=(NOp(UOps.EXPAND, src=tuple(NOp(UOps.GEP, dtypes.float, src=(NOp.var('x'),), arg=i) for i in range(j)), name="expand"),)
    ,name="reduce", allow_any_len=True), reduce_before_expand) for j in [2,4,8]],
  (NOp.var("add") + NOp(UOps.WMMA, name="wmma"),
    lambda add, wmma: UOp(wmma.op, wmma.dtype, (wmma.src[0], wmma.src[1], wmma.src[2]+add), wmma.arg)),
  # threefry
  (NOp(UOps.ALU, dtype=dtypes.uint64, src=(NOp.var("x"), NOp.var("seed")), arg=BinaryOps.THREEFRY), threefry2x32),
  # sum collapse to mul (with possible GEP)
  (UPat(UOps.PHI, src=(UPat(UOps.DEFINE_ACC, name="phi_input", src=[UPat(UOps.CONST), UPat(UOps.RANGE, name="loop")]),
                       UPat(UOps.ALU, BinaryOps.ADD, src=(UPat(name="val1"), UPat(name="val2"))))), sum_collapse),
  (UPat(UOps.PHI, src=(UPat(UOps.GEP, name="phi_input", src=(UPat(UOps.DEFINE_ACC, src=[UPat(UOps.CONST), UPat(UOps.RANGE, name="loop")]),)),
                       UPat(UOps.ALU, BinaryOps.ADD, src=(UPat(name="val1"), UPat(name="val2"))))), sum_collapse),
  # extra arange loop folding because we don't fold adds. TODO: fold adds
  (NOp(UOps.REDUCE, src=((NOp.var("idx") + NOp.cvar("mval") * NOp(UOps.RANGE, src=(NOp.var("loop_start"), NOp.var("loop_end")), name="rng") +
                          NOp.var("idx2") + NOp.var("idx3"))
   .lt(NOp.cvar("compval")).where(NOp.cvar("multconst"), NOp.const(None, 0)),), arg=ReduceOps.SUM, name="reduce", allow_any_len=True), loop_collapse),
  (NOp(UOps.REDUCE, src=((NOp.var("idx") + NOp.cvar("mval") * NOp(UOps.RANGE, src=(NOp.var("loop_start"), NOp.var("loop_end")), name="rng") +
                          NOp.var("idx2"))
   .lt(NOp.cvar("compval")).where(NOp.cvar("multconst"), NOp.const(None, 0)),), arg=ReduceOps.SUM, name="reduce", allow_any_len=True), loop_collapse),
  # arange loop folding (reduce)
  (NOp(UOps.REDUCE, src=((NOp.var("idx") + NOp.cvar("mval") * NOp(UOps.RANGE, src=(NOp.var("loop_start"), NOp.var("loop_end")), name="rng"))
   .lt(NOp.cvar("compval")).where(NOp.cvar("multconst"), NOp.const(None, 0)),), arg=ReduceOps.SUM, name="reduce", allow_any_len=True), loop_collapse),
  (NOp(UOps.REDUCE, src=((NOp.var("idx") - NOp(UOps.RANGE, src=(NOp.var("loop_start"), NOp.var("loop_end")), name="rng"))
    .lt(NOp.cvar("compval")).where(NOp.cvar("multconst"), NOp.const(None, 0)),), arg=ReduceOps.SUM, name="reduce", allow_any_len=True),
    lambda **kwargs: loop_collapse(mval=UOp.const(dtypes.int, -1), **kwargs)),
  # indexing (with a multiply offset)!
  (NOp(UOps.REDUCE, src=(NOp.var('idx').eq(NOp(UOps.RANGE, name="rng")).cast()*
    NOp(UOps.LOAD, src=(NOp.var("buf"), NOp.var('add')+NOp.var('mul')*NOp(UOps.RANGE, name="rng")), name="ld"),),
    arg=ReduceOps.SUM, name="reduce", allow_any_len=True), index_collapse),
  (NOp(UOps.REDUCE, src=(NOp.var('idx').eq(NOp(UOps.RANGE, name="rng")).where(
    NOp(UOps.LOAD, src=(NOp.var("buf"), NOp.var('add')+NOp.var('mul')*NOp(UOps.RANGE, name="rng")), name="ld"), NOp.const(None, 0.0)),),
    arg=ReduceOps.SUM, name="reduce", allow_any_len=True), index_collapse),
  # other arange folders
  (NOp.cvar("c1") - (NOp.var("x") + NOp.cvar("c2")), lambda c1, c2, x: (c1-c2)-x),  # c1 - (x + c2) -> (c1-c2) - x
  # max folding
  (NOp.max(NOp.var('x'), NOp.var('y')), lambda x,y: x if x.vmin.arg >= y.vmax.arg else y if x.vmax.arg <= y.vmin.arg else None),
  # const rules
  (NOp(UOps.GEP, src=(NOp.cvar("c"),), name="root"), lambda root, c: root.const(c.arg)),
  (UPat(UOps.CAST, name="root", src=UPat(UOps.CONST, name="c")), lambda root, c: root.const(c.arg)),
  # a phi on a DEFINE_ACC without loops or a CONST is a noop. this is for correctness, not just speed
  (NOp(UOps.PHI, src=(NOp(UOps.DEFINE_ACC, name="acc"), NOp.var("acc"))), lambda acc: UOp.cast(acc.src[0], acc.dtype)),
  (NOp(UOps.PHI, src=(NOp(UOps.DEFINE_ACC, src=(NOp.cvar(),)), NOp.var("x"))), lambda x: x),
  (NOp(UOps.PHI, src=(NOp.cvar(), NOp.var("x"))), lambda x: x),
  # a DEFINE_ACC without inputs is a const + GEP on a const is the const
  (NOp(UOps.DEFINE_ACC, src=(NOp.cvar(),), name="root"), lambda root: UOp.cast(root.src[0], root.dtype)),
  (NOp(UOps.GEP, src=(NOp.cvar("x"),), name="root"), lambda root,x: root.const(x.arg)),
  # a conditional with the same results either way is a noop, also fold const conditionals
  (NOp.var().where(NOp.var("val"), NOp.var("val")), lambda val: val),
  (NOp.cvar('gate').where(NOp.var('c0'), NOp.var('c1')), lambda gate, c0, c1: c0 if gate.arg else c1),
  # ** constant folding **
  (UPat(UOps.ALU, name="root", src=UPat(UOps.CONST)), lambda root: root.const(exec_alu(root.arg, root.dtype, [x.arg for x in root.src]))),
  # ** self folding **
  (-(-NOp.var('x')), lambda x: x),    # -(-x) -> x
  (NOp.var('x') + 0, lambda x: x),    # x+0 -> x
  (NOp.var('x') * 1, lambda x: x),    # x*1 -> x
  (NOp.var('x') * -1, lambda x: -x),  # x*-1 -> -x
  (NOp.var('x') // NOp.var('x'), lambda x: x.const(1)), # x//x -> 1
  (NOp.var('x') // 1, lambda x: x),   # x//1 -> x
  (NOp.var('x') // -1, lambda x: -x), # x//-1 -> -x
  (NOp.var('x') / NOp.var('x'), lambda x: x.const(1)), # x/x -> 1
  (NOp.var('x') / NOp.cvar('c'), lambda x,c: x*exec_alu(UnaryOps.RECIP, c.dtype, [c.arg])),    # x/c -> x*(1/c)
  (NOp.var('x', dtype=dtypes.bool).max(NOp.const(dtypes.bool, False)), lambda x: x),  # max(x, False) -> x
  # ** zero folding **
  #x*0 -> 0 or 0*x -> 0
  #if x is nan or inf it should render the nan value.
  # NOTE: this can be wrong for loaded NaN
  (NOp.var('x') * 0, lambda x: x.const(float('nan') if isinstance(x.arg, float) and (math.isnan(x.arg) or math.isinf(x.arg)) else 0)),
  (NOp.var('x') - NOp.var('x'), lambda x: x.const(0)),   # x-x -> 0
  # lt folding
  (NOp.var('x').lt(NOp.var('y')),
   lambda x,y: NOp.const(dtypes.bool, True) if x.vmax.arg < y.vmin.arg else NOp.const(dtypes.bool, False) if x.vmin.arg >= y.vmax.arg else None),
  # c0*x<c1 for positive int c0,c1
  ((NOp.cvar('c0',dtypes.int)*NOp.var('x')).lt(NOp.cvar('c1',dtypes.int)),
   lambda x,c0,c1: x.lt(math.ceil(c1.arg/c0.arg)) if c0.arg > 0 and c1.arg > 0 else None),
  # mul -> add -> lt
  (((NOp.cvar('c0')*NOp.var('x'))+NOp.var('x2')).lt(NOp.cvar('c1')),
   lambda x,x2,c0,c1: x.lt(c1.arg//c0.arg) if c1.arg % c0.arg == 0 and c0.arg > x2.vmax.arg and x2.vmin.arg >= 0 else None),
  # ** load/store folding **
  (NOp.store(NOp.var("buf"), NOp.var("idx"), NOp.load(NOp.var("buf"), NOp.var("idx"))), lambda buf,idx:UOp(UOps.NOOP)),
  # ** two stage add/mul folding **
  ((NOp.var('x') + NOp.cvar('c1')) + NOp.cvar('c2'), lambda x,c1,c2: x+x.const(exec_alu(BinaryOps.ADD, x.dtype, [c1.arg, c2.arg]))),
  ((NOp.var("x") * NOp.cvar("c1")) * NOp.cvar("c2"), lambda x,c1,c2: x*x.const(exec_alu(BinaryOps.MUL, x.dtype, [c1.arg, c2.arg]))),
  # *** rules from symbolic ***
  # div folding
  (NOp.var('x') // NOp.cvar('c'), lambda x,c: x.const(x.vmin.arg//c.arg) if c.arg > 0 and x.vmin.arg//c.arg == x.vmax.arg//c.arg else None),
  (NOp.var('x') // NOp.cvar('c'), lambda x,c: d if c.arg > 0 and (d:=x.divides(c.arg)) is not None else None),
  # mod folding
  (NOp.var('x') % NOp.cvar('c'), lambda x,c: x if 0 <= x.vmin.arg <= x.vmax.arg < c.arg else None),
  # mod reduction
  (NOp.var('x') % NOp.cvar('c'), lambda x,c: (x-(x.vmin.arg//c.arg)*c.arg)%c if 0 < c.arg <= x.vmin.arg else None),
  # mul -> mod
  ((NOp.cvar('c0')*NOp.var('x')) % NOp.cvar('c1'), lambda x,c0,c1:\
   x*(c0.arg%c1.arg)%c1 if c0.arg >= c1.arg > 0 else (x%(c1.arg//c0.arg))*c0 if c1.arg%c0.arg==0 else None),
  # mul -> add -> mod
  (((NOp.cvar('c0')*NOp.var('x'))+NOp.var('x2')) % NOp.cvar('c1'),
   lambda x,x2,c0,c1: x2%c1 if (r:=c0.arg%c1.arg) == 0 else (x*r+x2)%c1 if c0.arg >= c1.arg > 0 else None),
  # mul -> add -> div
  (((NOp.cvar('c0')*NOp.var('x'))+NOp.var('x2')) // NOp.cvar('c1'), lambda x,x2,c0,c1:\
   x*(c0.arg//g)//(c1.arg//g) if c0.arg > 0 and c1.arg > 0 and (g:=math.gcd(c0.arg,c1.arg)) > 1 and g > x2.vmax.arg and x2.vmin.arg >= 0 else None),
  # mod mod
  ((NOp.var('x') % NOp.cvar('c0')) % NOp.cvar('c1'), lambda x,c0,c1: x % c0 if 0 < c0.arg < c1.arg else x % c1 if c0.arg % c1.arg == 0 else None),
  (((NOp.var('x') * NOp.cvar('c0')) % NOp.cvar('c1')) % NOp.cvar('c0'), lambda x,c0,c1: x.const(0)),
  # -(x+y) -> -x + -y
  #(-(NOp.var("x") + NOp.var("y")), lambda x,y: (-x)+(-y)),
  # x%1 -> 0
  (NOp.var("x") % NOp.const(None, 1), lambda x: x.const(0)),
  # (x*c0)+(x*c1) -> x*(c0+c1)
  (NOp.var("x") * NOp.cvar("c0") + NOp.var("x") * NOp.cvar("c1"), lambda x,c0,c1: x*exec_alu(BinaryOps.ADD, x.dtype, [c0.arg, c1.arg])),
  # (x*c0)+(y*c0) -> (x+y)*c0
  #((NOp.var("x") * NOp.cvar("c0")) + (NOp.var("y") * NOp.cvar("c0")), lambda x,y,c0: c0*(x+y)),
  # mul div
  ((NOp.var("x") * NOp.cvar("c0")) // NOp.cvar("c1"),
   lambda x,c0,c1: x*(c0.arg//gcd)//(c1.arg//gcd) if c1.arg!=0 and (gcd:=math.gcd(c0.arg,c1.arg))> 1 else None),
  # (x*x2)/x2 -> x
  ((NOp.var("x") * NOp.var("x2")) / NOp.var("x2"), lambda x,x2: x),
  # (x//c0)//c1 -> x//(c0*c1)
  ((NOp.var("x") // NOp.cvar("c0")) // NOp.cvar("c1"), lambda x,c0,c1: x//x.const(exec_alu(BinaryOps.MUL, x.dtype, [c0.arg, c1.arg]))),
  # (x/x1)/x2 -> x/(x1*x2)
  ((NOp.var("x") / NOp.var("x2")) / NOp.var("x3"), lambda x,x2,x3: x/(x2*x3)),
  # c0 + x < c1 -> x < c1 - c0
  ((NOp.cvar("c0") + NOp.var("x")).lt(NOp.cvar("c1")), lambda x,c0,c1: UOp.lt(x, x.const(exec_alu(BinaryOps.ADD, x.dtype, [c1.arg, -c0.arg])))),
  # (x+x*c0)-> x*(c0+1)
  (NOp.var("x") + NOp.var("x") * NOp.cvar("c0"), lambda x,c0: x*(c0.arg+1)),
  # x!=0 -> (bool)x
  (NOp.var("x").ne(0), lambda x: x.cast(dtypes.bool)),
  # bool != 1 -> not bool
  (NOp.var("x", dtype=dtypes.bool).ne(1), lambda x: -x),
  # TODO: can do the invert of this (flip alt/load) when we fix double ops
  (NOp.store(NOp.var("buf"), NOp.var("idx"), NOp.var("gate").where(NOp.var("alt"), NOp.load(NOp.var("buf"), NOp.var("idx")))),
   lambda buf, idx, gate, alt: UOp.store(buf, idx, alt, gate)),
  # VECTORIZE-PHI-GEP -> PHI-VECTORIZE
  (NOp(UOps.VECTORIZE, src=tuple(NOp(UOps.PHI, src=(NOp(UOps.GEP, src=(NOp.var("val"),), arg=i), NOp.var(f"v{i}"))) for i in range(4)), name="root"),
   lambda root, val, v0, v1, v2, v3: UOp(UOps.PHI, root.dtype, (val, UOp(UOps.VECTORIZE, val.dtype, (v0, v1, v2, v3))))),
  (NOp(UOps.VECTORIZE, src=tuple(NOp(UOps.PHI, src=(NOp(UOps.GEP, src=(NOp.var("val"),), arg=i), NOp.var(f"v{i}"))) for i in range(2)), name="root"),
   lambda root, val, v0, v1: UOp(UOps.PHI, root.dtype, (val, UOp(UOps.VECTORIZE, val.dtype, (v0, v1))))),
  # NEG/CMPLT -> CMPLT
  (NOp.lt(-NOp.var('x'), NOp.cvar('c', dtypes.int)), lambda c,x: UOp.lt(c.const(-c.arg), x)),
  # cast NOOP (NOTE: it's str to deal with PtrDType)
  (NOp(UOps.CAST, name="root"), lambda root: root.src[0] if str(root.dtype) == str(root.src[0].dtype) else None),
  (NOp(UOps.VECTORIZE, name="root"), lambda root: root.src[0] if str(root.dtype) == str(root.src[0].dtype) else None),
  # fold gated LOAD/STORE
  (NOp.load(NOp.var("buf"), NOp.var("idx"), NOp.const(dtypes.bool, True), NOp.cvar("var")), lambda buf,idx,var: UOp.load(buf, idx, dtype=var.dtype)),
  (NOp.load(NOp.var("buf"), NOp.var("idx"), NOp.const(dtypes.bool, True), NOp.cvar("var"), NOp.var("barrier")),
   lambda buf,idx,var,barrier: UOp.load(buf, idx, barrier, dtype=var.dtype)),
  (NOp.load(NOp.var(), NOp.var(), NOp.const(dtypes.bool, False), NOp.cvar("var")), lambda var: var),
  (NOp.load(NOp.var(), NOp.var(), NOp.const(dtypes.bool, False), NOp.cvar("var"), NOp.var()), lambda var: var),
  (NOp.store(NOp.var("buf"), NOp.var("idx"), NOp.var("val"), NOp.const(dtypes.bool, True)), UOp.store),
  (NOp.store(NOp.var(), NOp.var(), NOp.var(), NOp.const(dtypes.bool, False)), lambda: UOp(UOps.NOOP)),
  # remove NOOPs from SINK
  (NOp(UOps.SINK, name="root"),
    lambda root: UOp(UOps.SINK, root.dtype, a, root.arg) if len(a:=tuple(x for x in root.src if x.op is not UOps.NOOP)) != len(root.src) else None),
  # ** move add consts to end (NOTE: this is still happening before constant folding) **
  (UPat(UOps.ALU, BinaryOps.ADD, src=(UPat(UOps.CONST, name='c1'), UPat(name='x'))), lambda c1,x: x+c1 if x.op is not UOps.CONST else None),
  (UPat(UOps.ALU, BinaryOps.ADD, src=(UPat(UOps.ALU, BinaryOps.ADD, src=(UPat(name='x'), UPat(UOps.CONST, name='c1'))), UPat(name='y'))),
    lambda x,c1,y: (x+y)+c1),
])

# *** uop expander ***

def _expand_arg_to_idx(args:Tuple[Tuple[int, int], ...], rpk:Dict[int, int]) -> int:
  idx, mul = 0, 1
  for axis,m in args[::-1]:
    idx += rpk[axis] * mul
    mul *= m
  return idx

def _choices_from_args(args:Tuple[Tuple[int, int], ...]) -> List[Dict[int, int]]:
  return [dict(x) for x in itertools.product(*[zip(itertools.repeat(axis), range(m)) for axis,m in args])]

def do_expand(root:UOp):
  if root.op is UOps.REDUCE:
    if root.src[0].op is not UOps.EXPAND: return None
    reduce_expand_args = flatten([x.arg for x in root.src[1:] if x.op is UOps.EXPAND])
    expand_args = tuple(x for x in root.src[0].arg if x not in reduce_expand_args)
    if len(expand_args) == 0: return None
    dont_expand_args = tuple(x for x in root.src[0].arg if x in reduce_expand_args)
  else:
    expands = [x for x in root.src if x.op is UOps.EXPAND]
    if len(expands) == 0: return None
    expand_args = tuple(sorted(dedup(flatten([x.arg for x in expands]))))
    if root.op is UOps.WMMA:
      # both the reduce and upcast args are not expanded here
      dont_expand_args = tuple(x for x in expand_args if x[0] in root.arg[-1] or x[0] in [y[0] for y in flatten(root.arg[-2])])
      expand_args = tuple(x for x in expand_args if x not in dont_expand_args)
    else:
      dont_expand_args = ()
  new_srcs: List[UOp] = []
  lrpks = _choices_from_args(dont_expand_args)
  for rpk in _choices_from_args(expand_args):
    new_src: List[UOp] = []
    for src in root.src:
      if src.op is UOps.EXPAND:
        lnew_src = tuple(src.src[_expand_arg_to_idx(src.arg, {**rpk, **lrpk})] for lrpk in lrpks)
        # TODO: is this right for UOps.WMMA? when there's more than one, all lnew_src should be the same
        new_src.append(lnew_src[0] if len(lnew_src) == 1 or root.op is UOps.WMMA else UOp(UOps.EXPAND, root.dtype, lnew_src, dont_expand_args))
      else:
        new_src.append(src)
    new_srcs.append(UOp(root.op, root.dtype, tuple(new_src), root.arg))
  if root.op is UOps.EXPAND:
    # merge two expands
    expand_args, old_args = tuple(sorted(root.arg+expand_args)), expand_args
    assert len(expand_args) == (len(old_args) + len(root.arg))
    new_srcs = [new_srcs[_expand_arg_to_idx(old_args, rpk)].src[_expand_arg_to_idx(root.arg, rpk)] for rpk in _choices_from_args(expand_args)]
  if root.op is UOps.IF:
    # merge ifs into an or
    conditions = functools.reduce(lambda x,y: x|y, dedup(x.src[0] for x in new_srcs if x.src[0].op is not UOps.CONST))
    barriers = tuple(set(x.src[1] for x in new_srcs))
    new_srcs = [UOp(UOps.IF, src=(conditions,)+barriers) for _ in new_srcs]
  assert prod([x[1] for x in expand_args]) == len(new_srcs)
  return UOp(UOps.EXPAND, root.dtype, tuple(new_srcs), expand_args)

acc_number = 0
def do_reduce_with_expand(root):
  global acc_number
  expands = [x for x in root.src[1:] if x.op is UOps.EXPAND]
  expands_reduce = [x for x in expands if root.src[0].op is UOps.EXPAND and all(y in root.src[0].arg for y in x.arg)]
  expands_non_reduce = [x for x in expands if x not in expands_reduce]
  const = UOp.const(root.dtype.scalar(), 0 if root.arg is ReduceOps.SUM else dtypes.min(root.dtype))
  ret = acc = UOp(UOps.DEFINE_ACC, root.dtype, (const,) + tuple(x for x in root.src[1:] if x.op is not UOps.EXPAND), (acc_number,))
  acc_number += 1
  alu_op = {ReduceOps.SUM:BinaryOps.ADD, ReduceOps.MAX:BinaryOps.MAX}[cast(ReduceOps, root.arg)]
  if len(expands_reduce):
    assert root.src[0].op is UOps.EXPAND
    expand_reduce_args = dedup(flatten([x.arg for x in expands_reduce]))
    assert prod([y[1] for y in expand_reduce_args]) == len(root.src[0].src)
    ret = functools.reduce(lambda x,y: x.alu(alu_op, y), (ret,)+root.src[0].src)
  else:
    ret = ret.alu(alu_op, root.src[0])
  ret = UOp(UOps.PHI, ret.dtype, (acc, ret))
  if len(expands_non_reduce): ret = ret * prod([sz for _,sz in flatten([x.arg for x in expands_non_reduce])])
  return ret

def do_contract(con:UOp):
  ex = con.src[0]
  assert con.dtype is not None
  # CONTRACT without EXPAND repeats the element VECTORIZED
  if ex.op is not UOps.EXPAND or not all(x in ex.arg for x in con.arg):
    assert ex.op is not UOps.EXPAND or not any(x in ex.arg for x in con.arg), "partial contract not supported"
    return UOp(UOps.VECTORIZE, con.dtype, con.src*con.dtype.count)
  # CONTRACT may remove several axes from EXPAND
  assert con.dtype.count == prod([x[1] for x in con.arg]), "dtype is wrong"
  srcs = []
  for rpk in _choices_from_args(new_ex_args:=tuple(x for x in ex.arg if x not in con.arg)):
    lsrcs = [ex.src[_expand_arg_to_idx(ex.arg, {**rpk, **lrpk})] for lrpk in _choices_from_args(con.arg)]
    srcs.append(UOp(UOps.VECTORIZE, con.dtype, tuple(lsrcs)))
  return srcs[0] if len(srcs) == 1 else UOp(UOps.EXPAND, con.dtype, tuple(srcs), new_ex_args)

def no_vectorized_alu(alu):
  if alu.dtype.count == 1: return None
  alus = tuple(UOp(alu.op, alu.dtype.scalar(),
                   tuple(UOp(UOps.GEP, s.dtype.scalar(), (s,), i) for s in alu.src), alu.arg) for i in range(alu.dtype.count))
  return UOp(UOps.VECTORIZE, alu.dtype, alus)

expander = PatternMatcher([
  (UPat({UOps.ALU, UOps.CAST, UOps.BITCAST, UOps.GEP, UOps.WMMA, UOps.LOAD, UOps.STORE,
         UOps.VECTORIZE, UOps.REDUCE, UOps.EXPAND, UOps.IF}, name="root"), do_expand),
  (NOp(UOps.CONTRACT, name="con"), do_contract),
  # remove EXPANDs from SINK
  (NOp(UOps.SINK, name="root"),
   lambda root: UOp(UOps.SINK, root.dtype, a, root.arg)
    if len(a:=tuple(flatten(x.src if x.op is UOps.EXPAND else (x,) for x in root.src))) != len(root.src) else None),
  # BARRIERs aren't actually expanded
  (NOp(UOps.BARRIER, src=(NOp(UOps.EXPAND, name="ex"),)), lambda ex: UOp(UOps.EXPAND, None, (UOp(UOps.BARRIER, None, ex.src),)*len(ex.src), ex.arg)),
  # empty EXPAND is NOOP
  (NOp(UOps.EXPAND, src=(NOp.var('x'),), arg=()), lambda x: x),
])

reducer = PatternMatcher([
  (NOp(UOps.REDUCE, name="root"), do_reduce_with_expand),
  # no ALU on vectorized dtypes
  (UPat({UOps.ALU, UOps.CAST, UOps.BITCAST}, name="alu"), no_vectorized_alu),
  # VECTORIZE a CONST is a CONST (eventually remove this rule)
  (UPat(UOps.VECTORIZE, name="root", src=UPat(UOps.CONST, name="c")), lambda root, c: root.const(c.arg)),
])

def create_gate(root:UOp) -> Optional[UOp]:
  @functools.lru_cache(None)
  def _gate_srcs(u:UOp, gate:UOp) -> UOp:
    if u.op is UOps.LOAD and u.src[-1].op is UOps.BARRIER: return UOp(u.op, u.dtype, u.src[:-1]+(UOp(UOps.IF, None, (gate, u.src[-1])),), u.arg)
    return u if (replace_source:=tuple(_gate_srcs(x, gate) for x in u.src)) == u.src else UOp(u.op, u.dtype, replace_source, u.arg)
  return None if len(root.src) == 3 or (ret:=_gate_srcs(root, root.src[3])) is root else ret

gate_creator = PatternMatcher([(NOp(UOps.STORE, name="root"), create_gate)])

def delete_redundant_gates(root:UOp) -> Optional[UOp]:
  @functools.lru_cache(None)
  def find_gate(x:UOp) -> Optional[UOp]:
    if x.op is UOps.IF: return x
    return next((ret for s in x.src if (ret:=find_gate(s)) is not None), None)
  if len(root.src) == 3 or (gate:=find_gate(root)) is None or gate.src[0] is not root.src[3]: return None
  return UOp(UOps.STORE, root.dtype, root.src[:3], root.arg)

gate_folder = PatternMatcher([(NOp(UOps.STORE, name="root"), delete_redundant_gates)])

# *** uop graph ***

def get_children_dfs(u:UOp, children:Dict[UOp, List[UOp]], in_degree:Dict[UOp, int]):
  if u in children: return
  children[u] = []
  for x in u.src:
    get_children_dfs(x, children, in_degree)
    children[x].append(u)
  in_degree[u] = len(u.src)

def graph_rewrite(sink:UOp, pm:PatternMatcher) -> UOp:
  nodes: Dict[Tuple, UOp] = {}
  replace: Dict[UOp, UOp] = {}
  def __inner_rewrite(n:UOp) -> UOp:
    if n in replace: return replace[n]
    replace_source = (n.op, n.dtype, tuple(__inner_rewrite(y) for y in n.src), n.arg)
    if found := nodes.get(replace_source): replace[n] = found
    else: nodes[replace_source] = replace[n] = found = __inner_rewrite(new_x) if (new_x := pm.rewrite(x:=UOp(*replace_source))) else x
    return found
  return __inner_rewrite(sink)

class UOpGraph:
  def __init__(self, sink:Union[UOp, List[UOp]], opts:Optional[Renderer]=None):
    self.sink: UOp = sink if isinstance(sink, UOp) else UOp(UOps.SINK, None, tuple(sink))
    assert self.sink.op is UOps.SINK, f"sink isn't sink, it's {self.sink.op}"
    # used by linearizer
    self._uops: Optional[List[UOp]] = None
    self.opts = opts
<<<<<<< HEAD
    self.folder = constant_folder # if opts is None or not opts.supports_float4 else (constant_folder+float4_folding)
=======
    # NOTE: gate folding must come after expand
    gate_pms = gate_creator+gate_folder if opts is None or not opts.supports_float4 else gate_creator
    self.folder = constant_folder+gate_pms if opts is None or not opts.supports_float4 else constant_folder+gate_pms+float4_folding
>>>>>>> 03d866b8
    if TRANSCENDENTAL >= 2 or (opts is not None and TRANSCENDENTAL >= 1 and opts.device in {"CLANG", "LLVM"}):
      self.folder = self.folder + transcendental_folding

  def __reduce__(self): return self.__class__, (self.sink, self.opts)
  def __iter__(self) -> Iterator[UOp]: return iter(self.uops)
  def __getitem__(self, index) -> UOp: return self.uops[index]

  def vars(self) -> List[Variable]: return sorted([x.arg for x in self.uops if x.op is UOps.DEFINE_VAR], key=lambda v: v.expr)
  def globals(self) -> List[Tuple[int, bool]]: return [x.arg for x in self.uops if x.op is UOps.DEFINE_GLOBAL]

  @property
  def uops(self) -> List[UOp]:
    if self._uops is None: self.linearize()
    return cast(List[UOp], self._uops)

  def graph(self):
    from tinygrad.engine.graph import graph_uops
    graph_uops(self.uops)

  def print(self):
    for i,u in enumerate(self):
      formatted_parents = [self.uops.index(x) if x.op is not UOps.CONST else f"{x.arg}" for x in u.src]
      print(f"{i:4d} {str(u.op):20s}: {str(u.dtype) if u.dtype is not None else '':25s} " f"{str(formatted_parents):32s} {u.arg}")

  cnt = 0
  def linearize(self, extra_pm:Optional[PatternMatcher]=None):
    global acc_number
    acc_number = 0

    # NOTE: relinearizering should be okay
    #assert self._uops is None, "already linearized"

    # do graph rewrite
    sink = graph_rewrite(self.sink, self.folder)

    # expand
    UOpGraph.cnt += 1
<<<<<<< HEAD
    if UOpGraph.cnt != getenv("DEBUG_EXPAND", 0):
      sink = graph_rewrite(sink, self.folder+expander+float4_folding if self.opts is not None and self.opts.supports_float4 else self.folder+expander)
      sink = graph_rewrite(sink, self.folder+expander+reducer)
=======
    if UOpGraph.cnt != getenv("DEBUG_EXPAND", 0): sink = graph_rewrite(sink, self.folder+expander+gate_folder)
>>>>>>> 03d866b8

    # for PTX only
    if extra_pm: sink = graph_rewrite(sink, self.folder+extra_pm)

    # filter nodes that don't link to a sink
    # BFS toposort
    children: Dict[UOp, List[UOp]] = {}
    in_degree: Dict[UOp, int] = {}
    get_children_dfs(sink, children, in_degree)

    @functools.lru_cache(None)
    def get_recursive_children(x:UOp, end:UOps, include_self=False) -> Set[UOp]:
      if x.op is UOps.SINK: return set()
      return set.union({x} if include_self else set(), *([get_recursive_children(u, end, True) for u in children[x] if x.op is not end]))

    # scope children impact the toposort and END* insertion
    scope_children = {p:get_recursive_children(p, END_FOR_UOP[p.op][0]) for p in reversed(in_degree) if p.op in END_FOR_UOP}

    queue:List[Tuple[int, UOp]] = []
    def push(u:UOp):
      priority = 0
      # prefer uops that are loop children
      for l, ss in scope_children.items():
        if l.op is UOps.RANGE and u in ss: priority -= l.arg[0]*1000 + l.arg[1]
      heapq.heappush(queue, (priority, u))

    for u in children:
      if in_degree[u] == 0: push(u)

    scope_end: Dict[UOp, UOp] = {}
    self._uops = []
    while queue:
      p,x = heapq.heappop(queue)
      if DEBUG >= 7: print(p,x)
      if x in scope_children: scope_end[x] = x
      if x.op is UOps.DEFINE_ACC:
        idx = min([self._uops.index(l) for l in x.src if l.op is UOps.RANGE])
        self._uops.insert(idx, x)
      else: self._uops.append(x)
      for u, ss in scope_children.items():
        if x in ss:
          ss.remove(x)
          if len(ss) == 0: scope_end[u] = x
      for u in children[x]:
        in_degree[u] -= 1
        if in_degree[u] == 0: push(u)

    # end scopes in toposort order
    for u, x in scope_end.items(): self._uops.insert(self._uops.index(x)+1, UOp(END_FOR_UOP[u.op][1], None, (u,)))

    # sanity checks (NOTE: these can cause things to be skipped in BEAM)
    bad_ops = dedup([x.op for x in self._uops if x.op in {UOps.EXPAND, UOps.CONTRACT, UOps.REDUCE}])
    try:
      type_verify(self.uops)
      assert self._uops[-1].op is UOps.SINK, f"didn't end with SINK, ended with {self._uops[-1]}"
      assert len(bad_ops) == 0, f"bad UOps left in list: {bad_ops}"
      # TODO: this should be enabled, and the valid clause should be removed
      # NOTE: multiple identical stores to DEFINE_LOCAL is okay
      assert len(all_stores := [x.src[0:2]+x.src[3:] for x in self._uops if x.op is UOps.STORE and x.src[0].op is not UOps.DEFINE_LOCAL]) \
        == len(dedup(all_stores)), "repeated stores in uops"
    except AssertionError as e:
      self.print()
      if not CI: self.graph()
      raise e

    # strip the SINK
    self._uops = self._uops[:-1]

    if getenv("FUZZ_UOPS"):
      from test.external.fuzz_uops import fuzz_uops
      self._fuzz_paths = fuzz_uops(self)<|MERGE_RESOLUTION|>--- conflicted
+++ resolved
@@ -491,13 +491,7 @@
     # used by linearizer
     self._uops: Optional[List[UOp]] = None
     self.opts = opts
-<<<<<<< HEAD
-    self.folder = constant_folder # if opts is None or not opts.supports_float4 else (constant_folder+float4_folding)
-=======
-    # NOTE: gate folding must come after expand
-    gate_pms = gate_creator+gate_folder if opts is None or not opts.supports_float4 else gate_creator
-    self.folder = constant_folder+gate_pms if opts is None or not opts.supports_float4 else constant_folder+gate_pms+float4_folding
->>>>>>> 03d866b8
+    self.folder = constant_folder
     if TRANSCENDENTAL >= 2 or (opts is not None and TRANSCENDENTAL >= 1 and opts.device in {"CLANG", "LLVM"}):
       self.folder = self.folder + transcendental_folding
 
@@ -535,13 +529,10 @@
 
     # expand
     UOpGraph.cnt += 1
-<<<<<<< HEAD
     if UOpGraph.cnt != getenv("DEBUG_EXPAND", 0):
-      sink = graph_rewrite(sink, self.folder+expander+float4_folding if self.opts is not None and self.opts.supports_float4 else self.folder+expander)
-      sink = graph_rewrite(sink, self.folder+expander+reducer)
-=======
-    if UOpGraph.cnt != getenv("DEBUG_EXPAND", 0): sink = graph_rewrite(sink, self.folder+expander+gate_folder)
->>>>>>> 03d866b8
+      base = self.folder+expander+gate_creator
+      sink = graph_rewrite(sink, base+float4_folding if self.opts is not None and self.opts.supports_float4 else base)
+      sink = graph_rewrite(sink, self.folder+expander+reducer+gate_folder)
 
     # for PTX only
     if extra_pm: sink = graph_rewrite(sink, self.folder+extra_pm)
