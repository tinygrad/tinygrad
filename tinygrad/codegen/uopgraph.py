--- conflicted
+++ resolved
@@ -185,11 +185,7 @@
   *[(UPat(UOps.GEP, name="root", src=(UPat(UOps.VECTORIZE, name="v", src=[UPat(UOps.CONST) for _ in range(i)]))),
      lambda root, v: v.src[root.arg]) for i in [2, 4, 8]],
   (UPat(UOps.CAST, name="root", src=UPat(UOps.CONST, name="c")), lambda root, c: root.const(c.arg)),
-<<<<<<< HEAD
   # a phi on a DEFINE_ACC without loops, CONST, or a vectorized CONST is a noop. this is for correctness, not just speed
-=======
-  # a phi on a DEFINE_ACC without loops or a CONST is a noop. this is for correctness, not just speed
->>>>>>> 5ff3e467
   (NOp(UOps.PHI, src=(NOp(UOps.DEFINE_ACC, name="acc"), NOp.var("acc"))), lambda acc: UOp.cast(acc.src[0], acc.dtype)),
   (NOp(UOps.PHI, src=(NOp(UOps.DEFINE_ACC, src=(NOp.cvar(),)), NOp.var("x"))), lambda x: x),
   (NOp(UOps.PHI, src=(NOp.cvar(), NOp.var("x"))), lambda x: x),
@@ -288,19 +284,11 @@
   (NOp(UOps.CAST, name="root"), lambda root: root.src[0] if str(root.dtype) == str(root.src[0].dtype) else None),
   (NOp(UOps.VECTORIZE, name="root"), lambda root: root.src[0] if str(root.dtype) == str(root.src[0].dtype) else None),
   # fold gated LOAD/STORE
-<<<<<<< HEAD
-  (NOp.load(NOp.var("buf"), NOp.var("idx"), NOp.const(dtypes.bool, True), NOp.var("var")), lambda buf,idx,var: UOp.load(buf, idx, dtype=var.dtype)),
-  (NOp.load(NOp.var("buf"), NOp.var("idx"), NOp.const(dtypes.bool, True), NOp.var("var"), NOp.var("barrier")),
+  (NOp.load(NOp.var("buf"), NOp.var("idx"), NOp.var("var"), NOp.const(dtypes.bool, True)), lambda buf,idx,var: UOp.load(buf, idx, dtype=var.dtype)),
+  (NOp.load(NOp.var("buf"), NOp.var("idx"), NOp.var("var"), NOp.const(dtypes.bool, True), NOp.var("barrier")),
    lambda buf,idx,var,barrier: UOp.load(buf, idx, barrier, dtype=var.dtype)),
-  (NOp.load(NOp.var(), NOp.var(), NOp.const(dtypes.bool, False), NOp.var("var")), lambda var: var),
-  (NOp.load(NOp.var(), NOp.var(), NOp.const(dtypes.bool, False), NOp.var("var"), NOp.var()), lambda var: var),
-=======
-  (NOp.load(NOp.var("buf"), NOp.var("idx"), NOp.cvar("var"), NOp.const(dtypes.bool, True)), lambda buf,idx,var: UOp.load(buf, idx, dtype=var.dtype)),
-  (NOp.load(NOp.var("buf"), NOp.var("idx"), NOp.cvar("var"), NOp.const(dtypes.bool, True), NOp.var("barrier")),
-   lambda buf,idx,var,barrier: UOp.load(buf, idx, barrier, dtype=var.dtype)),
-  (NOp.load(NOp.var(), NOp.var(), NOp.cvar("var"), NOp.const(dtypes.bool, False)), lambda var: var),
-  (NOp.load(NOp.var(), NOp.var(), NOp.cvar("var"), NOp.const(dtypes.bool, False), NOp.var()), lambda var: var),
->>>>>>> 5ff3e467
+  (NOp.load(NOp.var(), NOp.var(), NOp.var("var"), NOp.const(dtypes.bool, False)), lambda var: var),
+  (NOp.load(NOp.var(), NOp.var(), NOp.var("var"), NOp.const(dtypes.bool, False), NOp.var()), lambda var: var),
   (NOp.store(NOp.var("buf"), NOp.var("idx"), NOp.var("val"), NOp.const(dtypes.bool, True)), UOp.store),
   (NOp.store(NOp.var(), NOp.var(), NOp.var(), NOp.const(dtypes.bool, False)), lambda: UOp(UOps.NOOP)),
   # remove NOOPs from SINK
@@ -444,8 +432,6 @@
   (NOp(UOps.REDUCE, name="root"), do_reduce_with_expand),
   # no ALU on vectorized dtypes
   (UPat({UOps.ALU, UOps.CAST, UOps.BITCAST}, name="alu"), no_vectorized_alu),
-  # VECTORIZE a CONST is a CONST (eventually remove this rule)
-  (UPat(UOps.VECTORIZE, name="root", src=UPat(UOps.CONST, name="c")), lambda root, c: root.const(c.arg)),
   # delete_redundant_gates (after expand, is this still needed?)
   (NOp(UOps.STORE, name="root"), delete_redundant_gates),
 ])
