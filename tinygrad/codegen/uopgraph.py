--- conflicted
+++ resolved
@@ -3,11 +3,7 @@
 import functools, itertools, heapq, math, operator
 from collections import defaultdict
 from tinygrad.dtype import dtypes, PtrDType, ImageDType, ConstType, DType
-<<<<<<< HEAD
-from tinygrad.ops import UnaryOps, BinaryOps, exec_alu, UOp, UOps, END_FOR_UOP, type_verify, print_uops, identity_element
-=======
 from tinygrad.ops import UnaryOps, BinaryOps, UOp, UOps, END_FOR_UOP, type_verify, print_uops, identity_element
->>>>>>> 33b84c5f
 from tinygrad.ops import UPat, PatternMatcher, graph_rewrite, TernaryOps, simple_pm
 from tinygrad.helpers import DEBUG, getenv, flatten, dedup, TRANSCENDENTAL, AMX, prod, CI, partition, all_same
 from tinygrad.codegen.transcendental import xexp2, xlog2, xsin, TRANSCENDENTAL_SUPPORTED_DTYPES
@@ -375,13 +371,6 @@
 
 # this is symbolic 2.0
 sym = simple_pm+PatternMatcher([
-<<<<<<< HEAD
-  # bool MUL is AND, ADD/MAX is OR. prevents other rules to rewrite bool ADD/MUL incorrectly
-  (UPat.var('x', dtype=dtypes.bool) * UPat.var('y'), lambda x,y: x&y),
-  (UPat.var('x', dtype=dtypes.bool) + UPat.var('y'), lambda x,y: x|y),
-  (UPat.var('x', dtype=dtypes.bool).max(UPat.var('y')), lambda x,y: x|y),
-=======
->>>>>>> 33b84c5f
   # self ASSIGN is just self
   (UPat(UOps.ASSIGN, src=(UPat.var('x'), UPat.var('x'))), lambda x: x),
   # ASSIGN to global is just self
@@ -448,23 +437,6 @@
   # cast NOOP (NOTE: it's str to deal with PtrDType)
   (UPat(UOps.CAST, name="root"), lambda root: root.src[0] if str(root.dtype) == str(root.src[0].dtype) else None),
   (UPat(UOps.REDUCE, src=(UPat.var("x"),)), lambda x: x),  # a REDUCE without ranges is a NOOP
-<<<<<<< HEAD
-  (UPat.var("x") // UPat.var("x"), lambda x: x.const_like(1)), # x//x -> 1
-  (UPat.var("x") // 1, lambda x: x),   # x//1 -> x
-  (UPat.var("x") // -1, lambda x: -x), # x//-1 -> -x
-  (UPat.var("x") / UPat.var("x"), lambda x: x.const_like(1)), # x/x -> 1
-  ((UPat.var("x") * UPat.var("x2")) / UPat.var("x2"), lambda x,x2: x), # (x*x2)/x2 -> x
-  (UPat.var("x", dtype=dtypes.bool) & UPat.cvar("c", vec=False), lambda x,c: x if c.arg else c),
-  (UPat.var("x", dtype=dtypes.bool) | UPat.cvar("c", vec=False), lambda x,c: c if c.arg else x),
-  # ** zero folding **
-  # x*0 -> 0 or 0*x -> 0
-  # if x is nan or inf it should render the nan value.
-  # NOTE: this can be wrong for loaded NaN
-  (UPat.var("x") * 0, lambda x: x.const_like(float("nan") if isinstance(x.arg, float) and (math.isnan(x.arg) or math.isinf(x.arg)) else 0)),
-  # ALU min==max -> CONST (slow!)
-  (UPat(UOps.ALU, name="x"), lambda x: x.const_like(x.vmin) if x.vmin == x.vmax else None),
-=======
->>>>>>> 33b84c5f
   # ** load/store folding **
   (UPat.store(UPat.var("buf"), UPat.var("idx"), UPat.load(UPat.var("buf"), UPat.var("idx"))), lambda buf,idx:UOp(UOps.NOOP)),
   # *** rules from symbolic ***
