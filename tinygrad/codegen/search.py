--- conflicted
+++ resolved
@@ -30,17 +30,7 @@
   @functools.wraps(f)
   def inner(*args, **kwargs):
     try:
-<<<<<<< HEAD
       return f(*args, **kwargs)
-=======
-      k = create_k()
-      k.apply_auto_opt(x)
-      prg = to_prg(k)
-      first_tm = prg.exec(bufs, force_wait=True, optimizing=True)
-      if baseline*5 < first_tm*1000: return first_tm*1000  # very slow
-      tm = min([first_tm]+[prg.exec(bufs, force_wait=True, optimizing=True) for _ in range(2)])*1000
-      return tm
->>>>>>> 21a2c5df
     except Exception:
       if DEBUG >= 3: traceback.print_exc()
       return on_fail
@@ -48,7 +38,6 @@
 
 def compile_kernel(x, create_k, to_prg):
   k = create_k()
-  k.process()
   if DEBUG >= 2: print(f"Shape: {k.full_shape}; Applying opt: {list(y for y in x if y[1] != 1)}")
   k.apply_auto_opt(x)
   k.linearize()
