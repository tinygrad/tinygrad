--- conflicted
+++ resolved
@@ -1,10 +1,5 @@
-<<<<<<< HEAD
-from tinygrad.uop.ops import UOp, PatternMatcher, UPat, Ops, graph_rewrite, _substitute
+from tinygrad.uop.ops import UOp, PatternMatcher, UPat, Ops, graph_rewrite, _substitute, range_start
 from tinygrad.uop.symbolic import symbolic_flat, sym, invalid_pat
-=======
-from tinygrad.uop.ops import UOp, PatternMatcher, UPat, Ops, graph_rewrite, _substitute, range_start
-from tinygrad.uop.symbolic import symbolic_flat, sym
->>>>>>> 2f145a98
 from tinygrad.helpers import partition
 from tinygrad.dtype import dtypes
 
