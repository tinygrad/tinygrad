from tinygrad.uop.ops import UOp, PatternMatcher, UPat, Ops, graph_rewrite, _substitute, range_start, ImageDType
from tinygrad.uop.symbolic import symbolic_flat
from tinygrad.helpers import partition, dedup
from tinygrad.dtype import dtypes

def flatten_range(r:UOp):
  off = range_start[r.op]
  rngs = r.src[off:]
  if not len(rngs): return None
  new_rngs = [x for x in UOp.sink(*rngs).toposort() if x.op is Ops.RANGE]
  return r.replace(src=r.src[:off]+tuple(new_rngs))

pm_flatten_range = PatternMatcher([
  # real ranges only
  (UPat((Ops.REDUCE, Ops.STORE, Ops.END), name="r"), flatten_range),
])

def count_divmod(x:UOp): return len([u for u in x.toposort() if u.op in {Ops.IDIV, Ops.MOD}])
def simplify_merge_adjacent(u:UOp) -> UOp|None:
  reduce_ranges = [x.ranges for x in u.backward_slice_with_self if x.op is Ops.REDUCE]
  i = 0
  while i < len(u.ended_ranges)-1:
    r0, r1 = u.ended_ranges[i], u.ended_ranges[i+1]
    # check same type
    if r0.arg[-1] == r1.arg[-1]:
      # check if the ranges to merge are in the same reduces
      if all((r0 in rngs) == (r1 in rngs) for rngs in reduce_ranges):
        s0, s1 = r0.src[0], r1.src[0]
        # do the merge
        new_range = r0.replace(src=(s0*s1,))
        nidx = graph_rewrite(u, _substitute+symbolic_flat+pm_flatten_range, ctx={r0:new_range//s1, r1:new_range%s1},
                             name=f"check_merge_{r0.arg[0]}_{r1.arg[0]}")

        # check if it simplifies
        if count_divmod(nidx) <= count_divmod(u):
          u = nidx
          continue
    i += 1
  return u

pm_simplify_ranges = PatternMatcher([
  (UPat((Ops.END, Ops.REDUCE), name="u"), simplify_merge_adjacent),
])

def mark_range_mod(ctx, r:UOp, c:UOp):
  if r not in ctx and r.src[0].op is Ops.CONST and r.src[0].divides(c.arg) is not None: ctx[r] = c

def do_substitute(ctx, x: UOp):
  subs = {}
  for k,v in ctx.items():
    if v is not None:
      subs[k] = k.replace(src=(k.src[0]//v,), arg=k.arg[0:-1]+(0,k.arg[-1]))*v + k.replace(src=(v,), arg=k.arg[0:-1]+(1,k.arg[-1]))
  if not len(subs): return None
  ret = x.substitute(subs).simplify()
  ctx.clear()
  return ret

def dont_sub_ranges_for_image(ctx, x:UOp):
  if isinstance(x.src[0].dtype, ImageDType):
    for s in x.src[0].ranges: ctx[s] = None

pm_split_ranges = PatternMatcher([
  (UPat(Ops.RANGE, name="r")%UPat.cvar("c"), mark_range_mod),
  (UPat(Ops.STORE, name="x"), dont_sub_ranges_for_image),
  (UPat(Ops.SINK, name="x"), do_substitute),
])

# **** reduce simplification ****

def no_range(u:UOp) -> bool: return not any(x.op is Ops.RANGE for x in u.backward_slice_with_self)

def reduce_unparented(red:UOp):
  if red.arg not in {Ops.ADD, Ops.MAX, Ops.MUL}: return None
  assert all(x.op is Ops.RANGE for x in red.src[1:]), "some reduce srcs aren't ranges"
  reduce_parented, reduce_unparented = partition(red.src[1:], lambda x: x in red.src[0].ranges)
  if len(reduce_unparented) == 0: return None
  ret = red.replace(src=(red.src[0],)+tuple(reduce_parented)) if len(reduce_parented) or red.dtype != red.src[0].dtype else red.src[0]
  if red.arg is Ops.ADD:
    for r in reduce_unparented: ret = ret * r.src[0].cast(ret.dtype.scalar()).broadcast(ret.dtype.count)
  if red.arg is Ops.MUL:
    for r in reduce_unparented: ret = ret ** r.src[0].cast(ret.dtype.scalar()).broadcast(ret.dtype.count)
  return ret

pm_reduce_unparented = PatternMatcher([
  # remove any ranges from a REDUCE that aren't referenced in the reduce source
  (UPat(Ops.REDUCE, name="red"), reduce_unparented),
])

pm_reduce_collapse = pm_reduce_unparented + PatternMatcher([
  # lift x+y out of reduce on lt
  ((UPat.var("x")+UPat.var("y")).or_casted() < UPat.var("c"), lambda x,y,c: (x < (c.cast(y.dtype)-y)) if no_range(y) and no_range(c) else None),
  # lift x*y out of reduce
  ((UPat.var("x")*UPat.var("y")) < UPat.var("c"), lambda x,y,c: (x < ((c+y-1) // y)) if no_range(y) and no_range(c) and y.vmin > 0 else None),
  # fold the range
  ((UPat(Ops.RANGE, name="r") < UPat.var("cut")).where(0, UPat.cvar("val")).reduce(UPat.var("r"), arg=Ops.ADD),
   lambda r,cut,val: (r.src[0]-cut).maximum(0).minimum(r.src[0]).cast(val.dtype) * val),
  (((UPat.var("r")<UPat.var("lower")).logical_not()&(UPat(Ops.RANGE, name="r")<UPat.var("upper"))).where(UPat.cvar("val"), 0).reduce(UPat.var("r"),
    arg=Ops.ADD), lambda r,lower,upper,val: (upper.minimum(r.src[0])-lower.maximum(0)).maximum(0).minimum(r.src[0]).cast(val.dtype) * val),
  ((UPat(Ops.RANGE, name="r") < UPat.var("cut")).where(UPat.cvar("val"), 0).reduce(UPat.var("r"), arg=Ops.ADD),
   lambda r,cut,val: cut.maximum(0).minimum(r.src[0]).cast(val.dtype) * val),
  # REDUCE on ADD
  ((UPat.var("x")+UPat.var("y")).reduce(arg=Ops.ADD, allow_any_len=True, name="r"),
   lambda x,y,r: x.reduce(*r.src[1:], arg=Ops.ADD) + y.reduce(*r.src[1:],arg=Ops.ADD)),
])+symbolic_flat

pm_reduce_load_collapse = PatternMatcher([
  # MUL casted bool
  ((UPat.var("x") * UPat.var("gate", dtype=dtypes.bool).cast()), lambda x,gate: gate.where(x, 0)),
  # lift x+y out of reduce on ne
  ((UPat.var("x")+UPat.var("y")).or_casted() != UPat.var("c"), lambda x,y,c: (x != (c.cast(y.dtype)-y)) if no_range(y) and no_range(c) else None),
  # reduce on gated load becomes can substitute the range and remove the reduce
  ((UPat.var("idx")!=(UPat(Ops.RANGE, name="r").or_casted())).where(0, UPat.var("expr")).reduce(UPat.var("r"), arg=Ops.ADD),
   lambda r,idx,expr: (v:=(idx.cast(r.dtype) >= 0) & (idx.cast(r.dtype) < r.src[0])).where(expr.substitute({r:idx.cast(r.dtype).valid(v)}),0)),
])+symbolic_flat

def reduce_collapse(red:UOp, pm=pm_reduce_collapse):
  included = red.src[0].toposort(gate=lambda x: any(y in x.ranges for y in red.src[1:]))
  if any(x.op in {Ops.STORE, Ops.REDUCE} for x in included): return None
  replaces: dict[UOp, UOp] = {}
  for u in included:
    for s in u.src:
      if s in included or s in replaces or s.op in {Ops.CONST, Ops.VCONST, Ops.DEFINE_GLOBAL, Ops.DEFINE_LOCAL, Ops.DEFINE_VAR}: continue
      replaces[s] = UOp(Ops.DEFINE_VAR, dtype=s.dtype, arg=(f'in{len(replaces)}', s.vmin, s.vmax))
  collapse_fxn = red.substitute(replaces)
  sink = graph_rewrite(collapse_fxn, pm, name="reduce_collapse")
  return sink.substitute({v:k for k,v in replaces.items()}) if no_range(sink) else None

<<<<<<< HEAD
pm_reduce_simplify = pm_reduce_unparented + PatternMatcher([
  # remove REDUCE without loads (generic arange opt / indexing). TODO: support multi range
  (UPat(Ops.REDUCE, src=(UPat(), UPat()), name="red"), reduce_collapse),
])

def cut_store_range(ctx, store:UOp):
  # only cut ranges on CPU for now
  if store.src[2].src[0].op is not Ops.CONST or ctx!="CPU": return None
  idx, val, r = store.src
  if not (cuts:=[c.src[1].arg for c in store.get_consumer_map()[r] if c.op is Ops.CMPLT and r is c.src[0] and c.src[1].op is Ops.CONST]): return None
  cuts = sorted(dedup([0] + cuts + [r.src[0].arg]))

  return UOp.sink(*[store.substitute({r: UOp.range((end-start), *(r.arg[0:-1]+(i,r.arg[-1])))+start})
    for i,(start,end) in enumerate(zip(cuts[:-1], cuts[1:]))])

pm_split_store = pm_flatten_range+PatternMatcher([
  (UPat(Ops.STORE, src=(UPat(), UPat(), UPat()), name="store").sink(), cut_store_range),
=======
def reduce_load_collapse(red:UOp): return reduce_collapse(red, pm=pm_reduce_load_collapse)

# remove REDUCE without loads (generic arange opt / indexing). TODO: support multi range
pm_reduce_simplify = pm_reduce_unparented + PatternMatcher([(UPat(Ops.REDUCE, src=(UPat(), UPat()), name="red"), reduce_collapse),])
# remove REDUCE on load, comes from indexing a tensor with another tensor
def no_load(u:UOp) -> bool: return not any(x.op is Ops.LOAD for x in u.backward_slice_with_self)
pm_load_collapse = PatternMatcher([
  (UPat(Ops.REDUCE, src=(UPat(), UPat()), name="red"), reduce_load_collapse),
  # we want to make sure we dont do math on a loaded index since that can cause overflow, this undoes the rule in pm_reduce_load_collapse
  ((UPat.var("x", dtypes.index)+UPat.var("y"))<UPat.var("c"), lambda x,y,c: x < c-y if no_load(y) and no_load(c) and not no_load(x) else None),
>>>>>>> 8c1368ca
])<|MERGE_RESOLUTION|>--- conflicted
+++ resolved
@@ -125,10 +125,16 @@
   sink = graph_rewrite(collapse_fxn, pm, name="reduce_collapse")
   return sink.substitute({v:k for k,v in replaces.items()}) if no_range(sink) else None
 
-<<<<<<< HEAD
-pm_reduce_simplify = pm_reduce_unparented + PatternMatcher([
-  # remove REDUCE without loads (generic arange opt / indexing). TODO: support multi range
-  (UPat(Ops.REDUCE, src=(UPat(), UPat()), name="red"), reduce_collapse),
+def reduce_load_collapse(red:UOp): return reduce_collapse(red, pm=pm_reduce_load_collapse)
+
+# remove REDUCE without loads (generic arange opt / indexing). TODO: support multi range
+pm_reduce_simplify = pm_reduce_unparented + PatternMatcher([(UPat(Ops.REDUCE, src=(UPat(), UPat()), name="red"), reduce_collapse),])
+# remove REDUCE on load, comes from indexing a tensor with another tensor
+def no_load(u:UOp) -> bool: return not any(x.op is Ops.LOAD for x in u.backward_slice_with_self)
+pm_load_collapse = PatternMatcher([
+  (UPat(Ops.REDUCE, src=(UPat(), UPat()), name="red"), reduce_load_collapse),
+  # we want to make sure we dont do math on a loaded index since that can cause overflow, this undoes the rule in pm_reduce_load_collapse
+  ((UPat.var("x", dtypes.index)+UPat.var("y"))<UPat.var("c"), lambda x,y,c: x < c-y if no_load(y) and no_load(c) and not no_load(x) else None),
 ])
 
 def cut_store_range(ctx, store:UOp):
@@ -143,16 +149,4 @@
 
 pm_split_store = pm_flatten_range+PatternMatcher([
   (UPat(Ops.STORE, src=(UPat(), UPat(), UPat()), name="store").sink(), cut_store_range),
-=======
-def reduce_load_collapse(red:UOp): return reduce_collapse(red, pm=pm_reduce_load_collapse)
-
-# remove REDUCE without loads (generic arange opt / indexing). TODO: support multi range
-pm_reduce_simplify = pm_reduce_unparented + PatternMatcher([(UPat(Ops.REDUCE, src=(UPat(), UPat()), name="red"), reduce_collapse),])
-# remove REDUCE on load, comes from indexing a tensor with another tensor
-def no_load(u:UOp) -> bool: return not any(x.op is Ops.LOAD for x in u.backward_slice_with_self)
-pm_load_collapse = PatternMatcher([
-  (UPat(Ops.REDUCE, src=(UPat(), UPat()), name="red"), reduce_load_collapse),
-  # we want to make sure we dont do math on a loaded index since that can cause overflow, this undoes the rule in pm_reduce_load_collapse
-  ((UPat.var("x", dtypes.index)+UPat.var("y"))<UPat.var("c"), lambda x,y,c: x < c-y if no_load(y) and no_load(c) and not no_load(x) else None),
->>>>>>> 8c1368ca
 ])