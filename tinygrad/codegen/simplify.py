--- conflicted
+++ resolved
@@ -84,6 +84,10 @@
 pm_reduce_unparented = PatternMatcher([
   # remove any ranges from a REDUCE that aren't referenced in the reduce source
   (UPat(Ops.REDUCE, name="red"), reduce_unparented),
+  (UPat(Ops.REDUCE, arg=Ops.ADD, src=(UPat.var("x")+UPat.var("y"),), allow_any_len=True, name="red"), lambda red,x,y:
+    x.reduce(*red.src[1:], arg=Ops.ADD) + y.reduce(*red.src[1:], arg=Ops.ADD) if any(r not in x.ranges for r in red.src[1:]) else None),
+  (UPat(Ops.REDUCE, arg=Ops.ADD, src=(UPat.var("x")*UPat.var("y"),), allow_any_len=True, name="red"), lambda red,x,y:
+    x.reduce(*red.src[1:], arg=Ops.ADD)*y if all(r not in y.ranges for r in red.src[1:]) else None),
 ])
 
 pm_reduce_collapse = pm_reduce_unparented + PatternMatcher([
@@ -126,28 +130,6 @@
   sink = graph_rewrite(collapse_fxn, pm_reduce_collapse, name="reduce_collapse")
   return sink.substitute({v:k for k,v in replaces.items()}) if no_range(sink) else None
 
-<<<<<<< HEAD
-def reduce_unparented(red:UOp):
-  if red.arg not in {Ops.ADD, Ops.MAX, Ops.MUL}: return None
-  assert all(x.op is Ops.RANGE for x in red.src[1:]), "some reduce srcs aren't ranges"
-  reduce_parented, reduce_unparented = partition(red.src[1:], lambda x: x in red.src[0].ranges)
-  if len(reduce_unparented) == 0: return None
-  ret = red.replace(src=(red.src[0],)+tuple(reduce_parented)) if len(reduce_parented) or red.dtype != red.src[0].dtype else red.src[0]
-  if red.arg is Ops.ADD:
-    for r in reduce_unparented: ret = ret * r.src[0].cast(ret.dtype.scalar()).broadcast(ret.dtype.count)
-  if red.arg is Ops.MUL:
-    for r in reduce_unparented: ret = ret ** r.src[0].cast(ret.dtype.scalar()).broadcast(ret.dtype.count)
-  return ret
-
-pm_reduce_unparented = PatternMatcher([
-  # remove any ranges from a REDUCE that aren't referenced in the reduce source
-  (UPat(Ops.REDUCE, name="red"), reduce_unparented),
-  (UPat(Ops.REDUCE, arg=Ops.ADD, src=(UPat.var("x")+UPat.var("y"),), allow_any_len=True, name="red"), lambda red,x,y:
-    x.reduce(*red.src[1:], arg=Ops.ADD) + y.reduce(*red.src[1:], arg=Ops.ADD) if any(r not in x.ranges for r in red.src[1:]) else None),
-])
-
-=======
->>>>>>> a8e46144
 pm_reduce_simplify = pm_reduce_unparented + PatternMatcher([
   # remove REDUCE without loads (generic arange opt / indexing). TODO: support multi range
   (UPat(Ops.REDUCE, src=(UPat(), UPat()), name="red"), reduce_collapse),
