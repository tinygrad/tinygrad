<<<<<<< HEAD
from tinygrad.uop.ops import UOp, PatternMatcher, UPat, Ops, graph_rewrite, _substitute, AxisType
from tinygrad.uop.symbolic import symbolic_flat, sym
=======
from tinygrad.uop.ops import UOp, PatternMatcher, UPat, Ops, graph_rewrite, _substitute, range_start
from tinygrad.uop.symbolic import symbolic_flat, sym, invalid_pat
>>>>>>> 17cec8d6
from tinygrad.helpers import partition
from tinygrad.dtype import dtypes

def flatten_range(r:UOp):
  off = range_start[r.op]
  rngs = r.src[off:]
  if not len(rngs): return None
  new_rngs = [x for x in UOp.sink(*rngs).toposort() if x.op is Ops.RANGE]
  return r.replace(src=r.src[:off]+tuple(new_rngs))

pm_flatten_range = PatternMatcher([
  # real ranges only
  (UPat((Ops.REDUCE, Ops.STORE), name="r"), flatten_range),
])

def count_divmod(x:UOp): return len([u for u in x.toposort() if u.op in {Ops.IDIV, Ops.MOD}])
def simplify_merge_adjacent(u:UOp) -> UOp|None:
  i = range_start[u.op]
  while i < len(u.src)-1:
    r0, r1 = u.src[i], u.src[i+1]
    # check same type
    if r0.arg[-1] == r1.arg[-1]:
      if r0.arg[-1] == AxisType.REDUCE:
        i += 1
        continue
      s0, s1 = r0.src[0], r1.src[0]
      # do the merge
      new_range = r0.replace(src=(s0*s1,))
      nidx = graph_rewrite(u, _substitute+symbolic_flat+pm_flatten_range, ctx={r0:new_range//s1, r1:new_range%s1},
                           name=f"check_merge_{r0.arg[0]}_{r1.arg[0]}")
      # check if it simplifies
      if count_divmod(nidx) <= count_divmod(u):
        u = nidx
        continue
    i += 1
  return u

pm_simplify_ranges = PatternMatcher([
  (UPat((Ops.STORE, Ops.REDUCE), name="u"), simplify_merge_adjacent),
])

# **** reduce simplification ****

def no_range(u:UOp) -> bool: return not any(x.op is Ops.RANGE for x in u.sparents)

def reduce_rangeless(red:UOp):
  # TODO: share code with reduce_unparented
  if red.arg not in {Ops.ADD, Ops.MAX}: return None
  if red.src[0].dtype != red.dtype: return None
  if not no_range(red.src[0]): return None
  ret = red.src[0]
  if red.arg is Ops.ADD:
    for r in red.src[1:]:
      ret = ret * r.src[0].cast(ret.dtype.scalar()).broadcast(ret.dtype.count)
  return ret

pm_reduce_collapse = PatternMatcher([
  # lift x+y out of reduce on lt
  ((UPat.var("x")+UPat.var("y")).or_casted() < UPat.var("c"), lambda x,y,c: (x < (c.cast(y.dtype)-y)) if no_range(y) and no_range(c) else None),
  # lift x*y out of reduce
  ((UPat.var("x")*UPat.var("y")) < UPat.var("c"),
   lambda x,y,c: (x < ((c+y-1) // y)) if no_range(y) and no_range(c) and y.vmin > 0 else None),
  # lift x+y out of reduce on ne
  ((UPat.var("x")+UPat.var("y")).or_casted() != UPat.var("c"), lambda x,y,c: (x != (c.cast(y.dtype)-y)) if no_range(y) and no_range(c) else None),
  # fold the range
  ((UPat(Ops.RANGE, name="r") < UPat.var("cut")).where(0, UPat.cvar("val")).reduce(arg=Ops.ADD, allow_any_len=True),
   lambda r,cut,val: (r.src[0]-cut).maximum(0).minimum(r.src[0]).cast(val.dtype) * val),
  ((UPat(Ops.RANGE, name="r") < UPat.var("cut")).where(UPat.cvar("val"), 0).reduce(arg=Ops.ADD, allow_any_len=True),
   lambda r,cut,val: cut.maximum(0).minimum(r.src[0]).cast(val.dtype) * val),
  # REDUCE on ADD
  ((UPat.var("x")+UPat.var("y")).reduce(arg=Ops.ADD, allow_any_len=True, name="r"),
   lambda x,y,r: x.reduce(*r.src[1:], arg=Ops.ADD) + y.reduce(*r.src[1:],arg=Ops.ADD)),
  # MUL casted bool
  ((UPat.var("x") * UPat.var("gate", dtype=dtypes.bool).cast().or_broadcasted(name="b")),
   lambda x,gate,b=None: gate.broadcast(x.dtype.count).where(x, 0) if b is not None else gate.where(x, 0)),
  # WHERE on LOAD (works on max too)
  (UPat.var("gate").where(UPat(Ops.INDEX, src=(UPat.var("buf"), UPat.var("idx"))).load(), 0).reduce(arg=Ops.ADD, allow_any_len=True),
   lambda buf,idx,gate: buf.index(idx.valid(gate)).load()),
  (UPat.var("gate").where(0, UPat(Ops.INDEX, src=(UPat.var("buf"), UPat.var("idx"))).load()).reduce(arg=Ops.ADD, allow_any_len=True),
   lambda buf,idx,gate: buf.index(idx.valid(gate.logical_not())).load()),
  # INDEX on RANGE / gated RANGE
  (UPat.var("buf").index(UPat.var("idx").eq(UPat(Ops.RANGE, name="r").or_casted()).where(UPat.var("expr"), invalid_pat)),
   lambda buf,r,idx,expr,i: buf.index(expr.substitute({r:idx.cast(r.dtype)}).valid((idx.cast(r.dtype) >= 0) & (idx.cast(r.dtype) < r.src[0])))),
  # AND on WHERE
  ((UPat.any(UPat(Ops.DEFINE_VAR, name="x"), UPat(Ops.DEFINE_VAR).gep(name="x")) & UPat.var("y")) \
   .where(UPat.cvar("c"), 0).reduce(arg=Ops.ADD, allow_any_len=True, name="r"),
    lambda x,y,c,r: y.where(c, 0).reduce(*r.src[1:], arg=Ops.ADD)*x.cast(c.dtype)),
  # remove REDUCEs that no longer have a RANGE in the src
  (UPat(Ops.REDUCE, name="red"), reduce_rangeless),
])+sym

def reduce_collapse(red:UOp):
  included, not_included = partition(red.parents, lambda x: any(y in x.sparents for y in red.src[1:]))
  if any(x.op in {Ops.STORE, Ops.REDUCE} for x in included): return None
  replaces: dict[UOp, UOp] = {}
  for u in included:
    for s in u.src:
      if s in not_included and s not in replaces and s.op not in {Ops.CONST, Ops.VCONST, Ops.DEFINE_GLOBAL, Ops.DEFINE_LOCAL, Ops.DEFINE_VAR}:
        replaces[s] = UOp(Ops.DEFINE_VAR, dtype=s.dtype, arg=(f'in{len(replaces)}', s.vmin, s.vmax))
  collapse_fxn = red.substitute(replaces)
  sink = graph_rewrite(collapse_fxn, pm_reduce_collapse, name="reduce_collapse")
  return sink.substitute({v:k for k,v in replaces.items()}) if no_range(sink) else None

def reduce_unparented(red:UOp):
  if red.arg not in {Ops.ADD, Ops.MAX, Ops.MUL}: return None
  reduce_parented, reduce_unparented = partition(red.src[1:], lambda x: x in red.src[0].sparents)
  if len(reduce_unparented) == 0: return None
  ret = red.replace(src=(red.src[0],)+tuple(reduce_parented)) if len(reduce_parented) or red.dtype != red.src[0].dtype else red.src[0]
  if red.arg is Ops.ADD:
    for r in reduce_unparented: ret = ret * r.src[0].cast(ret.dtype.scalar()).broadcast(ret.dtype.count)
  if red.arg is Ops.MUL:
    for r in reduce_unparented: ret = ret ** r.src[0].cast(ret.dtype.scalar()).broadcast(ret.dtype.count)
  return ret

pm_reduce_simplify = PatternMatcher([
  # remove any ranges from a REDUCE that aren't referenced in the reduce source
  (UPat(Ops.REDUCE, name="red"), reduce_unparented),
  # remove REDUCE without loads (generic arange opt / indexing). TODO: support multi range
  (UPat(Ops.REDUCE, src=(UPat(), UPat()), name="red"), reduce_collapse),
])<|MERGE_RESOLUTION|>--- conflicted
+++ resolved
@@ -1,10 +1,7 @@
-<<<<<<< HEAD
 from tinygrad.uop.ops import UOp, PatternMatcher, UPat, Ops, graph_rewrite, _substitute, AxisType
 from tinygrad.uop.symbolic import symbolic_flat, sym
-=======
 from tinygrad.uop.ops import UOp, PatternMatcher, UPat, Ops, graph_rewrite, _substitute, range_start
 from tinygrad.uop.symbolic import symbolic_flat, sym, invalid_pat
->>>>>>> 17cec8d6
 from tinygrad.helpers import partition
 from tinygrad.dtype import dtypes
 
