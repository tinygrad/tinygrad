from __future__ import annotations
from typing import Optional, Tuple, Union, List, Dict, Any, cast
import sys, importlib, inspect, functools, pathlib
from weakref import ref

import numpy as np
<<<<<<< HEAD
from tinygrad.helpers import LightWeakSet, LightWeakValueDictionary, getenv, DType, dtypes, flatten, ImageDType, DEBUG
from math import prod
from tinygrad.shape.shapetracker import MOVEMENT_OPS, ShapeTracker, get_contraction
from tinygrad.ops import Compiled, Interpreted, UnaryOps, BinaryOps, ReduceOps, MovementOps, LoadOps, OpType, LazyOp
from tinygrad.runtime.lib import RawConst, RawBuffer
from tinygrad.graph import log_op, GRAPH
=======
from weakref import WeakValueDictionary
from tinygrad.helpers import prod, getenv, DType, dtypes, flatten, ImageDType, DEBUG
from tinygrad.shape.shapetracker import ShapeTracker, get_contraction
from tinygrad.ops import Compiled, Interpreted, UnaryOps, BinaryOps, ReduceOps, MovementOps, LoadOps, OpType, LazyOp, get_lazyops, get_buffers, map_buffers
from tinygrad.runtime.lib import RawConst, RawBuffer, RawBufferMapped
from tinygrad.runtime.ops_disk import RawDiskBuffer
>>>>>>> ed1963b8

# lazy can recurse a lot
sys.setrecursionlimit(10000)

OPT = getenv("OPT", 2)
LAZY = getenv("LAZY", 1)

# TODO: movement ops that only change shape are really nops. treat them as such
REMOVE_MOVEMENT_NOPS, MERGE_ELEMENTWISE_INTO_REDUCE, SHUFFLE_MOVEMENT_OPS, MERGE_ELEMENTWISE_OPS = OPT>=1, OPT>=1, OPT>=1, OPT>=1
MERGE_ONE_REDUCE_INTO_ELEMENTWISE, SHUFFLE_PAD_OPS = OPT>=2, OPT>=2   # shuffle pad ops is fine now since we only push to merge binops
PUSH_PERMUTES, PUSH_CONTIGUOUS = OPT>=3, OPT>=3

# **** realize functions ****
def _ast_reduceops(self:LazyBuffer) -> LazyOp:
  # TODO: this can also corealize a binary op after the reduce, not just before
  src = self.op.src[0]
  if MERGE_ELEMENTWISE_INTO_REDUCE and not src.realized and src.optype == BinaryOps and len(src.children) <= 1:
    src = src.op
  return LazyOp(self.op.op, (src,), self.op.arg)

# this supports late merging an upstream Reduce op and even an Elementwise op above that
def _ast_binaryops(self:LazyBuffer) -> LazyOp:
  real_srcs: Dict[LazyBuffer, Union[None, LazyOp, LazyBuffer]] = {x:None for x in self.op.buffers}
  # NOTE: contiguous does not always mean the same size with SHRINK. this is still mergeable but requires more thought how
  # TODO: this can also support late fusion of BinaryOps, required for test_fold_conv_sgd
  psrcs: List[Tuple[LazyBuffer, LazyBuffer]] = [(k,x) for k,x in zip(real_srcs.keys(), map(get_movementroot_contiguous, real_srcs.keys())) if x.optype == ReduceOps and not x.realized and prod(k.shape) == prod(x.shape) and len(x.children) <= 1 and len(k.children) <= 1]
  intermediate_shape: Tuple[int, ...] = self.shape
  if MERGE_ONE_REDUCE_INTO_ELEMENTWISE and len(psrcs) >= 1:
    psrc = psrcs[0] # NOTE: right now we can't handle multiple, as we'd have to check for loop
    if psrc[1].optype == ReduceOps:
      top = _ast_reduceops(psrc[1])
    real_srcs[psrc[0]] = top
    real_srcs.update({x:x for x in top.buffers})  # the reduce op buffers are not modified

    # if the ReduceOp is followed by a reshape, we push this reshape before all the ElementwiseOp inputs
    if psrc[0].shape != psrc[1].shape:
      intermediate_shape = psrc[1].shape
      assert psrc[0].shape == self.shape, f"shape mismatch {psrc[0].shape} != {self.shape}"

  # reshape all the late ops into the output shape
  # NOTE: these RESHAPEs will return self if they don't change the shape
  for x in real_srcs.keys():
    if not real_srcs[x]: real_srcs[x] = x.reshape_op(intermediate_shape)
  ast = self.op.map_buffers(real_srcs)
  return LazyOp(MovementOps.RESHAPE, (ast, ), self.shape) if intermediate_shape != self.shape else ast

# **** lazy operations ****

def get_single_root(root:LazyBuffer) -> LazyBuffer: return get_single_root(root.op.src[0]) if getattr(root, 'op', None) and len(root.op.src) == 1 else root
def get_movementroot(root:LazyBuffer, allow_contiguous=False) -> LazyBuffer: return get_movementroot(root.op.src[0], allow_contiguous) if not root.realized and (root.optype == MovementOps or (root.op.op == LoadOps.CONTIGUOUS and allow_contiguous and root.op.src[0].st.contiguous)) else root
def get_movementroot_contiguous(x:LazyBuffer) -> LazyBuffer: return get_movementroot_contiguous(x.op.src[0]) if not x.realized and x.op.op == LoadOps.CONTIGUOUS else (get_movementroot(x, True) if x.optype == MovementOps and x.st.contiguous else x)

lazycache: LightWeakValueDictionary[Tuple[str, DType, OpType, LazyOp], LazyBuffer] = LightWeakValueDictionary()
def create_lazybuffer(device:str, shape:Union[ShapeTracker, Tuple[int, ...]], optype:OpType, op:LazyOp, dtype:DType):
  st = shape if shape.__class__ == ShapeTracker else ShapeTracker(tuple(shape))

  # fromcpu aren't cached
  if optype == LoadOps and op.op in {LoadOps.FROMCPU, LoadOps.EMPTY, LoadOps.RAND, LoadOps.CONST}: return LazyBuffer(device, st, optype, op, dtype)

  #print("create_lazybuffer", device, shape, optype, op, dtype)

  # NOTE: shape should be deterministic. annoying to cache with the ShapeTracker
  # get_weakop makes all the LazyBuffers in the op have a weakref
  wop = (device, dtype, optype, ref(op))

  try: return lazycache[wop]
  except KeyError: pass
  lazycache[wop] = ret = LazyBuffer(device, st, optype, op, dtype)
  return ret

class LazyBuffer:
  __slots__ = 'st', 'device', 'shape', 'optype', 'dtype', 'op', 'realized', 'output_buffer', 'children', 'node_id', '__weakref__'
  __deletable__ = ('op',)
  def __init__(self, device:str, st:ShapeTracker, optype:OpType, op:LazyOp, dtype:DType):
    self.st = st  # NOTE: this is not a copy! this should be a "read-only" ShapeTracker
    self.device, self.shape, self.optype, self.dtype = device, self.st.shape, optype, dtype
    self.op: LazyOp = op
    self.realized: Optional[RawBuffer] = None
    self.output_buffer: Optional[RawBuffer] = None   # TODO: do we really need this? or can we just use realized
    # TODO: does children have to be a ref count instead of a set? can a Buffer be a double child?
    self.children: LightWeakSet[LazyBuffer] = LightWeakSet()
    # NOTE: op should be read only after construction of LazyBuffer
    for x in op.buffers: x.children.add(self)
    if not LAZY: self.realize()

    # log phantom ops to the graph
    if GRAPH >= 3: log_op(self, self.op, phantom=True)

  def __repr__(self): return f"<LB {self.shape} {self.dtype} op={self.op.op if not self.realized else self.realized} st={self.st}>"
  def _device_extra_args(self) -> Dict[str, str]: return {"device": self.device.split(":")[1]} if ":" in self.device else {}

  def realize(self:LazyBuffer) -> LazyBuffer:
    if not self.realized:
      # get real ops first
<<<<<<< HEAD
      if self.op.op in REALIZE_DISPATCHER:
        self.op = REALIZE_DISPATCHER[self.op.op](self)
      elif self.optype in REALIZE_DISPATCHER:
        REALIZE_DISPATCHER[self.optype](self)
=======
      if self.op.op == LoadOps.FROMCPU:
        if DEBUG >= 4: print(f"copying {self.op.arg.shape}:{dtypes.from_np(self.op.arg.dtype)} -> {self.device}")
        self.realized = Device[self.device].buffer.fromCPU(self.op.arg, **self._device_extra_args())
      elif self.op.op == LoadOps.CONTIGUOUS:
        realized = self.op.src[0].realize().realized
        if self.op.src[0].st.contiguous and not isinstance(realized, RawConst) and realized.size == prod(self.shape):
          # no need to run an AST, this is already contiguous
          self.realized = realized
        else:
          # TODO: remove UnaryOps.NOOP, replace with LoadOps.CONTIGUOUS. confusing with Compiled though
          self.op = LazyOp(UnaryOps.NOOP, self.op.src)
      elif self.op.op == LoadOps.CUSTOM:
        # this needs to immediately realize
        self.realized = self.op.arg(self, *[x.realize() for x in self.op.src])
      elif self.op.op == LoadOps.FROM:
        rawbuf = self.op.src[0].realize()
        # TODO: make this generic
        if isinstance(rawbuf.realized, RawDiskBuffer) and issubclass(Device[self.device].buffer, RawBufferMapped):
          self.realized = Device[self.device].buffer(prod(self.shape), self.dtype, **self._device_extra_args())
          rawbuf.realized.readinto(cast(RawBufferMapped, self.realized)._buffer())
        else:
          self.realized = Device[self.device].buffer.fromCPU(rawbuf.toCPU(), **self._device_extra_args())
      elif self.optype == LoadOps:
        if DEBUG >= 4: print(f"{self.op.op} {self.shape} {self.dtype} {self.op.arg}")
        if self.op.op == LoadOps.EMPTY:
          self.realized = Device[self.device].buffer(prod(self.shape), self.dtype, **self._device_extra_args())
        elif self.op.op == LoadOps.RAND:
          rng = np.random.default_rng(self.op.arg)
          self.realized = Device[self.device].buffer.fromCPU(rng.random(size=self.shape, dtype=self.dtype.np), **self._device_extra_args())
        elif self.op.op == LoadOps.CONST:
          if hasattr(Device[self.device].codegen, 'supports_constant_folding'):
            self.realized = RawConst(1, self.dtype, float(self.op.arg))
          else:
            self.realized = Device[self.device].buffer.fromCPU(np.array(self.op.arg, dtype=self.dtype.np), **self._device_extra_args())
      # these can be late folded and change the op to go further back in the graph
      elif self.optype == ReduceOps: self.op = _ast_reduceops(self)
      elif self.optype == BinaryOps: self.op = _ast_binaryops(self)  # ISSUE: this can include a reshape

>>>>>>> ed1963b8
      # run the ast if we still have to, and log the op
      if not self.realized:
        for x in self.op.buffers: x.realize()

        # HACK: image shape can be wrong, hot cast it back to a normal float
        if self.optype != MovementOps and self.dtype.__class__ == ImageDType and (prod(self.shape) != prod(self.dtype.shape) or not any([self.shape[x]%4 == 0 for x in self.st.unit_stride_axes()])):
          if self.op.op == MovementOps.RESHAPE:
            # put CAST before the final RESHAPE
            self.op = LazyOp(MovementOps.RESHAPE, (LazyOp(UnaryOps.CAST, self.op.src, dtypes.float32),), self.op.arg)
          else:
            self.op = LazyOp(UnaryOps.CAST, (self.op,), dtypes.float32)
          self.dtype = dtypes.float32

        self.realized = Device[self.device].exec_ast(self.op, output=self, **self._device_extra_args())

      assert self.realized.__class__ in {RawConst, Device[self.device].buffer}, f"device mismatch on realized got {type(self.realized)} expected {self.device}"
      # HACK: allow hot casting of images
      assert self.realized.dtype == self.dtype or self.dtype.name.startswith("image"), f"dtype mismatch on realize got {self.realized.dtype} expected {self.dtype}"
      self.dtype = self.realized.dtype

      # log to the graph
      if not self.realized.__class__ == RawConst or GRAPH >= 2: log_op(self, self.op)

      # no need to keep the op after realization
      del self.op
    return self

  @staticmethod
  def loadop(op, shape, dtype, device, arg=None, src=None) -> LazyBuffer:
    return create_lazybuffer(device, shape, LoadOps, LazyOp(op, tuple() if src is None else (src,), arg), dtype)

  # create a constant with the shape and dtype of self
  def const_like(self, val) -> LazyBuffer:
    return self.loadop(LoadOps.CONST, tuple(), dtypes.from_np(self.dtype.np), self.device, arg=val) \
      .reshape_op((1,)*len(self.shape)).expand_op(self.shape)

  # NOTE: we also have to copy the numpy array on the way out...otherwise the underlying Tensor could be freed and use after free. improve this?
  def toCPU(self):
    realized = self.cast(dtypes.from_np(self.dtype.np)).contiguous().realize().realized
    ret = cast(RawBuffer, realized).toCPU().reshape(self.shape)
    return ret

  def cast(self:LazyBuffer, arg:DType) -> LazyBuffer: return elementwise_op(UnaryOps.CAST, self, arg=arg) if self.dtype != arg else self
  def unary_op(self:LazyBuffer, op:UnaryOps) -> LazyBuffer: return elementwise_op(op, self)
  def binary_op(self:LazyBuffer, op:BinaryOps, y:LazyBuffer) -> LazyBuffer: return elementwise_op(op, self, y)
  def contiguous(self:LazyBuffer) -> LazyBuffer:
    if not self.realized and self.op.op == LoadOps.CONTIGUOUS: return self  # two CONTIGUOUS in a row is one
    return create_lazybuffer(self.device, self.shape, LoadOps, LazyOp(LoadOps.CONTIGUOUS, (self,)), self.dtype)

  def reduce_op(self:LazyBuffer, op:ReduceOps, new_shape:Tuple[int, ...]) -> LazyBuffer:
    if self.shape == tuple(new_shape): return self
    srcs = _push_movement_ops((self,)) if SHUFFLE_MOVEMENT_OPS else (self,)
    return create_lazybuffer(self.device, new_shape, ReduceOps, LazyOp(op, tuple(srcs), new_shape), self.dtype)

  def reshape_op(self:LazyBuffer, arg:Tuple[int, ...]) -> LazyBuffer:
    shape, realized = self.shape, self.realized
    if shape == arg: return self
    if not realized and self.op.op == MovementOps.RESHAPE:
      self.op.src[0].children.discard(self)
      return self.op.src[0].reshape_op(arg)
    if SHUFFLE_MOVEMENT_OPS and self.optype == BinaryOps and not realized and self.op.op in UnaryOps and len(self.children) == 0:
      return self.op.replace_with_movement_ops([(MovementOps.RESHAPE, arg)])
    ret = create_lazybuffer(self.device, ShapeTracker(self.st).reshape(arg), MovementOps, LazyOp(MovementOps.RESHAPE, (self,), arg), self.dtype)
    if REMOVE_MOVEMENT_NOPS and not ret.realized and not realized and ret.st.contiguous:
      # MovementOps aren't stacked any more, they each have one parent, find the root
      root = get_movementroot(self)
      if root.st.contiguous and root != self and prod(ret.st.shape) == prod(root.shape):
        return root.reshape_op(ret.st.shape)

    return ret

  def pad_op(self:LazyBuffer, arg:Tuple[int, ...]) -> LazyBuffer:
    realized = self.realized
    if all([b == 0 and e == 0 for b,e in arg]): return self
    if not realized and self.op.op == MovementOps.PAD:
      self.op.src[0].children.discard(self)
      return self.op.src[0].pad_op(tuple([(b1+b2, e1+e2) for (b1,e1),(b2,e2) in zip(self.op.arg, arg)]))
    ret = create_lazybuffer(self.device, ShapeTracker(self.st).pad(arg), MovementOps, LazyOp(MovementOps.PAD, (self,), arg), self.dtype)
    if REMOVE_MOVEMENT_NOPS and not ret.realized and not realized and ret.st.contiguous:
      # MovementOps aren't stacked any more, they each have one parent, find the root
      root = get_movementroot(self)
      if root.st.contiguous and root != self and prod(ret.st.shape) == prod(root.shape):
        return root.reshape_op(ret.st.shape)
    return ret

  def expand_op(self: LazyBuffer, arg:Tuple[int, ...]) -> LazyBuffer:
    shape, realized = self.shape, self.realized
    if shape == arg: return self
    if not realized and self.op.op == MovementOps.EXPAND:
      self.op.src[0].children.discard(self)
      return self.op.src[0].expand_op(arg)
    ret = create_lazybuffer(self.device, ShapeTracker(self.st).expand(arg), MovementOps, LazyOp(MovementOps.EXPAND, (self,), arg), self.dtype)
    if REMOVE_MOVEMENT_NOPS and not ret.realized and not realized and ret.st.contiguous:
      # MovementOps aren't stacked any more, they each have one parent, find the root
      root = get_movementroot(self)
      if root.st.contiguous and root != self and prod(ret.st.shape) == prod(root.shape):
        return root.reshape_op(ret.st.shape)
    return ret

  def permute_op(self: LazyBuffer, arg:Tuple[int, ...]) -> LazyBuffer:
    shape, realized = self.shape, self.realized
    if arg == tuple(range(len(shape))): return self
    if not realized and self.op.op == MovementOps.PERMUTE:
      self.op.src[0].children.discard(self)
      return self.op.src[0].permute_op(tuple([self.op.arg[i] for i in arg]))
    if not realized:
      if PUSH_PERMUTES and self.optype == ReduceOps:
        # reduceops have one buffer input, permute it
        narg = tuple([self.op.arg[arg[i]] for i in range(len(arg))])
        src, rop = self.op.src[0], self.op.op
        src.children.discard(self)
        del self  # TODO: why doesn't this delete remove it from the children
        return src.permute_op(arg).reduce_op(rop, narg)

      # move permutes before expands (always, this is safe)
      if self.op.op == MovementOps.EXPAND:
        self.op.src[0].children.discard(self)
        return self.op.src[0].permute_op(arg).expand_op(tuple([self.op.arg[a] for a in arg]))

      # move permutes before reshapes if we can
      if PUSH_PERMUTES and self.op.op == MovementOps.RESHAPE and self.op.src[0].__class__ == LazyBuffer:
        if shape_idx_groups := get_contraction(self.op.src[0].shape, shape):
          self.op.src[0].children.discard(self)   # this changes nothing?
          return self.op.src[0].permute_op(tuple(flatten(shape_idx_groups[i] for i in arg))) \
            .reshape_op(ShapeTracker(self.st).permute(arg).shape)
      if SHUFFLE_MOVEMENT_OPS and self.optype == BinaryOps and not realized and len(self.children) == 0:
        return self.op.replace_with_movement_ops([(MovementOps.PERMUTE, arg)])
    ret = create_lazybuffer(self.device, ShapeTracker(self.st).permute(arg), MovementOps, LazyOp(MovementOps.PERMUTE, (self,), arg), self.dtype)
    if REMOVE_MOVEMENT_NOPS and not ret.realized and not realized and ret.st.contiguous:
      # MovementOps aren't stacked any more, they each have one parent, find the root
      root = get_movementroot(self)
      if root.st.contiguous and root != self and prod(ret.st.shape) == prod(root.shape):
        return root.reshape_op(ret.st.shape)

    return ret
  
  def shrink_op(self:LazyBuffer, arg:Tuple[int, ...]) -> LazyBuffer:
    shape, realized = self.shape, self.realized
    if all([b - a == s for s, (a, b) in zip(shape, arg)]): return self
    if not realized and self.op.op == MovementOps.SHRINK:
      self.op.src[0].children.discard(self)
      return self.op.src[0].shrink_op(tuple([(b1+b2, b1+e2) for (b1,e1),(b2,e2) in zip(self.op.arg, arg)]))
    if SHUFFLE_MOVEMENT_OPS and self.optype == BinaryOps and not realized and len(self.children) == 0:
      return self.op.replace_with_movement_ops([(MovementOps.SHRINK, arg)])
    ret = create_lazybuffer(self.device, ShapeTracker(self.st).shrink(arg), MovementOps, LazyOp(MovementOps.SHRINK, (self,), arg), self.dtype)
    if REMOVE_MOVEMENT_NOPS and not ret.realized and not realized and ret.st.contiguous:
      # MovementOps aren't stacked any more, they each have one parent, find the root
      root = get_movementroot(self)
      if root.st.contiguous and root != self and prod(ret.st.shape) == prod(root.shape):
        return root.reshape_op(ret.st.shape)
    return ret
  
  def stride_op(self:LazyBuffer, arg:Tuple[int, ...]) -> LazyBuffer:
    shape, realized = self.shape, self.realized
    local_st = ShapeTracker(shape).stride(arg)
    if shape == local_st.shape and local_st.contiguous: return self
    if not realized and self.op.op == MovementOps.STRIDE:
      self.op.src[0].children.discard(self)
      return self.op.src[0].stride_op(tuple([i*j for i,j in zip(arg, self.op.arg)]))
    if SHUFFLE_MOVEMENT_OPS and self.optype == BinaryOps and not realized and len(self.children) == 0:
      return self.op.replace_with_movement_ops([(MovementOps.STRIDE, arg)])
    ret = create_lazybuffer(self.device, ShapeTracker(self.st).stride(arg), MovementOps, LazyOp(MovementOps.STRIDE, (self,), arg), self.dtype)
    if REMOVE_MOVEMENT_NOPS and not ret.realized and not realized and ret.st.contiguous:
      # MovementOps aren't stacked any more, they each have one parent, find the root
      root = get_movementroot(self)
      if root.st.contiguous and root != self and prod(ret.st.shape) == prod(root.shape):
        return root.reshape_op(ret.st.shape)
    return ret

  def map_buffers(self, real_srcs: Dict[Any, Any]):
    if self in real_srcs:
      return real_srcs[self]
    else:
      return self
  
  def get_buffers(self) -> Tuple[LazyBuffer]: return (self,)
  def get_lazyops(self) -> List[Any]: return []
  def replace_with_movement_ops(self: LazyBuffer, ops:List[Tuple[MovementOps, Tuple[Any, ...]]]) -> LazyBuffer:
    y = self
    for op, arg in ops: y = MOVEMENT_OPS_DISPATCHER[op](y, arg)
    return y
  
def _push_movement_ops(srcs:Tuple[LazyBuffer, ...]) -> Tuple[LazyBuffer, ...]:
  new_srcs = []
  for x in srcs:
    mops: List[Tuple[MovementOps, Tuple[Any, ...]]] = []
    bx = x
    # backwalk all the movement ops. don't push PAD or EXPAND
    while not bx.realized and bx.optype == MovementOps and bx.op.op != MovementOps.EXPAND and (SHUFFLE_PAD_OPS or bx.op.op != MovementOps.PAD) and len(bx.children) <= 1:
      assert bx.op.op in MOVEMENT_OPS
      mops.append((bx.op.op, bx.op.arg))
      bx = bx.op.src[0]
    # NOTE: can't push pads with a div
    if not bx.realized and bx.optype == BinaryOps and len(bx.children) <= 1 and len(mops) and (all([x[0] != MovementOps.PAD for x in mops]) or all([x.op != BinaryOps.DIV for x in bx.op.get_lazyops()])):
      new_srcs.append(bx.op.replace_with_movement_ops(mops[::-1]))
    else:
      new_srcs.append(x)
  return tuple(new_srcs)

def elementwise_op(op:Union[UnaryOps, BinaryOps], *srcs:LazyBuffer, arg:Optional[Any]=None) -> LazyBuffer:
  # if we are separated from other binary ops by movement ops, we push those movement ops above those binaryops
  if SHUFFLE_MOVEMENT_OPS: srcs = _push_movement_ops(srcs)

  # get outputs now
  out_device, out_shape, out_dtype = srcs[0].device, srcs[0].shape, max([x.dtype for x in srcs]) if op != UnaryOps.CAST else cast(DType, arg)

  # push all contiguous to the end of BinaryOps. kernels 198 -> 196
  if PUSH_CONTIGUOUS and any([not x.realized and x.op.op == LoadOps.CONTIGUOUS and len(x.op.src[0].children) <= 1 for x in srcs]):
    new_srcs = []
    for x in srcs:
      if not x.realized and x.op.op == LoadOps.CONTIGUOUS and len(x.op.src[0].children) <= 1:
        x.op.src[0].children.discard(x)
        new_srcs.append(x.op.src[0])
      else:
        new_srcs.append(x)
    return elementwise_op(op, *new_srcs, arg=arg).contiguous()

  if MERGE_ELEMENTWISE_OPS:
    # remove the buffers from any (childless) BinaryOps that feed into this
    srcs = tuple([x.op if x.optype == BinaryOps and len(x.children) == 0 and not x.realized else x for x in srcs])  # type: ignore

  return create_lazybuffer(out_device, out_shape, BinaryOps, LazyOp(op, srcs, arg), out_dtype)

class _Device:
  def __init__(self) -> None:
    self._buffers: List[str] = [x.stem[len("ops_"):].upper() for x in (pathlib.Path(__file__).parent/"runtime").iterdir() if x.stem.startswith("ops_")]
    self.DEFAULT: str = functools.reduce(lambda val, ele: ele if getenv(ele) == 1 else val, self._buffers, self._default_device())
  @functools.lru_cache(maxsize=None)  # this class is a singleton, pylint: disable=method-cache-max-size-none
  def canonicalize(self, device:str) -> str: return (device.split(":", 1)[0].upper() + ((":"+device.split(":", 1)[1]) if ':' in device else '')).replace(":0", "")
  def __getitem__(self, x:str) -> Union[Interpreted, Compiled]: return self._get_device(x.split(":")[0].upper())
  @functools.lru_cache(maxsize=None)  # this class is a singleton, pylint: disable=method-cache-max-size-none
  def _get_device(self, x:str) -> Union[Interpreted, Compiled]: return [cls for cname, cls in inspect.getmembers(importlib.import_module(f'tinygrad.runtime.ops_{x.lower()}')) if (cname.lower() == x.lower() + "buffer") and x in self._buffers][0]
  def _default_device(self) -> str:
    for device in ["METAL", "CUDA", "GPU"]:
      try:
        if self[device]: return device
      except Exception: pass
    return "CPU"
Device = _Device()

MOVEMENT_OPS_DISPATCHER = {
  MovementOps.RESHAPE: LazyBuffer.reshape_op,
  MovementOps.EXPAND: LazyBuffer.expand_op,
  MovementOps.SHRINK: LazyBuffer.shrink_op,
  MovementOps.PERMUTE: LazyBuffer.permute_op,
  MovementOps.PAD: LazyBuffer.pad_op,
  MovementOps.STRIDE: LazyBuffer.stride_op,
}

def _realize_fromcpu(buffer: LazyBuffer) -> None:
  if DEBUG >= 4: print(f"copying {buffer.op.arg.shape}:{dtypes.from_np(buffer.op.arg.dtype)} -> {buffer.device}")
  buffer.realized = Device[buffer.device].buffer.fromCPU(buffer.op.arg(), **buffer._device_extra_args())

def _realize_contiguous(buffer: LazyBuffer) -> None:
  realized = buffer.op.src[0].realize().realized
  if buffer.op.src[0].st.contiguous and not realized.__class__ == RawConst and realized.size == prod(buffer.shape):
    # no need to run an AST, this is already contiguous
    buffer.realized = realized
  else:
    # TODO: remove UnaryOps.NOOP, replace with LoadOps.CONTIGUOUS. confusing with Compiled though
    buffer.op = LazyOp(UnaryOps.NOOP, buffer.op.src)

def _realize_custom(buffer: LazyBuffer) -> None:
  # this needs to immediately realize
  buffer.realized = buffer.op.arg(buffer, *[x.realize() for x in buffer.op.src])

def _realize_empty(buffer: LazyBuffer) -> None:
  buffer.realized = Device[buffer.device].buffer(prod(buffer.shape), buffer.dtype, **buffer._device_extra_args())

def _realize_rand(buffer: LazyBuffer) -> None:
  rng = np.random.default_rng(buffer.op.arg)
  buffer.realized = Device[buffer.device].buffer.fromCPU(rng.random(size=buffer.shape, dtype=buffer.dtype.np), **buffer._device_extra_args())
        
def _realize_const(buffer: LazyBuffer) -> None:
  if hasattr(Device[buffer.device].codegen, 'supports_constant_folding'):
    buffer.realized = RawConst(1, buffer.dtype, float(buffer.op.arg))
  else:
    buffer.realized = Device[buffer.device].buffer.fromCPU(np.array(buffer.op.arg, dtype=buffer.dtype.np), **buffer._device_extra_args())

REALIZE_DISPATCHER = {
  LoadOps.FROMCPU: _realize_fromcpu,
  LoadOps.CONTIGUOUS: _realize_contiguous,
  LoadOps.CUSTOM: _realize_custom,
  LoadOps.EMPTY: _realize_empty,
  LoadOps.RAND: _realize_rand,
  LoadOps.CONST: _realize_const,
  ReduceOps: _ast_reduceops,
  BinaryOps: _ast_binaryops,
}<|MERGE_RESOLUTION|>--- conflicted
+++ resolved
@@ -4,21 +4,12 @@
 from weakref import ref
 
 import numpy as np
-<<<<<<< HEAD
 from tinygrad.helpers import LightWeakSet, LightWeakValueDictionary, getenv, DType, dtypes, flatten, ImageDType, DEBUG
 from math import prod
 from tinygrad.shape.shapetracker import MOVEMENT_OPS, ShapeTracker, get_contraction
 from tinygrad.ops import Compiled, Interpreted, UnaryOps, BinaryOps, ReduceOps, MovementOps, LoadOps, OpType, LazyOp
 from tinygrad.runtime.lib import RawConst, RawBuffer
 from tinygrad.graph import log_op, GRAPH
-=======
-from weakref import WeakValueDictionary
-from tinygrad.helpers import prod, getenv, DType, dtypes, flatten, ImageDType, DEBUG
-from tinygrad.shape.shapetracker import ShapeTracker, get_contraction
-from tinygrad.ops import Compiled, Interpreted, UnaryOps, BinaryOps, ReduceOps, MovementOps, LoadOps, OpType, LazyOp, get_lazyops, get_buffers, map_buffers
-from tinygrad.runtime.lib import RawConst, RawBuffer, RawBufferMapped
-from tinygrad.runtime.ops_disk import RawDiskBuffer
->>>>>>> ed1963b8
 
 # lazy can recurse a lot
 sys.setrecursionlimit(10000)
@@ -113,51 +104,10 @@
   def realize(self:LazyBuffer) -> LazyBuffer:
     if not self.realized:
       # get real ops first
-<<<<<<< HEAD
       if self.op.op in REALIZE_DISPATCHER:
         self.op = REALIZE_DISPATCHER[self.op.op](self)
       elif self.optype in REALIZE_DISPATCHER:
         REALIZE_DISPATCHER[self.optype](self)
-=======
-      if self.op.op == LoadOps.FROMCPU:
-        if DEBUG >= 4: print(f"copying {self.op.arg.shape}:{dtypes.from_np(self.op.arg.dtype)} -> {self.device}")
-        self.realized = Device[self.device].buffer.fromCPU(self.op.arg, **self._device_extra_args())
-      elif self.op.op == LoadOps.CONTIGUOUS:
-        realized = self.op.src[0].realize().realized
-        if self.op.src[0].st.contiguous and not isinstance(realized, RawConst) and realized.size == prod(self.shape):
-          # no need to run an AST, this is already contiguous
-          self.realized = realized
-        else:
-          # TODO: remove UnaryOps.NOOP, replace with LoadOps.CONTIGUOUS. confusing with Compiled though
-          self.op = LazyOp(UnaryOps.NOOP, self.op.src)
-      elif self.op.op == LoadOps.CUSTOM:
-        # this needs to immediately realize
-        self.realized = self.op.arg(self, *[x.realize() for x in self.op.src])
-      elif self.op.op == LoadOps.FROM:
-        rawbuf = self.op.src[0].realize()
-        # TODO: make this generic
-        if isinstance(rawbuf.realized, RawDiskBuffer) and issubclass(Device[self.device].buffer, RawBufferMapped):
-          self.realized = Device[self.device].buffer(prod(self.shape), self.dtype, **self._device_extra_args())
-          rawbuf.realized.readinto(cast(RawBufferMapped, self.realized)._buffer())
-        else:
-          self.realized = Device[self.device].buffer.fromCPU(rawbuf.toCPU(), **self._device_extra_args())
-      elif self.optype == LoadOps:
-        if DEBUG >= 4: print(f"{self.op.op} {self.shape} {self.dtype} {self.op.arg}")
-        if self.op.op == LoadOps.EMPTY:
-          self.realized = Device[self.device].buffer(prod(self.shape), self.dtype, **self._device_extra_args())
-        elif self.op.op == LoadOps.RAND:
-          rng = np.random.default_rng(self.op.arg)
-          self.realized = Device[self.device].buffer.fromCPU(rng.random(size=self.shape, dtype=self.dtype.np), **self._device_extra_args())
-        elif self.op.op == LoadOps.CONST:
-          if hasattr(Device[self.device].codegen, 'supports_constant_folding'):
-            self.realized = RawConst(1, self.dtype, float(self.op.arg))
-          else:
-            self.realized = Device[self.device].buffer.fromCPU(np.array(self.op.arg, dtype=self.dtype.np), **self._device_extra_args())
-      # these can be late folded and change the op to go further back in the graph
-      elif self.optype == ReduceOps: self.op = _ast_reduceops(self)
-      elif self.optype == BinaryOps: self.op = _ast_binaryops(self)  # ISSUE: this can include a reshape
-
->>>>>>> ed1963b8
       # run the ast if we still have to, and log the op
       if not self.realized:
         for x in self.op.buffers: x.realize()
@@ -409,7 +359,7 @@
 
 def _realize_fromcpu(buffer: LazyBuffer) -> None:
   if DEBUG >= 4: print(f"copying {buffer.op.arg.shape}:{dtypes.from_np(buffer.op.arg.dtype)} -> {buffer.device}")
-  buffer.realized = Device[buffer.device].buffer.fromCPU(buffer.op.arg(), **buffer._device_extra_args())
+  buffer.realized = Device[buffer.device].buffer.fromCPU(buffer.op.arg, **buffer._device_extra_args())
 
 def _realize_contiguous(buffer: LazyBuffer) -> None:
   realized = buffer.op.src[0].realize().realized
