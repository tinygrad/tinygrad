from __future__ import annotations
import sys, math
import numpy as np
from typing import Union, Optional, Any, Tuple, List, Set, Dict
from tinygrad.dtype import dtypes, DType, ImageDType
from tinygrad.helpers import prod, merge_dicts, flatten, getenv, dedup, DEBUG, all_int, all_same
from tinygrad.ops import LoadOps, UnaryOps, BinaryOps, TernaryOps, ReduceOps, BufferOps, Op, LazyOp, ConstBuffer, MemBuffer, ScheduleItem
from tinygrad.shape.symbolic import sint, Variable
from tinygrad.shape.shapetracker import ShapeTracker
from tinygrad.device import Buffer
from tinygrad.graph import log_lazybuffer
from weakref import ref, WeakSet, WeakValueDictionary, ReferenceType

# lazy can recurse a lot
sys.setrecursionlimit(10000)

lazycache: WeakValueDictionary = WeakValueDictionary()
def create_lazybuffer(device:str, st:ShapeTracker, dtype:DType,
                      op:Optional[Op]=None, arg:Any=None, srcs:Tuple[LazyBuffer, ...]=(),
                      base:Optional[LazyBuffer]=None):
  if 0 in st.shape: st, op, arg, srcs = ShapeTracker.from_shape(st.shape), LoadOps.CONST, 0, ()

  wop = (device, st, dtype, op, arg, tuple(ref(x) for x in srcs), ref(base) if base else None)
  if wop in lazycache: return lazycache[wop]

  ret = LazyBuffer(device, st, dtype, op, arg, srcs, base=base)
  # TODO: remove LoadOps.CONST here while keeping a pretty graph and working fusions
  # TODO: might be possible to remove LoadOps.COPY
  if op not in {LoadOps.EMPTY, LoadOps.CUSTOM, LoadOps.CONST, LoadOps.COPY} and getenv("LAZYCACHE", 1): lazycache[wop] = ret
  return ret

class LazyBuffer:
  def __init__(self, device:str, st:ShapeTracker, dtype:DType,
               op:Optional[Op]=None, arg:Any=None, srcs:Tuple[LazyBuffer, ...]=(),
               base:Optional[LazyBuffer]=None):
    assert isinstance(device, str)
    self.device, self.st, self.dtype, self.shape = device, st, dtype, st.shape
    if base is None:
      # properties on base
      self.op, self.arg, self.srcs = op, arg, srcs  # this is a LazyOp, except the src is LazyBuffers and not LazyOps
      self.realized: Optional[Buffer] = None
      self.output_buffer: Optional[Buffer] = None
      self.forced_realize = False
      self.contiguous_child: Optional[Tuple[ReferenceType[LazyBuffer], ShapeTracker]] = None
      self.children: WeakSet[LazyBuffer] = WeakSet()
      for x in srcs: x.base.children.add(self.base)
    else:
      # properties on view
      assert base.base == base, "base must be a base itself"
      self._base = base

  def __repr__(self) -> str:
    return f"<LB {self.device} {self.shape} contig:{self.st.contiguous} {self.st if hasattr(self, '_base') else (self.op, self.realized)}>"

  @property
  def base(self) -> LazyBuffer: return self._base if hasattr(self, '_base') else self

  @staticmethod
  def loadop(op, shape:Tuple[sint,...], dtype:DType, device:str, arg=None, src:Optional[LazyBuffer]=None) -> LazyBuffer:
    if isinstance(device, str):
      return create_lazybuffer(device, ShapeTracker.from_shape(shape), dtype, op, arg, (src,) if src is not None else ())
    else:
      # TODO: do this in tensor
      from tinygrad.features.multi import MultiLazyBuffer
      return MultiLazyBuffer([create_lazybuffer(d, ShapeTracker.from_shape(shape), dtype, op, arg, (src,) if src is not None else ()) for d in device], None)

  def const(self, val:Union[float, int]) -> LazyBuffer:
    return LazyBuffer.loadop(LoadOps.CONST, tuple(), self.dtype, self.device, arg=val).reshape((1,)*len(self.shape)).expand(self.shape)

  def contiguous(self):
    if not self.st.contiguous or self.st.size() != self.base.st.size() or self.is_unrealized_const():
      ret = self.e(LoadOps.CONTIGUOUS)
      sti = self.st.invert(self.base.shape)
      if sti is not None: self.base.contiguous_child = ref(ret), sti
      return ret
    self.base.forced_realize = True
    return self

  def cast(self, dtype:DType, bitcast:bool=False):
    if self.dtype == dtype: return self
    return create_lazybuffer(self.device, ShapeTracker.from_shape(self.shape), dtype, UnaryOps.CAST, (dtype, bitcast), (self,))

  def is_unrealized_const(self): return not self.base.realized and self.base.op == LoadOps.CONST
  def is_unrealized_contiguous_const(self): return self.base == self and not self.base.realized and self.op == LoadOps.CONST

  def schedule(self, seen=None): return create_schedule([self], seen)

  @staticmethod
  def fromCPU(x: np.ndarray) -> LazyBuffer:
    ret = LazyBuffer("CPU", ShapeTracker.from_shape(x.shape), dtypes.from_np(x.dtype), op=LoadOps.EMPTY)
    ret.realized = Buffer("CPU", prod(x.shape), dtypes.from_np(x.dtype), x.flatten())
    return ret

  def copy_to_device(self, device:str) -> LazyBuffer:
    # no COPY
    if self.device == device: return self
<<<<<<< HEAD
=======

>>>>>>> e7a432b4
    # COPY there and back = no COPY at all
    if self.base == self and not self.realized and self.op == LoadOps.COPY and self.srcs[0].device == device: return self.srcs[0]

    # const doesn't have to be copied (issues with disk tensor)
    if self.is_unrealized_const():
      return LazyBuffer.loadop(LoadOps.CONST, tuple(), self.dtype, device, arg=self.base.arg)._view(self.st)

    # if it's a shrink, do the shrink before the copy with CONTIGUOUS
    # TODO: why is this required on WEBGPU?
    if prod(self.st.shape) < prod(self.base.st.shape) or device == "WEBGPU":
      return create_lazybuffer(device, ShapeTracker.from_shape(self.shape), self.dtype, LoadOps.COPY, srcs=(self.contiguous(),))

    # copy the base and apply the shapetracker on the new device
    return create_lazybuffer(device, self.base.st, self.dtype, LoadOps.COPY, srcs=(self.base,))._view(self.st)

  def e(self, op:Union[LoadOps, UnaryOps, BinaryOps, TernaryOps], *in_srcs:LazyBuffer, arg:Optional[Any]=None) -> LazyBuffer:
    srcs: List[LazyBuffer] = []
    for s in (self,)+in_srcs:
      if s == s.base and s.base.contiguous_child and (root:=s.base.contiguous_child[0]()) is not None:
        srcs.append(root._view(s.base.contiguous_child[1]))
      else:
        srcs.append(s)
    assert all_same(dts:=[x.dtype.scalar() for x in (srcs if op != TernaryOps.WHERE else srcs[1:])]), f"all dtypes must match {dts} on {op}"
    assert all_same([x.shape for x in srcs]), f"all shapes must be the same {[x.shape for x in srcs]}"
    if op == TernaryOps.WHERE: assert srcs[0].dtype == dtypes.bool, "TernaryOps.WHERE must have the first arg be bool"
    out_dtype = srcs[-1].dtype if op not in (BinaryOps.CMPLT, BinaryOps.CMPEQ) else dtypes.bool
    ret = create_lazybuffer(self.device, ShapeTracker.from_shape(self.shape), out_dtype, op, arg, tuple(srcs))
    return ret.cast(dtypes.float32) if (out_dtype == dtypes.bool and self.device == "WEBGPU") else ret

  # *** reduce ops ***

  def _reduce_op(self, op:ReduceOps, new_shape:Tuple[sint, ...]) -> LazyBuffer:
    if self.shape == tuple(new_shape): return self
    unbound_new_shape = tuple(s.unbind()[0] if not isinstance(s, int) else s for s in new_shape)
    return create_lazybuffer(self.device, ShapeTracker.from_shape(new_shape), self.dtype, op, unbound_new_shape, (self,))

  def r(self, op:ReduceOps, new_shape:Tuple[sint, ...]) -> LazyBuffer:
    assert len(self.shape) == len(new_shape) and all(s == ns or ns == 1 for s,ns in zip(self.shape, new_shape)), \
      f"reduce shape lens must match {self.shape} {new_shape}"
    # TODO: can we split symbolic shape if the reduce axis is not symbolic?
    if not all_int(self.shape) or (0 in self.shape) or prod(self.shape) // prod(new_shape) < getenv("REDUCEOP_SPLIT_THRESHOLD", 32768):
      return self._reduce_op(op, new_shape)
    heuristic, divisor, dim_to_split = max(((divisor := math.gcd(256, old))/(stride or math.inf), divisor, i) for i, (old, new, stride) in enumerate(zip(self.shape, new_shape, self.st.real_strides())) if old != new) # type: ignore  # noqa: E501
    if divisor < 16 or heuristic < 0.1: return self._reduce_op(op, new_shape)
    # choose largest divisor (>=16) to split on, penalize large strides
    def splitted_shape(dim_aft_div):
      return self.shape[:dim_to_split] + (self.shape[dim_to_split]//divisor,) + dim_aft_div + self.shape[dim_to_split+1:]
    return self.reshape(splitted_shape((divisor,)))._reduce_op(op, splitted_shape((1,))).reshape(splitted_shape(()))._reduce_op(op, new_shape)

  # *** movement ops ***

  def _view(self, new_st:ShapeTracker) -> LazyBuffer:
    if new_st.contiguous and self.base.shape == new_st.shape: return self.base
    return create_lazybuffer(self.device, new_st, self.dtype, base=self.base)

  def reshape(self, arg:Tuple[sint, ...]): return self._view(self.st.reshape(arg))
  def pad(self, arg:Tuple[Tuple[sint, sint], ...]): return self._view(self.st.pad(arg))
  def expand(self, arg:Tuple[sint, ...]): return self._view(self.st.expand(arg))
  def permute(self, arg:Tuple[int, ...]): return self._view(self.st.permute(arg))
  def shrink(self, arg:Tuple[Tuple[sint, sint], ...]): return self._view(self.st.shrink(arg))
  def stride(self, arg:Tuple[int, ...]): return self._view(self.st.stride(arg))

# *** schedule creation ***

# recursively create a lazyop
def _recursive_lazyop(buf:LazyBuffer, inputs:List[LazyBuffer], var_vals:Dict[Variable, int], st:ShapeTracker,
                      realizes:Set[LazyBuffer], first=True, cache=None) -> LazyOp:
  if cache is None: cache = {}
  if (buf, st) in cache: return cache[(buf, st)]
  if buf != buf.base:
    var_vals.update(merge_dicts([var_vals, buf.st.var_vals]))
    st = buf.st.unbind()+st
    buf = buf.base
  # all buffers here are base now
  assert buf.op is not None

  # consts are always fused and generated
  if buf.op == LoadOps.CONST:
    return LazyOp(BufferOps.CONST, (), ConstBuffer(float(buf.arg), buf.dtype, st.simplify()))

  # if we aren't fusing it, it's a load and we add it to the inputs
  if buf.realized or (buf in realizes and not first):
    if buf not in inputs: inputs.append(buf)
    return LazyOp(BufferOps.LOAD, (), MemBuffer(inputs.index(buf)+1, buf.dtype, st.simplify()))

  # if a CONTIGUOUS made it all the way here, just skip it
  if buf.op == LoadOps.CONTIGUOUS:
    assert first
    return _recursive_lazyop(buf.srcs[0], inputs, var_vals, st, realizes, False, cache)

  # if it's a reduce, we have to change the shapetracker
  if buf.op in ReduceOps:
    assert st.contiguous, "ReduceOps late fusion must be contiguous"
    st = ShapeTracker.from_shape(buf.srcs[0].shape).unbind()

  # otherwise we fuse it like normal
  cache[(buf, st)] = ret = LazyOp(buf.op, tuple(_recursive_lazyop(x, inputs, var_vals, st, realizes, False, cache) for x in buf.srcs), buf.arg)
  return ret

# recursively walk back in the graph to create the schedule
def _recursive_schedule(out:LazyBuffer, seen:Set[LazyBuffer], realizes:Set[LazyBuffer],
                        reduce_for_op: Dict[LazyBuffer, LazyBuffer]) -> List[ScheduleItem]:
  if out in seen or out.realized or out.op == LoadOps.CONST: return []
  assert out.base == out
  seen.add(out)

  inputs: List[LazyBuffer] = []
  var_vals: Dict[Variable, int] = out.st.var_vals.copy()
  if out.op == LoadOps.COPY:
    op, inputs = LazyOp(LoadOps.COPY, (), out.srcs[0].base), [out.srcs[0].base]
  elif out.op == LoadOps.CUSTOM:
    op, inputs = LazyOp(LoadOps.CUSTOM, (), out.arg), list(out.srcs)
  elif out.op == LoadOps.EMPTY:
    op = LazyOp(LoadOps.EMPTY)
  else:
    output_st = ShapeTracker.from_shape(reduce_for_op[out].shape if out in reduce_for_op else out.shape).unbind()
    op = _recursive_lazyop(out, inputs, var_vals, output_st, realizes)
    op = LazyOp(BufferOps.STORE, (op, ), MemBuffer(0, out.dtype, output_st.simplify()))

  return flatten(_recursive_schedule(x.base, seen, realizes, reduce_for_op) for x in inputs) + \
    [ScheduleItem(op, out, tuple(inputs), {k:var_vals[k] for k in op.vars()})]

# recursively search the entire graph for all LazyBuffers, insert realizes after expands
def _recurse_lb(buf:LazyBuffer, realizes:Set[LazyBuffer], allbufs:Dict[LazyBuffer, None], simple_pads:Set[LazyBuffer]):
  if buf in allbufs or buf.base.realized: return
  log_lazybuffer(buf)
  if isinstance(buf.dtype, ImageDType) and (prod(buf.shape) != prod(buf.dtype.shape) or
                                            not any(buf.shape[x]%4 == 0 for x in buf.st.unit_stride_axes())):
    if DEBUG >= 3: print(f"forcing image {buf.dtype} with shape {buf.shape} to float32")
    buf.dtype = dtypes.float32  # NOTE; this is what makes the dtype above not match
  if buf.base != buf:
    # realize all places where the buffer is expanded
    if prod(buf.base.st.shape) < prod(buf.st.shape):
      if len(buf.st.views) == 1 and buf.st.views[-1].mask and all_int(buf.base.st.shape) and \
          prod(buf.base.st.shape) == prod([y-x for x,y in buf.st.views[-1].mask]):
        simple_pads.add(buf.base)
      else:
        realizes.add(buf.base)
    return _recurse_lb(buf.base, realizes, allbufs, simple_pads)
  if buf.forced_realize: realizes.add(buf)
  allbufs[buf] = None
  if buf.op in LoadOps: realizes.add(buf.base)
  if buf.op == LoadOps.COPY:
    assert buf.srcs[0].st.contiguous and buf.srcs[0].st.size() == buf.srcs[0].base.st.size(), "can only copy contig"
    realizes.add(buf.srcs[0].base)
  for x in buf.srcs: _recurse_lb(x, realizes, allbufs, simple_pads)

UNSAFE_PAD_OPS = {BinaryOps.DIV, BinaryOps.CMPLT, BinaryOps.CMPEQ, UnaryOps.LOG2, UnaryOps.EXP2, UnaryOps.RECIP}
def _is_padding_okay(buf:LazyBuffer, realizes:Set[LazyBuffer]) -> bool:
  if buf in realizes or buf.realized: return True
  # NOTE: this broke to_image_idx and coder with JIT
  if buf.op in UNSAFE_PAD_OPS: return False
  return all(_is_padding_okay(x.base, realizes) for x in buf.srcs)

def create_schedule(outs:List[LazyBuffer], seen:Optional[Set[LazyBuffer]]=None) -> List[ScheduleItem]:
  if seen is None: seen = set()
  for out in outs: log_lazybuffer(out, scheduled=True)

  # start by just realizing the buffers passed in
  realizes: Set[LazyBuffer] = set([x.base for x in outs if not x.base.realized])
  allbufs: Dict[LazyBuffer, None] = {}
  simple_pads: Set[LazyBuffer] = set()
  for out in outs: _recurse_lb(out.base, realizes, allbufs, simple_pads)

  # check if we have to realize pads
  for p in simple_pads:
    if not _is_padding_okay(p, realizes):
      realizes.add(p)

  # find all reduces, and pair them to a elementwise op. if they can't be cleanly paired, force realize the reduce (or a contig child)
  reduce_for_op: Dict[LazyBuffer, LazyBuffer] = {}
  for r in allbufs.keys():
    if r != r.base or r.op not in ReduceOps or r in realizes: continue

    # follow the reduce down
    child_set: Dict[LazyBuffer, ShapeTracker] = {r: r.st}
    realized_children: Dict[LazyBuffer, ShapeTracker] = {}
    forced_realize = False
    can_chase = True
    while not forced_realize and len(child_set):
      next_child_set = {}
      for tr,st in child_set.items():
        if tr in realizes:
          realized_children[tr] = st
          # can only have one output buffer
          # can only reduce contiguous
          # max one reduceop per kernel
          if len(realized_children) > 1 or not st.contiguous or st.size() != r.st.size() or (tr in reduce_for_op and reduce_for_op[tr] != r):
            can_chase = tr not in reduce_for_op or reduce_for_op[tr] == r
            forced_realize = True
            break
          continue
        for tr_next in tr.children:
          if not tr_next.realized:
            # max one reduceop per kernel
            if tr_next.op in ReduceOps:
              forced_realize = True
              break
            st_childs = dedup([s for s in tr_next.srcs if s.base == tr])
            if len(st_childs) > 1:
              forced_realize = True
              break
            next_child_set[tr_next] = st + st_childs[0].st
      child_set = next_child_set
    if forced_realize:
      tr = r
      if can_chase:
        # can chase this down to contiguous children
        st = tr.st
        while len(tr.children) == 1:
          tr_next = next(iter(tr.children))
          st_childs = dedup([s for s in tr_next.srcs if s.base == tr])
          if len(st_childs) > 1: break
          if st.size() != st_childs[0].st.size(): break
          st = st + st_childs[0].st
          if not st.contiguous or tr_next.op in ReduceOps: break
          tr = tr_next
        reduce_for_op[tr] = r
      realizes.add(tr)
    else:
      assert len(realized_children) == 1
      reduce_for_op[next(iter(realized_children.keys()))] = r

  return flatten(_recursive_schedule(x.base, seen, realizes, reduce_for_op) for x in outs)<|MERGE_RESOLUTION|>--- conflicted
+++ resolved
@@ -94,10 +94,6 @@
   def copy_to_device(self, device:str) -> LazyBuffer:
     # no COPY
     if self.device == device: return self
-<<<<<<< HEAD
-=======
-
->>>>>>> e7a432b4
     # COPY there and back = no COPY at all
     if self.base == self and not self.realized and self.op == LoadOps.COPY and self.srcs[0].device == device: return self.srcs[0]
 
