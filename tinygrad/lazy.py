--- conflicted
+++ resolved
@@ -4,13 +4,8 @@
 from tinygrad.helpers import prod, getenv, all_int, all_same, DEBUG, _METADATA, Metadata
 from tinygrad.ops import MetaOps, UnaryOps, BinaryOps, TernaryOps, ReduceOps, Op, exec_alu, python_alu, reduce_st
 from tinygrad.shape.symbolic import sint, Variable
-<<<<<<< HEAD
 from tinygrad.shape.shapetracker import ShapeTracker, View, strides_for_shape
 from tinygrad.buffer import Buffer
-=======
-from tinygrad.shape.shapetracker import ShapeTracker
-from tinygrad.device import Buffer
->>>>>>> fa7e734b
 from weakref import ref, ReferenceType, WeakValueDictionary
 
 lazycache: WeakValueDictionary[Any, LazyBuffer] = WeakValueDictionary()
@@ -173,8 +168,6 @@
 
   def _reduce_op(self, op:ReduceOps, axis:Tuple[int, ...]) -> LazyBuffer:
     assert all(0 <= x < len(self.shape) for x in axis), f"axis args {axis} out of range for shape {self.shape}"
-<<<<<<< HEAD
-
     def _handle(input_to_reduce, top_reduce_axes):
       setattr(input_to_reduce.base, "dont_realize", True)
       permute_axis = tuple(i for i in range(len(input_to_reduce.shape)) if i not in top_reduce_axes) + top_reduce_axes
@@ -202,10 +195,7 @@
       top_reduce_axes = self.base.arg
       return _handle(input_to_reduce, top_reduce_axes)
 
-    axis = tuple(x for x in axis if self.shape[x] != 1)
-=======
     axis = tuple(sorted([x for x in axis if self.shape[x] != 1]))
->>>>>>> fa7e734b
     if len(axis) == 0: return self
     return create_lazybuffer(self.device, ShapeTracker.from_shape(reduce_st(self.st, axis)), self.dtype, op, axis, (self,))
 
