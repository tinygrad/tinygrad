--- conflicted
+++ resolved
@@ -373,76 +373,4 @@
   MovementOps.PERMUTE: LazyBuffer.permute,
   MovementOps.PAD: LazyBuffer.pad,
   MovementOps.STRIDE: LazyBuffer.stride,
-<<<<<<< HEAD
-}
-
-# *** realization (unrelated to lazy) ***
-
-def run_schedule(schedule:List[Tuple[LazyOp, LazyBuffer, Tuple[LazyBuffer, ...]]]):
-  # NOTE: if you for loop the schedule it's slow because nothing frees
-  while len(schedule):
-    op,out,buffers = schedule.pop(0)
-    log_schedule_item(op, out, buffers)
-    if DEBUG >= 3:
-      from extra.utils import print_tree   # type: ignore
-      print_tree(op)
-    if op.op in LoadOps:
-      LOAD_OPS_DISPATCHER[cast(LoadOps, op.op)](out)
-      # TODO: why can't we delete these ops?
-    else:
-      out.realized = Device[out.device].exec_ast(op, output=out, inputs=[x.realized for x in buffers], var_vals=out.var_vals, **out._device_extra_args())
-      del out.op
-      for v in out.views: del v.op
-    assert out.realized and isinstance(out.realized, Device[out.device].buffer), f"device mismatch on realized got {type(out.realized)} expected {out.device}"
-    assert out.realized.dtype == out.dtype, "realized dtype is incorrect"
-
-def _realize_contiguous(buffer: LazyBuffer) -> None:
-  # this is just a copy now, if it's not a copy schedule will handle it
-  src = cast(LazyBuffer, buffer.op.src[0])
-  buffer.realized = src.realized
-  assert buffer.dtype == src.dtype, f"contiguous dtype mismatch, expecting {buffer.dtype}, got {src.dtype}"
-
-def _realize_custom(buffer: LazyBuffer) -> None:
-  # this needs to immediately realize
-  buffer.realized = buffer.op.arg(buffer, *[x.realize() for x in buffer.op.src])
-
-def _realize_from(buffer: LazyBuffer) -> None:
-  rawbuf = buffer.op.src[0].realize()
-  assert rawbuf.realized, "realize failed?"
-  if DEBUG >= 3: print(f"*** copy {buffer.device} <- {rawbuf.device} size {rawbuf.realized.size} dtype {rawbuf.realized.dtype}")
-  # TODO: make this generic
-  if isinstance(rawbuf.realized, RawDiskBuffer) and issubclass(Device[buffer.device].buffer, RawBufferMapped):
-    assert all_int(buffer.shape), "does not support symbolic shape"
-    buffer.realized = Device[buffer.device].buffer(prod(buffer.shape), buffer.dtype, **buffer._device_extra_args())
-    rawbuf.prepare_transfer().readinto(cast(RawBufferMapped, buffer.realized)._buffer())
-  elif isinstance(rawbuf.realized, RawBufferTransfer) and issubclass(Device[buffer.device].buffer, RawBufferTransfer) and P2P >= 1:
-    buffer.realized = cast(RawBufferTransfer, Device[buffer.device].buffer).transfer(rawbuf.realized, buffer.shape, buffer.dtype, **buffer._device_extra_args())
-  else:
-    buffer.realized = Device[buffer.device].buffer.fromCPU(rawbuf.toCPU(), **buffer._device_extra_args())
-
-def _realize_empty(buffer: LazyBuffer) -> None:
-  assert all_int(buffer.shape), "does not support symbolic shape"
-  buffer.realized = Device[buffer.device].buffer(prod(buffer.shape), buffer.dtype, **buffer._device_extra_args())
-
-def _gen_rand(rng, shape, dt): return rng.random(size=shape, dtype=np.float32).astype(dtype=dt, copy=False)
-def _realize_rand(buffer: LazyBuffer) -> None:
-  rng = np.random.default_rng(buffer.op.arg)
-  buffer.realized = Device[buffer.device].buffer.fromCPU(_gen_rand(rng, buffer.shape, buffer.dtype.np), **buffer._device_extra_args()) # type: ignore
-
-  # Jit support
-  from tinygrad.jit import CacheCollector
-  CacheCollector.add(lambda args, vars, jit: args[0]._copyin(_gen_rand(*args[1:])), [buffer.realized, rng, buffer.shape, buffer.dtype.np], {})
-
-def _realize_const(buffer: LazyBuffer) -> None:
-  buffer.realized = Device[buffer.device].buffer.fromCPU(np.array(buffer.op.arg, dtype=buffer.dtype.np), **buffer._device_extra_args())
-
-LOAD_OPS_DISPATCHER: Dict[LoadOps, Callable] = {
-  LoadOps.CONTIGUOUS: _realize_contiguous,
-  LoadOps.CUSTOM: _realize_custom,
-  LoadOps.FROM: _realize_from,
-  LoadOps.EMPTY: _realize_empty,
-  LoadOps.RAND: _realize_rand,
-  LoadOps.CONST: _realize_const,
-=======
->>>>>>> f64d5b3b
 }