--- conflicted
+++ resolved
@@ -4,11 +4,7 @@
 from weakref import ref, WeakSet, WeakValueDictionary
 
 import numpy as np
-<<<<<<< HEAD
-from tinygrad.helpers import prod, getenv, DType, dtypes, flatten, dedup, merge_dicts, all_int, ImageDType
-=======
 from tinygrad.helpers import prod, getenv, DType, dtypes, flatten, dedup, merge_dicts, all_int, ImageDType, DEBUG
->>>>>>> abfc9918
 from tinygrad.ops import ScheduleItem, UnaryOps, BinaryOps, TernaryOps, ReduceOps, MovementOps, LoadOps, OpType, LazyOp, MemBuffer, ConstBuffer, BufferOps, get_lazyop_info
 from tinygrad.shape.shapetracker import ShapeTracker, get_contraction
 from tinygrad.shape.symbolic import Variable, sint
@@ -176,11 +172,6 @@
     if op.op not in LoadOps:
       info = get_lazyop_info(op)
       assert info.dtype == self.dtype or isinstance(self.dtype, ImageDType), f"dtype mismatch {info.dtype=} != {self.dtype=}"
-<<<<<<< HEAD
-      # TODO: why doesn't this match?
-      #assert info.shape == self.shape, f"shape mismatch {info.shape=} != {self.shape=}"
-      op = LazyOp(BufferOps.STORE, (op, ), MemBuffer(0, info.dtype, ShapeTracker.from_shape(info.shape)))
-=======
 
       if isinstance(self.dtype, ImageDType) and (prod(self.shape) != prod(self.dtype.shape) or not any(self.shape[x]%4 == 0 for x in self.st.unit_stride_axes())):
         if DEBUG >= 3: print(f"forcing image {self.dtype} to float32")
@@ -190,7 +181,6 @@
       # TODO: why doesn't this match?
       #assert info.shape == self.shape, f"shape mismatch {info.shape=} != {self.shape=}"
       op = LazyOp(BufferOps.STORE, (op, ), MemBuffer(0, self.dtype, ShapeTracker.from_shape(info.shape)))
->>>>>>> abfc9918
 
     return ret + [ScheduleItem(op, self, tuple(base_bufs), {k:var_vals[k] for k in vars_from_ast(op)})]
 
