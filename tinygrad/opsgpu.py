--- conflicted
+++ resolved
@@ -491,7 +491,6 @@
     assert cin*ctx.groups == cin_
     assert cout % ctx.groups == 0
     rcout = cout//ctx.groups
-<<<<<<< HEAD
 
     dx = buffer_zeros(ctx, (bs, cin_, iy, ix))
     dw = buffer_new(ctx, (cout, cin, H, W))
@@ -540,62 +539,8 @@
     }
     """)
 
-    prg.convw(ctx.cl_queue, [ctx.groups*rcout*cin, H, W], None, x, grad_output, dw, np.int32(H), np.int32(W), np.int32(ctx.groups), 
-            np.int32(rcout), np.int32(cin), np.int32(oy), np.int32(ox), np.int32(iy), np.int32(ix), np.int32(ys), np.int32(xs), np.int32(bs))
-    prg.convx(ctx.cl_queue, [bs, ctx.groups, cin], None, w, grad_output, dx, np.int32(H), np.int32(W), np.int32(ctx.groups), 
-            np.int32(rcout), np.int32(cin), np.int32(oy), np.int32(ox), np.int32(iy), np.int32(ix), np.int32(ys), np.int32(xs), np.int32(bs))
-=======
-
-    dx = buffer_zeros(ctx, (bs, cin_, iy, ix))
-    dw = buffer_new(ctx, (cout, cin, H, W))
-
-    prg = clbuild(ctx.cl_ctx, """
-    __kernel void convw(__global const float *tensx, __global const float *ggg, __global float *dw,
-      int H, int W, int groups, int rcout, int cin, int oy, int ox, int iy, int ix, int ys, int xs, int bs) {
-
-      int g = get_global_id(0)/(rcout*cin) ; // range 0-groups
-      int c = (get_global_id(0)/(cin)) %rcout; // range 0-rcout
-      int ci = get_global_id(0) % cin;        // range 0-cin
-      int y = get_global_id(1);  // range 0-H
-      int x = get_global_id(2);  // range 0-W
-
-      // tensx  = (bs, groups*cin, iy, ix)
-      // tensw = (groups*rcout, cin, H, W)
-      // ggg = (bs, groups*rout, oy, ox)
-      float acc = 0.0;
-      for (int Y = 0; Y < oy; Y++) {
-        for (int X = 0; X < ox; X++) {
-          for (int B = 0; B < bs; B++) {
-            acc += ggg[B*groups*rcout*oy*ox + +g*rcout*oy*ox + c*oy*ox + Y*ox + X]*tensx[B*groups*cin*iy*ix + g*cin*iy*ix + ci*iy*ix + (Y*ys+y)*ix + X*xs+x];
-          }
-        }
-      }
-      dw[get_global_id(0)*H*W + y*W + x] = acc;
-    }
-    __kernel void convx(__global const float *tensw, __global const float *ggg, __global float *dx,
-      int H, int W, int groups, int rcout, int cin, int oy, int ox, int iy, int ix, int ys, int xs, int bs) {
-      
-      int B = get_global_id(0);
-      int g = get_global_id(1);
-      int ci = get_global_id(2);
-
-      for (int c = 0; c < rcout; c++) {
-        for (int Y = 0; Y < oy; Y++) {
-          for (int X = 0; X < ox; X++) {
-            for (int y = 0; y < H; y++) {
-              for (int x = 0; x < W; x++) {
-                dx[B*groups*cin*iy*ix + g*cin*iy*ix + ci*iy*ix + (Y*ys+y)*ix + X*xs+x]+= ggg[B*groups*rcout*oy*ox + g*rcout*oy*ox + c*oy*ox + Y*ox + X]*tensw[g*rcout*cin*H*W + c*cin*H*W + ci*H*W + y*W + x];
-              }
-            }
-          }
-        }
-      }
-    }
-    """)
-
     conv_args = i32(H), i32(W), i32(ctx.groups), i32(rcout), i32(cin), i32(oy), i32(ox), i32(iy), i32(ix), i32(ys), i32(xs), i32(bs)
     prg.convw(ctx.cl_queue, [ctx.groups*rcout*cin, H, W], None, x, grad_output, dw, *conv_args)
     prg.convx(ctx.cl_queue, [bs, ctx.groups, cin], None, w, grad_output, dx,*conv_args)
->>>>>>> d93cd945
     return dx, dw
 register('conv2d', Conv2D, gpu=True)