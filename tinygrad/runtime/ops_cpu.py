from __future__ import annotations
import platform, subprocess, sys, ctypes, functools, time, mmap, threading, queue
from tinygrad.helpers import capstone_flatdump, getenv, from_mv, to_mv, OSX, mv_address, wait_cond, cpu_profile
from tinygrad.device import Compiler, BufferSpec, DMACPURef
from tinygrad.runtime.support.hcq import HCQCompiled, HCQAllocatorBase, HCQBuffer, HWQueue, HCQArgsState, HCQSignal, HCQProgram, MMIOInterface
from tinygrad.runtime.support.elf import jit_loader
from tinygrad.renderer.cstyle import ClangRenderer
from tinygrad.uop.ops import sint

class CPUSignal(HCQSignal):
  def _sleep(self, time_spent_waiting_ms:int):
    if self.is_timeline and self.owner is not None: self.owner.tasks.join()

class ClangJITCompiler(Compiler):
  def __init__(self, cachekey="compile_clang_jit"): super().__init__(cachekey)

  def compile(self, src:str) -> bytes:
    # -fno-math-errno is required for __builtin_sqrt to become an instruction instead of a function call
    # x18 is a reserved platform register. It is clobbered on context switch in macos and is used to store TEB pointer in windows on arm, don't use it
    target = 'x86_64' if sys.platform == 'win32' else platform.machine()
    args = ['-march=native', f'--target={target}-none-unknown-elf', '-O2', '-fPIC', '-ffreestanding', '-fno-math-errno', '-nostdlib', '-fno-ident']
    arch_args = ['-ffixed-x18'] if target == 'arm64' else []
    obj = subprocess.check_output([getenv("CC", 'clang'), '-c', '-x', 'c', *args, *arch_args, '-', '-o', '-'], input=src.encode('utf-8'))
    return jit_loader(obj)

  def disassemble(self, lib:bytes): return capstone_flatdump(lib)

class CPUWorker(threading.Thread):
<<<<<<< HEAD
  def __init__(self, dev:CPUDevice):
    super().__init__()
    self.dev, self.daemon = dev, True

  def run(self):
    x = self.dev.tasks
    while True:
      blk, off = x.get(), 0
      while off < len(blk):
        blk[off](*blk[off + 2:off + 2 + blk[off + 1]])
        off += blk[off + 1] + 2
      x.task_done()
=======
  def __init__(self, dev):
    super().__init__()
    self.dev, self.tasks, self.daemon = dev, dev.tasks, True

  def run(self):
    while True:
      cmd_iter = iter(self.tasks.get())
      for cmd in cmd_iter:
        args_cnt = next(cmd_iter)
        cmd(*[next(cmd_iter) for _ in range(args_cnt)])
      self.tasks.task_done()
>>>>>>> 7ad73292

class CPUComputeQueue(HWQueue):
  def _exec(self, prg, bufs, *args):
    prg.fxn(*map(ctypes.c_uint64, args[:bufs]), *map(ctypes.c_int64 if platform.machine() == "arm64" else ctypes.c_int32, args[bufs:]))
  def _signal(self, signal_addr, value): to_mv(signal_addr, 4).cast('I')[0] = value
  def _wait(self, signal_addr, value): wait_cond(lambda: to_mv(signal_addr, 4).cast('I')[0] >= value, timeout_ms=60000)
  def _timestamp(self, timestamp_addr): to_mv(timestamp_addr, 8).cast('Q')[0] = time.perf_counter_ns()
  def cmd(self, cmd, *args):
    self.q(cmd, len(args), *args)
    return self

  def memory_barrier(self): return self
  def exec(self, prg:CPUProgram, args_state:HCQArgsState, global_size, local_size):
    return self.cmd(self._exec, prg, len(args_state.bufs), *[x.va_addr for x in args_state.bufs], *args_state.vals)
  def wait(self, signal, value=0): return self.cmd(self._wait, signal.value_addr, value)
  def timestamp(self, signal): return self.cmd(self._timestamp, signal.timestamp_addr)
  def signal(self, signal, value:sint=0): return self.cmd(self._signal, signal.value_addr, value)
<<<<<<< HEAD

=======
>>>>>>> 7ad73292
  def _submit(self, dev): dev.tasks.put(self._q[:])

# NOTE: MAP_JIT is added to mmap module in python 3.13
MAP_JIT = 0x0800

class CPUProgram(HCQProgram):
  rt_lib = ctypes.CDLL(ctypes.util.find_library('System' if OSX else 'kernel32') if OSX or sys.platform == "win32" else 'libgcc_s.so.1')

  def __init__(self, dev, name:str, lib:bytes):
    if sys.platform == "win32":
      PAGE_EXECUTE_READWRITE, MEM_COMMIT, MEM_RESERVE = 0x40, 0x1000, 0x2000
      ctypes.windll.kernel32.VirtualAlloc.restype = ctypes.c_void_p
      self.mem = ctypes.windll.kernel32.VirtualAlloc(ctypes.c_void_p(0), ctypes.c_size_t(len(lib)), MEM_COMMIT | MEM_RESERVE, PAGE_EXECUTE_READWRITE)
      ctypes.memmove(self.mem, lib, len(lib))
      ctypes.windll.kernel32.GetCurrentProcess.restype = ctypes.c_void_p
      proc = ctypes.windll.kernel32.GetCurrentProcess()
      ctypes.windll.kernel32.FlushInstructionCache(ctypes.c_void_p(proc), ctypes.c_void_p(self.mem), ctypes.c_size_t(len(lib)))
      self.fxn = ctypes.CFUNCTYPE(None)(self.mem)
    else:
      # On apple silicon with SPRR enabled (it always is in macos) RWX pages are unrepresentable: https://blog.svenpeter.dev/posts/m1_sprr_gxf/
      # MAP_JIT allows us to easily flip pages from RW- to R-X and vice versa. It is a noop on intel cpus. (man pthread_jit_write_protect_np)
      self.mem = mmap.mmap(-1, len(lib), mmap.MAP_ANON|mmap.MAP_PRIVATE|(MAP_JIT if OSX else 0), mmap.PROT_READ|mmap.PROT_WRITE|mmap.PROT_EXEC)

      if OSX: CPUProgram.rt_lib.pthread_jit_write_protect_np(False)
      self.mem.write(lib)
      if OSX: CPUProgram.rt_lib.pthread_jit_write_protect_np(True)

      # __clear_cache isn't a normal libc function, but a compiler support routine found in libgcc_s for gcc and compiler-rt for clang.
      # libgcc_s comes as shared library but compiler-rt is only a bunch of static library archives which we can't directly load, but fortunately
      # it somehow found its way into libSystem on macos (likely because it used __builtin_clear_cache) and libgcc_s is ~always present on linux
      # Using ["name"] instead of .name because otherwise name is getting mangled: https://docs.python.org/3.12/reference/expressions.html#index-5
      CPUProgram.rt_lib["__clear_cache"](ctypes.c_void_p(mv_address(self.mem)), ctypes.c_void_p(mv_address(self.mem) + len(lib)))

      self.fxn = ctypes.CFUNCTYPE(None)(mv_address(self.mem))

    super().__init__(HCQArgsState, dev, name, kernargs_alloc_size=0)

  def __del__(self):
    if getattr(sys, 'is_finalizing', lambda: True)(): return
    if sys.platform == 'win32': ctypes.windll.kernel32.VirtualFree(ctypes.c_void_p(self.mem), ctypes.c_size_t(0), 0x8000) #0x8000 - MEM_RELEASE

class CPUAllocator(HCQAllocatorBase):
  def _alloc(self, size:int, options:BufferSpec) -> HCQBuffer:
    if options.external_ptr: addr, buf = options.external_ptr, None
    elif sys.platform == "win32": addr = mv_address(buf:=mmap.mmap(-1, size, access=mmap.ACCESS_WRITE))
    else: addr = mv_address(buf:=mmap.mmap(-1, size, mmap.MAP_ANON | mmap.MAP_PRIVATE, mmap.PROT_READ | mmap.PROT_WRITE))
    return HCQBuffer(va:=addr, sz:=size, meta=buf, view=MMIOInterface(va, sz, fmt='B'), owner=self.dev)
  def _as_buffer(self, src) -> memoryview:
   self.dev.synchronize()
   return to_mv(src.va_addr, src.size)
  def _as_dmaref(self, buf):
    self.dev.synchronize()
    return DMACPURef(buf.va_addr, buf.size)
  def _copyin(self, dest, src:memoryview):
    self.dev.synchronize()
    with cpu_profile('TINY -> CPU', self.dev.device, is_copy=True): ctypes.memmove(dest.va_addr, from_mv(src), len(src))
  def _copyout(self, dest:memoryview, src):
    self.dev.synchronize()
    with cpu_profile('CPU -> TINY', self.dev.device, is_copy=True): ctypes.memmove(from_mv(dest), src.va_addr, len(dest))
  def _map(self, buf:HCQBuffer):
    if buf.view is None or not isinstance(buf.view, MMIOInterface): raise RuntimeError("Cannot map buffer without view to cpu")

class CPUDevice(HCQCompiled):
  def __init__(self, device:str=""):
<<<<<<< HEAD
    self.tasks = queue.Queue()
    CPUWorker(self).start()
    super().__init__(device, CPUAllocator(self), ClangRenderer(), ClangJITCompiler(), functools.partial(CPUProgram, self), CPUSignal, CPUComputeQueue)
=======
    self.tasks:queue.Queue = queue.Queue()
    CPUWorker(self).start()
    super().__init__(device, CPUAllocator(self), ClangRenderer(), ClangJITCompiler(), functools.partial(CPUProgram, self), CPUSignal, CPUComputeQueue,
                     supports_graph=False)
>>>>>>> 7ad73292
<|MERGE_RESOLUTION|>--- conflicted
+++ resolved
@@ -26,20 +26,6 @@
   def disassemble(self, lib:bytes): return capstone_flatdump(lib)
 
 class CPUWorker(threading.Thread):
-<<<<<<< HEAD
-  def __init__(self, dev:CPUDevice):
-    super().__init__()
-    self.dev, self.daemon = dev, True
-
-  def run(self):
-    x = self.dev.tasks
-    while True:
-      blk, off = x.get(), 0
-      while off < len(blk):
-        blk[off](*blk[off + 2:off + 2 + blk[off + 1]])
-        off += blk[off + 1] + 2
-      x.task_done()
-=======
   def __init__(self, dev):
     super().__init__()
     self.dev, self.tasks, self.daemon = dev, dev.tasks, True
@@ -51,7 +37,6 @@
         args_cnt = next(cmd_iter)
         cmd(*[next(cmd_iter) for _ in range(args_cnt)])
       self.tasks.task_done()
->>>>>>> 7ad73292
 
 class CPUComputeQueue(HWQueue):
   def _exec(self, prg, bufs, *args):
@@ -69,10 +54,6 @@
   def wait(self, signal, value=0): return self.cmd(self._wait, signal.value_addr, value)
   def timestamp(self, signal): return self.cmd(self._timestamp, signal.timestamp_addr)
   def signal(self, signal, value:sint=0): return self.cmd(self._signal, signal.value_addr, value)
-<<<<<<< HEAD
-
-=======
->>>>>>> 7ad73292
   def _submit(self, dev): dev.tasks.put(self._q[:])
 
 # NOTE: MAP_JIT is added to mmap module in python 3.13
@@ -137,13 +118,7 @@
 
 class CPUDevice(HCQCompiled):
   def __init__(self, device:str=""):
-<<<<<<< HEAD
-    self.tasks = queue.Queue()
-    CPUWorker(self).start()
-    super().__init__(device, CPUAllocator(self), ClangRenderer(), ClangJITCompiler(), functools.partial(CPUProgram, self), CPUSignal, CPUComputeQueue)
-=======
     self.tasks:queue.Queue = queue.Queue()
     CPUWorker(self).start()
     super().__init__(device, CPUAllocator(self), ClangRenderer(), ClangJITCompiler(), functools.partial(CPUProgram, self), CPUSignal, CPUComputeQueue,
-                     supports_graph=False)
->>>>>>> 7ad73292
+                     supports_graph=False)