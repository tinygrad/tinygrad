from __future__ import annotations
import platform, subprocess, sys, ctypes, functools, time, mmap, threading, queue
from tinygrad.helpers import capstone_flatdump, getenv, from_mv, to_mv, OSX, mv_address, wait_cond, cpu_profile
from tinygrad.device import Compiler, BufferSpec, DMACPURef
from tinygrad.runtime.support.hcq import HCQCompiled, HCQAllocatorBase, HCQBuffer, HWQueue, HCQArgsState, HCQSignal, HCQProgram, MMIOInterface
from tinygrad.runtime.support.elf import jit_loader
from tinygrad.renderer.cstyle import ClangRenderer
from tinygrad.uop.ops import sint

class CPUSignal(HCQSignal):
  def _sleep(self, time_spent_waiting_ms:int):
    if self.is_timeline and self.owner is not None: self.owner.tasks.join()

class ClangJITCompiler(Compiler):
  def __init__(self, cachekey="compile_clang_jit"): super().__init__(cachekey)

  def compile(self, src:str) -> bytes:
    # -fno-math-errno is required for __builtin_sqrt to become an instruction instead of a function call
    # x18 is a reserved platform register. It is clobbered on context switch in macos and is used to store TEB pointer in windows on arm, don't use it
    target = 'x86_64' if sys.platform == 'win32' else platform.machine()
    # on arm march means "runs on this arch and superset" instead of "optimize for this arch". x86 march == arm mcpu
    arch = '-march=native' if platform.machine() in ('x86_64', 'AMD64') else '-mcpu=native'
    args = [arch, f'--target={target}-none-unknown-elf', '-O2', '-fPIC', '-ffreestanding', '-fno-math-errno', '-nostdlib', '-fno-ident']
    arch_args = ['-ffixed-x18'] if target == 'arm64' else []
    obj = subprocess.check_output([getenv("CC", 'clang'), '-c', '-x', 'c', *args, *arch_args, '-', '-o', '-'], input=src.encode('utf-8'))
    return jit_loader(obj)

  def disassemble(self, lib:bytes): return capstone_flatdump(lib)

class CPUWorker(threading.Thread):
  def __init__(self, dev, tasks, thread_id):
    super().__init__()
    self.dev, self.tasks, self.thread_id, self.pool, self.daemon = dev, tasks, thread_id, [], True

  def push_task(self, tid, cmd, args):
    if len(self.pool) <= tid:
      self.pool.append(queue.Queue())
      CPUWorker(self, self.pool[tid], thread_id=tid+1).start()
    self.pool[tid].put([cmd, 1, len(args)] + args)

  def run(self):
    while True:
      cmd_iter = iter(self.tasks.get())
      for cmd in cmd_iter:
        threads, args_cnt = next(cmd_iter), next(cmd_iter)
        args = [next(cmd_iter) for _ in range(args_cnt)]
        for th in range(threads - 1): self.push_task(th, cmd, args)
        cmd(self.thread_id, *args)
        for th in range(threads - 1): self.pool[th].join()
      self.tasks.task_done()

class CPUComputeQueue(HWQueue):
<<<<<<< HEAD
  def _exec(self, thread_id, prg, bufs, *args):
    prg.fxn(*map(ctypes.c_uint64, args[:bufs]), *map(ctypes.c_int64 if platform.machine() == "arm64" else ctypes.c_int32, args[bufs:]), thread_id)
  def _signal(self, thread_id, signal_addr, value): to_mv(signal_addr, 4).cast('I')[0] = value
  def _wait(self, thread_id, signal_addr, value): wait_cond(lambda: to_mv(signal_addr, 4).cast('I')[0] >= value, timeout_ms=60000)
  def _timestamp(self, thread_id, timestamp_addr): to_mv(timestamp_addr, 8).cast('Q')[0] = time.perf_counter_ns()
=======
  def _exec(self, tid, prg, bufs, *args):
    prg.fxn(*map(ctypes.c_uint64, args[:bufs]), *map(ctypes.c_int64 if platform.machine() == "arm64" else ctypes.c_int32, args[bufs:]))
  def _signal(self, tid, signal_addr, value): to_mv(signal_addr, 4).cast('I')[0] = value
  def _wait(self, tid, signal_addr, value): wait_cond(lambda: to_mv(signal_addr, 4).cast('I')[0] >= value, timeout_ms=60000)
  def _timestamp(self, tid, timestamp_addr): to_mv(timestamp_addr, 8).cast('Q')[0] = time.perf_counter_ns()
>>>>>>> 2b1844da
  def cmd(self, cmd, *args, threads=1):
    self.q(cmd, threads, len(args), *args)
    return self

  def memory_barrier(self): return self
  def exec(self, prg:CPUProgram, args_state:HCQArgsState, global_size, local_size):
    return self.cmd(self._exec, prg, len(args_state.bufs), *[x.va_addr for x in args_state.bufs], *args_state.vals, threads=(global_size or (1,))[0])
  def wait(self, signal, value=0): return self.cmd(self._wait, signal.value_addr, value)
  def timestamp(self, signal): return self.cmd(self._timestamp, signal.timestamp_addr)
  def signal(self, signal, value:sint=0): return self.cmd(self._signal, signal.value_addr, value)
  def _submit(self, dev): dev.tasks.put(self._q[:])

# NOTE: MAP_JIT is added to mmap module in python 3.13
MAP_JIT = 0x0800

class CPUProgram(HCQProgram):
  rt_lib = ctypes.CDLL(ctypes.util.find_library('System' if OSX else 'kernel32') if OSX or sys.platform == "win32" else 'libgcc_s.so.1')

  def __init__(self, dev, name:str, lib:bytes):
    if sys.platform == "win32":
      PAGE_EXECUTE_READWRITE, MEM_COMMIT, MEM_RESERVE = 0x40, 0x1000, 0x2000
      ctypes.windll.kernel32.VirtualAlloc.restype = ctypes.c_void_p
      self.mem = ctypes.windll.kernel32.VirtualAlloc(ctypes.c_void_p(0), ctypes.c_size_t(len(lib)), MEM_COMMIT | MEM_RESERVE, PAGE_EXECUTE_READWRITE)
      ctypes.memmove(self.mem, lib, len(lib))
      ctypes.windll.kernel32.GetCurrentProcess.restype = ctypes.c_void_p
      proc = ctypes.windll.kernel32.GetCurrentProcess()
      ctypes.windll.kernel32.FlushInstructionCache(ctypes.c_void_p(proc), ctypes.c_void_p(self.mem), ctypes.c_size_t(len(lib)))
      self.fxn = ctypes.CFUNCTYPE(None)(self.mem)
    else:
      # On apple silicon with SPRR enabled (it always is in macos) RWX pages are unrepresentable: https://blog.svenpeter.dev/posts/m1_sprr_gxf/
      # MAP_JIT allows us to easily flip pages from RW- to R-X and vice versa. It is a noop on intel cpus. (man pthread_jit_write_protect_np)
      self.mem = mmap.mmap(-1, len(lib), mmap.MAP_ANON|mmap.MAP_PRIVATE|(MAP_JIT if OSX else 0), mmap.PROT_READ|mmap.PROT_WRITE|mmap.PROT_EXEC)

      if OSX: CPUProgram.rt_lib.pthread_jit_write_protect_np(False)
      self.mem.write(lib)
      if OSX: CPUProgram.rt_lib.pthread_jit_write_protect_np(True)

      # __clear_cache isn't a normal libc function, but a compiler support routine found in libgcc_s for gcc and compiler-rt for clang.
      # libgcc_s comes as shared library but compiler-rt is only a bunch of static library archives which we can't directly load, but fortunately
      # it somehow found its way into libSystem on macos (likely because it used __builtin_clear_cache) and libgcc_s is ~always present on linux
      # Using ["name"] instead of .name because otherwise name is getting mangled: https://docs.python.org/3.12/reference/expressions.html#index-5
      CPUProgram.rt_lib["__clear_cache"](ctypes.c_void_p(mv_address(self.mem)), ctypes.c_void_p(mv_address(self.mem) + len(lib)))

      self.fxn = ctypes.CFUNCTYPE(None)(mv_address(self.mem))

    super().__init__(HCQArgsState, dev, name, kernargs_alloc_size=0)

  def __del__(self):
    if getattr(sys, 'is_finalizing', lambda: True)(): return
    if sys.platform == 'win32': ctypes.windll.kernel32.VirtualFree(ctypes.c_void_p(self.mem), ctypes.c_size_t(0), 0x8000) #0x8000 - MEM_RELEASE

class CPUAllocator(HCQAllocatorBase):
  def _alloc(self, size:int, options:BufferSpec) -> HCQBuffer:
    if options.external_ptr: addr, buf = options.external_ptr, None
    elif sys.platform == "win32": addr = mv_address(buf:=mmap.mmap(-1, size, access=mmap.ACCESS_WRITE))
    else: addr = mv_address(buf:=mmap.mmap(-1, size, mmap.MAP_ANON | mmap.MAP_PRIVATE, mmap.PROT_READ | mmap.PROT_WRITE))
    return HCQBuffer(va:=addr, sz:=size, meta=buf, view=MMIOInterface(va, sz, fmt='B'), owner=self.dev)
  def _as_buffer(self, src) -> memoryview:
   self.dev.synchronize()
   return to_mv(src.va_addr, src.size)
  def _as_dmaref(self, buf):
    self.dev.synchronize()
    return DMACPURef(buf.va_addr, buf.size)
  def _copyin(self, dest, src:memoryview):
    self.dev.synchronize()
    with cpu_profile('TINY -> CPU', self.dev.device, is_copy=True): ctypes.memmove(dest.va_addr, from_mv(src), len(src))
  def _copyout(self, dest:memoryview, src):
    self.dev.synchronize()
    with cpu_profile('CPU -> TINY', self.dev.device, is_copy=True): ctypes.memmove(from_mv(dest), src.va_addr, len(dest))
  def _map(self, buf:HCQBuffer):
    if buf.view is None or not isinstance(buf.view, MMIOInterface): raise RuntimeError("Cannot map buffer without view to cpu")

class CPUDevice(HCQCompiled):
  def __init__(self, device:str=""):
    self.tasks:queue.Queue = queue.Queue()
    CPUWorker(self, self.tasks, thread_id=0).start()
    super().__init__(device, CPUAllocator(self), ClangRenderer(), ClangJITCompiler(), functools.partial(CPUProgram, self), CPUSignal, CPUComputeQueue)<|MERGE_RESOLUTION|>--- conflicted
+++ resolved
@@ -50,19 +50,11 @@
       self.tasks.task_done()
 
 class CPUComputeQueue(HWQueue):
-<<<<<<< HEAD
-  def _exec(self, thread_id, prg, bufs, *args):
-    prg.fxn(*map(ctypes.c_uint64, args[:bufs]), *map(ctypes.c_int64 if platform.machine() == "arm64" else ctypes.c_int32, args[bufs:]), thread_id)
-  def _signal(self, thread_id, signal_addr, value): to_mv(signal_addr, 4).cast('I')[0] = value
-  def _wait(self, thread_id, signal_addr, value): wait_cond(lambda: to_mv(signal_addr, 4).cast('I')[0] >= value, timeout_ms=60000)
-  def _timestamp(self, thread_id, timestamp_addr): to_mv(timestamp_addr, 8).cast('Q')[0] = time.perf_counter_ns()
-=======
   def _exec(self, tid, prg, bufs, *args):
-    prg.fxn(*map(ctypes.c_uint64, args[:bufs]), *map(ctypes.c_int64 if platform.machine() == "arm64" else ctypes.c_int32, args[bufs:]))
+    prg.fxn(*map(ctypes.c_uint64, args[:bufs]), *map(ctypes.c_int64 if platform.machine() == "arm64" else ctypes.c_int32, args[bufs:]), tid)
   def _signal(self, tid, signal_addr, value): to_mv(signal_addr, 4).cast('I')[0] = value
   def _wait(self, tid, signal_addr, value): wait_cond(lambda: to_mv(signal_addr, 4).cast('I')[0] >= value, timeout_ms=60000)
   def _timestamp(self, tid, timestamp_addr): to_mv(timestamp_addr, 8).cast('Q')[0] = time.perf_counter_ns()
->>>>>>> 2b1844da
   def cmd(self, cmd, *args, threads=1):
     self.q(cmd, threads, len(args), *args)
     return self
