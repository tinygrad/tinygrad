from __future__ import annotations
import platform, sys, ctypes, functools, time, mmap, threading, queue
<<<<<<< HEAD
from tinygrad.helpers import from_mv, to_mv, OSX, WIN, mv_address, wait_cond, cpu_profile, CPU_LLVM, X86, suppress_finalizing
=======
from tinygrad.helpers import from_mv, to_mv, OSX, WIN, mv_address, wait_cond, cpu_profile, suppress_finalizing
>>>>>>> 0599e861
from tinygrad.device import BufferSpec, DMACPURef
from tinygrad.runtime.support.hcq import HCQCompiled, HCQAllocatorBase, HCQBuffer, HWQueue, HCQArgsState, HCQSignal, HCQProgram, MMIOInterface
from tinygrad.renderer.cstyle import ClangRenderer
from tinygrad.renderer.llvmir import LLVMRenderer
<<<<<<< HEAD
from tinygrad.renderer.isa import X86Renderer
from tinygrad.runtime.support.compiler_cpu import HostLLVMCompiler, ClangJITCompiler, X86Compiler
=======
from tinygrad.runtime.support.compiler_cpu import CPULLVMCompiler, ClangJITCompiler
>>>>>>> 0599e861
from tinygrad.uop.ops import sint

class CPUSignal(HCQSignal):
  def _sleep(self, time_spent_waiting_ms:int):
    if self.is_timeline and self.owner is not None: self.owner.tasks.join()

class CPUWorker(threading.Thread):
  def __init__(self, dev, tasks, thread_id):
    super().__init__()
    self.dev, self.tasks, self.thread_id, self.pool, self.daemon = dev, tasks, thread_id, [], True

  def push_task(self, tid, cmd, args):
    if len(self.pool) <= tid:
      self.pool.append(queue.Queue())
      CPUWorker(self, self.pool[tid], thread_id=tid+1).start()
    self.pool[tid].put([cmd, 1, len(args)] + args)

  def run(self):
    while True:
      cmd_iter = iter(self.tasks.get())
      for cmd in cmd_iter:
        threads, args_cnt = next(cmd_iter), next(cmd_iter)
        args = [next(cmd_iter) for _ in range(args_cnt)]
        for th in range(threads - 1): self.push_task(th, cmd, args)
        cmd(self.thread_id, *args)
        for th in range(threads - 1): self.pool[th].join()
      self.tasks.task_done()

class CPUComputeQueue(HWQueue):
  def _exec(self, tid, prg, bufs, *args):
    prg.fxn(*map(ctypes.c_uint64, args[:bufs]), *map(ctypes.c_int64 if platform.machine() == "arm64" else ctypes.c_int32, args[bufs:]), tid)
  def _signal(self, tid, signal_addr, value): to_mv(signal_addr, 4).cast('I')[0] = value
  def _wait(self, tid, signal_addr, value): wait_cond(lambda: to_mv(signal_addr, 4).cast('I')[0] >= value, timeout_ms=60000)
  def _timestamp(self, tid, timestamp_addr): to_mv(timestamp_addr, 8).cast('Q')[0] = time.perf_counter_ns()
  def cmd(self, cmd, *args, threads=1):
    self.q(cmd, threads, len(args), *args)
    return self

  def memory_barrier(self): return self
  def exec(self, prg:CPUProgram, args_state:HCQArgsState, global_size, local_size):
    return self.cmd(self._exec, prg, len(args_state.bufs), *[x.va_addr for x in args_state.bufs], *args_state.vals, threads=(global_size or (1,))[0])
  def wait(self, signal, value=0): return self.cmd(self._wait, signal.value_addr, value)
  def timestamp(self, signal): return self.cmd(self._timestamp, signal.timestamp_addr)
  def signal(self, signal, value:sint=0): return self.cmd(self._signal, signal.value_addr, value)
  def _submit(self, dev): dev.tasks.put(self._q[:])

# NOTE: MAP_JIT is added to mmap module in python 3.13
MAP_JIT = 0x0800

class CPUProgram(HCQProgram):
  rt_lib = ctypes.CDLL(ctypes.util.find_library('System' if OSX else 'kernel32') if OSX or WIN else 'libgcc_s.so.1')

  def __init__(self, dev, name:str, lib:bytes):
    if sys.platform == "win32": # mypy doesn't understand when WIN is used here
      PAGE_EXECUTE_READWRITE, MEM_COMMIT, MEM_RESERVE = 0x40, 0x1000, 0x2000
      ctypes.windll.kernel32.VirtualAlloc.restype = ctypes.c_void_p
      self.mem = ctypes.windll.kernel32.VirtualAlloc(ctypes.c_void_p(0), ctypes.c_size_t(len(lib)), MEM_COMMIT | MEM_RESERVE, PAGE_EXECUTE_READWRITE)
      ctypes.memmove(self.mem, lib, len(lib))
      ctypes.windll.kernel32.GetCurrentProcess.restype = ctypes.c_void_p
      proc = ctypes.windll.kernel32.GetCurrentProcess()
      ctypes.windll.kernel32.FlushInstructionCache(ctypes.c_void_p(proc), ctypes.c_void_p(self.mem), ctypes.c_size_t(len(lib)))
      self.fxn = ctypes.CFUNCTYPE(None)(self.mem)
    else:
      # On apple silicon with SPRR enabled (it always is in macos) RWX pages are unrepresentable: https://blog.svenpeter.dev/posts/m1_sprr_gxf/
      # MAP_JIT allows us to easily flip pages from RW- to R-X and vice versa. It is a noop on intel cpus. (man pthread_jit_write_protect_np)
      self.mem = mmap.mmap(-1, len(lib), mmap.MAP_ANON|mmap.MAP_PRIVATE|(MAP_JIT if OSX else 0), mmap.PROT_READ|mmap.PROT_WRITE|mmap.PROT_EXEC)

      if OSX: CPUProgram.rt_lib.pthread_jit_write_protect_np(False)
      self.mem.write(lib)
      if OSX: CPUProgram.rt_lib.pthread_jit_write_protect_np(True)

      # __clear_cache isn't a normal libc function, but a compiler support routine found in libgcc_s for gcc and compiler-rt for clang.
      # libgcc_s comes as shared library but compiler-rt is only a bunch of static library archives which we can't directly load, but fortunately
      # it somehow found its way into libSystem on macos (likely because it used __builtin_clear_cache) and libgcc_s is ~always present on linux
      # Using ["name"] instead of .name because otherwise name is getting mangled: https://docs.python.org/3.12/reference/expressions.html#index-5
      CPUProgram.rt_lib["__clear_cache"](ctypes.c_void_p(mv_address(self.mem)), ctypes.c_void_p(mv_address(self.mem) + len(lib)))

      self.fxn = ctypes.CFUNCTYPE(None)(mv_address(self.mem))

    super().__init__(HCQArgsState, dev, name, kernargs_alloc_size=0)

  @suppress_finalizing
  def __del__(self):
    if sys.platform == 'win32': ctypes.windll.kernel32.VirtualFree(ctypes.c_void_p(self.mem), ctypes.c_size_t(0), 0x8000) #0x8000 - MEM_RELEASE

class CPUAllocator(HCQAllocatorBase):
  def _alloc(self, size:int, options:BufferSpec) -> HCQBuffer:
    if options.external_ptr: addr, buf = options.external_ptr, None
    elif WIN: addr = mv_address(buf:=mmap.mmap(-1, size, access=mmap.ACCESS_WRITE))
    else: addr = mv_address(buf:=mmap.mmap(-1, size, mmap.MAP_ANON | mmap.MAP_PRIVATE, mmap.PROT_READ | mmap.PROT_WRITE))
    return HCQBuffer(va:=addr, sz:=size, meta=buf, view=MMIOInterface(va, sz, fmt='B'), owner=self.dev)
  def _as_buffer(self, src) -> memoryview:
   self.dev.synchronize()
   return to_mv(src.va_addr, src.size)
  def _as_dmaref(self, buf):
    self.dev.synchronize()
    return DMACPURef(buf.va_addr, buf.size)
  def _copyin(self, dest, src:memoryview):
    self.dev.synchronize()
    with cpu_profile('TINY -> CPU', self.dev.device, is_copy=True): ctypes.memmove(dest.va_addr, from_mv(src), len(src))
  def _copyout(self, dest:memoryview, src):
    self.dev.synchronize()
    with cpu_profile('CPU -> TINY', self.dev.device, is_copy=True): ctypes.memmove(from_mv(dest), src.va_addr, len(dest))
  def _map(self, buf:HCQBuffer):
    if buf.view is None or not isinstance(buf.view, MMIOInterface): raise RuntimeError("Cannot map buffer without view to cpu")

class CPUDevice(HCQCompiled):
  def __init__(self, device:str=""):
    self.tasks:queue.Queue = queue.Queue()
    CPUWorker(self, self.tasks, thread_id=0).start()
<<<<<<< HEAD
    renderer = LLVMRenderer() if CPU_LLVM else X86Renderer() if X86 else ClangRenderer()
    compiler = HostLLVMCompiler() if CPU_LLVM else X86Compiler() if X86 else ClangJITCompiler()
    super().__init__(device, CPUAllocator(self), renderer, compiler, functools.partial(CPUProgram, self), CPUSignal, CPUComputeQueue)
=======
    compilers = [(ClangRenderer, ClangJITCompiler), (LLVMRenderer, CPULLVMCompiler)]
    super().__init__(device, CPUAllocator(self), compilers, functools.partial(CPUProgram, self), CPUSignal, CPUComputeQueue)
>>>>>>> 0599e861
<|MERGE_RESOLUTION|>--- conflicted
+++ resolved
@@ -1,20 +1,12 @@
 from __future__ import annotations
 import platform, sys, ctypes, functools, time, mmap, threading, queue
-<<<<<<< HEAD
-from tinygrad.helpers import from_mv, to_mv, OSX, WIN, mv_address, wait_cond, cpu_profile, CPU_LLVM, X86, suppress_finalizing
-=======
 from tinygrad.helpers import from_mv, to_mv, OSX, WIN, mv_address, wait_cond, cpu_profile, suppress_finalizing
->>>>>>> 0599e861
 from tinygrad.device import BufferSpec, DMACPURef
 from tinygrad.runtime.support.hcq import HCQCompiled, HCQAllocatorBase, HCQBuffer, HWQueue, HCQArgsState, HCQSignal, HCQProgram, MMIOInterface
 from tinygrad.renderer.cstyle import ClangRenderer
 from tinygrad.renderer.llvmir import LLVMRenderer
-<<<<<<< HEAD
 from tinygrad.renderer.isa import X86Renderer
-from tinygrad.runtime.support.compiler_cpu import HostLLVMCompiler, ClangJITCompiler, X86Compiler
-=======
-from tinygrad.runtime.support.compiler_cpu import CPULLVMCompiler, ClangJITCompiler
->>>>>>> 0599e861
+from tinygrad.runtime.support.compiler_cpu import CPULLVMCompiler, ClangJITCompiler, X86Compiler
 from tinygrad.uop.ops import sint
 
 class CPUSignal(HCQSignal):
@@ -125,11 +117,5 @@
   def __init__(self, device:str=""):
     self.tasks:queue.Queue = queue.Queue()
     CPUWorker(self, self.tasks, thread_id=0).start()
-<<<<<<< HEAD
-    renderer = LLVMRenderer() if CPU_LLVM else X86Renderer() if X86 else ClangRenderer()
-    compiler = HostLLVMCompiler() if CPU_LLVM else X86Compiler() if X86 else ClangJITCompiler()
-    super().__init__(device, CPUAllocator(self), renderer, compiler, functools.partial(CPUProgram, self), CPUSignal, CPUComputeQueue)
-=======
-    compilers = [(ClangRenderer, ClangJITCompiler), (LLVMRenderer, CPULLVMCompiler)]
-    super().__init__(device, CPUAllocator(self), compilers, functools.partial(CPUProgram, self), CPUSignal, CPUComputeQueue)
->>>>>>> 0599e861
+    compilers = [(ClangRenderer, ClangJITCompiler), (LLVMRenderer, CPULLVMCompiler), (X86Renderer, X86Compiler)]
+    super().__init__(device, CPUAllocator(self), compilers, functools.partial(CPUProgram, self), CPUSignal, CPUComputeQueue)