--- conflicted
+++ resolved
@@ -32,14 +32,9 @@
   return mulacc
 
 numpy_fxn_for_op: Dict[Op, Callable] = {**base_fxn_for_op, **{
-<<<<<<< HEAD
-  UnaryOps.NOOP: lambda x: np.require(x, requirements='C'), UnaryOps.EXP2: np.exp2, UnaryOps.LOG2: np.log2, UnaryOps.CAST: lambda x,y: x.astype(y.np, copy=False), UnaryOps.SIN: np.sin,
-  BinaryOps.MAX: np.maximum, BinaryOps.CMPEQ: lambda x,y: (x==y).astype(np.promote_types(x.dtype,y.dtype)), BinaryOps.ADD: lambda x, y: np.add(*match_types(x, y)),
-=======
   UnaryOps.NOOP: lambda x: np.require(x, requirements='C'), UnaryOps.EXP2: np.exp2, UnaryOps.LOG2: np.log2, UnaryOps.SIN: np.sin,
   UnaryOps.CAST: lambda x,y: x.view(y[0].np) if y[1] else x.astype(y[0].np, copy=False),
   BinaryOps.MAX: np.maximum, BinaryOps.CMPEQ: lambda x,y: (x==y).astype(promote_types(x,y)), BinaryOps.ADD: lambda x, y: np.add(*match_types(x, y)),
->>>>>>> d67e248d
   BinaryOps.SUB: lambda x, y: np.subtract(*match_types(x, y)), BinaryOps.MUL: lambda x, y: np.multiply(*match_types(x, y)),
   BinaryOps.DIV: lambda x, y: np.divide(*match_types(x, y)), UnaryOps.SQRT: np.sqrt,
   MovementOps.PERMUTE: lambda x, order: x.transpose(order), MovementOps.PAD: np.pad, MovementOps.EXPAND: np.broadcast_to,
