from __future__ import annotations
import platform, sys, ctypes, functools, time, mmap, threading, queue
from tinygrad.helpers import from_mv, to_mv, OSX, WIN, mv_address, wait_cond, cpu_profile, suppress_finalizing, unwrap, data64_le
from tinygrad.device import BufferSpec, DMACPURef, CompilerPairT
from tinygrad.runtime.support.hcq import HCQCompiled, HCQAllocatorBase, HCQBuffer, HWQueue, HCQArgsState, HCQSignal, HCQProgram, MMIOInterface
from tinygrad.runtime.support.hcq import CLikeArgsState
from tinygrad.renderer.cstyle import ClangRenderer
from tinygrad.renderer.llvmir import LLVMRenderer
<<<<<<< HEAD
from tinygrad.renderer.isa import X86Renderer
from tinygrad.runtime.support.compiler_cpu import CPULLVMCompiler, ClangJITCompiler, X86Compiler
=======
from tinygrad.renderer.nir import LVPRenderer
from tinygrad.runtime.support.compiler_cpu import CPULLVMCompiler, ClangJITCompiler
from tinygrad.runtime.support.compiler_mesa import LVPCompiler
from tinygrad.runtime.support.elf import jit_loader
>>>>>>> 6df34a58
from tinygrad.uop.ops import sint

class CPUSignal(HCQSignal):
  def _sleep(self, time_spent_waiting_ms:int):
    if self.is_timeline and self.owner is not None: self.owner.tasks.join()

class CPUWorker(threading.Thread):
  def __init__(self, dev, tasks, thread_id):
    super().__init__()
    self.dev, self.tasks, self.thread_id, self.pool, self.daemon = dev, tasks, thread_id, [], True

  def push_task(self, tid, cmd, args):
    if len(self.pool) <= tid:
      self.pool.append(queue.Queue())
      CPUWorker(self, self.pool[tid], thread_id=tid+1).start()
    self.pool[tid].put([cmd, 1, len(args)] + args)

  def run(self):
    while True:
      cmd_iter = iter(self.tasks.get())
      for cmd in cmd_iter:
        threads, args_cnt = next(cmd_iter), next(cmd_iter)
        args = [next(cmd_iter) for _ in range(args_cnt)]
        for th in range(threads - 1): self.push_task(th, cmd, args)
        cmd(self.thread_id, *args)
        for th in range(threads - 1): self.pool[th].join()
      self.tasks.task_done()

class CPUComputeQueue(HWQueue):
  def _exec(self, tid, prg, bufs, *args):
    prg.fxn(*map(ctypes.c_uint64, args[:bufs]), *map(ctypes.c_int64 if platform.machine() == "arm64" else ctypes.c_int32, args[bufs:]), tid)
  def _signal(self, tid, signal_addr, value): to_mv(signal_addr, 4).cast('I')[0] = value
  def _wait(self, tid, signal_addr, value): wait_cond(lambda: to_mv(signal_addr, 4).cast('I')[0] >= value, timeout_ms=60000)
  def _timestamp(self, tid, timestamp_addr): to_mv(timestamp_addr, 8).cast('Q')[0] = time.perf_counter_ns()
  def cmd(self, cmd, *args, threads=1):
    self.q(cmd, threads, len(args), *args)
    return self

  def memory_barrier(self): return self
  def exec(self, prg:CPUProgram, args_state:HCQArgsState, global_size, local_size):
    if isinstance(args_state, LVPArgsState):
      self.bind_args_state(args_state)
      return self.cmd(self._exec, prg, 1, args_state.buf.va_addr)
    return self.cmd(self._exec, prg, len(args_state.bufs), *[x.va_addr for x in args_state.bufs], *args_state.vals, threads=(global_size or (1,))[0])
  def wait(self, signal, value=0): return self.cmd(self._wait, signal.value_addr, value)
  def timestamp(self, signal): return self.cmd(self._timestamp, signal.timestamp_addr)
  def signal(self, signal, value:sint=0): return self.cmd(self._signal, signal.value_addr, value)
  def _submit(self, dev): dev.tasks.put(self._q[:])

class LVPArgsState(CLikeArgsState):
  def __init__(self, buf, prg, bufs, vals=()): super().__init__(buf, prg, bufs, vals, [*data64_le(buf.va_addr + 12), (len(bufs) + len(vals)) * 2])

# NOTE: MAP_JIT is added to mmap module in python 3.13
MAP_JIT = 0x0800

class CPUProgram(HCQProgram):
  rt_lib = None
  try: rt_lib = ctypes.CDLL(ctypes.util.find_library('System' if OSX else 'kernel32') if OSX or WIN else 'libgcc_s.so.1')
  except OSError: pass

  def __init__(self, dev, name:str, lib:bytes):
    LVP = isinstance(dev.compiler, LVPCompiler)
    if sys.platform == "win32": # mypy doesn't understand when WIN is used here
      PAGE_EXECUTE_READWRITE, MEM_COMMIT, MEM_RESERVE = 0x40, 0x1000, 0x2000
      ctypes.windll.kernel32.VirtualAlloc.restype = ctypes.c_void_p
      self.mem = ctypes.windll.kernel32.VirtualAlloc(ctypes.c_void_p(0), ctypes.c_size_t(len(lib)), MEM_COMMIT | MEM_RESERVE, PAGE_EXECUTE_READWRITE)
      ctypes.memmove(self.mem, lib, len(lib))
      ctypes.windll.kernel32.GetCurrentProcess.restype = ctypes.c_void_p
      proc = ctypes.windll.kernel32.GetCurrentProcess()
      ctypes.windll.kernel32.FlushInstructionCache(ctypes.c_void_p(proc), ctypes.c_void_p(self.mem), ctypes.c_size_t(len(lib)))
      self.fxn = ctypes.CFUNCTYPE(None)(self.mem)
    else:
      # On apple silicon with SPRR enabled (it always is in macos) RWX pages are unrepresentable: https://blog.svenpeter.dev/posts/m1_sprr_gxf/
      # MAP_JIT allows us to easily flip pages from RW- to R-X and vice versa. It is a noop on intel cpus. (man pthread_jit_write_protect_np)
      self.mem = mmap.mmap(-1, len(lib), mmap.MAP_ANON|mmap.MAP_PRIVATE|(MAP_JIT if OSX else 0), mmap.PROT_READ|mmap.PROT_WRITE|mmap.PROT_EXEC)

      if OSX: unwrap(CPUProgram.rt_lib).pthread_jit_write_protect_np(False)
      if LVP: lib = jit_loader(lib, base=ctypes.addressof(ctypes.c_void_p.from_buffer(self.mem)), link_libs=['m'])
      self.mem.write(lib)
      if OSX: unwrap(CPUProgram.rt_lib).pthread_jit_write_protect_np(True)

      # __clear_cache isn't a normal libc function, but a compiler support routine found in libgcc_s for gcc and compiler-rt for clang.
      # libgcc_s comes as shared library but compiler-rt is only a bunch of static library archives which we can't directly load, but fortunately
      # it somehow found its way into libSystem on macos (likely because it used __builtin_clear_cache) and libgcc_s is ~always present on linux
      # Using ["name"] instead of .name because otherwise name is getting mangled: https://docs.python.org/3.12/reference/expressions.html#index-5
      if CPUProgram.rt_lib is not None:
        CPUProgram.rt_lib["__clear_cache"](ctypes.c_void_p(mv_address(self.mem)), ctypes.c_void_p(mv_address(self.mem) + len(lib)))
      else:
        # msync should be a universal POSIX way to do this
        from tinygrad.runtime.autogen import libc
        libc.msync(ctypes.c_void_p(mv_address(self.mem)), len(lib), libc.MS_SYNC | libc.MS_INVALIDATE)

      self.fxn = ctypes.CFUNCTYPE(None)(mv_address(self.mem))

    super().__init__(LVPArgsState if LVP else HCQArgsState, dev, name, kernargs_alloc_size=12+256 if LVP else 0)

  @suppress_finalizing
  def __del__(self):
    if sys.platform == 'win32': ctypes.windll.kernel32.VirtualFree(ctypes.c_void_p(self.mem), ctypes.c_size_t(0), 0x8000) #0x8000 - MEM_RELEASE

class CPUAllocator(HCQAllocatorBase):
  def _alloc(self, size:int, options:BufferSpec) -> HCQBuffer:
    if options.external_ptr: addr, buf = options.external_ptr, None
    elif WIN: addr = mv_address(buf:=mmap.mmap(-1, size, access=mmap.ACCESS_WRITE))
    else: addr = mv_address(buf:=mmap.mmap(-1, size, mmap.MAP_ANON | mmap.MAP_PRIVATE, mmap.PROT_READ | mmap.PROT_WRITE))
    return HCQBuffer(va:=addr, sz:=size, meta=buf, view=MMIOInterface(va, sz, fmt='B'), owner=self.dev)
  def _as_buffer(self, src) -> memoryview:
    self.dev.synchronize()
    return to_mv(src.va_addr, src.size)
  def _as_dmaref(self, buf):
    self.dev.synchronize()
    return DMACPURef(buf.va_addr, buf.size)
  def _copyin(self, dest, src:memoryview):
    self.dev.synchronize()
    with cpu_profile('TINY -> CPU', self.dev.device, is_copy=True): ctypes.memmove(dest.va_addr, from_mv(src), len(src))
  def _copyout(self, dest:memoryview, src):
    self.dev.synchronize()
    with cpu_profile('CPU -> TINY', self.dev.device, is_copy=True): ctypes.memmove(from_mv(dest), src.va_addr, len(dest))
  def _map(self, buf:HCQBuffer):
    if buf.view is None or not isinstance(buf.view, MMIOInterface): raise RuntimeError("Cannot map buffer without view to cpu")

class CPUDevice(HCQCompiled):
  def __init__(self, device:str=""):
    self.tasks:queue.Queue = queue.Queue()
    CPUWorker(self, self.tasks, thread_id=0).start()
<<<<<<< HEAD
    compilers = [(ClangRenderer, ClangJITCompiler), (LLVMRenderer, CPULLVMCompiler), (X86Renderer, X86Compiler)]
=======
    compilers:list[CompilerPairT] = [(ClangRenderer, ClangJITCompiler), (LLVMRenderer, CPULLVMCompiler), (LVPRenderer, LVPCompiler)]
>>>>>>> 6df34a58
    super().__init__(device, CPUAllocator(self), compilers, functools.partial(CPUProgram, self), CPUSignal, CPUComputeQueue)<|MERGE_RESOLUTION|>--- conflicted
+++ resolved
@@ -6,15 +6,11 @@
 from tinygrad.runtime.support.hcq import CLikeArgsState
 from tinygrad.renderer.cstyle import ClangRenderer
 from tinygrad.renderer.llvmir import LLVMRenderer
-<<<<<<< HEAD
+from tinygrad.renderer.nir import LVPRenderer
 from tinygrad.renderer.isa import X86Renderer
 from tinygrad.runtime.support.compiler_cpu import CPULLVMCompiler, ClangJITCompiler, X86Compiler
-=======
-from tinygrad.renderer.nir import LVPRenderer
-from tinygrad.runtime.support.compiler_cpu import CPULLVMCompiler, ClangJITCompiler
 from tinygrad.runtime.support.compiler_mesa import LVPCompiler
 from tinygrad.runtime.support.elf import jit_loader
->>>>>>> 6df34a58
 from tinygrad.uop.ops import sint
 
 class CPUSignal(HCQSignal):
@@ -140,9 +136,6 @@
   def __init__(self, device:str=""):
     self.tasks:queue.Queue = queue.Queue()
     CPUWorker(self, self.tasks, thread_id=0).start()
-<<<<<<< HEAD
-    compilers = [(ClangRenderer, ClangJITCompiler), (LLVMRenderer, CPULLVMCompiler), (X86Renderer, X86Compiler)]
-=======
-    compilers:list[CompilerPairT] = [(ClangRenderer, ClangJITCompiler), (LLVMRenderer, CPULLVMCompiler), (LVPRenderer, LVPCompiler)]
->>>>>>> 6df34a58
+    compilers:list[CompilerPairT] = [(ClangRenderer, ClangJITCompiler), (LLVMRenderer, CPULLVMCompiler),
+                                     (LVPRenderer, LVPCompiler), (X86Renderer, X86Compiler)]
     super().__init__(device, CPUAllocator(self), compilers, functools.partial(CPUProgram, self), CPUSignal, CPUComputeQueue)