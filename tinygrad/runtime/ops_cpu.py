from __future__ import annotations
<<<<<<< HEAD
import platform, sys, ctypes, functools, time, mmap, threading, queue, struct
from tinygrad.helpers import from_mv, to_mv, OSX, WIN, mv_address, wait_cond, cpu_profile, CPU_LLVM, suppress_finalizing, getenv, data64_le, i2u
=======
import platform, sys, ctypes, functools, time, mmap, threading, queue
from tinygrad.helpers import from_mv, to_mv, OSX, WIN, mv_address, wait_cond, cpu_profile, suppress_finalizing, unwrap
>>>>>>> 17cec8d6
from tinygrad.device import BufferSpec, DMACPURef
from tinygrad.runtime.support.hcq import HCQCompiled, HCQAllocatorBase, HCQBuffer, HWQueue, HCQArgsState, HCQSignal, HCQProgram, MMIOInterface
from tinygrad.runtime.support.hcq import CLikeArgsState
from tinygrad.renderer.cstyle import ClangRenderer
from tinygrad.renderer.llvmir import LLVMRenderer
from tinygrad.runtime.support.compiler_cpu import CPULLVMCompiler, ClangJITCompiler
from tinygrad.uop.ops import sint
if (NIR := getenv("NIR")):
  from tinygrad.renderer.nir import LVPRenderer
  from tinygrad.runtime.support.lvp import LVPCompiler
  from tinygrad.runtime.support.elf import elf_loader
  import tinygrad.runtime.autogen.libc as libc

class CPUSignal(HCQSignal):
  def _sleep(self, time_spent_waiting_ms:int):
    if self.is_timeline and self.owner is not None: self.owner.tasks.join()

class CPUWorker(threading.Thread):
  def __init__(self, dev, tasks, thread_id):
    super().__init__()
    self.dev, self.tasks, self.thread_id, self.pool, self.daemon = dev, tasks, thread_id, [], True

  def push_task(self, tid, cmd, args):
    if len(self.pool) <= tid:
      self.pool.append(queue.Queue())
      CPUWorker(self, self.pool[tid], thread_id=tid+1).start()
    self.pool[tid].put([cmd, 1, len(args)] + args)

  def run(self):
    while True:
      cmd_iter = iter(self.tasks.get())
      for cmd in cmd_iter:
        threads, args_cnt = next(cmd_iter), next(cmd_iter)
        args = [next(cmd_iter) for _ in range(args_cnt)]
        for th in range(threads - 1): self.push_task(th, cmd, args)
        cmd(self.thread_id, *args)
        for th in range(threads - 1): self.pool[th].join()
      self.tasks.task_done()

class CPUComputeQueue(HWQueue):
  def _exec(self, tid, prg, bufs, *args):
    prg.fxn(*map(ctypes.c_uint64, args[:bufs]), *map(ctypes.c_int64 if platform.machine() == "arm64" else ctypes.c_int32, args[bufs:]), tid)
  def _signal(self, tid, signal_addr, value): to_mv(signal_addr, 4).cast('I')[0] = value
  def _wait(self, tid, signal_addr, value): wait_cond(lambda: to_mv(signal_addr, 4).cast('I')[0] >= value, timeout_ms=60000)
  def _timestamp(self, tid, timestamp_addr): to_mv(timestamp_addr, 8).cast('Q')[0] = time.perf_counter_ns()
  def cmd(self, cmd, *args, threads=1):
    self.q(cmd, threads, len(args), *args)
    return self

  def memory_barrier(self): return self
  def exec(self, prg:CPUProgram, args_state:HCQArgsState, global_size, local_size):
    if NIR:
      self.bind_args_state(args_state)
      return self.cmd(self._exec, prg, 1, args_state.buf.va_addr)
    return self.cmd(self._exec, prg, len(args_state.bufs), *[x.va_addr for x in args_state.bufs], *args_state.vals, threads=(global_size or (1,))[0])
  def wait(self, signal, value=0): return self.cmd(self._wait, signal.value_addr, value)
  def timestamp(self, signal): return self.cmd(self._timestamp, signal.timestamp_addr)
  def signal(self, signal, value:sint=0): return self.cmd(self._signal, signal.value_addr, value)
  def _submit(self, dev): dev.tasks.put(self._q[:])

class LVPArgsState(CLikeArgsState):
  def __init__(self, buf:HCQBuffer, prg:CPUProgram, bufs:tuple[HCQBuffer, ...], vals:tuple[int, ...]=()):
    super().__init__(buf, prg, bufs, vals=vals, prefix=[*data64_le(buf.va_addr + 12), 0xFF])

# NOTE: MAP_JIT is added to mmap module in python 3.13
MAP_JIT = 0x0800

class CPUProgram(HCQProgram):
  rt_lib = None
  try: rt_lib = ctypes.CDLL(ctypes.util.find_library('System' if OSX else 'kernel32') if OSX or WIN else 'libgcc_s.so.1')
  except OSError: pass

  def __init__(self, dev, name:str, lib:bytes):
    if sys.platform == "win32": # mypy doesn't understand when WIN is used here
      PAGE_EXECUTE_READWRITE, MEM_COMMIT, MEM_RESERVE = 0x40, 0x1000, 0x2000
      ctypes.windll.kernel32.VirtualAlloc.restype = ctypes.c_void_p
      self.mem = ctypes.windll.kernel32.VirtualAlloc(ctypes.c_void_p(0), ctypes.c_size_t(len(lib)), MEM_COMMIT | MEM_RESERVE, PAGE_EXECUTE_READWRITE)
      ctypes.memmove(self.mem, lib, len(lib))
      ctypes.windll.kernel32.GetCurrentProcess.restype = ctypes.c_void_p
      proc = ctypes.windll.kernel32.GetCurrentProcess()
      ctypes.windll.kernel32.FlushInstructionCache(ctypes.c_void_p(proc), ctypes.c_void_p(self.mem), ctypes.c_size_t(len(lib)))
      self.fxn = ctypes.CFUNCTYPE(None)(self.mem)
    else:
      # On apple silicon with SPRR enabled (it always is in macos) RWX pages are unrepresentable: https://blog.svenpeter.dev/posts/m1_sprr_gxf/
      # MAP_JIT allows us to easily flip pages from RW- to R-X and vice versa. It is a noop on intel cpus. (man pthread_jit_write_protect_np)
      self.mem = mmap.mmap(-1, len(lib), mmap.MAP_ANON|mmap.MAP_PRIVATE|(MAP_JIT if OSX else 0), mmap.PROT_READ|mmap.PROT_WRITE|mmap.PROT_EXEC)

<<<<<<< HEAD
      if OSX: CPUProgram.rt_lib.pthread_jit_write_protect_np(False)
      if NIR:
        (image, _, relocs), addr = elf_loader(lib), ctypes.addressof(ctypes.c_void_p.from_buffer(self.mem))
        for ploc,tgt,r_type,r_addend in relocs:
          match r_type:
            case libc.R_X86_64_64: image[ploc:ploc+8] = struct.pack("<Q", i2u(64, tgt+r_addend+addr))
            case _: raise NotImplementedError(f"Encountered unknown relocation type {r_type}")
        self.mem.write(image)
      else: self.mem.write(lib)
      if OSX: CPUProgram.rt_lib.pthread_jit_write_protect_np(True)
=======
      if OSX: unwrap(CPUProgram.rt_lib).pthread_jit_write_protect_np(False)
      self.mem.write(lib)
      if OSX: unwrap(CPUProgram.rt_lib).pthread_jit_write_protect_np(True)
>>>>>>> 17cec8d6

      # __clear_cache isn't a normal libc function, but a compiler support routine found in libgcc_s for gcc and compiler-rt for clang.
      # libgcc_s comes as shared library but compiler-rt is only a bunch of static library archives which we can't directly load, but fortunately
      # it somehow found its way into libSystem on macos (likely because it used __builtin_clear_cache) and libgcc_s is ~always present on linux
      # Using ["name"] instead of .name because otherwise name is getting mangled: https://docs.python.org/3.12/reference/expressions.html#index-5
      if CPUProgram.rt_lib is not None:
        CPUProgram.rt_lib["__clear_cache"](ctypes.c_void_p(mv_address(self.mem)), ctypes.c_void_p(mv_address(self.mem) + len(lib)))
      else:
        # msync should be a universal POSIX way to do this
        from tinygrad.runtime.autogen import libc
        libc.msync(ctypes.c_void_p(mv_address(self.mem)), len(lib), libc.MS_SYNC | libc.MS_INVALIDATE)

      self.fxn = ctypes.CFUNCTYPE(None)(mv_address(self.mem))

    super().__init__(LVPArgsState if NIR else HCQArgsState, dev, name, kernargs_alloc_size=12+256 if NIR else 0)

  @suppress_finalizing
  def __del__(self):
    if sys.platform == 'win32': ctypes.windll.kernel32.VirtualFree(ctypes.c_void_p(self.mem), ctypes.c_size_t(0), 0x8000) #0x8000 - MEM_RELEASE

class CPUAllocator(HCQAllocatorBase):
  def _alloc(self, size:int, options:BufferSpec) -> HCQBuffer:
    if options.external_ptr: addr, buf = options.external_ptr, None
    elif WIN: addr = mv_address(buf:=mmap.mmap(-1, size, access=mmap.ACCESS_WRITE))
    else: addr = mv_address(buf:=mmap.mmap(-1, size, mmap.MAP_ANON | mmap.MAP_PRIVATE, mmap.PROT_READ | mmap.PROT_WRITE))
    return HCQBuffer(va:=addr, sz:=size, meta=buf, view=MMIOInterface(va, sz, fmt='B'), owner=self.dev)
  def _as_buffer(self, src) -> memoryview:
   self.dev.synchronize()
   return to_mv(src.va_addr, src.size)
  def _as_dmaref(self, buf):
    self.dev.synchronize()
    return DMACPURef(buf.va_addr, buf.size)
  def _copyin(self, dest, src:memoryview):
    self.dev.synchronize()
    with cpu_profile('TINY -> CPU', self.dev.device, is_copy=True): ctypes.memmove(dest.va_addr, from_mv(src), len(src))
  def _copyout(self, dest:memoryview, src):
    self.dev.synchronize()
    with cpu_profile('CPU -> TINY', self.dev.device, is_copy=True): ctypes.memmove(from_mv(dest), src.va_addr, len(dest))
  def _map(self, buf:HCQBuffer):
    if buf.view is None or not isinstance(buf.view, MMIOInterface): raise RuntimeError("Cannot map buffer without view to cpu")

class CPUDevice(HCQCompiled):
  def __init__(self, device:str=""):
    self.tasks:queue.Queue = queue.Queue()
    CPUWorker(self, self.tasks, thread_id=0).start()
<<<<<<< HEAD
    super().__init__(device, CPUAllocator(self), LLVMRenderer() if CPU_LLVM else (LVPRenderer(self) if NIR else ClangRenderer()), HostLLVMCompiler()
                     if CPU_LLVM else (LVPCompiler() if NIR else ClangJITCompiler()), functools.partial(CPUProgram, self), CPUSignal, CPUComputeQueue)
=======
    compilers = [(ClangRenderer, ClangJITCompiler), (LLVMRenderer, CPULLVMCompiler)]
    super().__init__(device, CPUAllocator(self), compilers, functools.partial(CPUProgram, self), CPUSignal, CPUComputeQueue)
>>>>>>> 17cec8d6
<|MERGE_RESOLUTION|>--- conflicted
+++ resolved
@@ -1,11 +1,6 @@
 from __future__ import annotations
-<<<<<<< HEAD
 import platform, sys, ctypes, functools, time, mmap, threading, queue, struct
-from tinygrad.helpers import from_mv, to_mv, OSX, WIN, mv_address, wait_cond, cpu_profile, CPU_LLVM, suppress_finalizing, getenv, data64_le, i2u
-=======
-import platform, sys, ctypes, functools, time, mmap, threading, queue
-from tinygrad.helpers import from_mv, to_mv, OSX, WIN, mv_address, wait_cond, cpu_profile, suppress_finalizing, unwrap
->>>>>>> 17cec8d6
+from tinygrad.helpers import from_mv, to_mv, OSX, WIN, mv_address, wait_cond, cpu_profile, suppress_finalizing, unwrap, data64_le, i2u
 from tinygrad.device import BufferSpec, DMACPURef
 from tinygrad.runtime.support.hcq import HCQCompiled, HCQAllocatorBase, HCQBuffer, HWQueue, HCQArgsState, HCQSignal, HCQProgram, MMIOInterface
 from tinygrad.runtime.support.hcq import CLikeArgsState
@@ -13,11 +8,9 @@
 from tinygrad.renderer.llvmir import LLVMRenderer
 from tinygrad.runtime.support.compiler_cpu import CPULLVMCompiler, ClangJITCompiler
 from tinygrad.uop.ops import sint
-if (NIR := getenv("NIR")):
-  from tinygrad.renderer.nir import LVPRenderer
-  from tinygrad.runtime.support.lvp import LVPCompiler
-  from tinygrad.runtime.support.elf import elf_loader
-  import tinygrad.runtime.autogen.libc as libc
+from tinygrad.renderer.nir import LVPRenderer
+from tinygrad.runtime.support.lvp import LVPCompiler
+from tinygrad.runtime.support.elf import elf_loader
 
 class CPUSignal(HCQSignal):
   def _sleep(self, time_spent_waiting_ms:int):
@@ -57,7 +50,7 @@
 
   def memory_barrier(self): return self
   def exec(self, prg:CPUProgram, args_state:HCQArgsState, global_size, local_size):
-    if NIR:
+    if prg.LVP:
       self.bind_args_state(args_state)
       return self.cmd(self._exec, prg, 1, args_state.buf.va_addr)
     return self.cmd(self._exec, prg, len(args_state.bufs), *[x.va_addr for x in args_state.bufs], *args_state.vals, threads=(global_size or (1,))[0])
@@ -79,6 +72,7 @@
   except OSError: pass
 
   def __init__(self, dev, name:str, lib:bytes):
+    self.LVP = isinstance(dev.compiler, LVPCompiler)
     if sys.platform == "win32": # mypy doesn't understand when WIN is used here
       PAGE_EXECUTE_READWRITE, MEM_COMMIT, MEM_RESERVE = 0x40, 0x1000, 0x2000
       ctypes.windll.kernel32.VirtualAlloc.restype = ctypes.c_void_p
@@ -93,9 +87,9 @@
       # MAP_JIT allows us to easily flip pages from RW- to R-X and vice versa. It is a noop on intel cpus. (man pthread_jit_write_protect_np)
       self.mem = mmap.mmap(-1, len(lib), mmap.MAP_ANON|mmap.MAP_PRIVATE|(MAP_JIT if OSX else 0), mmap.PROT_READ|mmap.PROT_WRITE|mmap.PROT_EXEC)
 
-<<<<<<< HEAD
-      if OSX: CPUProgram.rt_lib.pthread_jit_write_protect_np(False)
-      if NIR:
+      if OSX: unwrap(CPUProgram.rt_lib).pthread_jit_write_protect_np(False)
+      if self.LVP:
+        from tinygrad.runtime.autogen import libc
         (image, _, relocs), addr = elf_loader(lib), ctypes.addressof(ctypes.c_void_p.from_buffer(self.mem))
         for ploc,tgt,r_type,r_addend in relocs:
           match r_type:
@@ -103,12 +97,7 @@
             case _: raise NotImplementedError(f"Encountered unknown relocation type {r_type}")
         self.mem.write(image)
       else: self.mem.write(lib)
-      if OSX: CPUProgram.rt_lib.pthread_jit_write_protect_np(True)
-=======
-      if OSX: unwrap(CPUProgram.rt_lib).pthread_jit_write_protect_np(False)
-      self.mem.write(lib)
       if OSX: unwrap(CPUProgram.rt_lib).pthread_jit_write_protect_np(True)
->>>>>>> 17cec8d6
 
       # __clear_cache isn't a normal libc function, but a compiler support routine found in libgcc_s for gcc and compiler-rt for clang.
       # libgcc_s comes as shared library but compiler-rt is only a bunch of static library archives which we can't directly load, but fortunately
@@ -123,7 +112,7 @@
 
       self.fxn = ctypes.CFUNCTYPE(None)(mv_address(self.mem))
 
-    super().__init__(LVPArgsState if NIR else HCQArgsState, dev, name, kernargs_alloc_size=12+256 if NIR else 0)
+    super().__init__(LVPArgsState if self.LVP else HCQArgsState, dev, name, kernargs_alloc_size=12+256 if self.LVP else 0)
 
   @suppress_finalizing
   def __del__(self):
@@ -154,10 +143,5 @@
   def __init__(self, device:str=""):
     self.tasks:queue.Queue = queue.Queue()
     CPUWorker(self, self.tasks, thread_id=0).start()
-<<<<<<< HEAD
-    super().__init__(device, CPUAllocator(self), LLVMRenderer() if CPU_LLVM else (LVPRenderer(self) if NIR else ClangRenderer()), HostLLVMCompiler()
-                     if CPU_LLVM else (LVPCompiler() if NIR else ClangJITCompiler()), functools.partial(CPUProgram, self), CPUSignal, CPUComputeQueue)
-=======
-    compilers = [(ClangRenderer, ClangJITCompiler), (LLVMRenderer, CPULLVMCompiler)]
-    super().__init__(device, CPUAllocator(self), compilers, functools.partial(CPUProgram, self), CPUSignal, CPUComputeQueue)
->>>>>>> 17cec8d6
+    compilers = [(ClangRenderer, ClangJITCompiler), (LLVMRenderer, CPULLVMCompiler), (functools.partial(LVPRenderer, self), LVPCompiler)]
+    super().__init__(device, CPUAllocator(self), compilers, functools.partial(CPUProgram, self), CPUSignal, CPUComputeQueue)