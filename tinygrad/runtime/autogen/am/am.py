--- conflicted
+++ resolved
@@ -1,947 +1,8 @@
 # mypy: ignore-errors
 import ctypes
-<<<<<<< HEAD
-
-
-class AsDictMixin:
-    @classmethod
-    def as_dict(cls, self):
-        result = {}
-        if not isinstance(self, AsDictMixin):
-            # not a structure, assume it's already a python object
-            return self
-        if not hasattr(cls, "_fields_"):
-            return result
-        # sys.version_info >= (3, 5)
-        # for (field, *_) in cls._fields_:  # noqa
-        for field_tuple in cls._fields_:  # noqa
-            field = field_tuple[0]
-            if field.startswith('PADDING_'):
-                continue
-            value = getattr(self, field)
-            type_ = type(value)
-            if hasattr(value, "_length_") and hasattr(value, "_type_"):
-                # array
-                if not hasattr(type_, "as_dict"):
-                    value = [v for v in value]
-                else:
-                    type_ = type_._type_
-                    value = [type_.as_dict(v) for v in value]
-            elif hasattr(value, "contents") and hasattr(value, "_type_"):
-                # pointer
-                try:
-                    if not hasattr(type_, "as_dict"):
-                        value = value.contents
-                    else:
-                        type_ = type_._type_
-                        value = type_.as_dict(value.contents)
-                except ValueError:
-                    # nullptr
-                    value = None
-            elif isinstance(value, AsDictMixin):
-                # other structure
-                value = type_.as_dict(value)
-            result[field] = value
-        return result
-
-
-class Structure(ctypes.Structure, AsDictMixin):
-
-    def __init__(self, *args, **kwds):
-        # We don't want to use positional arguments fill PADDING_* fields
-
-        args = dict(zip(self.__class__._field_names_(), args))
-        args.update(kwds)
-        super(Structure, self).__init__(**args)
-
-    @classmethod
-    def _field_names_(cls):
-        if hasattr(cls, '_fields_'):
-            return (f[0] for f in cls._fields_ if not f[0].startswith('PADDING'))
-        else:
-            return ()
-
-    @classmethod
-    def get_type(cls, field):
-        for f in cls._fields_:
-            if f[0] == field:
-                return f[1]
-        return None
-
-    @classmethod
-    def bind(cls, bound_fields):
-        fields = {}
-        for name, type_ in cls._fields_:
-            if hasattr(type_, "restype"):
-                if name in bound_fields:
-                    if bound_fields[name] is None:
-                        fields[name] = type_()
-                    else:
-                        # use a closure to capture the callback from the loop scope
-                        fields[name] = (
-                            type_((lambda callback: lambda *args: callback(*args))(
-                                bound_fields[name]))
-                        )
-                    del bound_fields[name]
-                else:
-                    # default callback implementation (does nothing)
-                    try:
-                        default_ = type_(0).restype().value
-                    except TypeError:
-                        default_ = None
-                    fields[name] = type_((
-                        lambda default_: lambda *args: default_)(default_))
-            else:
-                # not a callback function, use default initialization
-                if name in bound_fields:
-                    fields[name] = bound_fields[name]
-                    del bound_fields[name]
-                else:
-                    fields[name] = type_()
-        if len(bound_fields) != 0:
-            raise ValueError(
-                "Cannot bind the following unknown callback(s) {}.{}".format(
-                    cls.__name__, bound_fields.keys()
-            ))
-        return cls(**fields)
-
-
-class Union(ctypes.Union, AsDictMixin):
-    pass
-
-
-
-c_int128 = ctypes.c_ubyte*16
-c_uint128 = c_int128
-void = None
-if ctypes.sizeof(ctypes.c_longdouble) == 16:
-    c_long_double_t = ctypes.c_longdouble
-else:
-    c_long_double_t = ctypes.c_ubyte*16
-
-def string_cast(char_pointer, encoding='utf-8', errors='strict'):
-    value = ctypes.cast(char_pointer, ctypes.c_char_p).value
-    if value is not None and encoding is not None:
-        value = value.decode(encoding, errors=errors)
-    return value
-
-
-def char_pointer_cast(string, encoding='utf-8'):
-    if encoding is not None:
-        try:
-            string = string.encode(encoding)
-        except AttributeError:
-            # In Python3, bytes has no encode attribute
-            pass
-    string = ctypes.c_char_p(string)
-    return ctypes.cast(string, ctypes.POINTER(ctypes.c_char))
-
-
-
-
-
-V9_STRUCTS_H_ = True # macro
-class struct_v9_sdma_mqd(Structure):
-    pass
-
-struct_v9_sdma_mqd._pack_ = 1 # source:False
-struct_v9_sdma_mqd._fields_ = [
-    ('sdmax_rlcx_rb_cntl', ctypes.c_uint32),
-    ('sdmax_rlcx_rb_base', ctypes.c_uint32),
-    ('sdmax_rlcx_rb_base_hi', ctypes.c_uint32),
-    ('sdmax_rlcx_rb_rptr', ctypes.c_uint32),
-    ('sdmax_rlcx_rb_rptr_hi', ctypes.c_uint32),
-    ('sdmax_rlcx_rb_wptr', ctypes.c_uint32),
-    ('sdmax_rlcx_rb_wptr_hi', ctypes.c_uint32),
-    ('sdmax_rlcx_rb_wptr_poll_cntl', ctypes.c_uint32),
-    ('sdmax_rlcx_rb_rptr_addr_hi', ctypes.c_uint32),
-    ('sdmax_rlcx_rb_rptr_addr_lo', ctypes.c_uint32),
-    ('sdmax_rlcx_ib_cntl', ctypes.c_uint32),
-    ('sdmax_rlcx_ib_rptr', ctypes.c_uint32),
-    ('sdmax_rlcx_ib_offset', ctypes.c_uint32),
-    ('sdmax_rlcx_ib_base_lo', ctypes.c_uint32),
-    ('sdmax_rlcx_ib_base_hi', ctypes.c_uint32),
-    ('sdmax_rlcx_ib_size', ctypes.c_uint32),
-    ('sdmax_rlcx_skip_cntl', ctypes.c_uint32),
-    ('sdmax_rlcx_context_status', ctypes.c_uint32),
-    ('sdmax_rlcx_doorbell', ctypes.c_uint32),
-    ('sdmax_rlcx_status', ctypes.c_uint32),
-    ('sdmax_rlcx_doorbell_log', ctypes.c_uint32),
-    ('sdmax_rlcx_watermark', ctypes.c_uint32),
-    ('sdmax_rlcx_doorbell_offset', ctypes.c_uint32),
-    ('sdmax_rlcx_csa_addr_lo', ctypes.c_uint32),
-    ('sdmax_rlcx_csa_addr_hi', ctypes.c_uint32),
-    ('sdmax_rlcx_ib_sub_remain', ctypes.c_uint32),
-    ('sdmax_rlcx_preempt', ctypes.c_uint32),
-    ('sdmax_rlcx_dummy_reg', ctypes.c_uint32),
-    ('sdmax_rlcx_rb_wptr_poll_addr_hi', ctypes.c_uint32),
-    ('sdmax_rlcx_rb_wptr_poll_addr_lo', ctypes.c_uint32),
-    ('sdmax_rlcx_rb_aql_cntl', ctypes.c_uint32),
-    ('sdmax_rlcx_minor_ptr_update', ctypes.c_uint32),
-    ('sdmax_rlcx_midcmd_data0', ctypes.c_uint32),
-    ('sdmax_rlcx_midcmd_data1', ctypes.c_uint32),
-    ('sdmax_rlcx_midcmd_data2', ctypes.c_uint32),
-    ('sdmax_rlcx_midcmd_data3', ctypes.c_uint32),
-    ('sdmax_rlcx_midcmd_data4', ctypes.c_uint32),
-    ('sdmax_rlcx_midcmd_data5', ctypes.c_uint32),
-    ('sdmax_rlcx_midcmd_data6', ctypes.c_uint32),
-    ('sdmax_rlcx_midcmd_data7', ctypes.c_uint32),
-    ('sdmax_rlcx_midcmd_data8', ctypes.c_uint32),
-    ('sdmax_rlcx_midcmd_cntl', ctypes.c_uint32),
-    ('reserved_42', ctypes.c_uint32),
-    ('reserved_43', ctypes.c_uint32),
-    ('reserved_44', ctypes.c_uint32),
-    ('reserved_45', ctypes.c_uint32),
-    ('reserved_46', ctypes.c_uint32),
-    ('reserved_47', ctypes.c_uint32),
-    ('reserved_48', ctypes.c_uint32),
-    ('reserved_49', ctypes.c_uint32),
-    ('reserved_50', ctypes.c_uint32),
-    ('reserved_51', ctypes.c_uint32),
-    ('reserved_52', ctypes.c_uint32),
-    ('reserved_53', ctypes.c_uint32),
-    ('reserved_54', ctypes.c_uint32),
-    ('reserved_55', ctypes.c_uint32),
-    ('reserved_56', ctypes.c_uint32),
-    ('reserved_57', ctypes.c_uint32),
-    ('reserved_58', ctypes.c_uint32),
-    ('reserved_59', ctypes.c_uint32),
-    ('reserved_60', ctypes.c_uint32),
-    ('reserved_61', ctypes.c_uint32),
-    ('reserved_62', ctypes.c_uint32),
-    ('reserved_63', ctypes.c_uint32),
-    ('reserved_64', ctypes.c_uint32),
-    ('reserved_65', ctypes.c_uint32),
-    ('reserved_66', ctypes.c_uint32),
-    ('reserved_67', ctypes.c_uint32),
-    ('reserved_68', ctypes.c_uint32),
-    ('reserved_69', ctypes.c_uint32),
-    ('reserved_70', ctypes.c_uint32),
-    ('reserved_71', ctypes.c_uint32),
-    ('reserved_72', ctypes.c_uint32),
-    ('reserved_73', ctypes.c_uint32),
-    ('reserved_74', ctypes.c_uint32),
-    ('reserved_75', ctypes.c_uint32),
-    ('reserved_76', ctypes.c_uint32),
-    ('reserved_77', ctypes.c_uint32),
-    ('reserved_78', ctypes.c_uint32),
-    ('reserved_79', ctypes.c_uint32),
-    ('reserved_80', ctypes.c_uint32),
-    ('reserved_81', ctypes.c_uint32),
-    ('reserved_82', ctypes.c_uint32),
-    ('reserved_83', ctypes.c_uint32),
-    ('reserved_84', ctypes.c_uint32),
-    ('reserved_85', ctypes.c_uint32),
-    ('reserved_86', ctypes.c_uint32),
-    ('reserved_87', ctypes.c_uint32),
-    ('reserved_88', ctypes.c_uint32),
-    ('reserved_89', ctypes.c_uint32),
-    ('reserved_90', ctypes.c_uint32),
-    ('reserved_91', ctypes.c_uint32),
-    ('reserved_92', ctypes.c_uint32),
-    ('reserved_93', ctypes.c_uint32),
-    ('reserved_94', ctypes.c_uint32),
-    ('reserved_95', ctypes.c_uint32),
-    ('reserved_96', ctypes.c_uint32),
-    ('reserved_97', ctypes.c_uint32),
-    ('reserved_98', ctypes.c_uint32),
-    ('reserved_99', ctypes.c_uint32),
-    ('reserved_100', ctypes.c_uint32),
-    ('reserved_101', ctypes.c_uint32),
-    ('reserved_102', ctypes.c_uint32),
-    ('reserved_103', ctypes.c_uint32),
-    ('reserved_104', ctypes.c_uint32),
-    ('reserved_105', ctypes.c_uint32),
-    ('reserved_106', ctypes.c_uint32),
-    ('reserved_107', ctypes.c_uint32),
-    ('reserved_108', ctypes.c_uint32),
-    ('reserved_109', ctypes.c_uint32),
-    ('reserved_110', ctypes.c_uint32),
-    ('reserved_111', ctypes.c_uint32),
-    ('reserved_112', ctypes.c_uint32),
-    ('reserved_113', ctypes.c_uint32),
-    ('reserved_114', ctypes.c_uint32),
-    ('reserved_115', ctypes.c_uint32),
-    ('reserved_116', ctypes.c_uint32),
-    ('reserved_117', ctypes.c_uint32),
-    ('reserved_118', ctypes.c_uint32),
-    ('reserved_119', ctypes.c_uint32),
-    ('reserved_120', ctypes.c_uint32),
-    ('reserved_121', ctypes.c_uint32),
-    ('reserved_122', ctypes.c_uint32),
-    ('reserved_123', ctypes.c_uint32),
-    ('reserved_124', ctypes.c_uint32),
-    ('reserved_125', ctypes.c_uint32),
-    ('sdma_engine_id', ctypes.c_uint32),
-    ('sdma_queue_id', ctypes.c_uint32),
-]
-
-class struct_v9_compute_mqd(Structure):
-    pass
-
-class union_v9_compute_mqd_0(Union):
-    pass
-
-class struct_v9_compute_mqd_0_0(Structure):
-    pass
-
-struct_v9_compute_mqd_0_0._pack_ = 1 # source:False
-struct_v9_compute_mqd_0_0._fields_ = [
-    ('compute_static_thread_mgmt_se4', ctypes.c_uint32),
-    ('compute_static_thread_mgmt_se5', ctypes.c_uint32),
-    ('compute_static_thread_mgmt_se6', ctypes.c_uint32),
-    ('compute_static_thread_mgmt_se7', ctypes.c_uint32),
-]
-
-class struct_v9_compute_mqd_0_1(Structure):
-    pass
-
-struct_v9_compute_mqd_0_1._pack_ = 1 # source:False
-struct_v9_compute_mqd_0_1._fields_ = [
-    ('compute_current_logic_xcc_id', ctypes.c_uint32),
-    ('compute_restart_cg_tg_id', ctypes.c_uint32),
-    ('compute_tg_chunk_size', ctypes.c_uint32),
-    ('compute_restore_tg_chunk_size', ctypes.c_uint32),
-]
-
-union_v9_compute_mqd_0._pack_ = 1 # source:False
-union_v9_compute_mqd_0._anonymous_ = ('_0', '_1',)
-union_v9_compute_mqd_0._fields_ = [
-    ('_0', struct_v9_compute_mqd_0_0),
-    ('_1', struct_v9_compute_mqd_0_1),
-]
-
-class union_v9_compute_mqd_1(Union):
-    pass
-
-class struct_v9_compute_mqd_1_0(Structure):
-    pass
-
-struct_v9_compute_mqd_1_0._pack_ = 1 # source:False
-struct_v9_compute_mqd_1_0._fields_ = [
-    ('reserved_225', ctypes.c_uint32),
-    ('reserved_226', ctypes.c_uint32),
-]
-
-class struct_v9_compute_mqd_1_1(Structure):
-    pass
-
-struct_v9_compute_mqd_1_1._pack_ = 1 # source:False
-struct_v9_compute_mqd_1_1._fields_ = [
-    ('pm4_target_xcc_in_xcp', ctypes.c_uint32),
-    ('cp_mqd_stride_size', ctypes.c_uint32),
-]
-
-union_v9_compute_mqd_1._pack_ = 1 # source:False
-union_v9_compute_mqd_1._anonymous_ = ('_0', '_1',)
-union_v9_compute_mqd_1._fields_ = [
-    ('_0', struct_v9_compute_mqd_1_0),
-    ('_1', struct_v9_compute_mqd_1_1),
-]
-
-struct_v9_compute_mqd._pack_ = 1 # source:False
-struct_v9_compute_mqd._anonymous_ = ('_0', '_1',)
-struct_v9_compute_mqd._fields_ = [
-    ('header', ctypes.c_uint32),
-    ('compute_dispatch_initiator', ctypes.c_uint32),
-    ('compute_dim_x', ctypes.c_uint32),
-    ('compute_dim_y', ctypes.c_uint32),
-    ('compute_dim_z', ctypes.c_uint32),
-    ('compute_start_x', ctypes.c_uint32),
-    ('compute_start_y', ctypes.c_uint32),
-    ('compute_start_z', ctypes.c_uint32),
-    ('compute_num_thread_x', ctypes.c_uint32),
-    ('compute_num_thread_y', ctypes.c_uint32),
-    ('compute_num_thread_z', ctypes.c_uint32),
-    ('compute_pipelinestat_enable', ctypes.c_uint32),
-    ('compute_perfcount_enable', ctypes.c_uint32),
-    ('compute_pgm_lo', ctypes.c_uint32),
-    ('compute_pgm_hi', ctypes.c_uint32),
-    ('compute_tba_lo', ctypes.c_uint32),
-    ('compute_tba_hi', ctypes.c_uint32),
-    ('compute_tma_lo', ctypes.c_uint32),
-    ('compute_tma_hi', ctypes.c_uint32),
-    ('compute_pgm_rsrc1', ctypes.c_uint32),
-    ('compute_pgm_rsrc2', ctypes.c_uint32),
-    ('compute_vmid', ctypes.c_uint32),
-    ('compute_resource_limits', ctypes.c_uint32),
-    ('compute_static_thread_mgmt_se0', ctypes.c_uint32),
-    ('compute_static_thread_mgmt_se1', ctypes.c_uint32),
-    ('compute_tmpring_size', ctypes.c_uint32),
-    ('compute_static_thread_mgmt_se2', ctypes.c_uint32),
-    ('compute_static_thread_mgmt_se3', ctypes.c_uint32),
-    ('compute_restart_x', ctypes.c_uint32),
-    ('compute_restart_y', ctypes.c_uint32),
-    ('compute_restart_z', ctypes.c_uint32),
-    ('compute_thread_trace_enable', ctypes.c_uint32),
-    ('compute_misc_reserved', ctypes.c_uint32),
-    ('compute_dispatch_id', ctypes.c_uint32),
-    ('compute_threadgroup_id', ctypes.c_uint32),
-    ('compute_relaunch', ctypes.c_uint32),
-    ('compute_wave_restore_addr_lo', ctypes.c_uint32),
-    ('compute_wave_restore_addr_hi', ctypes.c_uint32),
-    ('compute_wave_restore_control', ctypes.c_uint32),
-    ('_0', union_v9_compute_mqd_0),
-    ('reserved_43', ctypes.c_uint32),
-    ('reserved_44', ctypes.c_uint32),
-    ('reserved_45', ctypes.c_uint32),
-    ('reserved_46', ctypes.c_uint32),
-    ('reserved_47', ctypes.c_uint32),
-    ('reserved_48', ctypes.c_uint32),
-    ('reserved_49', ctypes.c_uint32),
-    ('reserved_50', ctypes.c_uint32),
-    ('reserved_51', ctypes.c_uint32),
-    ('reserved_52', ctypes.c_uint32),
-    ('reserved_53', ctypes.c_uint32),
-    ('reserved_54', ctypes.c_uint32),
-    ('reserved_55', ctypes.c_uint32),
-    ('reserved_56', ctypes.c_uint32),
-    ('reserved_57', ctypes.c_uint32),
-    ('reserved_58', ctypes.c_uint32),
-    ('reserved_59', ctypes.c_uint32),
-    ('reserved_60', ctypes.c_uint32),
-    ('reserved_61', ctypes.c_uint32),
-    ('reserved_62', ctypes.c_uint32),
-    ('reserved_63', ctypes.c_uint32),
-    ('reserved_64', ctypes.c_uint32),
-    ('compute_user_data_0', ctypes.c_uint32),
-    ('compute_user_data_1', ctypes.c_uint32),
-    ('compute_user_data_2', ctypes.c_uint32),
-    ('compute_user_data_3', ctypes.c_uint32),
-    ('compute_user_data_4', ctypes.c_uint32),
-    ('compute_user_data_5', ctypes.c_uint32),
-    ('compute_user_data_6', ctypes.c_uint32),
-    ('compute_user_data_7', ctypes.c_uint32),
-    ('compute_user_data_8', ctypes.c_uint32),
-    ('compute_user_data_9', ctypes.c_uint32),
-    ('compute_user_data_10', ctypes.c_uint32),
-    ('compute_user_data_11', ctypes.c_uint32),
-    ('compute_user_data_12', ctypes.c_uint32),
-    ('compute_user_data_13', ctypes.c_uint32),
-    ('compute_user_data_14', ctypes.c_uint32),
-    ('compute_user_data_15', ctypes.c_uint32),
-    ('cp_compute_csinvoc_count_lo', ctypes.c_uint32),
-    ('cp_compute_csinvoc_count_hi', ctypes.c_uint32),
-    ('reserved_83', ctypes.c_uint32),
-    ('reserved_84', ctypes.c_uint32),
-    ('reserved_85', ctypes.c_uint32),
-    ('cp_mqd_query_time_lo', ctypes.c_uint32),
-    ('cp_mqd_query_time_hi', ctypes.c_uint32),
-    ('cp_mqd_connect_start_time_lo', ctypes.c_uint32),
-    ('cp_mqd_connect_start_time_hi', ctypes.c_uint32),
-    ('cp_mqd_connect_end_time_lo', ctypes.c_uint32),
-    ('cp_mqd_connect_end_time_hi', ctypes.c_uint32),
-    ('cp_mqd_connect_end_wf_count', ctypes.c_uint32),
-    ('cp_mqd_connect_end_pq_rptr', ctypes.c_uint32),
-    ('cp_mqd_connect_end_pq_wptr', ctypes.c_uint32),
-    ('cp_mqd_connect_end_ib_rptr', ctypes.c_uint32),
-    ('cp_mqd_readindex_lo', ctypes.c_uint32),
-    ('cp_mqd_readindex_hi', ctypes.c_uint32),
-    ('cp_mqd_save_start_time_lo', ctypes.c_uint32),
-    ('cp_mqd_save_start_time_hi', ctypes.c_uint32),
-    ('cp_mqd_save_end_time_lo', ctypes.c_uint32),
-    ('cp_mqd_save_end_time_hi', ctypes.c_uint32),
-    ('cp_mqd_restore_start_time_lo', ctypes.c_uint32),
-    ('cp_mqd_restore_start_time_hi', ctypes.c_uint32),
-    ('cp_mqd_restore_end_time_lo', ctypes.c_uint32),
-    ('cp_mqd_restore_end_time_hi', ctypes.c_uint32),
-    ('disable_queue', ctypes.c_uint32),
-    ('reserved_107', ctypes.c_uint32),
-    ('gds_cs_ctxsw_cnt0', ctypes.c_uint32),
-    ('gds_cs_ctxsw_cnt1', ctypes.c_uint32),
-    ('gds_cs_ctxsw_cnt2', ctypes.c_uint32),
-    ('gds_cs_ctxsw_cnt3', ctypes.c_uint32),
-    ('reserved_112', ctypes.c_uint32),
-    ('reserved_113', ctypes.c_uint32),
-    ('cp_pq_exe_status_lo', ctypes.c_uint32),
-    ('cp_pq_exe_status_hi', ctypes.c_uint32),
-    ('cp_packet_id_lo', ctypes.c_uint32),
-    ('cp_packet_id_hi', ctypes.c_uint32),
-    ('cp_packet_exe_status_lo', ctypes.c_uint32),
-    ('cp_packet_exe_status_hi', ctypes.c_uint32),
-    ('gds_save_base_addr_lo', ctypes.c_uint32),
-    ('gds_save_base_addr_hi', ctypes.c_uint32),
-    ('gds_save_mask_lo', ctypes.c_uint32),
-    ('gds_save_mask_hi', ctypes.c_uint32),
-    ('ctx_save_base_addr_lo', ctypes.c_uint32),
-    ('ctx_save_base_addr_hi', ctypes.c_uint32),
-    ('dynamic_cu_mask_addr_lo', ctypes.c_uint32),
-    ('dynamic_cu_mask_addr_hi', ctypes.c_uint32),
-    ('cp_mqd_base_addr_lo', ctypes.c_uint32),
-    ('cp_mqd_base_addr_hi', ctypes.c_uint32),
-    ('cp_hqd_active', ctypes.c_uint32),
-    ('cp_hqd_vmid', ctypes.c_uint32),
-    ('cp_hqd_persistent_state', ctypes.c_uint32),
-    ('cp_hqd_pipe_priority', ctypes.c_uint32),
-    ('cp_hqd_queue_priority', ctypes.c_uint32),
-    ('cp_hqd_quantum', ctypes.c_uint32),
-    ('cp_hqd_pq_base_lo', ctypes.c_uint32),
-    ('cp_hqd_pq_base_hi', ctypes.c_uint32),
-    ('cp_hqd_pq_rptr', ctypes.c_uint32),
-    ('cp_hqd_pq_rptr_report_addr_lo', ctypes.c_uint32),
-    ('cp_hqd_pq_rptr_report_addr_hi', ctypes.c_uint32),
-    ('cp_hqd_pq_wptr_poll_addr_lo', ctypes.c_uint32),
-    ('cp_hqd_pq_wptr_poll_addr_hi', ctypes.c_uint32),
-    ('cp_hqd_pq_doorbell_control', ctypes.c_uint32),
-    ('reserved_144', ctypes.c_uint32),
-    ('cp_hqd_pq_control', ctypes.c_uint32),
-    ('cp_hqd_ib_base_addr_lo', ctypes.c_uint32),
-    ('cp_hqd_ib_base_addr_hi', ctypes.c_uint32),
-    ('cp_hqd_ib_rptr', ctypes.c_uint32),
-    ('cp_hqd_ib_control', ctypes.c_uint32),
-    ('cp_hqd_iq_timer', ctypes.c_uint32),
-    ('cp_hqd_iq_rptr', ctypes.c_uint32),
-    ('cp_hqd_dequeue_request', ctypes.c_uint32),
-    ('cp_hqd_dma_offload', ctypes.c_uint32),
-    ('cp_hqd_sema_cmd', ctypes.c_uint32),
-    ('cp_hqd_msg_type', ctypes.c_uint32),
-    ('cp_hqd_atomic0_preop_lo', ctypes.c_uint32),
-    ('cp_hqd_atomic0_preop_hi', ctypes.c_uint32),
-    ('cp_hqd_atomic1_preop_lo', ctypes.c_uint32),
-    ('cp_hqd_atomic1_preop_hi', ctypes.c_uint32),
-    ('cp_hqd_hq_status0', ctypes.c_uint32),
-    ('cp_hqd_hq_control0', ctypes.c_uint32),
-    ('cp_mqd_control', ctypes.c_uint32),
-    ('cp_hqd_hq_status1', ctypes.c_uint32),
-    ('cp_hqd_hq_control1', ctypes.c_uint32),
-    ('cp_hqd_eop_base_addr_lo', ctypes.c_uint32),
-    ('cp_hqd_eop_base_addr_hi', ctypes.c_uint32),
-    ('cp_hqd_eop_control', ctypes.c_uint32),
-    ('cp_hqd_eop_rptr', ctypes.c_uint32),
-    ('cp_hqd_eop_wptr', ctypes.c_uint32),
-    ('cp_hqd_eop_done_events', ctypes.c_uint32),
-    ('cp_hqd_ctx_save_base_addr_lo', ctypes.c_uint32),
-    ('cp_hqd_ctx_save_base_addr_hi', ctypes.c_uint32),
-    ('cp_hqd_ctx_save_control', ctypes.c_uint32),
-    ('cp_hqd_cntl_stack_offset', ctypes.c_uint32),
-    ('cp_hqd_cntl_stack_size', ctypes.c_uint32),
-    ('cp_hqd_wg_state_offset', ctypes.c_uint32),
-    ('cp_hqd_ctx_save_size', ctypes.c_uint32),
-    ('cp_hqd_gds_resource_state', ctypes.c_uint32),
-    ('cp_hqd_error', ctypes.c_uint32),
-    ('cp_hqd_eop_wptr_mem', ctypes.c_uint32),
-    ('cp_hqd_aql_control', ctypes.c_uint32),
-    ('cp_hqd_pq_wptr_lo', ctypes.c_uint32),
-    ('cp_hqd_pq_wptr_hi', ctypes.c_uint32),
-    ('reserved_184', ctypes.c_uint32),
-    ('reserved_185', ctypes.c_uint32),
-    ('reserved_186', ctypes.c_uint32),
-    ('reserved_187', ctypes.c_uint32),
-    ('reserved_188', ctypes.c_uint32),
-    ('reserved_189', ctypes.c_uint32),
-    ('reserved_190', ctypes.c_uint32),
-    ('reserved_191', ctypes.c_uint32),
-    ('iqtimer_pkt_header', ctypes.c_uint32),
-    ('iqtimer_pkt_dw0', ctypes.c_uint32),
-    ('iqtimer_pkt_dw1', ctypes.c_uint32),
-    ('iqtimer_pkt_dw2', ctypes.c_uint32),
-    ('iqtimer_pkt_dw3', ctypes.c_uint32),
-    ('iqtimer_pkt_dw4', ctypes.c_uint32),
-    ('iqtimer_pkt_dw5', ctypes.c_uint32),
-    ('iqtimer_pkt_dw6', ctypes.c_uint32),
-    ('iqtimer_pkt_dw7', ctypes.c_uint32),
-    ('iqtimer_pkt_dw8', ctypes.c_uint32),
-    ('iqtimer_pkt_dw9', ctypes.c_uint32),
-    ('iqtimer_pkt_dw10', ctypes.c_uint32),
-    ('iqtimer_pkt_dw11', ctypes.c_uint32),
-    ('iqtimer_pkt_dw12', ctypes.c_uint32),
-    ('iqtimer_pkt_dw13', ctypes.c_uint32),
-    ('iqtimer_pkt_dw14', ctypes.c_uint32),
-    ('iqtimer_pkt_dw15', ctypes.c_uint32),
-    ('iqtimer_pkt_dw16', ctypes.c_uint32),
-    ('iqtimer_pkt_dw17', ctypes.c_uint32),
-    ('iqtimer_pkt_dw18', ctypes.c_uint32),
-    ('iqtimer_pkt_dw19', ctypes.c_uint32),
-    ('iqtimer_pkt_dw20', ctypes.c_uint32),
-    ('iqtimer_pkt_dw21', ctypes.c_uint32),
-    ('iqtimer_pkt_dw22', ctypes.c_uint32),
-    ('iqtimer_pkt_dw23', ctypes.c_uint32),
-    ('iqtimer_pkt_dw24', ctypes.c_uint32),
-    ('iqtimer_pkt_dw25', ctypes.c_uint32),
-    ('iqtimer_pkt_dw26', ctypes.c_uint32),
-    ('iqtimer_pkt_dw27', ctypes.c_uint32),
-    ('iqtimer_pkt_dw28', ctypes.c_uint32),
-    ('iqtimer_pkt_dw29', ctypes.c_uint32),
-    ('iqtimer_pkt_dw30', ctypes.c_uint32),
-    ('iqtimer_pkt_dw31', ctypes.c_uint32),
-    ('_1', union_v9_compute_mqd_1),
-    ('reserved_227', ctypes.c_uint32),
-    ('set_resources_header', ctypes.c_uint32),
-    ('set_resources_dw1', ctypes.c_uint32),
-    ('set_resources_dw2', ctypes.c_uint32),
-    ('set_resources_dw3', ctypes.c_uint32),
-    ('set_resources_dw4', ctypes.c_uint32),
-    ('set_resources_dw5', ctypes.c_uint32),
-    ('set_resources_dw6', ctypes.c_uint32),
-    ('set_resources_dw7', ctypes.c_uint32),
-    ('reserved_236', ctypes.c_uint32),
-    ('reserved_237', ctypes.c_uint32),
-    ('reserved_238', ctypes.c_uint32),
-    ('reserved_239', ctypes.c_uint32),
-    ('queue_doorbell_id0', ctypes.c_uint32),
-    ('queue_doorbell_id1', ctypes.c_uint32),
-    ('queue_doorbell_id2', ctypes.c_uint32),
-    ('queue_doorbell_id3', ctypes.c_uint32),
-    ('queue_doorbell_id4', ctypes.c_uint32),
-    ('queue_doorbell_id5', ctypes.c_uint32),
-    ('queue_doorbell_id6', ctypes.c_uint32),
-    ('queue_doorbell_id7', ctypes.c_uint32),
-    ('queue_doorbell_id8', ctypes.c_uint32),
-    ('queue_doorbell_id9', ctypes.c_uint32),
-    ('queue_doorbell_id10', ctypes.c_uint32),
-    ('queue_doorbell_id11', ctypes.c_uint32),
-    ('queue_doorbell_id12', ctypes.c_uint32),
-    ('queue_doorbell_id13', ctypes.c_uint32),
-    ('queue_doorbell_id14', ctypes.c_uint32),
-    ('queue_doorbell_id15', ctypes.c_uint32),
-    ('reserved_256', ctypes.c_uint32),
-    ('reserved_257', ctypes.c_uint32),
-    ('reserved_258', ctypes.c_uint32),
-    ('reserved_259', ctypes.c_uint32),
-    ('reserved_260', ctypes.c_uint32),
-    ('reserved_261', ctypes.c_uint32),
-    ('reserved_262', ctypes.c_uint32),
-    ('reserved_263', ctypes.c_uint32),
-    ('reserved_264', ctypes.c_uint32),
-    ('reserved_265', ctypes.c_uint32),
-    ('reserved_266', ctypes.c_uint32),
-    ('reserved_267', ctypes.c_uint32),
-    ('reserved_268', ctypes.c_uint32),
-    ('reserved_269', ctypes.c_uint32),
-    ('reserved_270', ctypes.c_uint32),
-    ('reserved_271', ctypes.c_uint32),
-    ('reserved_272', ctypes.c_uint32),
-    ('reserved_273', ctypes.c_uint32),
-    ('reserved_274', ctypes.c_uint32),
-    ('reserved_275', ctypes.c_uint32),
-    ('reserved_276', ctypes.c_uint32),
-    ('reserved_277', ctypes.c_uint32),
-    ('reserved_278', ctypes.c_uint32),
-    ('reserved_279', ctypes.c_uint32),
-    ('reserved_280', ctypes.c_uint32),
-    ('reserved_281', ctypes.c_uint32),
-    ('reserved_282', ctypes.c_uint32),
-    ('reserved_283', ctypes.c_uint32),
-    ('reserved_284', ctypes.c_uint32),
-    ('reserved_285', ctypes.c_uint32),
-    ('reserved_286', ctypes.c_uint32),
-    ('reserved_287', ctypes.c_uint32),
-    ('reserved_288', ctypes.c_uint32),
-    ('reserved_289', ctypes.c_uint32),
-    ('reserved_290', ctypes.c_uint32),
-    ('reserved_291', ctypes.c_uint32),
-    ('reserved_292', ctypes.c_uint32),
-    ('reserved_293', ctypes.c_uint32),
-    ('reserved_294', ctypes.c_uint32),
-    ('reserved_295', ctypes.c_uint32),
-    ('reserved_296', ctypes.c_uint32),
-    ('reserved_297', ctypes.c_uint32),
-    ('reserved_298', ctypes.c_uint32),
-    ('reserved_299', ctypes.c_uint32),
-    ('reserved_300', ctypes.c_uint32),
-    ('reserved_301', ctypes.c_uint32),
-    ('reserved_302', ctypes.c_uint32),
-    ('reserved_303', ctypes.c_uint32),
-    ('reserved_304', ctypes.c_uint32),
-    ('reserved_305', ctypes.c_uint32),
-    ('reserved_306', ctypes.c_uint32),
-    ('reserved_307', ctypes.c_uint32),
-    ('reserved_308', ctypes.c_uint32),
-    ('reserved_309', ctypes.c_uint32),
-    ('reserved_310', ctypes.c_uint32),
-    ('reserved_311', ctypes.c_uint32),
-    ('reserved_312', ctypes.c_uint32),
-    ('reserved_313', ctypes.c_uint32),
-    ('reserved_314', ctypes.c_uint32),
-    ('reserved_315', ctypes.c_uint32),
-    ('reserved_316', ctypes.c_uint32),
-    ('reserved_317', ctypes.c_uint32),
-    ('reserved_318', ctypes.c_uint32),
-    ('reserved_319', ctypes.c_uint32),
-    ('reserved_320', ctypes.c_uint32),
-    ('reserved_321', ctypes.c_uint32),
-    ('reserved_322', ctypes.c_uint32),
-    ('reserved_323', ctypes.c_uint32),
-    ('reserved_324', ctypes.c_uint32),
-    ('reserved_325', ctypes.c_uint32),
-    ('reserved_326', ctypes.c_uint32),
-    ('reserved_327', ctypes.c_uint32),
-    ('reserved_328', ctypes.c_uint32),
-    ('reserved_329', ctypes.c_uint32),
-    ('reserved_330', ctypes.c_uint32),
-    ('reserved_331', ctypes.c_uint32),
-    ('reserved_332', ctypes.c_uint32),
-    ('reserved_333', ctypes.c_uint32),
-    ('reserved_334', ctypes.c_uint32),
-    ('reserved_335', ctypes.c_uint32),
-    ('reserved_336', ctypes.c_uint32),
-    ('reserved_337', ctypes.c_uint32),
-    ('reserved_338', ctypes.c_uint32),
-    ('reserved_339', ctypes.c_uint32),
-    ('reserved_340', ctypes.c_uint32),
-    ('reserved_341', ctypes.c_uint32),
-    ('reserved_342', ctypes.c_uint32),
-    ('reserved_343', ctypes.c_uint32),
-    ('reserved_344', ctypes.c_uint32),
-    ('reserved_345', ctypes.c_uint32),
-    ('reserved_346', ctypes.c_uint32),
-    ('reserved_347', ctypes.c_uint32),
-    ('reserved_348', ctypes.c_uint32),
-    ('reserved_349', ctypes.c_uint32),
-    ('reserved_350', ctypes.c_uint32),
-    ('reserved_351', ctypes.c_uint32),
-    ('reserved_352', ctypes.c_uint32),
-    ('reserved_353', ctypes.c_uint32),
-    ('reserved_354', ctypes.c_uint32),
-    ('reserved_355', ctypes.c_uint32),
-    ('reserved_356', ctypes.c_uint32),
-    ('reserved_357', ctypes.c_uint32),
-    ('reserved_358', ctypes.c_uint32),
-    ('reserved_359', ctypes.c_uint32),
-    ('reserved_360', ctypes.c_uint32),
-    ('reserved_361', ctypes.c_uint32),
-    ('reserved_362', ctypes.c_uint32),
-    ('reserved_363', ctypes.c_uint32),
-    ('reserved_364', ctypes.c_uint32),
-    ('reserved_365', ctypes.c_uint32),
-    ('reserved_366', ctypes.c_uint32),
-    ('reserved_367', ctypes.c_uint32),
-    ('reserved_368', ctypes.c_uint32),
-    ('reserved_369', ctypes.c_uint32),
-    ('reserved_370', ctypes.c_uint32),
-    ('reserved_371', ctypes.c_uint32),
-    ('reserved_372', ctypes.c_uint32),
-    ('reserved_373', ctypes.c_uint32),
-    ('reserved_374', ctypes.c_uint32),
-    ('reserved_375', ctypes.c_uint32),
-    ('reserved_376', ctypes.c_uint32),
-    ('reserved_377', ctypes.c_uint32),
-    ('reserved_378', ctypes.c_uint32),
-    ('reserved_379', ctypes.c_uint32),
-    ('reserved_380', ctypes.c_uint32),
-    ('reserved_381', ctypes.c_uint32),
-    ('reserved_382', ctypes.c_uint32),
-    ('reserved_383', ctypes.c_uint32),
-    ('reserved_384', ctypes.c_uint32),
-    ('reserved_385', ctypes.c_uint32),
-    ('reserved_386', ctypes.c_uint32),
-    ('reserved_387', ctypes.c_uint32),
-    ('reserved_388', ctypes.c_uint32),
-    ('reserved_389', ctypes.c_uint32),
-    ('reserved_390', ctypes.c_uint32),
-    ('reserved_391', ctypes.c_uint32),
-    ('reserved_392', ctypes.c_uint32),
-    ('reserved_393', ctypes.c_uint32),
-    ('reserved_394', ctypes.c_uint32),
-    ('reserved_395', ctypes.c_uint32),
-    ('reserved_396', ctypes.c_uint32),
-    ('reserved_397', ctypes.c_uint32),
-    ('reserved_398', ctypes.c_uint32),
-    ('reserved_399', ctypes.c_uint32),
-    ('reserved_400', ctypes.c_uint32),
-    ('reserved_401', ctypes.c_uint32),
-    ('reserved_402', ctypes.c_uint32),
-    ('reserved_403', ctypes.c_uint32),
-    ('reserved_404', ctypes.c_uint32),
-    ('reserved_405', ctypes.c_uint32),
-    ('reserved_406', ctypes.c_uint32),
-    ('reserved_407', ctypes.c_uint32),
-    ('reserved_408', ctypes.c_uint32),
-    ('reserved_409', ctypes.c_uint32),
-    ('reserved_410', ctypes.c_uint32),
-    ('reserved_411', ctypes.c_uint32),
-    ('reserved_412', ctypes.c_uint32),
-    ('reserved_413', ctypes.c_uint32),
-    ('reserved_414', ctypes.c_uint32),
-    ('reserved_415', ctypes.c_uint32),
-    ('reserved_416', ctypes.c_uint32),
-    ('reserved_417', ctypes.c_uint32),
-    ('reserved_418', ctypes.c_uint32),
-    ('reserved_419', ctypes.c_uint32),
-    ('reserved_420', ctypes.c_uint32),
-    ('reserved_421', ctypes.c_uint32),
-    ('reserved_422', ctypes.c_uint32),
-    ('reserved_423', ctypes.c_uint32),
-    ('reserved_424', ctypes.c_uint32),
-    ('reserved_425', ctypes.c_uint32),
-    ('reserved_426', ctypes.c_uint32),
-    ('reserved_427', ctypes.c_uint32),
-    ('reserved_428', ctypes.c_uint32),
-    ('reserved_429', ctypes.c_uint32),
-    ('reserved_430', ctypes.c_uint32),
-    ('reserved_431', ctypes.c_uint32),
-    ('reserved_432', ctypes.c_uint32),
-    ('reserved_433', ctypes.c_uint32),
-    ('reserved_434', ctypes.c_uint32),
-    ('reserved_435', ctypes.c_uint32),
-    ('reserved_436', ctypes.c_uint32),
-    ('reserved_437', ctypes.c_uint32),
-    ('reserved_438', ctypes.c_uint32),
-    ('reserved_439', ctypes.c_uint32),
-    ('reserved_440', ctypes.c_uint32),
-    ('reserved_441', ctypes.c_uint32),
-    ('reserved_442', ctypes.c_uint32),
-    ('reserved_443', ctypes.c_uint32),
-    ('reserved_444', ctypes.c_uint32),
-    ('reserved_445', ctypes.c_uint32),
-    ('reserved_446', ctypes.c_uint32),
-    ('reserved_447', ctypes.c_uint32),
-    ('reserved_448', ctypes.c_uint32),
-    ('reserved_449', ctypes.c_uint32),
-    ('reserved_450', ctypes.c_uint32),
-    ('reserved_451', ctypes.c_uint32),
-    ('reserved_452', ctypes.c_uint32),
-    ('reserved_453', ctypes.c_uint32),
-    ('reserved_454', ctypes.c_uint32),
-    ('reserved_455', ctypes.c_uint32),
-    ('reserved_456', ctypes.c_uint32),
-    ('reserved_457', ctypes.c_uint32),
-    ('reserved_458', ctypes.c_uint32),
-    ('reserved_459', ctypes.c_uint32),
-    ('reserved_460', ctypes.c_uint32),
-    ('reserved_461', ctypes.c_uint32),
-    ('reserved_462', ctypes.c_uint32),
-    ('reserved_463', ctypes.c_uint32),
-    ('reserved_464', ctypes.c_uint32),
-    ('reserved_465', ctypes.c_uint32),
-    ('reserved_466', ctypes.c_uint32),
-    ('reserved_467', ctypes.c_uint32),
-    ('reserved_468', ctypes.c_uint32),
-    ('reserved_469', ctypes.c_uint32),
-    ('reserved_470', ctypes.c_uint32),
-    ('reserved_471', ctypes.c_uint32),
-    ('reserved_472', ctypes.c_uint32),
-    ('reserved_473', ctypes.c_uint32),
-    ('reserved_474', ctypes.c_uint32),
-    ('reserved_475', ctypes.c_uint32),
-    ('reserved_476', ctypes.c_uint32),
-    ('reserved_477', ctypes.c_uint32),
-    ('reserved_478', ctypes.c_uint32),
-    ('reserved_479', ctypes.c_uint32),
-    ('reserved_480', ctypes.c_uint32),
-    ('reserved_481', ctypes.c_uint32),
-    ('reserved_482', ctypes.c_uint32),
-    ('reserved_483', ctypes.c_uint32),
-    ('reserved_484', ctypes.c_uint32),
-    ('reserved_485', ctypes.c_uint32),
-    ('reserved_486', ctypes.c_uint32),
-    ('reserved_487', ctypes.c_uint32),
-    ('reserved_488', ctypes.c_uint32),
-    ('reserved_489', ctypes.c_uint32),
-    ('reserved_490', ctypes.c_uint32),
-    ('reserved_491', ctypes.c_uint32),
-    ('reserved_492', ctypes.c_uint32),
-    ('reserved_493', ctypes.c_uint32),
-    ('reserved_494', ctypes.c_uint32),
-    ('reserved_495', ctypes.c_uint32),
-    ('reserved_496', ctypes.c_uint32),
-    ('reserved_497', ctypes.c_uint32),
-    ('reserved_498', ctypes.c_uint32),
-    ('reserved_499', ctypes.c_uint32),
-    ('reserved_500', ctypes.c_uint32),
-    ('reserved_501', ctypes.c_uint32),
-    ('reserved_502', ctypes.c_uint32),
-    ('reserved_503', ctypes.c_uint32),
-    ('reserved_504', ctypes.c_uint32),
-    ('reserved_505', ctypes.c_uint32),
-    ('reserved_506', ctypes.c_uint32),
-    ('reserved_507', ctypes.c_uint32),
-    ('reserved_508', ctypes.c_uint32),
-    ('reserved_509', ctypes.c_uint32),
-    ('reserved_510', ctypes.c_uint32),
-    ('reserved_511', ctypes.c_uint32),
-]
-
-class struct_v9_mqd_allocation(Structure):
-    pass
-
-struct_v9_mqd_allocation._pack_ = 1 # source:False
-struct_v9_mqd_allocation._fields_ = [
-    ('mqd', struct_v9_compute_mqd),
-    ('wptr_poll_mem', ctypes.c_uint32),
-    ('rptr_report_mem', ctypes.c_uint32),
-    ('dynamic_cu_mask', ctypes.c_uint32),
-    ('dynamic_rb_mask', ctypes.c_uint32),
-]
-
-class struct_v9_ce_ib_state(Structure):
-    pass
-
-struct_v9_ce_ib_state._pack_ = 1 # source:False
-struct_v9_ce_ib_state._fields_ = [
-    ('ce_ib_completion_status', ctypes.c_uint32),
-    ('ce_constegnine_count', ctypes.c_uint32),
-    ('ce_ibOffset_ib1', ctypes.c_uint32),
-    ('ce_ibOffset_ib2', ctypes.c_uint32),
-    ('ce_chainib_addrlo_ib1', ctypes.c_uint32),
-    ('ce_chainib_addrlo_ib2', ctypes.c_uint32),
-    ('ce_chainib_addrhi_ib1', ctypes.c_uint32),
-    ('ce_chainib_addrhi_ib2', ctypes.c_uint32),
-    ('ce_chainib_size_ib1', ctypes.c_uint32),
-    ('ce_chainib_size_ib2', ctypes.c_uint32),
-]
-
-class struct_v9_de_ib_state(Structure):
-    pass
-
-struct_v9_de_ib_state._pack_ = 1 # source:False
-struct_v9_de_ib_state._fields_ = [
-    ('ib_completion_status', ctypes.c_uint32),
-    ('de_constEngine_count', ctypes.c_uint32),
-    ('ib_offset_ib1', ctypes.c_uint32),
-    ('ib_offset_ib2', ctypes.c_uint32),
-    ('chain_ib_addrlo_ib1', ctypes.c_uint32),
-    ('chain_ib_addrlo_ib2', ctypes.c_uint32),
-    ('chain_ib_addrhi_ib1', ctypes.c_uint32),
-    ('chain_ib_addrhi_ib2', ctypes.c_uint32),
-    ('chain_ib_size_ib1', ctypes.c_uint32),
-    ('chain_ib_size_ib2', ctypes.c_uint32),
-    ('preamble_begin_ib1', ctypes.c_uint32),
-    ('preamble_begin_ib2', ctypes.c_uint32),
-    ('preamble_end_ib1', ctypes.c_uint32),
-    ('preamble_end_ib2', ctypes.c_uint32),
-    ('chain_ib_pream_addrlo_ib1', ctypes.c_uint32),
-    ('chain_ib_pream_addrlo_ib2', ctypes.c_uint32),
-    ('chain_ib_pream_addrhi_ib1', ctypes.c_uint32),
-    ('chain_ib_pream_addrhi_ib2', ctypes.c_uint32),
-    ('draw_indirect_baseLo', ctypes.c_uint32),
-    ('draw_indirect_baseHi', ctypes.c_uint32),
-    ('disp_indirect_baseLo', ctypes.c_uint32),
-    ('disp_indirect_baseHi', ctypes.c_uint32),
-    ('gds_backup_addrlo', ctypes.c_uint32),
-    ('gds_backup_addrhi', ctypes.c_uint32),
-    ('index_base_addrlo', ctypes.c_uint32),
-    ('index_base_addrhi', ctypes.c_uint32),
-    ('sample_cntl', ctypes.c_uint32),
-]
-
-class struct_v9_gfx_meta_data(Structure):
-    pass
-
-struct_v9_gfx_meta_data._pack_ = 1 # source:False
-struct_v9_gfx_meta_data._fields_ = [
-    ('ce_payload', struct_v9_ce_ib_state),
-    ('reserved1', ctypes.c_uint32 * 54),
-    ('de_payload', struct_v9_de_ib_state),
-    ('DeIbBaseAddrLo', ctypes.c_uint32),
-    ('DeIbBaseAddrHi', ctypes.c_uint32),
-    ('reserved2', ctypes.c_uint32 * 931),
-]
-
-V11_STRUCTS_H_ = True # macro
-uint32_t = True # macro
-uint8_t = True # macro
-uint16_t = True # macro
-uint64_t = True # macro
-class struct_v11_gfx_mqd(Structure):
-    pass
-
-struct_v11_gfx_mqd._pack_ = 1 # source:False
-=======
 from tinygrad.helpers import unwrap
 from tinygrad.runtime.support.c import Struct, CEnum, _IO, _IOW, _IOR, _IOWR
 class struct_v11_gfx_mqd(Struct): pass
->>>>>>> 4eae4b0c
 struct_v11_gfx_mqd._fields_ = [
   ('shadow_base_lo', ctypes.c_uint32),
   ('shadow_base_hi', ctypes.c_uint32),
@@ -4638,1002 +3699,6 @@
   ('src_data', (ctypes.c_uint32 * 4)),
   ('iv_entry', ctypes.POINTER(ctypes.c_uint32)),
 ]
-<<<<<<< HEAD
-
-
-# values for enumeration 'interrupt_node_id_per_aid'
-interrupt_node_id_per_aid__enumvalues = {
-    0: 'AID0_NODEID',
-    1: 'XCD0_NODEID',
-    2: 'XCD1_NODEID',
-    4: 'AID1_NODEID',
-    5: 'XCD2_NODEID',
-    6: 'XCD3_NODEID',
-    8: 'AID2_NODEID',
-    9: 'XCD4_NODEID',
-    10: 'XCD5_NODEID',
-    12: 'AID3_NODEID',
-    13: 'XCD6_NODEID',
-    14: 'XCD7_NODEID',
-    15: 'NODEID_MAX',
-}
-AID0_NODEID = 0
-XCD0_NODEID = 1
-XCD1_NODEID = 2
-AID1_NODEID = 4
-XCD2_NODEID = 5
-XCD3_NODEID = 6
-AID2_NODEID = 8
-XCD4_NODEID = 9
-XCD5_NODEID = 10
-AID3_NODEID = 12
-XCD6_NODEID = 13
-XCD7_NODEID = 14
-NODEID_MAX = 15
-interrupt_node_id_per_aid = ctypes.c_uint32 # enum
-AMDGPU_DOORBELL_H = True # macro
-
-# values for enumeration 'AMDGPU_DOORBELL_ASSIGNMENT'
-AMDGPU_DOORBELL_ASSIGNMENT__enumvalues = {
-    0: 'AMDGPU_DOORBELL_KIQ',
-    1: 'AMDGPU_DOORBELL_HIQ',
-    2: 'AMDGPU_DOORBELL_DIQ',
-    16: 'AMDGPU_DOORBELL_MEC_RING0',
-    17: 'AMDGPU_DOORBELL_MEC_RING1',
-    18: 'AMDGPU_DOORBELL_MEC_RING2',
-    19: 'AMDGPU_DOORBELL_MEC_RING3',
-    20: 'AMDGPU_DOORBELL_MEC_RING4',
-    21: 'AMDGPU_DOORBELL_MEC_RING5',
-    22: 'AMDGPU_DOORBELL_MEC_RING6',
-    23: 'AMDGPU_DOORBELL_MEC_RING7',
-    32: 'AMDGPU_DOORBELL_GFX_RING0',
-    480: 'AMDGPU_DOORBELL_sDMA_ENGINE0',
-    481: 'AMDGPU_DOORBELL_sDMA_ENGINE1',
-    488: 'AMDGPU_DOORBELL_IH',
-    1023: 'AMDGPU_DOORBELL_MAX_ASSIGNMENT',
-    65535: 'AMDGPU_DOORBELL_INVALID',
-}
-AMDGPU_DOORBELL_KIQ = 0
-AMDGPU_DOORBELL_HIQ = 1
-AMDGPU_DOORBELL_DIQ = 2
-AMDGPU_DOORBELL_MEC_RING0 = 16
-AMDGPU_DOORBELL_MEC_RING1 = 17
-AMDGPU_DOORBELL_MEC_RING2 = 18
-AMDGPU_DOORBELL_MEC_RING3 = 19
-AMDGPU_DOORBELL_MEC_RING4 = 20
-AMDGPU_DOORBELL_MEC_RING5 = 21
-AMDGPU_DOORBELL_MEC_RING6 = 22
-AMDGPU_DOORBELL_MEC_RING7 = 23
-AMDGPU_DOORBELL_GFX_RING0 = 32
-AMDGPU_DOORBELL_sDMA_ENGINE0 = 480
-AMDGPU_DOORBELL_sDMA_ENGINE1 = 481
-AMDGPU_DOORBELL_IH = 488
-AMDGPU_DOORBELL_MAX_ASSIGNMENT = 1023
-AMDGPU_DOORBELL_INVALID = 65535
-AMDGPU_DOORBELL_ASSIGNMENT = ctypes.c_uint32 # enum
-
-# values for enumeration 'AMDGPU_VEGA20_DOORBELL_ASSIGNMENT'
-AMDGPU_VEGA20_DOORBELL_ASSIGNMENT__enumvalues = {
-    0: 'AMDGPU_VEGA20_DOORBELL_KIQ',
-    1: 'AMDGPU_VEGA20_DOORBELL_HIQ',
-    2: 'AMDGPU_VEGA20_DOORBELL_DIQ',
-    3: 'AMDGPU_VEGA20_DOORBELL_MEC_RING0',
-    4: 'AMDGPU_VEGA20_DOORBELL_MEC_RING1',
-    5: 'AMDGPU_VEGA20_DOORBELL_MEC_RING2',
-    6: 'AMDGPU_VEGA20_DOORBELL_MEC_RING3',
-    7: 'AMDGPU_VEGA20_DOORBELL_MEC_RING4',
-    8: 'AMDGPU_VEGA20_DOORBELL_MEC_RING5',
-    9: 'AMDGPU_VEGA20_DOORBELL_MEC_RING6',
-    10: 'AMDGPU_VEGA20_DOORBELL_MEC_RING7',
-    11: 'AMDGPU_VEGA20_DOORBELL_USERQUEUE_START',
-    138: 'AMDGPU_VEGA20_DOORBELL_USERQUEUE_END',
-    139: 'AMDGPU_VEGA20_DOORBELL_GFX_RING0',
-    256: 'AMDGPU_VEGA20_DOORBELL_sDMA_ENGINE0',
-    266: 'AMDGPU_VEGA20_DOORBELL_sDMA_ENGINE1',
-    276: 'AMDGPU_VEGA20_DOORBELL_sDMA_ENGINE2',
-    286: 'AMDGPU_VEGA20_DOORBELL_sDMA_ENGINE3',
-    296: 'AMDGPU_VEGA20_DOORBELL_sDMA_ENGINE4',
-    306: 'AMDGPU_VEGA20_DOORBELL_sDMA_ENGINE5',
-    316: 'AMDGPU_VEGA20_DOORBELL_sDMA_ENGINE6',
-    326: 'AMDGPU_VEGA20_DOORBELL_sDMA_ENGINE7',
-    376: 'AMDGPU_VEGA20_DOORBELL_IH',
-    392: 'AMDGPU_VEGA20_DOORBELL64_VCN0_1',
-    393: 'AMDGPU_VEGA20_DOORBELL64_VCN2_3',
-    394: 'AMDGPU_VEGA20_DOORBELL64_VCN4_5',
-    395: 'AMDGPU_VEGA20_DOORBELL64_VCN6_7',
-    396: 'AMDGPU_VEGA20_DOORBELL64_VCN8_9',
-    397: 'AMDGPU_VEGA20_DOORBELL64_VCNa_b',
-    398: 'AMDGPU_VEGA20_DOORBELL64_VCNc_d',
-    399: 'AMDGPU_VEGA20_DOORBELL64_VCNe_f',
-    392: 'AMDGPU_VEGA20_DOORBELL64_UVD_RING0_1',
-    393: 'AMDGPU_VEGA20_DOORBELL64_UVD_RING2_3',
-    394: 'AMDGPU_VEGA20_DOORBELL64_UVD_RING4_5',
-    395: 'AMDGPU_VEGA20_DOORBELL64_UVD_RING6_7',
-    396: 'AMDGPU_VEGA20_DOORBELL64_VCE_RING0_1',
-    397: 'AMDGPU_VEGA20_DOORBELL64_VCE_RING2_3',
-    398: 'AMDGPU_VEGA20_DOORBELL64_VCE_RING4_5',
-    399: 'AMDGPU_VEGA20_DOORBELL64_VCE_RING6_7',
-    256: 'AMDGPU_VEGA20_DOORBELL64_FIRST_NON_CP',
-    399: 'AMDGPU_VEGA20_DOORBELL64_LAST_NON_CP',
-    400: 'AMDGPU_VEGA20_DOORBELL_XCC1_KIQ_START',
-    407: 'AMDGPU_VEGA20_DOORBELL_XCC1_MEC_RING0_START',
-    464: 'AMDGPU_VEGA20_DOORBELL_AID1_sDMA_START',
-    503: 'AMDGPU_VEGA20_DOORBELL_MAX_ASSIGNMENT',
-    65535: 'AMDGPU_VEGA20_DOORBELL_INVALID',
-}
-AMDGPU_VEGA20_DOORBELL_KIQ = 0
-AMDGPU_VEGA20_DOORBELL_HIQ = 1
-AMDGPU_VEGA20_DOORBELL_DIQ = 2
-AMDGPU_VEGA20_DOORBELL_MEC_RING0 = 3
-AMDGPU_VEGA20_DOORBELL_MEC_RING1 = 4
-AMDGPU_VEGA20_DOORBELL_MEC_RING2 = 5
-AMDGPU_VEGA20_DOORBELL_MEC_RING3 = 6
-AMDGPU_VEGA20_DOORBELL_MEC_RING4 = 7
-AMDGPU_VEGA20_DOORBELL_MEC_RING5 = 8
-AMDGPU_VEGA20_DOORBELL_MEC_RING6 = 9
-AMDGPU_VEGA20_DOORBELL_MEC_RING7 = 10
-AMDGPU_VEGA20_DOORBELL_USERQUEUE_START = 11
-AMDGPU_VEGA20_DOORBELL_USERQUEUE_END = 138
-AMDGPU_VEGA20_DOORBELL_GFX_RING0 = 139
-AMDGPU_VEGA20_DOORBELL_sDMA_ENGINE0 = 256
-AMDGPU_VEGA20_DOORBELL_sDMA_ENGINE1 = 266
-AMDGPU_VEGA20_DOORBELL_sDMA_ENGINE2 = 276
-AMDGPU_VEGA20_DOORBELL_sDMA_ENGINE3 = 286
-AMDGPU_VEGA20_DOORBELL_sDMA_ENGINE4 = 296
-AMDGPU_VEGA20_DOORBELL_sDMA_ENGINE5 = 306
-AMDGPU_VEGA20_DOORBELL_sDMA_ENGINE6 = 316
-AMDGPU_VEGA20_DOORBELL_sDMA_ENGINE7 = 326
-AMDGPU_VEGA20_DOORBELL_IH = 376
-AMDGPU_VEGA20_DOORBELL64_VCN0_1 = 392
-AMDGPU_VEGA20_DOORBELL64_VCN2_3 = 393
-AMDGPU_VEGA20_DOORBELL64_VCN4_5 = 394
-AMDGPU_VEGA20_DOORBELL64_VCN6_7 = 395
-AMDGPU_VEGA20_DOORBELL64_VCN8_9 = 396
-AMDGPU_VEGA20_DOORBELL64_VCNa_b = 397
-AMDGPU_VEGA20_DOORBELL64_VCNc_d = 398
-AMDGPU_VEGA20_DOORBELL64_VCNe_f = 399
-AMDGPU_VEGA20_DOORBELL64_UVD_RING0_1 = 392
-AMDGPU_VEGA20_DOORBELL64_UVD_RING2_3 = 393
-AMDGPU_VEGA20_DOORBELL64_UVD_RING4_5 = 394
-AMDGPU_VEGA20_DOORBELL64_UVD_RING6_7 = 395
-AMDGPU_VEGA20_DOORBELL64_VCE_RING0_1 = 396
-AMDGPU_VEGA20_DOORBELL64_VCE_RING2_3 = 397
-AMDGPU_VEGA20_DOORBELL64_VCE_RING4_5 = 398
-AMDGPU_VEGA20_DOORBELL64_VCE_RING6_7 = 399
-AMDGPU_VEGA20_DOORBELL64_FIRST_NON_CP = 256
-AMDGPU_VEGA20_DOORBELL64_LAST_NON_CP = 399
-AMDGPU_VEGA20_DOORBELL_XCC1_KIQ_START = 400
-AMDGPU_VEGA20_DOORBELL_XCC1_MEC_RING0_START = 407
-AMDGPU_VEGA20_DOORBELL_AID1_sDMA_START = 464
-AMDGPU_VEGA20_DOORBELL_MAX_ASSIGNMENT = 503
-AMDGPU_VEGA20_DOORBELL_INVALID = 65535
-AMDGPU_VEGA20_DOORBELL_ASSIGNMENT = ctypes.c_uint32 # enum
-
-# values for enumeration 'AMDGPU_NAVI10_DOORBELL_ASSIGNMENT'
-AMDGPU_NAVI10_DOORBELL_ASSIGNMENT__enumvalues = {
-    0: 'AMDGPU_NAVI10_DOORBELL_KIQ',
-    1: 'AMDGPU_NAVI10_DOORBELL_HIQ',
-    2: 'AMDGPU_NAVI10_DOORBELL_DIQ',
-    3: 'AMDGPU_NAVI10_DOORBELL_MEC_RING0',
-    4: 'AMDGPU_NAVI10_DOORBELL_MEC_RING1',
-    5: 'AMDGPU_NAVI10_DOORBELL_MEC_RING2',
-    6: 'AMDGPU_NAVI10_DOORBELL_MEC_RING3',
-    7: 'AMDGPU_NAVI10_DOORBELL_MEC_RING4',
-    8: 'AMDGPU_NAVI10_DOORBELL_MEC_RING5',
-    9: 'AMDGPU_NAVI10_DOORBELL_MEC_RING6',
-    10: 'AMDGPU_NAVI10_DOORBELL_MEC_RING7',
-    11: 'AMDGPU_NAVI10_DOORBELL_MES_RING0',
-    12: 'AMDGPU_NAVI10_DOORBELL_MES_RING1',
-    13: 'AMDGPU_NAVI10_DOORBELL_USERQUEUE_START',
-    138: 'AMDGPU_NAVI10_DOORBELL_USERQUEUE_END',
-    139: 'AMDGPU_NAVI10_DOORBELL_GFX_RING0',
-    140: 'AMDGPU_NAVI10_DOORBELL_GFX_RING1',
-    141: 'AMDGPU_NAVI10_DOORBELL_GFX_USERQUEUE_START',
-    255: 'AMDGPU_NAVI10_DOORBELL_GFX_USERQUEUE_END',
-    256: 'AMDGPU_NAVI10_DOORBELL_sDMA_ENGINE0',
-    266: 'AMDGPU_NAVI10_DOORBELL_sDMA_ENGINE1',
-    276: 'AMDGPU_NAVI10_DOORBELL_sDMA_ENGINE2',
-    286: 'AMDGPU_NAVI10_DOORBELL_sDMA_ENGINE3',
-    376: 'AMDGPU_NAVI10_DOORBELL_IH',
-    392: 'AMDGPU_NAVI10_DOORBELL64_VCN0_1',
-    393: 'AMDGPU_NAVI10_DOORBELL64_VCN2_3',
-    394: 'AMDGPU_NAVI10_DOORBELL64_VCN4_5',
-    395: 'AMDGPU_NAVI10_DOORBELL64_VCN6_7',
-    396: 'AMDGPU_NAVI10_DOORBELL64_VCN8_9',
-    397: 'AMDGPU_NAVI10_DOORBELL64_VCNa_b',
-    398: 'AMDGPU_NAVI10_DOORBELL64_VCNc_d',
-    399: 'AMDGPU_NAVI10_DOORBELL64_VCNe_f',
-    400: 'AMDGPU_NAVI10_DOORBELL64_VPE',
-    256: 'AMDGPU_NAVI10_DOORBELL64_FIRST_NON_CP',
-    400: 'AMDGPU_NAVI10_DOORBELL64_LAST_NON_CP',
-    400: 'AMDGPU_NAVI10_DOORBELL_MAX_ASSIGNMENT',
-    65535: 'AMDGPU_NAVI10_DOORBELL_INVALID',
-}
-AMDGPU_NAVI10_DOORBELL_KIQ = 0
-AMDGPU_NAVI10_DOORBELL_HIQ = 1
-AMDGPU_NAVI10_DOORBELL_DIQ = 2
-AMDGPU_NAVI10_DOORBELL_MEC_RING0 = 3
-AMDGPU_NAVI10_DOORBELL_MEC_RING1 = 4
-AMDGPU_NAVI10_DOORBELL_MEC_RING2 = 5
-AMDGPU_NAVI10_DOORBELL_MEC_RING3 = 6
-AMDGPU_NAVI10_DOORBELL_MEC_RING4 = 7
-AMDGPU_NAVI10_DOORBELL_MEC_RING5 = 8
-AMDGPU_NAVI10_DOORBELL_MEC_RING6 = 9
-AMDGPU_NAVI10_DOORBELL_MEC_RING7 = 10
-AMDGPU_NAVI10_DOORBELL_MES_RING0 = 11
-AMDGPU_NAVI10_DOORBELL_MES_RING1 = 12
-AMDGPU_NAVI10_DOORBELL_USERQUEUE_START = 13
-AMDGPU_NAVI10_DOORBELL_USERQUEUE_END = 138
-AMDGPU_NAVI10_DOORBELL_GFX_RING0 = 139
-AMDGPU_NAVI10_DOORBELL_GFX_RING1 = 140
-AMDGPU_NAVI10_DOORBELL_GFX_USERQUEUE_START = 141
-AMDGPU_NAVI10_DOORBELL_GFX_USERQUEUE_END = 255
-AMDGPU_NAVI10_DOORBELL_sDMA_ENGINE0 = 256
-AMDGPU_NAVI10_DOORBELL_sDMA_ENGINE1 = 266
-AMDGPU_NAVI10_DOORBELL_sDMA_ENGINE2 = 276
-AMDGPU_NAVI10_DOORBELL_sDMA_ENGINE3 = 286
-AMDGPU_NAVI10_DOORBELL_IH = 376
-AMDGPU_NAVI10_DOORBELL64_VCN0_1 = 392
-AMDGPU_NAVI10_DOORBELL64_VCN2_3 = 393
-AMDGPU_NAVI10_DOORBELL64_VCN4_5 = 394
-AMDGPU_NAVI10_DOORBELL64_VCN6_7 = 395
-AMDGPU_NAVI10_DOORBELL64_VCN8_9 = 396
-AMDGPU_NAVI10_DOORBELL64_VCNa_b = 397
-AMDGPU_NAVI10_DOORBELL64_VCNc_d = 398
-AMDGPU_NAVI10_DOORBELL64_VCNe_f = 399
-AMDGPU_NAVI10_DOORBELL64_VPE = 400
-AMDGPU_NAVI10_DOORBELL64_FIRST_NON_CP = 256
-AMDGPU_NAVI10_DOORBELL64_LAST_NON_CP = 400
-AMDGPU_NAVI10_DOORBELL_MAX_ASSIGNMENT = 400
-AMDGPU_NAVI10_DOORBELL_INVALID = 65535
-AMDGPU_NAVI10_DOORBELL_ASSIGNMENT = ctypes.c_uint32 # enum
-
-# values for enumeration 'AMDGPU_DOORBELL64_ASSIGNMENT'
-AMDGPU_DOORBELL64_ASSIGNMENT__enumvalues = {
-    0: 'AMDGPU_DOORBELL64_KIQ',
-    1: 'AMDGPU_DOORBELL64_HIQ',
-    2: 'AMDGPU_DOORBELL64_DIQ',
-    3: 'AMDGPU_DOORBELL64_MEC_RING0',
-    4: 'AMDGPU_DOORBELL64_MEC_RING1',
-    5: 'AMDGPU_DOORBELL64_MEC_RING2',
-    6: 'AMDGPU_DOORBELL64_MEC_RING3',
-    7: 'AMDGPU_DOORBELL64_MEC_RING4',
-    8: 'AMDGPU_DOORBELL64_MEC_RING5',
-    9: 'AMDGPU_DOORBELL64_MEC_RING6',
-    10: 'AMDGPU_DOORBELL64_MEC_RING7',
-    11: 'AMDGPU_DOORBELL64_USERQUEUE_START',
-    138: 'AMDGPU_DOORBELL64_USERQUEUE_END',
-    139: 'AMDGPU_DOORBELL64_GFX_RING0',
-    240: 'AMDGPU_DOORBELL64_sDMA_ENGINE0',
-    241: 'AMDGPU_DOORBELL64_sDMA_HI_PRI_ENGINE0',
-    242: 'AMDGPU_DOORBELL64_sDMA_ENGINE1',
-    243: 'AMDGPU_DOORBELL64_sDMA_HI_PRI_ENGINE1',
-    244: 'AMDGPU_DOORBELL64_IH',
-    245: 'AMDGPU_DOORBELL64_IH_RING1',
-    246: 'AMDGPU_DOORBELL64_IH_RING2',
-    248: 'AMDGPU_DOORBELL64_VCN0_1',
-    249: 'AMDGPU_DOORBELL64_VCN2_3',
-    250: 'AMDGPU_DOORBELL64_VCN4_5',
-    251: 'AMDGPU_DOORBELL64_VCN6_7',
-    248: 'AMDGPU_DOORBELL64_UVD_RING0_1',
-    249: 'AMDGPU_DOORBELL64_UVD_RING2_3',
-    250: 'AMDGPU_DOORBELL64_UVD_RING4_5',
-    251: 'AMDGPU_DOORBELL64_UVD_RING6_7',
-    252: 'AMDGPU_DOORBELL64_VCE_RING0_1',
-    253: 'AMDGPU_DOORBELL64_VCE_RING2_3',
-    254: 'AMDGPU_DOORBELL64_VCE_RING4_5',
-    255: 'AMDGPU_DOORBELL64_VCE_RING6_7',
-    240: 'AMDGPU_DOORBELL64_FIRST_NON_CP',
-    255: 'AMDGPU_DOORBELL64_LAST_NON_CP',
-    255: 'AMDGPU_DOORBELL64_MAX_ASSIGNMENT',
-    65535: 'AMDGPU_DOORBELL64_INVALID',
-}
-AMDGPU_DOORBELL64_KIQ = 0
-AMDGPU_DOORBELL64_HIQ = 1
-AMDGPU_DOORBELL64_DIQ = 2
-AMDGPU_DOORBELL64_MEC_RING0 = 3
-AMDGPU_DOORBELL64_MEC_RING1 = 4
-AMDGPU_DOORBELL64_MEC_RING2 = 5
-AMDGPU_DOORBELL64_MEC_RING3 = 6
-AMDGPU_DOORBELL64_MEC_RING4 = 7
-AMDGPU_DOORBELL64_MEC_RING5 = 8
-AMDGPU_DOORBELL64_MEC_RING6 = 9
-AMDGPU_DOORBELL64_MEC_RING7 = 10
-AMDGPU_DOORBELL64_USERQUEUE_START = 11
-AMDGPU_DOORBELL64_USERQUEUE_END = 138
-AMDGPU_DOORBELL64_GFX_RING0 = 139
-AMDGPU_DOORBELL64_sDMA_ENGINE0 = 240
-AMDGPU_DOORBELL64_sDMA_HI_PRI_ENGINE0 = 241
-AMDGPU_DOORBELL64_sDMA_ENGINE1 = 242
-AMDGPU_DOORBELL64_sDMA_HI_PRI_ENGINE1 = 243
-AMDGPU_DOORBELL64_IH = 244
-AMDGPU_DOORBELL64_IH_RING1 = 245
-AMDGPU_DOORBELL64_IH_RING2 = 246
-AMDGPU_DOORBELL64_VCN0_1 = 248
-AMDGPU_DOORBELL64_VCN2_3 = 249
-AMDGPU_DOORBELL64_VCN4_5 = 250
-AMDGPU_DOORBELL64_VCN6_7 = 251
-AMDGPU_DOORBELL64_UVD_RING0_1 = 248
-AMDGPU_DOORBELL64_UVD_RING2_3 = 249
-AMDGPU_DOORBELL64_UVD_RING4_5 = 250
-AMDGPU_DOORBELL64_UVD_RING6_7 = 251
-AMDGPU_DOORBELL64_VCE_RING0_1 = 252
-AMDGPU_DOORBELL64_VCE_RING2_3 = 253
-AMDGPU_DOORBELL64_VCE_RING4_5 = 254
-AMDGPU_DOORBELL64_VCE_RING6_7 = 255
-AMDGPU_DOORBELL64_FIRST_NON_CP = 240
-AMDGPU_DOORBELL64_LAST_NON_CP = 255
-AMDGPU_DOORBELL64_MAX_ASSIGNMENT = 255
-AMDGPU_DOORBELL64_INVALID = 65535
-AMDGPU_DOORBELL64_ASSIGNMENT = ctypes.c_uint32 # enum
-
-# values for enumeration 'AMDGPU_DOORBELL_ASSIGNMENT_LAYOUT1'
-AMDGPU_DOORBELL_ASSIGNMENT_LAYOUT1__enumvalues = {
-    0: 'AMDGPU_DOORBELL_LAYOUT1_KIQ_START',
-    1: 'AMDGPU_DOORBELL_LAYOUT1_HIQ',
-    2: 'AMDGPU_DOORBELL_LAYOUT1_DIQ',
-    8: 'AMDGPU_DOORBELL_LAYOUT1_MEC_RING_START',
-    15: 'AMDGPU_DOORBELL_LAYOUT1_MEC_RING_END',
-    16: 'AMDGPU_DOORBELL_LAYOUT1_USERQUEUE_START',
-    31: 'AMDGPU_DOORBELL_LAYOUT1_USERQUEUE_END',
-    32: 'AMDGPU_DOORBELL_LAYOUT1_XCC_RANGE',
-    256: 'AMDGPU_DOORBELL_LAYOUT1_sDMA_ENGINE_START',
-    415: 'AMDGPU_DOORBELL_LAYOUT1_sDMA_ENGINE_END',
-    416: 'AMDGPU_DOORBELL_LAYOUT1_IH',
-    432: 'AMDGPU_DOORBELL_LAYOUT1_VCN_START',
-    488: 'AMDGPU_DOORBELL_LAYOUT1_VCN_END',
-    256: 'AMDGPU_DOORBELL_LAYOUT1_FIRST_NON_CP',
-    488: 'AMDGPU_DOORBELL_LAYOUT1_LAST_NON_CP',
-    488: 'AMDGPU_DOORBELL_LAYOUT1_MAX_ASSIGNMENT',
-    65535: 'AMDGPU_DOORBELL_LAYOUT1_INVALID',
-}
-AMDGPU_DOORBELL_LAYOUT1_KIQ_START = 0
-AMDGPU_DOORBELL_LAYOUT1_HIQ = 1
-AMDGPU_DOORBELL_LAYOUT1_DIQ = 2
-AMDGPU_DOORBELL_LAYOUT1_MEC_RING_START = 8
-AMDGPU_DOORBELL_LAYOUT1_MEC_RING_END = 15
-AMDGPU_DOORBELL_LAYOUT1_USERQUEUE_START = 16
-AMDGPU_DOORBELL_LAYOUT1_USERQUEUE_END = 31
-AMDGPU_DOORBELL_LAYOUT1_XCC_RANGE = 32
-AMDGPU_DOORBELL_LAYOUT1_sDMA_ENGINE_START = 256
-AMDGPU_DOORBELL_LAYOUT1_sDMA_ENGINE_END = 415
-AMDGPU_DOORBELL_LAYOUT1_IH = 416
-AMDGPU_DOORBELL_LAYOUT1_VCN_START = 432
-AMDGPU_DOORBELL_LAYOUT1_VCN_END = 488
-AMDGPU_DOORBELL_LAYOUT1_FIRST_NON_CP = 256
-AMDGPU_DOORBELL_LAYOUT1_LAST_NON_CP = 488
-AMDGPU_DOORBELL_LAYOUT1_MAX_ASSIGNMENT = 488
-AMDGPU_DOORBELL_LAYOUT1_INVALID = 65535
-AMDGPU_DOORBELL_ASSIGNMENT_LAYOUT1 = ctypes.c_uint32 # enum
-__SOC15_IH_CLIENTID_H__ = True # macro
-
-# values for enumeration 'soc15_ih_clientid'
-soc15_ih_clientid__enumvalues = {
-    0: 'SOC15_IH_CLIENTID_IH',
-    1: 'SOC15_IH_CLIENTID_ACP',
-    2: 'SOC15_IH_CLIENTID_ATHUB',
-    3: 'SOC15_IH_CLIENTID_BIF',
-    4: 'SOC15_IH_CLIENTID_DCE',
-    5: 'SOC15_IH_CLIENTID_ISP',
-    6: 'SOC15_IH_CLIENTID_PCIE0',
-    7: 'SOC15_IH_CLIENTID_RLC',
-    8: 'SOC15_IH_CLIENTID_SDMA0',
-    9: 'SOC15_IH_CLIENTID_SDMA1',
-    10: 'SOC15_IH_CLIENTID_SE0SH',
-    11: 'SOC15_IH_CLIENTID_SE1SH',
-    12: 'SOC15_IH_CLIENTID_SE2SH',
-    13: 'SOC15_IH_CLIENTID_SE3SH',
-    14: 'SOC15_IH_CLIENTID_UVD1',
-    15: 'SOC15_IH_CLIENTID_THM',
-    16: 'SOC15_IH_CLIENTID_UVD',
-    17: 'SOC15_IH_CLIENTID_VCE0',
-    18: 'SOC15_IH_CLIENTID_VMC',
-    19: 'SOC15_IH_CLIENTID_XDMA',
-    20: 'SOC15_IH_CLIENTID_GRBM_CP',
-    21: 'SOC15_IH_CLIENTID_ATS',
-    22: 'SOC15_IH_CLIENTID_ROM_SMUIO',
-    23: 'SOC15_IH_CLIENTID_DF',
-    24: 'SOC15_IH_CLIENTID_VCE1',
-    25: 'SOC15_IH_CLIENTID_PWR',
-    26: 'SOC15_IH_CLIENTID_RESERVED',
-    27: 'SOC15_IH_CLIENTID_UTCL2',
-    28: 'SOC15_IH_CLIENTID_EA',
-    29: 'SOC15_IH_CLIENTID_UTCL2LOG',
-    30: 'SOC15_IH_CLIENTID_MP0',
-    31: 'SOC15_IH_CLIENTID_MP1',
-    32: 'SOC15_IH_CLIENTID_MAX',
-    16: 'SOC15_IH_CLIENTID_VCN',
-    14: 'SOC15_IH_CLIENTID_VCN1',
-    1: 'SOC15_IH_CLIENTID_SDMA2',
-    4: 'SOC15_IH_CLIENTID_SDMA3',
-    5: 'SOC15_IH_CLIENTID_SDMA3_Sienna_Cichlid',
-    5: 'SOC15_IH_CLIENTID_SDMA4',
-    17: 'SOC15_IH_CLIENTID_SDMA5',
-    19: 'SOC15_IH_CLIENTID_SDMA6',
-    24: 'SOC15_IH_CLIENTID_SDMA7',
-    6: 'SOC15_IH_CLIENTID_VMC1',
-}
-SOC15_IH_CLIENTID_IH = 0
-SOC15_IH_CLIENTID_ACP = 1
-SOC15_IH_CLIENTID_ATHUB = 2
-SOC15_IH_CLIENTID_BIF = 3
-SOC15_IH_CLIENTID_DCE = 4
-SOC15_IH_CLIENTID_ISP = 5
-SOC15_IH_CLIENTID_PCIE0 = 6
-SOC15_IH_CLIENTID_RLC = 7
-SOC15_IH_CLIENTID_SDMA0 = 8
-SOC15_IH_CLIENTID_SDMA1 = 9
-SOC15_IH_CLIENTID_SE0SH = 10
-SOC15_IH_CLIENTID_SE1SH = 11
-SOC15_IH_CLIENTID_SE2SH = 12
-SOC15_IH_CLIENTID_SE3SH = 13
-SOC15_IH_CLIENTID_UVD1 = 14
-SOC15_IH_CLIENTID_THM = 15
-SOC15_IH_CLIENTID_UVD = 16
-SOC15_IH_CLIENTID_VCE0 = 17
-SOC15_IH_CLIENTID_VMC = 18
-SOC15_IH_CLIENTID_XDMA = 19
-SOC15_IH_CLIENTID_GRBM_CP = 20
-SOC15_IH_CLIENTID_ATS = 21
-SOC15_IH_CLIENTID_ROM_SMUIO = 22
-SOC15_IH_CLIENTID_DF = 23
-SOC15_IH_CLIENTID_VCE1 = 24
-SOC15_IH_CLIENTID_PWR = 25
-SOC15_IH_CLIENTID_RESERVED = 26
-SOC15_IH_CLIENTID_UTCL2 = 27
-SOC15_IH_CLIENTID_EA = 28
-SOC15_IH_CLIENTID_UTCL2LOG = 29
-SOC15_IH_CLIENTID_MP0 = 30
-SOC15_IH_CLIENTID_MP1 = 31
-SOC15_IH_CLIENTID_MAX = 32
-SOC15_IH_CLIENTID_VCN = 16
-SOC15_IH_CLIENTID_VCN1 = 14
-SOC15_IH_CLIENTID_SDMA2 = 1
-SOC15_IH_CLIENTID_SDMA3 = 4
-SOC15_IH_CLIENTID_SDMA3_Sienna_Cichlid = 5
-SOC15_IH_CLIENTID_SDMA4 = 5
-SOC15_IH_CLIENTID_SDMA5 = 17
-SOC15_IH_CLIENTID_SDMA6 = 19
-SOC15_IH_CLIENTID_SDMA7 = 24
-SOC15_IH_CLIENTID_VMC1 = 6
-soc15_ih_clientid = ctypes.c_uint32 # enum
-AMDGPU_IRQ_CLIENTID_MAX = SOC15_IH_CLIENTID_MAX # macro
-soc15_ih_clientid_name = [] # Variable ctypes.POINTER(ctypes.c_char) * 0
-
-# values for enumeration 'soc21_ih_clientid'
-soc21_ih_clientid__enumvalues = {
-    0: 'SOC21_IH_CLIENTID_IH',
-    2: 'SOC21_IH_CLIENTID_ATHUB',
-    3: 'SOC21_IH_CLIENTID_BIF',
-    4: 'SOC21_IH_CLIENTID_DCN',
-    5: 'SOC21_IH_CLIENTID_ISP',
-    6: 'SOC21_IH_CLIENTID_MP3',
-    7: 'SOC21_IH_CLIENTID_RLC',
-    10: 'SOC21_IH_CLIENTID_GFX',
-    11: 'SOC21_IH_CLIENTID_IMU',
-    14: 'SOC21_IH_CLIENTID_VCN1',
-    15: 'SOC21_IH_CLIENTID_THM',
-    16: 'SOC21_IH_CLIENTID_VCN',
-    17: 'SOC21_IH_CLIENTID_VPE1',
-    18: 'SOC21_IH_CLIENTID_VMC',
-    20: 'SOC21_IH_CLIENTID_GRBM_CP',
-    22: 'SOC21_IH_CLIENTID_ROM_SMUIO',
-    23: 'SOC21_IH_CLIENTID_DF',
-    24: 'SOC21_IH_CLIENTID_VPE',
-    25: 'SOC21_IH_CLIENTID_PWR',
-    26: 'SOC21_IH_CLIENTID_LSDMA',
-    30: 'SOC21_IH_CLIENTID_MP0',
-    31: 'SOC21_IH_CLIENTID_MP1',
-    32: 'SOC21_IH_CLIENTID_MAX',
-}
-SOC21_IH_CLIENTID_IH = 0
-SOC21_IH_CLIENTID_ATHUB = 2
-SOC21_IH_CLIENTID_BIF = 3
-SOC21_IH_CLIENTID_DCN = 4
-SOC21_IH_CLIENTID_ISP = 5
-SOC21_IH_CLIENTID_MP3 = 6
-SOC21_IH_CLIENTID_RLC = 7
-SOC21_IH_CLIENTID_GFX = 10
-SOC21_IH_CLIENTID_IMU = 11
-SOC21_IH_CLIENTID_VCN1 = 14
-SOC21_IH_CLIENTID_THM = 15
-SOC21_IH_CLIENTID_VCN = 16
-SOC21_IH_CLIENTID_VPE1 = 17
-SOC21_IH_CLIENTID_VMC = 18
-SOC21_IH_CLIENTID_GRBM_CP = 20
-SOC21_IH_CLIENTID_ROM_SMUIO = 22
-SOC21_IH_CLIENTID_DF = 23
-SOC21_IH_CLIENTID_VPE = 24
-SOC21_IH_CLIENTID_PWR = 25
-SOC21_IH_CLIENTID_LSDMA = 26
-SOC21_IH_CLIENTID_MP0 = 30
-SOC21_IH_CLIENTID_MP1 = 31
-SOC21_IH_CLIENTID_MAX = 32
-soc21_ih_clientid = ctypes.c_uint32 # enum
-__all__ = \
-    ['ACP_HWID', 'AID0_NODEID', 'AID1_NODEID', 'AID2_NODEID',
-    'AID3_NODEID', 'AMDGPU_CPCE_UCODE_LOADED',
-    'AMDGPU_CPMEC1_UCODE_LOADED', 'AMDGPU_CPMEC2_UCODE_LOADED',
-    'AMDGPU_CPME_UCODE_LOADED', 'AMDGPU_CPPFP_UCODE_LOADED',
-    'AMDGPU_CPRLC_UCODE_LOADED', 'AMDGPU_DOORBELL64_ASSIGNMENT',
-    'AMDGPU_DOORBELL64_DIQ', 'AMDGPU_DOORBELL64_FIRST_NON_CP',
-    'AMDGPU_DOORBELL64_GFX_RING0', 'AMDGPU_DOORBELL64_HIQ',
-    'AMDGPU_DOORBELL64_IH', 'AMDGPU_DOORBELL64_IH_RING1',
-    'AMDGPU_DOORBELL64_IH_RING2', 'AMDGPU_DOORBELL64_INVALID',
-    'AMDGPU_DOORBELL64_KIQ', 'AMDGPU_DOORBELL64_LAST_NON_CP',
-    'AMDGPU_DOORBELL64_MAX_ASSIGNMENT', 'AMDGPU_DOORBELL64_MEC_RING0',
-    'AMDGPU_DOORBELL64_MEC_RING1', 'AMDGPU_DOORBELL64_MEC_RING2',
-    'AMDGPU_DOORBELL64_MEC_RING3', 'AMDGPU_DOORBELL64_MEC_RING4',
-    'AMDGPU_DOORBELL64_MEC_RING5', 'AMDGPU_DOORBELL64_MEC_RING6',
-    'AMDGPU_DOORBELL64_MEC_RING7', 'AMDGPU_DOORBELL64_USERQUEUE_END',
-    'AMDGPU_DOORBELL64_USERQUEUE_START',
-    'AMDGPU_DOORBELL64_UVD_RING0_1', 'AMDGPU_DOORBELL64_UVD_RING2_3',
-    'AMDGPU_DOORBELL64_UVD_RING4_5', 'AMDGPU_DOORBELL64_UVD_RING6_7',
-    'AMDGPU_DOORBELL64_VCE_RING0_1', 'AMDGPU_DOORBELL64_VCE_RING2_3',
-    'AMDGPU_DOORBELL64_VCE_RING4_5', 'AMDGPU_DOORBELL64_VCE_RING6_7',
-    'AMDGPU_DOORBELL64_VCN0_1', 'AMDGPU_DOORBELL64_VCN2_3',
-    'AMDGPU_DOORBELL64_VCN4_5', 'AMDGPU_DOORBELL64_VCN6_7',
-    'AMDGPU_DOORBELL64_sDMA_ENGINE0',
-    'AMDGPU_DOORBELL64_sDMA_ENGINE1',
-    'AMDGPU_DOORBELL64_sDMA_HI_PRI_ENGINE0',
-    'AMDGPU_DOORBELL64_sDMA_HI_PRI_ENGINE1',
-    'AMDGPU_DOORBELL_ASSIGNMENT',
-    'AMDGPU_DOORBELL_ASSIGNMENT_LAYOUT1', 'AMDGPU_DOORBELL_DIQ',
-    'AMDGPU_DOORBELL_GFX_RING0', 'AMDGPU_DOORBELL_H',
-    'AMDGPU_DOORBELL_HIQ', 'AMDGPU_DOORBELL_IH',
-    'AMDGPU_DOORBELL_INVALID', 'AMDGPU_DOORBELL_KIQ',
-    'AMDGPU_DOORBELL_LAYOUT1_DIQ',
-    'AMDGPU_DOORBELL_LAYOUT1_FIRST_NON_CP',
-    'AMDGPU_DOORBELL_LAYOUT1_HIQ', 'AMDGPU_DOORBELL_LAYOUT1_IH',
-    'AMDGPU_DOORBELL_LAYOUT1_INVALID',
-    'AMDGPU_DOORBELL_LAYOUT1_KIQ_START',
-    'AMDGPU_DOORBELL_LAYOUT1_LAST_NON_CP',
-    'AMDGPU_DOORBELL_LAYOUT1_MAX_ASSIGNMENT',
-    'AMDGPU_DOORBELL_LAYOUT1_MEC_RING_END',
-    'AMDGPU_DOORBELL_LAYOUT1_MEC_RING_START',
-    'AMDGPU_DOORBELL_LAYOUT1_USERQUEUE_END',
-    'AMDGPU_DOORBELL_LAYOUT1_USERQUEUE_START',
-    'AMDGPU_DOORBELL_LAYOUT1_VCN_END',
-    'AMDGPU_DOORBELL_LAYOUT1_VCN_START',
-    'AMDGPU_DOORBELL_LAYOUT1_XCC_RANGE',
-    'AMDGPU_DOORBELL_LAYOUT1_sDMA_ENGINE_END',
-    'AMDGPU_DOORBELL_LAYOUT1_sDMA_ENGINE_START',
-    'AMDGPU_DOORBELL_MAX_ASSIGNMENT', 'AMDGPU_DOORBELL_MEC_RING0',
-    'AMDGPU_DOORBELL_MEC_RING1', 'AMDGPU_DOORBELL_MEC_RING2',
-    'AMDGPU_DOORBELL_MEC_RING3', 'AMDGPU_DOORBELL_MEC_RING4',
-    'AMDGPU_DOORBELL_MEC_RING5', 'AMDGPU_DOORBELL_MEC_RING6',
-    'AMDGPU_DOORBELL_MEC_RING7', 'AMDGPU_DOORBELL_sDMA_ENGINE0',
-    'AMDGPU_DOORBELL_sDMA_ENGINE1', 'AMDGPU_FW_LOAD_DIRECT',
-    'AMDGPU_FW_LOAD_PSP', 'AMDGPU_FW_LOAD_RLC_BACKDOOR_AUTO',
-    'AMDGPU_FW_LOAD_SMU', 'AMDGPU_GFXHUB_START',
-    'AMDGPU_IRQ_CLIENTID_LEGACY', 'AMDGPU_IRQ_CLIENTID_MAX',
-    'AMDGPU_IRQ_SRC_DATA_MAX_SIZE_DW', 'AMDGPU_IRQ_STATE_DISABLE',
-    'AMDGPU_IRQ_STATE_ENABLE', 'AMDGPU_MAX_IRQ_CLIENT_ID',
-    'AMDGPU_MAX_IRQ_SRC_ID', 'AMDGPU_MAX_VMHUBS',
-    'AMDGPU_MMHUB0_START', 'AMDGPU_MMHUB1_START', 'AMDGPU_MTYPE_CC',
-    'AMDGPU_MTYPE_NC', 'AMDGPU_NAVI10_DOORBELL64_FIRST_NON_CP',
-    'AMDGPU_NAVI10_DOORBELL64_LAST_NON_CP',
-    'AMDGPU_NAVI10_DOORBELL64_VCN0_1',
-    'AMDGPU_NAVI10_DOORBELL64_VCN2_3',
-    'AMDGPU_NAVI10_DOORBELL64_VCN4_5',
-    'AMDGPU_NAVI10_DOORBELL64_VCN6_7',
-    'AMDGPU_NAVI10_DOORBELL64_VCN8_9',
-    'AMDGPU_NAVI10_DOORBELL64_VCNa_b',
-    'AMDGPU_NAVI10_DOORBELL64_VCNc_d',
-    'AMDGPU_NAVI10_DOORBELL64_VCNe_f', 'AMDGPU_NAVI10_DOORBELL64_VPE',
-    'AMDGPU_NAVI10_DOORBELL_ASSIGNMENT', 'AMDGPU_NAVI10_DOORBELL_DIQ',
-    'AMDGPU_NAVI10_DOORBELL_GFX_RING0',
-    'AMDGPU_NAVI10_DOORBELL_GFX_RING1',
-    'AMDGPU_NAVI10_DOORBELL_GFX_USERQUEUE_END',
-    'AMDGPU_NAVI10_DOORBELL_GFX_USERQUEUE_START',
-    'AMDGPU_NAVI10_DOORBELL_HIQ', 'AMDGPU_NAVI10_DOORBELL_IH',
-    'AMDGPU_NAVI10_DOORBELL_INVALID', 'AMDGPU_NAVI10_DOORBELL_KIQ',
-    'AMDGPU_NAVI10_DOORBELL_MAX_ASSIGNMENT',
-    'AMDGPU_NAVI10_DOORBELL_MEC_RING0',
-    'AMDGPU_NAVI10_DOORBELL_MEC_RING1',
-    'AMDGPU_NAVI10_DOORBELL_MEC_RING2',
-    'AMDGPU_NAVI10_DOORBELL_MEC_RING3',
-    'AMDGPU_NAVI10_DOORBELL_MEC_RING4',
-    'AMDGPU_NAVI10_DOORBELL_MEC_RING5',
-    'AMDGPU_NAVI10_DOORBELL_MEC_RING6',
-    'AMDGPU_NAVI10_DOORBELL_MEC_RING7',
-    'AMDGPU_NAVI10_DOORBELL_MES_RING0',
-    'AMDGPU_NAVI10_DOORBELL_MES_RING1',
-    'AMDGPU_NAVI10_DOORBELL_USERQUEUE_END',
-    'AMDGPU_NAVI10_DOORBELL_USERQUEUE_START',
-    'AMDGPU_NAVI10_DOORBELL_sDMA_ENGINE0',
-    'AMDGPU_NAVI10_DOORBELL_sDMA_ENGINE1',
-    'AMDGPU_NAVI10_DOORBELL_sDMA_ENGINE2',
-    'AMDGPU_NAVI10_DOORBELL_sDMA_ENGINE3', 'AMDGPU_PDE_PTE',
-    'AMDGPU_PDE_PTE_GFX12', 'AMDGPU_PTE_DEFAULT_ATC',
-    'AMDGPU_PTE_EXECUTABLE', 'AMDGPU_PTE_IS_PTE', 'AMDGPU_PTE_LOG',
-    'AMDGPU_PTE_MTYPE_GFX12_MASK', 'AMDGPU_PTE_MTYPE_NV10_MASK',
-    'AMDGPU_PTE_MTYPE_VG10_MASK', 'AMDGPU_PTE_NOALLOC',
-    'AMDGPU_PTE_PRT', 'AMDGPU_PTE_PRT_GFX12', 'AMDGPU_PTE_READABLE',
-    'AMDGPU_PTE_SNOOPED', 'AMDGPU_PTE_SYSTEM', 'AMDGPU_PTE_TF',
-    'AMDGPU_PTE_TMZ', 'AMDGPU_PTE_VALID', 'AMDGPU_PTE_WRITEABLE',
-    'AMDGPU_SDMA0_UCODE_LOADED', 'AMDGPU_SDMA1_UCODE_LOADED',
-    'AMDGPU_UCODE_ID', 'AMDGPU_UCODE_ID_CAP', 'AMDGPU_UCODE_ID_CP_CE',
-    'AMDGPU_UCODE_ID_CP_ME', 'AMDGPU_UCODE_ID_CP_MEC1',
-    'AMDGPU_UCODE_ID_CP_MEC1_JT', 'AMDGPU_UCODE_ID_CP_MEC2',
-    'AMDGPU_UCODE_ID_CP_MEC2_JT', 'AMDGPU_UCODE_ID_CP_MES',
-    'AMDGPU_UCODE_ID_CP_MES1', 'AMDGPU_UCODE_ID_CP_MES1_DATA',
-    'AMDGPU_UCODE_ID_CP_MES_DATA', 'AMDGPU_UCODE_ID_CP_PFP',
-    'AMDGPU_UCODE_ID_CP_RS64_ME', 'AMDGPU_UCODE_ID_CP_RS64_MEC',
-    'AMDGPU_UCODE_ID_CP_RS64_MEC_P0_STACK',
-    'AMDGPU_UCODE_ID_CP_RS64_MEC_P1_STACK',
-    'AMDGPU_UCODE_ID_CP_RS64_MEC_P2_STACK',
-    'AMDGPU_UCODE_ID_CP_RS64_MEC_P3_STACK',
-    'AMDGPU_UCODE_ID_CP_RS64_ME_P0_STACK',
-    'AMDGPU_UCODE_ID_CP_RS64_ME_P1_STACK',
-    'AMDGPU_UCODE_ID_CP_RS64_PFP',
-    'AMDGPU_UCODE_ID_CP_RS64_PFP_P0_STACK',
-    'AMDGPU_UCODE_ID_CP_RS64_PFP_P1_STACK', 'AMDGPU_UCODE_ID_DMCUB',
-    'AMDGPU_UCODE_ID_DMCU_ERAM', 'AMDGPU_UCODE_ID_DMCU_INTV',
-    'AMDGPU_UCODE_ID_GLOBAL_TAP_DELAYS', 'AMDGPU_UCODE_ID_IMU_D',
-    'AMDGPU_UCODE_ID_IMU_I', 'AMDGPU_UCODE_ID_ISP',
-    'AMDGPU_UCODE_ID_JPEG_RAM', 'AMDGPU_UCODE_ID_MAXIMUM',
-    'AMDGPU_UCODE_ID_P2S_TABLE', 'AMDGPU_UCODE_ID_PPTABLE',
-    'AMDGPU_UCODE_ID_RLC_DRAM', 'AMDGPU_UCODE_ID_RLC_G',
-    'AMDGPU_UCODE_ID_RLC_IRAM', 'AMDGPU_UCODE_ID_RLC_P',
-    'AMDGPU_UCODE_ID_RLC_RESTORE_LIST_CNTL',
-    'AMDGPU_UCODE_ID_RLC_RESTORE_LIST_GPM_MEM',
-    'AMDGPU_UCODE_ID_RLC_RESTORE_LIST_SRM_MEM',
-    'AMDGPU_UCODE_ID_RLC_V', 'AMDGPU_UCODE_ID_SDMA0',
-    'AMDGPU_UCODE_ID_SDMA1', 'AMDGPU_UCODE_ID_SDMA2',
-    'AMDGPU_UCODE_ID_SDMA3', 'AMDGPU_UCODE_ID_SDMA4',
-    'AMDGPU_UCODE_ID_SDMA5', 'AMDGPU_UCODE_ID_SDMA6',
-    'AMDGPU_UCODE_ID_SDMA7', 'AMDGPU_UCODE_ID_SDMA_RS64',
-    'AMDGPU_UCODE_ID_SDMA_UCODE_TH0',
-    'AMDGPU_UCODE_ID_SDMA_UCODE_TH1',
-    'AMDGPU_UCODE_ID_SE0_TAP_DELAYS',
-    'AMDGPU_UCODE_ID_SE1_TAP_DELAYS',
-    'AMDGPU_UCODE_ID_SE2_TAP_DELAYS',
-    'AMDGPU_UCODE_ID_SE3_TAP_DELAYS', 'AMDGPU_UCODE_ID_SMC',
-    'AMDGPU_UCODE_ID_STORAGE', 'AMDGPU_UCODE_ID_UMSCH_MM_CMD_BUFFER',
-    'AMDGPU_UCODE_ID_UMSCH_MM_DATA', 'AMDGPU_UCODE_ID_UMSCH_MM_UCODE',
-    'AMDGPU_UCODE_ID_UVD', 'AMDGPU_UCODE_ID_UVD1',
-    'AMDGPU_UCODE_ID_VCE', 'AMDGPU_UCODE_ID_VCN',
-    'AMDGPU_UCODE_ID_VCN0_RAM', 'AMDGPU_UCODE_ID_VCN1',
-    'AMDGPU_UCODE_ID_VCN1_RAM', 'AMDGPU_UCODE_ID_VPE',
-    'AMDGPU_UCODE_ID_VPE_CTL', 'AMDGPU_UCODE_ID_VPE_CTX',
-    'AMDGPU_UCODE_STATUS', 'AMDGPU_UCODE_STATUS_INVALID',
-    'AMDGPU_UCODE_STATUS_LOADED', 'AMDGPU_UCODE_STATUS_NOT_LOADED',
-    'AMDGPU_VA_RESERVED_BOTTOM', 'AMDGPU_VA_RESERVED_CSA_SIZE',
-    'AMDGPU_VA_RESERVED_SEQ64_SIZE', 'AMDGPU_VA_RESERVED_TOP',
-    'AMDGPU_VA_RESERVED_TRAP_SIZE',
-    'AMDGPU_VEGA20_DOORBELL64_FIRST_NON_CP',
-    'AMDGPU_VEGA20_DOORBELL64_LAST_NON_CP',
-    'AMDGPU_VEGA20_DOORBELL64_UVD_RING0_1',
-    'AMDGPU_VEGA20_DOORBELL64_UVD_RING2_3',
-    'AMDGPU_VEGA20_DOORBELL64_UVD_RING4_5',
-    'AMDGPU_VEGA20_DOORBELL64_UVD_RING6_7',
-    'AMDGPU_VEGA20_DOORBELL64_VCE_RING0_1',
-    'AMDGPU_VEGA20_DOORBELL64_VCE_RING2_3',
-    'AMDGPU_VEGA20_DOORBELL64_VCE_RING4_5',
-    'AMDGPU_VEGA20_DOORBELL64_VCE_RING6_7',
-    'AMDGPU_VEGA20_DOORBELL64_VCN0_1',
-    'AMDGPU_VEGA20_DOORBELL64_VCN2_3',
-    'AMDGPU_VEGA20_DOORBELL64_VCN4_5',
-    'AMDGPU_VEGA20_DOORBELL64_VCN6_7',
-    'AMDGPU_VEGA20_DOORBELL64_VCN8_9',
-    'AMDGPU_VEGA20_DOORBELL64_VCNa_b',
-    'AMDGPU_VEGA20_DOORBELL64_VCNc_d',
-    'AMDGPU_VEGA20_DOORBELL64_VCNe_f',
-    'AMDGPU_VEGA20_DOORBELL_AID1_sDMA_START',
-    'AMDGPU_VEGA20_DOORBELL_ASSIGNMENT', 'AMDGPU_VEGA20_DOORBELL_DIQ',
-    'AMDGPU_VEGA20_DOORBELL_GFX_RING0', 'AMDGPU_VEGA20_DOORBELL_HIQ',
-    'AMDGPU_VEGA20_DOORBELL_IH', 'AMDGPU_VEGA20_DOORBELL_INVALID',
-    'AMDGPU_VEGA20_DOORBELL_KIQ',
-    'AMDGPU_VEGA20_DOORBELL_MAX_ASSIGNMENT',
-    'AMDGPU_VEGA20_DOORBELL_MEC_RING0',
-    'AMDGPU_VEGA20_DOORBELL_MEC_RING1',
-    'AMDGPU_VEGA20_DOORBELL_MEC_RING2',
-    'AMDGPU_VEGA20_DOORBELL_MEC_RING3',
-    'AMDGPU_VEGA20_DOORBELL_MEC_RING4',
-    'AMDGPU_VEGA20_DOORBELL_MEC_RING5',
-    'AMDGPU_VEGA20_DOORBELL_MEC_RING6',
-    'AMDGPU_VEGA20_DOORBELL_MEC_RING7',
-    'AMDGPU_VEGA20_DOORBELL_USERQUEUE_END',
-    'AMDGPU_VEGA20_DOORBELL_USERQUEUE_START',
-    'AMDGPU_VEGA20_DOORBELL_XCC1_KIQ_START',
-    'AMDGPU_VEGA20_DOORBELL_XCC1_MEC_RING0_START',
-    'AMDGPU_VEGA20_DOORBELL_sDMA_ENGINE0',
-    'AMDGPU_VEGA20_DOORBELL_sDMA_ENGINE1',
-    'AMDGPU_VEGA20_DOORBELL_sDMA_ENGINE2',
-    'AMDGPU_VEGA20_DOORBELL_sDMA_ENGINE3',
-    'AMDGPU_VEGA20_DOORBELL_sDMA_ENGINE4',
-    'AMDGPU_VEGA20_DOORBELL_sDMA_ENGINE5',
-    'AMDGPU_VEGA20_DOORBELL_sDMA_ENGINE6',
-    'AMDGPU_VEGA20_DOORBELL_sDMA_ENGINE7',
-    'AMDGPU_VM_FAULT_STOP_ALWAYS', 'AMDGPU_VM_FAULT_STOP_FIRST',
-    'AMDGPU_VM_FAULT_STOP_NEVER', 'AMDGPU_VM_MAX_UPDATE_SIZE',
-    'AMDGPU_VM_NORETRY_FLAGS', 'AMDGPU_VM_NORETRY_FLAGS_TF',
-    'AMDGPU_VM_PDB0', 'AMDGPU_VM_PDB1', 'AMDGPU_VM_PDB2',
-    'AMDGPU_VM_PTB', 'AMDGPU_VM_RESERVED_VRAM',
-    'AMDGPU_VM_USE_CPU_FOR_COMPUTE', 'AMDGPU_VM_USE_CPU_FOR_GFX',
-    'AMDGPU_XGMI_MAX_CONNECTED_NODES', 'ATHUB_HWID', 'ATHUB_HWIP',
-    'AUDIO_AZ_HWID', 'BINARY_SIGNATURE',
-    'BIST_MEM_TRAINING_ENCROACHED_SIZE', 'BOOTCFG_CMD_GET',
-    'BOOTCFG_CMD_INVALIDATE', 'BOOTCFG_CMD_SET',
-    'BOOT_CFG_FEATURE_GECC',
-    'BOOT_CFG_FEATURE_TWO_STAGE_DRAM_TRAINING', 'BOOT_CONFIG_GECC',
-    'C2PMSG_CMD_GFX_USB_PD_FW_VER', 'CCXSEC_HWID', 'CLKA_HWID',
-    'CLKB_HWID', 'CLK_HWIP', 'DAZ_HWID', 'DBGU0_HWID', 'DBGU1_HWID',
-    'DBGU_IO_HWID', 'DBGU_NBIO_HWID', 'DCEAZ_HWID', 'DCE_HWIP',
-    'DCI_HWID', 'DCI_HWIP', 'DCO_HWID', 'DDCL_HWID', 'DFX_DAP_HWID',
-    'DFX_HWID', 'DF_HWID', 'DF_HWIP', 'DIO_HWID',
-    'DISCOVERY_TABLE_SIGNATURE', 'DMU_HWID', 'FCH_HWID',
-    'FCH_USB_PD_HWID', 'FRAME_TYPE_DESTROY', 'FUSE_HWID', 'GC',
-    'GC_HWID', 'GC_HWIP', 'GC_TABLE_ID',
-    'GDDR6_MEM_TRAINING_DATA_SIZE_IN_BYTES',
-    'GDDR6_MEM_TRAINING_OFFSET', 'GFX_BUF_MAX_DESC',
-    'GFX_CMD_ID_AUTOLOAD_RLC', 'GFX_CMD_ID_BOOT_CFG',
-    'GFX_CMD_ID_DESTROY_TMR', 'GFX_CMD_ID_DESTROY_VMR',
-    'GFX_CMD_ID_GET_FW_ATTESTATION', 'GFX_CMD_ID_INVOKE_CMD',
-    'GFX_CMD_ID_LOAD_ASD', 'GFX_CMD_ID_LOAD_IP_FW',
-    'GFX_CMD_ID_LOAD_TA', 'GFX_CMD_ID_LOAD_TOC', 'GFX_CMD_ID_MASK',
-    'GFX_CMD_ID_PROG_REG', 'GFX_CMD_ID_SAVE_RESTORE',
-    'GFX_CMD_ID_SETUP_TMR', 'GFX_CMD_ID_SETUP_VMR',
-    'GFX_CMD_ID_SRIOV_SPATIAL_PART', 'GFX_CMD_ID_UNLOAD_TA',
-    'GFX_CMD_RESERVED_MASK', 'GFX_CMD_RESPONSE_MASK',
-    'GFX_CMD_STATUS_MASK', 'GFX_CTRL_CMD_ID_CAN_INIT_RINGS',
-    'GFX_CTRL_CMD_ID_CONSUME_CMD',
-    'GFX_CTRL_CMD_ID_DESTROY_GPCOM_RING',
-    'GFX_CTRL_CMD_ID_DESTROY_RINGS', 'GFX_CTRL_CMD_ID_DISABLE_INT',
-    'GFX_CTRL_CMD_ID_ENABLE_INT', 'GFX_CTRL_CMD_ID_GBR_IH_SET',
-    'GFX_CTRL_CMD_ID_INIT_GPCOM_RING',
-    'GFX_CTRL_CMD_ID_INIT_RBI_RING', 'GFX_CTRL_CMD_ID_MAX',
-    'GFX_CTRL_CMD_ID_MODE1_RST', 'GFX_FLAG_RESPONSE',
-    'GFX_FW_TYPE_ACCUM_CTRL_RAM', 'GFX_FW_TYPE_ACP',
-    'GFX_FW_TYPE_CAP', 'GFX_FW_TYPE_CP_CE', 'GFX_FW_TYPE_CP_ME',
-    'GFX_FW_TYPE_CP_MEC', 'GFX_FW_TYPE_CP_MEC_ME1',
-    'GFX_FW_TYPE_CP_MEC_ME2', 'GFX_FW_TYPE_CP_MES',
-    'GFX_FW_TYPE_CP_MES_KIQ', 'GFX_FW_TYPE_CP_PFP',
-    'GFX_FW_TYPE_DISCRETE_USB4', 'GFX_FW_TYPE_DMCU_ERAM',
-    'GFX_FW_TYPE_DMCU_ISR', 'GFX_FW_TYPE_DMUB',
-    'GFX_FW_TYPE_GLOBAL_MUX_SELECT_RAM',
-    'GFX_FW_TYPE_GLOBAL_SE0_SE1_SKEW_DELAYS',
-    'GFX_FW_TYPE_GLOBAL_TAP_DELAYS', 'GFX_FW_TYPE_IMU_D',
-    'GFX_FW_TYPE_IMU_I', 'GFX_FW_TYPE_ISP', 'GFX_FW_TYPE_ISP_DATA',
-    'GFX_FW_TYPE_JPEG_RAM', 'GFX_FW_TYPE_LSDMA', 'GFX_FW_TYPE_MAX',
-    'GFX_FW_TYPE_MES_KIQ_STACK', 'GFX_FW_TYPE_MES_STACK',
-    'GFX_FW_TYPE_MMSCH', 'GFX_FW_TYPE_NONE', 'GFX_FW_TYPE_P2S_TABLE',
-    'GFX_FW_TYPE_PPTABLE', 'GFX_FW_TYPE_REG_LIST',
-    'GFX_FW_TYPE_RLCG_SCRATCH_SR', 'GFX_FW_TYPE_RLCP_CAM',
-    'GFX_FW_TYPE_RLCP_SCRATCH_SR', 'GFX_FW_TYPE_RLCV_SCRATCH_SR',
-    'GFX_FW_TYPE_RLC_DRAM_BOOT', 'GFX_FW_TYPE_RLC_G',
-    'GFX_FW_TYPE_RLC_IRAM', 'GFX_FW_TYPE_RLC_P',
-    'GFX_FW_TYPE_RLC_RESTORE_LIST_GPM_MEM',
-    'GFX_FW_TYPE_RLC_RESTORE_LIST_SRM_CNTL',
-    'GFX_FW_TYPE_RLC_RESTORE_LIST_SRM_MEM',
-    'GFX_FW_TYPE_RLC_SPP_CAM_EXT', 'GFX_FW_TYPE_RLC_SRM_DRAM_SR',
-    'GFX_FW_TYPE_RLC_V', 'GFX_FW_TYPE_RLX6_DRAM_SR',
-    'GFX_FW_TYPE_RS64_KIQ', 'GFX_FW_TYPE_RS64_KIQ_STACK',
-    'GFX_FW_TYPE_RS64_ME', 'GFX_FW_TYPE_RS64_MEC',
-    'GFX_FW_TYPE_RS64_MEC_P0_STACK', 'GFX_FW_TYPE_RS64_MEC_P1_STACK',
-    'GFX_FW_TYPE_RS64_MEC_P2_STACK', 'GFX_FW_TYPE_RS64_MEC_P3_STACK',
-    'GFX_FW_TYPE_RS64_MES', 'GFX_FW_TYPE_RS64_MES_STACK',
-    'GFX_FW_TYPE_RS64_ME_P0_STACK', 'GFX_FW_TYPE_RS64_ME_P1_STACK',
-    'GFX_FW_TYPE_RS64_PFP', 'GFX_FW_TYPE_RS64_PFP_P0_STACK',
-    'GFX_FW_TYPE_RS64_PFP_P1_STACK', 'GFX_FW_TYPE_SDMA0',
-    'GFX_FW_TYPE_SDMA0_JT', 'GFX_FW_TYPE_SDMA0_PG_CONTEXT',
-    'GFX_FW_TYPE_SDMA1', 'GFX_FW_TYPE_SDMA1_JT',
-    'GFX_FW_TYPE_SDMA1_PG_CONTEXT', 'GFX_FW_TYPE_SDMA2',
-    'GFX_FW_TYPE_SDMA3', 'GFX_FW_TYPE_SDMA4', 'GFX_FW_TYPE_SDMA5',
-    'GFX_FW_TYPE_SDMA6', 'GFX_FW_TYPE_SDMA7',
-    'GFX_FW_TYPE_SDMA_UCODE_TH0', 'GFX_FW_TYPE_SDMA_UCODE_TH1',
-    'GFX_FW_TYPE_SE0_MUX_SELECT_RAM', 'GFX_FW_TYPE_SE0_TAP_DELAYS',
-    'GFX_FW_TYPE_SE1_MUX_SELECT_RAM', 'GFX_FW_TYPE_SE1_TAP_DELAYS',
-    'GFX_FW_TYPE_SE2_TAP_DELAYS', 'GFX_FW_TYPE_SE3_TAP_DELAYS',
-    'GFX_FW_TYPE_SMU', 'GFX_FW_TYPE_TA', 'GFX_FW_TYPE_TOC',
-    'GFX_FW_TYPE_UMSCH_CMD_BUFFER', 'GFX_FW_TYPE_UMSCH_DATA',
-    'GFX_FW_TYPE_UMSCH_UCODE', 'GFX_FW_TYPE_USB_DP_COMBO_PHY',
-    'GFX_FW_TYPE_UVD', 'GFX_FW_TYPE_UVD1', 'GFX_FW_TYPE_VCE',
-    'GFX_FW_TYPE_VCN', 'GFX_FW_TYPE_VCN0_RAM', 'GFX_FW_TYPE_VCN1',
-    'GFX_FW_TYPE_VCN1_RAM', 'GFX_FW_TYPE_VPE', 'GFX_FW_TYPE_VPEC_FW1',
-    'GFX_FW_TYPE_VPEC_FW2', 'HARVEST_INFO', 'HARVEST_TABLE_SIGNATURE',
-    'HDP_HWID', 'HDP_HWIP', 'HWIP_MAX_INSTANCE', 'HW_ID_MAX',
-    'IOAGR_HWID', 'IOAPIC_HWID', 'IOHC_HWID', 'IP_DISCOVERY',
-    'ISP_HWID', 'ISP_HWIP', 'JPEG_HWIP', 'L1IMU10_HWID',
-    'L1IMU11_HWID', 'L1IMU12_HWID', 'L1IMU13_HWID', 'L1IMU14_HWID',
-    'L1IMU15_HWID', 'L1IMU3_HWID', 'L1IMU4_HWID', 'L1IMU5_HWID',
-    'L1IMU6_HWID', 'L1IMU7_HWID', 'L1IMU8_HWID', 'L1IMU9_HWID',
-    'L1IMU_IOAGR_HWID', 'L1IMU_NBIF_HWID', 'L1IMU_PCIE_HWID',
-    'L2IMU_HWID', 'LSDMA_HWID', 'LSDMA_HWIP', 'MALL_INFO',
-    'MALL_INFO_TABLE_ID', 'MAX_HWIP', 'MEM_TRAIN_SYSTEM_SIGNATURE',
-    'MMHUB_HWID', 'MMHUB_HWIP', 'MP0_HWID', 'MP0_HWIP', 'MP1_HWID',
-    'MP1_HWIP', 'MP2_HWID', 'NBIF_HWID', 'NBIF_HWIP', 'NBIO_HWIP',
-    'NODEID_MAX', 'NPS_INFO', 'NPS_INFO_TABLE_ID',
-    'NPS_INFO_TABLE_MAX_NUM_INSTANCES', 'NTBCCP_HWID', 'NTB_HWID',
-    'OSSSYS_HWID', 'OSSSYS_HWIP', 'PCIE_HWID', 'PCIE_HWIP',
-    'PCS_HWID', 'PSP_1_MEG', 'PSP_ASD_SHARED_MEM_SIZE',
-    'PSP_BL__DRAM_LONG_TRAIN', 'PSP_BL__DRAM_SHORT_TRAIN',
-    'PSP_BL__LOAD_DBGDRV', 'PSP_BL__LOAD_HADDRV',
-    'PSP_BL__LOAD_INTFDRV', 'PSP_BL__LOAD_IPKEYMGRDRV',
-    'PSP_BL__LOAD_KEY_DATABASE', 'PSP_BL__LOAD_RASDRV',
-    'PSP_BL__LOAD_SOCDRV', 'PSP_BL__LOAD_SOSDRV',
-    'PSP_BL__LOAD_SYSDRV', 'PSP_BL__LOAD_TOS_SPL_TABLE',
-    'PSP_CMD_BUFFER_SIZE', 'PSP_DTM_SHARED_MEM_SIZE',
-    'PSP_ERR_UNKNOWN_COMMAND', 'PSP_FENCE_BUFFER_SIZE',
-    'PSP_FW_NAME_LEN', 'PSP_FW_TYPE_MAX_INDEX',
-    'PSP_FW_TYPE_PSP_DBG_DRV', 'PSP_FW_TYPE_PSP_INTF_DRV',
-    'PSP_FW_TYPE_PSP_IPKEYMGR_DRV', 'PSP_FW_TYPE_PSP_KDB',
-    'PSP_FW_TYPE_PSP_RAS_DRV', 'PSP_FW_TYPE_PSP_RL',
-    'PSP_FW_TYPE_PSP_SOC_DRV', 'PSP_FW_TYPE_PSP_SOS',
-    'PSP_FW_TYPE_PSP_SPL', 'PSP_FW_TYPE_PSP_SYS_DRV',
-    'PSP_FW_TYPE_PSP_TOC', 'PSP_FW_TYPE_UNKOWN',
-    'PSP_GFX_CMD_BUF_VERSION', 'PSP_HDCP_SHARED_MEM_SIZE',
-    'PSP_HEADER_SIZE', 'PSP_MEM_TRAIN_COLD_BOOT',
-    'PSP_MEM_TRAIN_INIT_FAILED', 'PSP_MEM_TRAIN_INIT_SUCCESS',
-    'PSP_MEM_TRAIN_NOT_SUPPORT', 'PSP_MEM_TRAIN_RESERVE_SUCCESS',
-    'PSP_MEM_TRAIN_RESTORE', 'PSP_MEM_TRAIN_RESUME',
-    'PSP_MEM_TRAIN_SAVE', 'PSP_MEM_TRAIN_SEND_LONG_MSG',
-    'PSP_MEM_TRAIN_SEND_SHORT_MSG', 'PSP_MEM_TRAIN_SUPPORT',
-    'PSP_RAP_SHARED_MEM_SIZE', 'PSP_RAS_SHARED_MEM_SIZE',
-    'PSP_REG_IH_RB_CNTL', 'PSP_REG_IH_RB_CNTL_RING1',
-    'PSP_REG_IH_RB_CNTL_RING2', 'PSP_REG_LAST',
-    'PSP_RING_TYPE__INVALID', 'PSP_RING_TYPE__KM',
-    'PSP_RING_TYPE__UM', 'PSP_RUNTIME_DB_COOKIE_ID',
-    'PSP_RUNTIME_DB_DIAG_ENTRY_MAX_COUNT', 'PSP_RUNTIME_DB_OFFSET',
-    'PSP_RUNTIME_DB_SIZE_IN_BYTES', 'PSP_RUNTIME_DB_VER_1',
-    'PSP_RUNTIME_ENTRY_TYPE_BOOT_CONFIG',
-    'PSP_RUNTIME_ENTRY_TYPE_INVALID',
-    'PSP_RUNTIME_ENTRY_TYPE_MGPU_COMMON',
-    'PSP_RUNTIME_ENTRY_TYPE_MGPU_WAFL',
-    'PSP_RUNTIME_ENTRY_TYPE_MGPU_XGMI',
-    'PSP_RUNTIME_ENTRY_TYPE_PPTABLE_ERR_STATUS',
-    'PSP_RUNTIME_ENTRY_TYPE_TEST',
-    'PSP_SECUREDISPLAY_SHARED_MEM_SIZE', 'PSP_TMR_ALIGNMENT',
-    'PSP_XGMI_SHARED_MEM_SIZE', 'PWR_HWID', 'PWR_HWIP', 'RSMU_HWIP',
-    'SATA_HWID', 'SCPM_DISABLE', 'SCPM_ENABLE',
-    'SCPM_ENABLE_WITH_SCPM_ERR', 'SDMA0_HWID', 'SDMA0_HWIP',
-    'SDMA1_HWID', 'SDMA1_HWIP', 'SDMA2_HWID', 'SDMA2_HWIP',
-    'SDMA3_HWID', 'SDMA3_HWIP', 'SDMA4_HWIP', 'SDMA5_HWIP',
-    'SDMA6_HWIP', 'SDMA7_HWIP', 'SDPMUX_HWID', 'SMUIO_HWID',
-    'SMUIO_HWIP', 'SOC15_IH_CLIENTID_ACP', 'SOC15_IH_CLIENTID_ATHUB',
-    'SOC15_IH_CLIENTID_ATS', 'SOC15_IH_CLIENTID_BIF',
-    'SOC15_IH_CLIENTID_DCE', 'SOC15_IH_CLIENTID_DF',
-    'SOC15_IH_CLIENTID_EA', 'SOC15_IH_CLIENTID_GRBM_CP',
-    'SOC15_IH_CLIENTID_IH', 'SOC15_IH_CLIENTID_ISP',
-    'SOC15_IH_CLIENTID_MAX', 'SOC15_IH_CLIENTID_MP0',
-    'SOC15_IH_CLIENTID_MP1', 'SOC15_IH_CLIENTID_PCIE0',
-    'SOC15_IH_CLIENTID_PWR', 'SOC15_IH_CLIENTID_RESERVED',
-    'SOC15_IH_CLIENTID_RLC', 'SOC15_IH_CLIENTID_ROM_SMUIO',
-    'SOC15_IH_CLIENTID_SDMA0', 'SOC15_IH_CLIENTID_SDMA1',
-    'SOC15_IH_CLIENTID_SDMA2', 'SOC15_IH_CLIENTID_SDMA3',
-    'SOC15_IH_CLIENTID_SDMA3_Sienna_Cichlid',
-    'SOC15_IH_CLIENTID_SDMA4', 'SOC15_IH_CLIENTID_SDMA5',
-    'SOC15_IH_CLIENTID_SDMA6', 'SOC15_IH_CLIENTID_SDMA7',
-    'SOC15_IH_CLIENTID_SE0SH', 'SOC15_IH_CLIENTID_SE1SH',
-    'SOC15_IH_CLIENTID_SE2SH', 'SOC15_IH_CLIENTID_SE3SH',
-    'SOC15_IH_CLIENTID_THM', 'SOC15_IH_CLIENTID_UTCL2',
-    'SOC15_IH_CLIENTID_UTCL2LOG', 'SOC15_IH_CLIENTID_UVD',
-    'SOC15_IH_CLIENTID_UVD1', 'SOC15_IH_CLIENTID_VCE0',
-    'SOC15_IH_CLIENTID_VCE1', 'SOC15_IH_CLIENTID_VCN',
-    'SOC15_IH_CLIENTID_VCN1', 'SOC15_IH_CLIENTID_VMC',
-    'SOC15_IH_CLIENTID_VMC1', 'SOC15_IH_CLIENTID_XDMA',
-    'SOC21_IH_CLIENTID_ATHUB', 'SOC21_IH_CLIENTID_BIF',
-    'SOC21_IH_CLIENTID_DCN', 'SOC21_IH_CLIENTID_DF',
-    'SOC21_IH_CLIENTID_GFX', 'SOC21_IH_CLIENTID_GRBM_CP',
-    'SOC21_IH_CLIENTID_IH', 'SOC21_IH_CLIENTID_IMU',
-    'SOC21_IH_CLIENTID_ISP', 'SOC21_IH_CLIENTID_LSDMA',
-    'SOC21_IH_CLIENTID_MAX', 'SOC21_IH_CLIENTID_MP0',
-    'SOC21_IH_CLIENTID_MP1', 'SOC21_IH_CLIENTID_MP3',
-    'SOC21_IH_CLIENTID_PWR', 'SOC21_IH_CLIENTID_RLC',
-    'SOC21_IH_CLIENTID_ROM_SMUIO', 'SOC21_IH_CLIENTID_THM',
-    'SOC21_IH_CLIENTID_VCN', 'SOC21_IH_CLIENTID_VCN1',
-    'SOC21_IH_CLIENTID_VMC', 'SOC21_IH_CLIENTID_VPE',
-    'SOC21_IH_CLIENTID_VPE1', 'SST_HWID', 'SYSTEMHUB_HWID',
-    'TA_FW_TYPE_MAX_INDEX', 'TA_FW_TYPE_PSP_ASD',
-    'TA_FW_TYPE_PSP_DTM', 'TA_FW_TYPE_PSP_HDCP', 'TA_FW_TYPE_PSP_RAP',
-    'TA_FW_TYPE_PSP_RAS', 'TA_FW_TYPE_PSP_SECUREDISPLAY',
-    'TA_FW_TYPE_PSP_XGMI', 'TA_FW_TYPE_UNKOWN', 'TA_TYPE_DTM',
-    'TA_TYPE_HDCP', 'TA_TYPE_MAX_INDEX', 'TA_TYPE_RAP', 'TA_TYPE_RAS',
-    'TA_TYPE_SECUREDISPLAY', 'TA_TYPE_XGMI',
-    'TEE_ERROR_NOT_SUPPORTED', 'TEE_SUCCESS', 'THM_HWID', 'THM_HWIP',
-    'TOTAL_TABLES', 'UMC_HWID', 'UMC_HWIP', 'USB_HWID', 'UVD_HWID',
-    'UVD_HWIP', 'V11_STRUCTS_H_', 'V12_STRUCTS_H_', 'V9_STRUCTS_H_',
-    'VCE_HWID', 'VCE_HWIP', 'VCN1_HWIP', 'VCN_HWID', 'VCN_HWIP',
-    'VCN_INFO', 'VCN_INFO_TABLE_ID',
-    'VCN_INFO_TABLE_MAX_NUM_INSTANCES', 'VPE_HWID', 'VPE_HWIP',
-    'WAFLC_HWID', 'XCD0_NODEID', 'XCD1_NODEID', 'XCD2_NODEID',
-    'XCD3_NODEID', 'XCD4_NODEID', 'XCD5_NODEID', 'XCD6_NODEID',
-    'XCD7_NODEID', 'XDMA_HWID', 'XGBE_HWID', 'XGMI_HWID', 'XGMI_HWIP',
-    '_DISCOVERY_H_', '_PSP_TEE_GFX_IF_H_', '__AMDGPU_IRQ_H__',
-    '__AMDGPU_PSP_H__', '__AMDGPU_UCODE_H__', '__AMDGPU_VM_H__',
-    '__SOC15_IH_CLIENTID_H__', 'amd_hw_ip_block_type',
-    'amdgpu_firmware_load_type', 'amdgpu_interrupt_state',
-    'amdgpu_vm_level', 'binary_header', 'bool', 'c__EA_table',
-    'die_header', 'die_info', 'harvest_info', 'harvest_info_header',
-    'harvest_table', 'hw_id_map', 'int16_t', 'int32_t', 'int8_t',
-    'interrupt_node_id_per_aid', 'ip', 'ip_discovery_header',
-    'ip_structure', 'ip_v3', 'ip_v4', 'psp_bootloader_cmd',
-    'psp_fw_type', 'psp_gfx_boot_config', 'psp_gfx_boot_config_cmd',
-    'psp_gfx_cmd_id', 'psp_gfx_crtl_cmd_id', 'psp_gfx_fw_type',
-    'psp_memory_training_init_flag', 'psp_memory_training_ops',
-    'psp_reg_prog_id', 'psp_ring_type',
-    'psp_runtime_boot_cfg_feature', 'psp_runtime_entry_type',
-    'psp_runtime_scpm_authentication', 'psp_shared_mem_size',
-    'soc15_ih_clientid', 'soc15_ih_clientid_name',
-    'soc21_ih_clientid', 'struct__fuse_data_bits',
-    'struct_amdgpu_device', 'struct_amdgpu_firmware_info',
-    'struct_amdgpu_iv_entry', 'struct_binary_header',
-    'struct_common_firmware_header', 'struct_die',
-    'struct_die_header', 'struct_die_info',
-    'struct_dmcu_firmware_header_v1_0',
-    'struct_dmcub_firmware_header_v1_0', 'struct_firmware',
-    'struct_gc_info_v1_0', 'struct_gc_info_v1_1',
-    'struct_gc_info_v1_2', 'struct_gc_info_v1_3',
-    'struct_gc_info_v2_0', 'struct_gc_info_v2_1',
-    'struct_gfx_firmware_header_v1_0',
-    'struct_gfx_firmware_header_v2_0',
-    'struct_gpu_info_firmware_header_v1_0',
-    'struct_gpu_info_firmware_v1_0', 'struct_gpu_info_firmware_v1_1',
-    'struct_gpu_info_header', 'struct_harvest_info',
-    'struct_harvest_info_header', 'struct_harvest_table',
-    'struct_imu_firmware_header_v1_0', 'struct_ip',
-    'struct_ip_discovery_header', 'struct_ip_discovery_header_0_0',
-    'struct_ip_structure', 'struct_ip_v3', 'struct_ip_v4',
-    'struct_mall_info_header', 'struct_mall_info_v1_0',
-    'struct_mall_info_v2_0', 'struct_mc_firmware_header_v1_0',
-    'struct_mes_firmware_header_v1_0', 'struct_nps_info_header',
-    'struct_nps_info_v1_0', 'struct_nps_instance_info_v1_0',
-    'struct_psp_bin_desc', 'struct_psp_context',
-    'struct_psp_firmware_header_v1_0',
-    'struct_psp_firmware_header_v1_1',
-    'struct_psp_firmware_header_v1_2',
-    'struct_psp_firmware_header_v1_3',
-    'struct_psp_firmware_header_v2_0',
-    'struct_psp_firmware_header_v2_1', 'struct_psp_fw_bin_desc',
-    'struct_psp_fw_legacy_bin_desc', 'struct_psp_gfx_buf_desc',
-    'struct_psp_gfx_buf_list', 'struct_psp_gfx_cmd_boot_cfg',
-    'struct_psp_gfx_cmd_invoke_cmd', 'struct_psp_gfx_cmd_load_ip_fw',
-    'struct_psp_gfx_cmd_load_ta', 'struct_psp_gfx_cmd_load_toc',
-    'struct_psp_gfx_cmd_reg_prog', 'struct_psp_gfx_cmd_resp',
-    'struct_psp_gfx_cmd_save_restore_ip_fw',
-    'struct_psp_gfx_cmd_setup_tmr',
-    'struct_psp_gfx_cmd_setup_tmr_0_bitfield',
-    'struct_psp_gfx_cmd_sriov_spatial_part',
-    'struct_psp_gfx_cmd_unload_ta', 'struct_psp_gfx_ctrl',
-    'struct_psp_gfx_rb_frame', 'struct_psp_gfx_resp',
-    'struct_psp_gfx_uresp_bootcfg',
-    'struct_psp_gfx_uresp_fwar_db_info',
-    'struct_psp_gfx_uresp_reserved', 'struct_psp_xgmi_node_info',
-    'struct_psp_xgmi_topology_info',
-    'struct_rlc_firmware_header_v1_0',
-    'struct_rlc_firmware_header_v2_0',
-    'struct_rlc_firmware_header_v2_1',
-    'struct_rlc_firmware_header_v2_2',
-    'struct_rlc_firmware_header_v2_3',
-    'struct_rlc_firmware_header_v2_4',
-    'struct_sdma_firmware_header_v1_0',
-    'struct_sdma_firmware_header_v1_1',
-    'struct_sdma_firmware_header_v2_0',
-    'struct_sdma_firmware_header_v3_0',
-    'struct_smc_firmware_header_v1_0',
-    'struct_smc_firmware_header_v2_0',
-    'struct_smc_firmware_header_v2_1',
-    'struct_smc_soft_pptable_entry', 'struct_ta_firmware_header_v1_0',
-    'struct_ta_firmware_header_v2_0', 'struct_table_info',
-    'struct_umsch_mm_firmware_header_v1_0', 'struct_v11_compute_mqd',
-    'struct_v11_gfx_mqd', 'struct_v11_sdma_mqd',
-    'struct_v12_compute_mqd', 'struct_v12_gfx_mqd',
-    'struct_v12_sdma_mqd', 'struct_v9_ce_ib_state',
-    'struct_v9_compute_mqd', 'struct_v9_compute_mqd_0_0',
-    'struct_v9_compute_mqd_0_1', 'struct_v9_compute_mqd_1_0',
-    'struct_v9_compute_mqd_1_1', 'struct_v9_de_ib_state',
-    'struct_v9_gfx_meta_data', 'struct_v9_mqd_allocation',
-    'struct_v9_sdma_mqd', 'struct_vcn_info_header',
-    'struct_vcn_info_v1_0', 'struct_vcn_instance_info_v1_0',
-    'struct_vpe_firmware_header_v1_0', 'ta_fw_type', 'ta_type_id',
-    'table', 'table__enumvalues', 'table_info', 'tee_error_code',
-    'u32', 'uint16_t', 'uint32_t', 'uint64_t', 'uint8_t',
-    'union__fuse_data', 'union_amdgpu_firmware_header', 'union_die_0',
-    'union_ip_discovery_header_0', 'union_psp_gfx_cmd_setup_tmr_0',
-    'union_psp_gfx_commands', 'union_psp_gfx_uresp',
-    'union_v9_compute_mqd_0', 'union_v9_compute_mqd_1']
-=======
 enum_interrupt_node_id_per_aid = CEnum(ctypes.c_uint32)
 AID0_NODEID = enum_interrupt_node_id_per_aid.define('AID0_NODEID', 0)
 XCD0_NODEID = enum_interrupt_node_id_per_aid.define('XCD0_NODEID', 1)
@@ -6068,5 +4133,4 @@
 AMDGPU_MAX_IRQ_CLIENT_ID = 0x100
 AMDGPU_IRQ_CLIENTID_LEGACY = 0
 AMDGPU_IRQ_CLIENTID_MAX = SOC15_IH_CLIENTID_MAX
-AMDGPU_IRQ_SRC_DATA_MAX_SIZE_DW = 4
->>>>>>> 4eae4b0c
+AMDGPU_IRQ_SRC_DATA_MAX_SIZE_DW = 4