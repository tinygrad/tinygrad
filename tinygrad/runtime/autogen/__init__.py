--- conflicted
+++ resolved
@@ -34,15 +34,6 @@
   match nm:
     case "libc": return load("libc", "'c'", lambda: (
       [i for i in system("dpkg -L libc6-dev").split() if 'sys/mman.h' in i or 'sys/syscall.h' in i] +
-<<<<<<< HEAD
-      ["/usr/include/string.h", "/usr/include/elf.h", "/usr/include/unistd.h", "/usr/include/asm-generic/mman-common.h"]), use_errno=True)
-    case "avcodec": return load("avcodec", [], ["{}/libavcodec/hevc/hevc.h", "{}/libavcodec/cbs_h265.h"], tarball=ffmpeg_src)
-    case "opencl": return load("opencl", ["find_library('OpenCL')"], ["/usr/include/CL/cl.h"])
-    case "cuda": return load("cuda", ["CUDA_PATH"], ["/usr/include/cuda.h"], args=["-D__CUDA_API_VERSION_INTERNAL"], parse_macros=False, prolog=["from tinygrad.runtime.support.cuda import CUDA_PATH"])
-    case "nvrtc": return load("nvrtc", ["NVRTC_PATH"], ["/usr/include/nvrtc.h"], prolog=["from tinygrad.runtime.support.cuda import NVRTC_PATH"])
-    case "nvjitlink": load("nvjitlink", ["NVJITLINK_PATH"], [root/"extra/nvJitLink.h"], prolog=["from tinygrad.runtime.support.cuda import NVJITLINK_PATH"])
-    case "kfd": return load("kfd", [], ["/usr/include/linux/kfd_ioctl.h"])
-=======
       ["/usr/include/string.h", "/usr/include/elf.h", "/usr/include/unistd.h", "/usr/include/asm-generic/mman-common.h"]), errno=True)
     case "avcodec": return load("avcodec", None, ["{}/libavcodec/hevc/hevc.h", "{}/libavcodec/cbs_h265.h"], tarball=ffmpeg_src)
     case "opencl": return load("opencl", "'OpenCL'", ["/usr/include/CL/cl.h"])
@@ -50,7 +41,6 @@
     case "nvrtc": return load("nvrtc", "'nvrtc'", ["/usr/include/nvrtc.h"], paths=nv_lib_path, prolog=["import sysconfig"])
     case "nvjitlink": load("nvjitlink", "'nvJitLink'", [root/"extra/nvJitLink.h"], paths=nv_lib_path, prolog=["import sysconfig"])
     case "kfd": return load("kfd", None, ["/usr/include/linux/kfd_ioctl.h"])
->>>>>>> 7fcd3cf9
     case "nv_570" | "nv_580":
       return load(nm, None, [
         *[root/"extra/nv_gpu_driver"/s for s in ["clc9b0.h", "clc6c0qmd.h","clcec0qmd.h", "nvdec_drv.h"]], "{}/kernel-open/common/inc/nvmisc.h",
