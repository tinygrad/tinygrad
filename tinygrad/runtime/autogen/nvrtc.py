--- conflicted
+++ resolved
@@ -1,20 +1,8 @@
 # mypy: ignore-errors
 import ctypes
-<<<<<<< HEAD
-from tinygrad.helpers import unwrap
-from tinygrad.runtime.support.c import Struct, CEnum, _IO, _IOW, _IOR, _IOWR
-from tinygrad.runtime.support.cuda import NVRTC_PATH
-def dll():
-  try: return ctypes.CDLL(unwrap(NVRTC_PATH))
-  except: pass
-  return None
-dll = dll()
-
-=======
 from tinygrad.runtime.support.c import DLL, Struct, CEnum, _IO, _IOW, _IOR, _IOWR
 import sysconfig
 dll = DLL('nvrtc', 'nvrtc', f'/usr/local/cuda/targets/{sysconfig.get_config_var("MULTIARCH").rsplit("-", 1)[0]}/lib')
->>>>>>> 7fcd3cf9
 nvrtcResult = CEnum(ctypes.c_uint32)
 NVRTC_SUCCESS = nvrtcResult.define('NVRTC_SUCCESS', 0)
 NVRTC_ERROR_OUT_OF_MEMORY = nvrtcResult.define('NVRTC_ERROR_OUT_OF_MEMORY', 1)
