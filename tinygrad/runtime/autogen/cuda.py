# mypy: ignore-errors
import ctypes
<<<<<<< HEAD
from tinygrad.helpers import unwrap
from tinygrad.runtime.support.c import Struct, CEnum, _IO, _IOW, _IOR, _IOWR
from tinygrad.runtime.support.cuda import CUDA_PATH
def dll():
  try: return ctypes.CDLL(unwrap(CUDA_PATH))
  except: pass
  return None
dll = dll()

=======
from tinygrad.runtime.support.c import DLL, Struct, CEnum, _IO, _IOW, _IOR, _IOWR
dll = DLL('cuda', 'cuda')
>>>>>>> 7fcd3cf9
cuuint32_t = ctypes.c_uint32
cuuint64_t = ctypes.c_uint64
CUdeviceptr_v2 = ctypes.c_uint64
CUdeviceptr = ctypes.c_uint64
CUdevice_v1 = ctypes.c_int32
CUdevice = ctypes.c_int32
class struct_CUctx_st(Struct): pass
CUcontext = ctypes.POINTER(struct_CUctx_st)
class struct_CUmod_st(Struct): pass
CUmodule = ctypes.POINTER(struct_CUmod_st)
class struct_CUfunc_st(Struct): pass
CUfunction = ctypes.POINTER(struct_CUfunc_st)
class struct_CUlib_st(Struct): pass
CUlibrary = ctypes.POINTER(struct_CUlib_st)
class struct_CUkern_st(Struct): pass
CUkernel = ctypes.POINTER(struct_CUkern_st)
class struct_CUarray_st(Struct): pass
CUarray = ctypes.POINTER(struct_CUarray_st)
class struct_CUmipmappedArray_st(Struct): pass
CUmipmappedArray = ctypes.POINTER(struct_CUmipmappedArray_st)
class struct_CUtexref_st(Struct): pass
CUtexref = ctypes.POINTER(struct_CUtexref_st)
class struct_CUsurfref_st(Struct): pass
CUsurfref = ctypes.POINTER(struct_CUsurfref_st)
class struct_CUevent_st(Struct): pass
CUevent = ctypes.POINTER(struct_CUevent_st)
class struct_CUstream_st(Struct): pass
CUstream = ctypes.POINTER(struct_CUstream_st)
class struct_CUgraphicsResource_st(Struct): pass
CUgraphicsResource = ctypes.POINTER(struct_CUgraphicsResource_st)
CUtexObject_v1 = ctypes.c_uint64
CUtexObject = ctypes.c_uint64
CUsurfObject_v1 = ctypes.c_uint64
CUsurfObject = ctypes.c_uint64
class struct_CUextMemory_st(Struct): pass
CUexternalMemory = ctypes.POINTER(struct_CUextMemory_st)
class struct_CUextSemaphore_st(Struct): pass
CUexternalSemaphore = ctypes.POINTER(struct_CUextSemaphore_st)
class struct_CUgraph_st(Struct): pass
CUgraph = ctypes.POINTER(struct_CUgraph_st)
class struct_CUgraphNode_st(Struct): pass
CUgraphNode = ctypes.POINTER(struct_CUgraphNode_st)
class struct_CUgraphExec_st(Struct): pass
CUgraphExec = ctypes.POINTER(struct_CUgraphExec_st)
class struct_CUmemPoolHandle_st(Struct): pass
CUmemoryPool = ctypes.POINTER(struct_CUmemPoolHandle_st)
class struct_CUuserObject_st(Struct): pass
CUuserObject = ctypes.POINTER(struct_CUuserObject_st)
class struct_CUuuid_st(Struct): pass
struct_CUuuid_st._fields_ = [
  ('bytes', (ctypes.c_char * 16)),
]
CUuuid = struct_CUuuid_st
class struct_CUipcEventHandle_st(Struct): pass
struct_CUipcEventHandle_st._fields_ = [
  ('reserved', (ctypes.c_char * 64)),
]
CUipcEventHandle_v1 = struct_CUipcEventHandle_st
CUipcEventHandle = struct_CUipcEventHandle_st
class struct_CUipcMemHandle_st(Struct): pass
struct_CUipcMemHandle_st._fields_ = [
  ('reserved', (ctypes.c_char * 64)),
]
CUipcMemHandle_v1 = struct_CUipcMemHandle_st
CUipcMemHandle = struct_CUipcMemHandle_st
enum_CUipcMem_flags_enum = CEnum(ctypes.c_uint32)
CU_IPC_MEM_LAZY_ENABLE_PEER_ACCESS = enum_CUipcMem_flags_enum.define('CU_IPC_MEM_LAZY_ENABLE_PEER_ACCESS', 1)

CUipcMem_flags = enum_CUipcMem_flags_enum
enum_CUmemAttach_flags_enum = CEnum(ctypes.c_uint32)
CU_MEM_ATTACH_GLOBAL = enum_CUmemAttach_flags_enum.define('CU_MEM_ATTACH_GLOBAL', 1)
CU_MEM_ATTACH_HOST = enum_CUmemAttach_flags_enum.define('CU_MEM_ATTACH_HOST', 2)
CU_MEM_ATTACH_SINGLE = enum_CUmemAttach_flags_enum.define('CU_MEM_ATTACH_SINGLE', 4)

CUmemAttach_flags = enum_CUmemAttach_flags_enum
enum_CUctx_flags_enum = CEnum(ctypes.c_uint32)
CU_CTX_SCHED_AUTO = enum_CUctx_flags_enum.define('CU_CTX_SCHED_AUTO', 0)
CU_CTX_SCHED_SPIN = enum_CUctx_flags_enum.define('CU_CTX_SCHED_SPIN', 1)
CU_CTX_SCHED_YIELD = enum_CUctx_flags_enum.define('CU_CTX_SCHED_YIELD', 2)
CU_CTX_SCHED_BLOCKING_SYNC = enum_CUctx_flags_enum.define('CU_CTX_SCHED_BLOCKING_SYNC', 4)
CU_CTX_BLOCKING_SYNC = enum_CUctx_flags_enum.define('CU_CTX_BLOCKING_SYNC', 4)
CU_CTX_SCHED_MASK = enum_CUctx_flags_enum.define('CU_CTX_SCHED_MASK', 7)
CU_CTX_MAP_HOST = enum_CUctx_flags_enum.define('CU_CTX_MAP_HOST', 8)
CU_CTX_LMEM_RESIZE_TO_MAX = enum_CUctx_flags_enum.define('CU_CTX_LMEM_RESIZE_TO_MAX', 16)
CU_CTX_FLAGS_MASK = enum_CUctx_flags_enum.define('CU_CTX_FLAGS_MASK', 31)

CUctx_flags = enum_CUctx_flags_enum
enum_CUevent_sched_flags_enum = CEnum(ctypes.c_uint32)
CU_EVENT_SCHED_AUTO = enum_CUevent_sched_flags_enum.define('CU_EVENT_SCHED_AUTO', 0)
CU_EVENT_SCHED_SPIN = enum_CUevent_sched_flags_enum.define('CU_EVENT_SCHED_SPIN', 1)
CU_EVENT_SCHED_YIELD = enum_CUevent_sched_flags_enum.define('CU_EVENT_SCHED_YIELD', 2)
CU_EVENT_SCHED_BLOCKING_SYNC = enum_CUevent_sched_flags_enum.define('CU_EVENT_SCHED_BLOCKING_SYNC', 4)

CUevent_sched_flags = enum_CUevent_sched_flags_enum
enum_cl_event_flags_enum = CEnum(ctypes.c_uint32)
NVCL_EVENT_SCHED_AUTO = enum_cl_event_flags_enum.define('NVCL_EVENT_SCHED_AUTO', 0)
NVCL_EVENT_SCHED_SPIN = enum_cl_event_flags_enum.define('NVCL_EVENT_SCHED_SPIN', 1)
NVCL_EVENT_SCHED_YIELD = enum_cl_event_flags_enum.define('NVCL_EVENT_SCHED_YIELD', 2)
NVCL_EVENT_SCHED_BLOCKING_SYNC = enum_cl_event_flags_enum.define('NVCL_EVENT_SCHED_BLOCKING_SYNC', 4)

cl_event_flags = enum_cl_event_flags_enum
enum_cl_context_flags_enum = CEnum(ctypes.c_uint32)
NVCL_CTX_SCHED_AUTO = enum_cl_context_flags_enum.define('NVCL_CTX_SCHED_AUTO', 0)
NVCL_CTX_SCHED_SPIN = enum_cl_context_flags_enum.define('NVCL_CTX_SCHED_SPIN', 1)
NVCL_CTX_SCHED_YIELD = enum_cl_context_flags_enum.define('NVCL_CTX_SCHED_YIELD', 2)
NVCL_CTX_SCHED_BLOCKING_SYNC = enum_cl_context_flags_enum.define('NVCL_CTX_SCHED_BLOCKING_SYNC', 4)

cl_context_flags = enum_cl_context_flags_enum
enum_CUstream_flags_enum = CEnum(ctypes.c_uint32)
CU_STREAM_DEFAULT = enum_CUstream_flags_enum.define('CU_STREAM_DEFAULT', 0)
CU_STREAM_NON_BLOCKING = enum_CUstream_flags_enum.define('CU_STREAM_NON_BLOCKING', 1)

CUstream_flags = enum_CUstream_flags_enum
enum_CUevent_flags_enum = CEnum(ctypes.c_uint32)
CU_EVENT_DEFAULT = enum_CUevent_flags_enum.define('CU_EVENT_DEFAULT', 0)
CU_EVENT_BLOCKING_SYNC = enum_CUevent_flags_enum.define('CU_EVENT_BLOCKING_SYNC', 1)
CU_EVENT_DISABLE_TIMING = enum_CUevent_flags_enum.define('CU_EVENT_DISABLE_TIMING', 2)
CU_EVENT_INTERPROCESS = enum_CUevent_flags_enum.define('CU_EVENT_INTERPROCESS', 4)

CUevent_flags = enum_CUevent_flags_enum
enum_CUevent_record_flags_enum = CEnum(ctypes.c_uint32)
CU_EVENT_RECORD_DEFAULT = enum_CUevent_record_flags_enum.define('CU_EVENT_RECORD_DEFAULT', 0)
CU_EVENT_RECORD_EXTERNAL = enum_CUevent_record_flags_enum.define('CU_EVENT_RECORD_EXTERNAL', 1)

CUevent_record_flags = enum_CUevent_record_flags_enum
enum_CUevent_wait_flags_enum = CEnum(ctypes.c_uint32)
CU_EVENT_WAIT_DEFAULT = enum_CUevent_wait_flags_enum.define('CU_EVENT_WAIT_DEFAULT', 0)
CU_EVENT_WAIT_EXTERNAL = enum_CUevent_wait_flags_enum.define('CU_EVENT_WAIT_EXTERNAL', 1)

CUevent_wait_flags = enum_CUevent_wait_flags_enum
enum_CUstreamWaitValue_flags_enum = CEnum(ctypes.c_uint32)
CU_STREAM_WAIT_VALUE_GEQ = enum_CUstreamWaitValue_flags_enum.define('CU_STREAM_WAIT_VALUE_GEQ', 0)
CU_STREAM_WAIT_VALUE_EQ = enum_CUstreamWaitValue_flags_enum.define('CU_STREAM_WAIT_VALUE_EQ', 1)
CU_STREAM_WAIT_VALUE_AND = enum_CUstreamWaitValue_flags_enum.define('CU_STREAM_WAIT_VALUE_AND', 2)
CU_STREAM_WAIT_VALUE_NOR = enum_CUstreamWaitValue_flags_enum.define('CU_STREAM_WAIT_VALUE_NOR', 3)
CU_STREAM_WAIT_VALUE_FLUSH = enum_CUstreamWaitValue_flags_enum.define('CU_STREAM_WAIT_VALUE_FLUSH', 1073741824)

CUstreamWaitValue_flags = enum_CUstreamWaitValue_flags_enum
enum_CUstreamWriteValue_flags_enum = CEnum(ctypes.c_uint32)
CU_STREAM_WRITE_VALUE_DEFAULT = enum_CUstreamWriteValue_flags_enum.define('CU_STREAM_WRITE_VALUE_DEFAULT', 0)
CU_STREAM_WRITE_VALUE_NO_MEMORY_BARRIER = enum_CUstreamWriteValue_flags_enum.define('CU_STREAM_WRITE_VALUE_NO_MEMORY_BARRIER', 1)

CUstreamWriteValue_flags = enum_CUstreamWriteValue_flags_enum
enum_CUstreamBatchMemOpType_enum = CEnum(ctypes.c_uint32)
CU_STREAM_MEM_OP_WAIT_VALUE_32 = enum_CUstreamBatchMemOpType_enum.define('CU_STREAM_MEM_OP_WAIT_VALUE_32', 1)
CU_STREAM_MEM_OP_WRITE_VALUE_32 = enum_CUstreamBatchMemOpType_enum.define('CU_STREAM_MEM_OP_WRITE_VALUE_32', 2)
CU_STREAM_MEM_OP_WAIT_VALUE_64 = enum_CUstreamBatchMemOpType_enum.define('CU_STREAM_MEM_OP_WAIT_VALUE_64', 4)
CU_STREAM_MEM_OP_WRITE_VALUE_64 = enum_CUstreamBatchMemOpType_enum.define('CU_STREAM_MEM_OP_WRITE_VALUE_64', 5)
CU_STREAM_MEM_OP_BARRIER = enum_CUstreamBatchMemOpType_enum.define('CU_STREAM_MEM_OP_BARRIER', 6)
CU_STREAM_MEM_OP_FLUSH_REMOTE_WRITES = enum_CUstreamBatchMemOpType_enum.define('CU_STREAM_MEM_OP_FLUSH_REMOTE_WRITES', 3)

CUstreamBatchMemOpType = enum_CUstreamBatchMemOpType_enum
enum_CUstreamMemoryBarrier_flags_enum = CEnum(ctypes.c_uint32)
CU_STREAM_MEMORY_BARRIER_TYPE_SYS = enum_CUstreamMemoryBarrier_flags_enum.define('CU_STREAM_MEMORY_BARRIER_TYPE_SYS', 0)
CU_STREAM_MEMORY_BARRIER_TYPE_GPU = enum_CUstreamMemoryBarrier_flags_enum.define('CU_STREAM_MEMORY_BARRIER_TYPE_GPU', 1)

CUstreamMemoryBarrier_flags = enum_CUstreamMemoryBarrier_flags_enum
class union_CUstreamBatchMemOpParams_union(ctypes.Union): pass
class struct_CUstreamMemOpWaitValueParams_st(Struct): pass
class struct_CUstreamMemOpWaitValueParams_st_0(ctypes.Union): pass
struct_CUstreamMemOpWaitValueParams_st_0._fields_ = [
  ('value', cuuint32_t),
  ('value64', cuuint64_t),
]
struct_CUstreamMemOpWaitValueParams_st._anonymous_ = ['_0']
struct_CUstreamMemOpWaitValueParams_st._fields_ = [
  ('operation', CUstreamBatchMemOpType),
  ('address', CUdeviceptr),
  ('_0', struct_CUstreamMemOpWaitValueParams_st_0),
  ('flags', ctypes.c_uint32),
  ('alias', CUdeviceptr),
]
class struct_CUstreamMemOpWriteValueParams_st(Struct): pass
class struct_CUstreamMemOpWriteValueParams_st_0(ctypes.Union): pass
struct_CUstreamMemOpWriteValueParams_st_0._fields_ = [
  ('value', cuuint32_t),
  ('value64', cuuint64_t),
]
struct_CUstreamMemOpWriteValueParams_st._anonymous_ = ['_0']
struct_CUstreamMemOpWriteValueParams_st._fields_ = [
  ('operation', CUstreamBatchMemOpType),
  ('address', CUdeviceptr),
  ('_0', struct_CUstreamMemOpWriteValueParams_st_0),
  ('flags', ctypes.c_uint32),
  ('alias', CUdeviceptr),
]
class struct_CUstreamMemOpFlushRemoteWritesParams_st(Struct): pass
struct_CUstreamMemOpFlushRemoteWritesParams_st._fields_ = [
  ('operation', CUstreamBatchMemOpType),
  ('flags', ctypes.c_uint32),
]
class struct_CUstreamMemOpMemoryBarrierParams_st(Struct): pass
struct_CUstreamMemOpMemoryBarrierParams_st._fields_ = [
  ('operation', CUstreamBatchMemOpType),
  ('flags', ctypes.c_uint32),
]
union_CUstreamBatchMemOpParams_union._fields_ = [
  ('operation', CUstreamBatchMemOpType),
  ('waitValue', struct_CUstreamMemOpWaitValueParams_st),
  ('writeValue', struct_CUstreamMemOpWriteValueParams_st),
  ('flushRemoteWrites', struct_CUstreamMemOpFlushRemoteWritesParams_st),
  ('memoryBarrier', struct_CUstreamMemOpMemoryBarrierParams_st),
  ('pad', (cuuint64_t * 6)),
]
CUstreamBatchMemOpParams_v1 = union_CUstreamBatchMemOpParams_union
CUstreamBatchMemOpParams = union_CUstreamBatchMemOpParams_union
class struct_CUDA_BATCH_MEM_OP_NODE_PARAMS_st(Struct): pass
struct_CUDA_BATCH_MEM_OP_NODE_PARAMS_st._fields_ = [
  ('ctx', CUcontext),
  ('count', ctypes.c_uint32),
  ('paramArray', ctypes.POINTER(CUstreamBatchMemOpParams)),
  ('flags', ctypes.c_uint32),
]
CUDA_BATCH_MEM_OP_NODE_PARAMS = struct_CUDA_BATCH_MEM_OP_NODE_PARAMS_st
enum_CUoccupancy_flags_enum = CEnum(ctypes.c_uint32)
CU_OCCUPANCY_DEFAULT = enum_CUoccupancy_flags_enum.define('CU_OCCUPANCY_DEFAULT', 0)
CU_OCCUPANCY_DISABLE_CACHING_OVERRIDE = enum_CUoccupancy_flags_enum.define('CU_OCCUPANCY_DISABLE_CACHING_OVERRIDE', 1)

CUoccupancy_flags = enum_CUoccupancy_flags_enum
enum_CUstreamUpdateCaptureDependencies_flags_enum = CEnum(ctypes.c_uint32)
CU_STREAM_ADD_CAPTURE_DEPENDENCIES = enum_CUstreamUpdateCaptureDependencies_flags_enum.define('CU_STREAM_ADD_CAPTURE_DEPENDENCIES', 0)
CU_STREAM_SET_CAPTURE_DEPENDENCIES = enum_CUstreamUpdateCaptureDependencies_flags_enum.define('CU_STREAM_SET_CAPTURE_DEPENDENCIES', 1)

CUstreamUpdateCaptureDependencies_flags = enum_CUstreamUpdateCaptureDependencies_flags_enum
enum_CUarray_format_enum = CEnum(ctypes.c_uint32)
CU_AD_FORMAT_UNSIGNED_INT8 = enum_CUarray_format_enum.define('CU_AD_FORMAT_UNSIGNED_INT8', 1)
CU_AD_FORMAT_UNSIGNED_INT16 = enum_CUarray_format_enum.define('CU_AD_FORMAT_UNSIGNED_INT16', 2)
CU_AD_FORMAT_UNSIGNED_INT32 = enum_CUarray_format_enum.define('CU_AD_FORMAT_UNSIGNED_INT32', 3)
CU_AD_FORMAT_SIGNED_INT8 = enum_CUarray_format_enum.define('CU_AD_FORMAT_SIGNED_INT8', 8)
CU_AD_FORMAT_SIGNED_INT16 = enum_CUarray_format_enum.define('CU_AD_FORMAT_SIGNED_INT16', 9)
CU_AD_FORMAT_SIGNED_INT32 = enum_CUarray_format_enum.define('CU_AD_FORMAT_SIGNED_INT32', 10)
CU_AD_FORMAT_HALF = enum_CUarray_format_enum.define('CU_AD_FORMAT_HALF', 16)
CU_AD_FORMAT_FLOAT = enum_CUarray_format_enum.define('CU_AD_FORMAT_FLOAT', 32)
CU_AD_FORMAT_NV12 = enum_CUarray_format_enum.define('CU_AD_FORMAT_NV12', 176)
CU_AD_FORMAT_UNORM_INT8X1 = enum_CUarray_format_enum.define('CU_AD_FORMAT_UNORM_INT8X1', 192)
CU_AD_FORMAT_UNORM_INT8X2 = enum_CUarray_format_enum.define('CU_AD_FORMAT_UNORM_INT8X2', 193)
CU_AD_FORMAT_UNORM_INT8X4 = enum_CUarray_format_enum.define('CU_AD_FORMAT_UNORM_INT8X4', 194)
CU_AD_FORMAT_UNORM_INT16X1 = enum_CUarray_format_enum.define('CU_AD_FORMAT_UNORM_INT16X1', 195)
CU_AD_FORMAT_UNORM_INT16X2 = enum_CUarray_format_enum.define('CU_AD_FORMAT_UNORM_INT16X2', 196)
CU_AD_FORMAT_UNORM_INT16X4 = enum_CUarray_format_enum.define('CU_AD_FORMAT_UNORM_INT16X4', 197)
CU_AD_FORMAT_SNORM_INT8X1 = enum_CUarray_format_enum.define('CU_AD_FORMAT_SNORM_INT8X1', 198)
CU_AD_FORMAT_SNORM_INT8X2 = enum_CUarray_format_enum.define('CU_AD_FORMAT_SNORM_INT8X2', 199)
CU_AD_FORMAT_SNORM_INT8X4 = enum_CUarray_format_enum.define('CU_AD_FORMAT_SNORM_INT8X4', 200)
CU_AD_FORMAT_SNORM_INT16X1 = enum_CUarray_format_enum.define('CU_AD_FORMAT_SNORM_INT16X1', 201)
CU_AD_FORMAT_SNORM_INT16X2 = enum_CUarray_format_enum.define('CU_AD_FORMAT_SNORM_INT16X2', 202)
CU_AD_FORMAT_SNORM_INT16X4 = enum_CUarray_format_enum.define('CU_AD_FORMAT_SNORM_INT16X4', 203)
CU_AD_FORMAT_BC1_UNORM = enum_CUarray_format_enum.define('CU_AD_FORMAT_BC1_UNORM', 145)
CU_AD_FORMAT_BC1_UNORM_SRGB = enum_CUarray_format_enum.define('CU_AD_FORMAT_BC1_UNORM_SRGB', 146)
CU_AD_FORMAT_BC2_UNORM = enum_CUarray_format_enum.define('CU_AD_FORMAT_BC2_UNORM', 147)
CU_AD_FORMAT_BC2_UNORM_SRGB = enum_CUarray_format_enum.define('CU_AD_FORMAT_BC2_UNORM_SRGB', 148)
CU_AD_FORMAT_BC3_UNORM = enum_CUarray_format_enum.define('CU_AD_FORMAT_BC3_UNORM', 149)
CU_AD_FORMAT_BC3_UNORM_SRGB = enum_CUarray_format_enum.define('CU_AD_FORMAT_BC3_UNORM_SRGB', 150)
CU_AD_FORMAT_BC4_UNORM = enum_CUarray_format_enum.define('CU_AD_FORMAT_BC4_UNORM', 151)
CU_AD_FORMAT_BC4_SNORM = enum_CUarray_format_enum.define('CU_AD_FORMAT_BC4_SNORM', 152)
CU_AD_FORMAT_BC5_UNORM = enum_CUarray_format_enum.define('CU_AD_FORMAT_BC5_UNORM', 153)
CU_AD_FORMAT_BC5_SNORM = enum_CUarray_format_enum.define('CU_AD_FORMAT_BC5_SNORM', 154)
CU_AD_FORMAT_BC6H_UF16 = enum_CUarray_format_enum.define('CU_AD_FORMAT_BC6H_UF16', 155)
CU_AD_FORMAT_BC6H_SF16 = enum_CUarray_format_enum.define('CU_AD_FORMAT_BC6H_SF16', 156)
CU_AD_FORMAT_BC7_UNORM = enum_CUarray_format_enum.define('CU_AD_FORMAT_BC7_UNORM', 157)
CU_AD_FORMAT_BC7_UNORM_SRGB = enum_CUarray_format_enum.define('CU_AD_FORMAT_BC7_UNORM_SRGB', 158)

CUarray_format = enum_CUarray_format_enum
enum_CUaddress_mode_enum = CEnum(ctypes.c_uint32)
CU_TR_ADDRESS_MODE_WRAP = enum_CUaddress_mode_enum.define('CU_TR_ADDRESS_MODE_WRAP', 0)
CU_TR_ADDRESS_MODE_CLAMP = enum_CUaddress_mode_enum.define('CU_TR_ADDRESS_MODE_CLAMP', 1)
CU_TR_ADDRESS_MODE_MIRROR = enum_CUaddress_mode_enum.define('CU_TR_ADDRESS_MODE_MIRROR', 2)
CU_TR_ADDRESS_MODE_BORDER = enum_CUaddress_mode_enum.define('CU_TR_ADDRESS_MODE_BORDER', 3)

CUaddress_mode = enum_CUaddress_mode_enum
enum_CUfilter_mode_enum = CEnum(ctypes.c_uint32)
CU_TR_FILTER_MODE_POINT = enum_CUfilter_mode_enum.define('CU_TR_FILTER_MODE_POINT', 0)
CU_TR_FILTER_MODE_LINEAR = enum_CUfilter_mode_enum.define('CU_TR_FILTER_MODE_LINEAR', 1)

CUfilter_mode = enum_CUfilter_mode_enum
enum_CUdevice_attribute_enum = CEnum(ctypes.c_uint32)
CU_DEVICE_ATTRIBUTE_MAX_THREADS_PER_BLOCK = enum_CUdevice_attribute_enum.define('CU_DEVICE_ATTRIBUTE_MAX_THREADS_PER_BLOCK', 1)
CU_DEVICE_ATTRIBUTE_MAX_BLOCK_DIM_X = enum_CUdevice_attribute_enum.define('CU_DEVICE_ATTRIBUTE_MAX_BLOCK_DIM_X', 2)
CU_DEVICE_ATTRIBUTE_MAX_BLOCK_DIM_Y = enum_CUdevice_attribute_enum.define('CU_DEVICE_ATTRIBUTE_MAX_BLOCK_DIM_Y', 3)
CU_DEVICE_ATTRIBUTE_MAX_BLOCK_DIM_Z = enum_CUdevice_attribute_enum.define('CU_DEVICE_ATTRIBUTE_MAX_BLOCK_DIM_Z', 4)
CU_DEVICE_ATTRIBUTE_MAX_GRID_DIM_X = enum_CUdevice_attribute_enum.define('CU_DEVICE_ATTRIBUTE_MAX_GRID_DIM_X', 5)
CU_DEVICE_ATTRIBUTE_MAX_GRID_DIM_Y = enum_CUdevice_attribute_enum.define('CU_DEVICE_ATTRIBUTE_MAX_GRID_DIM_Y', 6)
CU_DEVICE_ATTRIBUTE_MAX_GRID_DIM_Z = enum_CUdevice_attribute_enum.define('CU_DEVICE_ATTRIBUTE_MAX_GRID_DIM_Z', 7)
CU_DEVICE_ATTRIBUTE_MAX_SHARED_MEMORY_PER_BLOCK = enum_CUdevice_attribute_enum.define('CU_DEVICE_ATTRIBUTE_MAX_SHARED_MEMORY_PER_BLOCK', 8)
CU_DEVICE_ATTRIBUTE_SHARED_MEMORY_PER_BLOCK = enum_CUdevice_attribute_enum.define('CU_DEVICE_ATTRIBUTE_SHARED_MEMORY_PER_BLOCK', 8)
CU_DEVICE_ATTRIBUTE_TOTAL_CONSTANT_MEMORY = enum_CUdevice_attribute_enum.define('CU_DEVICE_ATTRIBUTE_TOTAL_CONSTANT_MEMORY', 9)
CU_DEVICE_ATTRIBUTE_WARP_SIZE = enum_CUdevice_attribute_enum.define('CU_DEVICE_ATTRIBUTE_WARP_SIZE', 10)
CU_DEVICE_ATTRIBUTE_MAX_PITCH = enum_CUdevice_attribute_enum.define('CU_DEVICE_ATTRIBUTE_MAX_PITCH', 11)
CU_DEVICE_ATTRIBUTE_MAX_REGISTERS_PER_BLOCK = enum_CUdevice_attribute_enum.define('CU_DEVICE_ATTRIBUTE_MAX_REGISTERS_PER_BLOCK', 12)
CU_DEVICE_ATTRIBUTE_REGISTERS_PER_BLOCK = enum_CUdevice_attribute_enum.define('CU_DEVICE_ATTRIBUTE_REGISTERS_PER_BLOCK', 12)
CU_DEVICE_ATTRIBUTE_CLOCK_RATE = enum_CUdevice_attribute_enum.define('CU_DEVICE_ATTRIBUTE_CLOCK_RATE', 13)
CU_DEVICE_ATTRIBUTE_TEXTURE_ALIGNMENT = enum_CUdevice_attribute_enum.define('CU_DEVICE_ATTRIBUTE_TEXTURE_ALIGNMENT', 14)
CU_DEVICE_ATTRIBUTE_GPU_OVERLAP = enum_CUdevice_attribute_enum.define('CU_DEVICE_ATTRIBUTE_GPU_OVERLAP', 15)
CU_DEVICE_ATTRIBUTE_MULTIPROCESSOR_COUNT = enum_CUdevice_attribute_enum.define('CU_DEVICE_ATTRIBUTE_MULTIPROCESSOR_COUNT', 16)
CU_DEVICE_ATTRIBUTE_KERNEL_EXEC_TIMEOUT = enum_CUdevice_attribute_enum.define('CU_DEVICE_ATTRIBUTE_KERNEL_EXEC_TIMEOUT', 17)
CU_DEVICE_ATTRIBUTE_INTEGRATED = enum_CUdevice_attribute_enum.define('CU_DEVICE_ATTRIBUTE_INTEGRATED', 18)
CU_DEVICE_ATTRIBUTE_CAN_MAP_HOST_MEMORY = enum_CUdevice_attribute_enum.define('CU_DEVICE_ATTRIBUTE_CAN_MAP_HOST_MEMORY', 19)
CU_DEVICE_ATTRIBUTE_COMPUTE_MODE = enum_CUdevice_attribute_enum.define('CU_DEVICE_ATTRIBUTE_COMPUTE_MODE', 20)
CU_DEVICE_ATTRIBUTE_MAXIMUM_TEXTURE1D_WIDTH = enum_CUdevice_attribute_enum.define('CU_DEVICE_ATTRIBUTE_MAXIMUM_TEXTURE1D_WIDTH', 21)
CU_DEVICE_ATTRIBUTE_MAXIMUM_TEXTURE2D_WIDTH = enum_CUdevice_attribute_enum.define('CU_DEVICE_ATTRIBUTE_MAXIMUM_TEXTURE2D_WIDTH', 22)
CU_DEVICE_ATTRIBUTE_MAXIMUM_TEXTURE2D_HEIGHT = enum_CUdevice_attribute_enum.define('CU_DEVICE_ATTRIBUTE_MAXIMUM_TEXTURE2D_HEIGHT', 23)
CU_DEVICE_ATTRIBUTE_MAXIMUM_TEXTURE3D_WIDTH = enum_CUdevice_attribute_enum.define('CU_DEVICE_ATTRIBUTE_MAXIMUM_TEXTURE3D_WIDTH', 24)
CU_DEVICE_ATTRIBUTE_MAXIMUM_TEXTURE3D_HEIGHT = enum_CUdevice_attribute_enum.define('CU_DEVICE_ATTRIBUTE_MAXIMUM_TEXTURE3D_HEIGHT', 25)
CU_DEVICE_ATTRIBUTE_MAXIMUM_TEXTURE3D_DEPTH = enum_CUdevice_attribute_enum.define('CU_DEVICE_ATTRIBUTE_MAXIMUM_TEXTURE3D_DEPTH', 26)
CU_DEVICE_ATTRIBUTE_MAXIMUM_TEXTURE2D_LAYERED_WIDTH = enum_CUdevice_attribute_enum.define('CU_DEVICE_ATTRIBUTE_MAXIMUM_TEXTURE2D_LAYERED_WIDTH', 27)
CU_DEVICE_ATTRIBUTE_MAXIMUM_TEXTURE2D_LAYERED_HEIGHT = enum_CUdevice_attribute_enum.define('CU_DEVICE_ATTRIBUTE_MAXIMUM_TEXTURE2D_LAYERED_HEIGHT', 28)
CU_DEVICE_ATTRIBUTE_MAXIMUM_TEXTURE2D_LAYERED_LAYERS = enum_CUdevice_attribute_enum.define('CU_DEVICE_ATTRIBUTE_MAXIMUM_TEXTURE2D_LAYERED_LAYERS', 29)
CU_DEVICE_ATTRIBUTE_MAXIMUM_TEXTURE2D_ARRAY_WIDTH = enum_CUdevice_attribute_enum.define('CU_DEVICE_ATTRIBUTE_MAXIMUM_TEXTURE2D_ARRAY_WIDTH', 27)
CU_DEVICE_ATTRIBUTE_MAXIMUM_TEXTURE2D_ARRAY_HEIGHT = enum_CUdevice_attribute_enum.define('CU_DEVICE_ATTRIBUTE_MAXIMUM_TEXTURE2D_ARRAY_HEIGHT', 28)
CU_DEVICE_ATTRIBUTE_MAXIMUM_TEXTURE2D_ARRAY_NUMSLICES = enum_CUdevice_attribute_enum.define('CU_DEVICE_ATTRIBUTE_MAXIMUM_TEXTURE2D_ARRAY_NUMSLICES', 29)
CU_DEVICE_ATTRIBUTE_SURFACE_ALIGNMENT = enum_CUdevice_attribute_enum.define('CU_DEVICE_ATTRIBUTE_SURFACE_ALIGNMENT', 30)
CU_DEVICE_ATTRIBUTE_CONCURRENT_KERNELS = enum_CUdevice_attribute_enum.define('CU_DEVICE_ATTRIBUTE_CONCURRENT_KERNELS', 31)
CU_DEVICE_ATTRIBUTE_ECC_ENABLED = enum_CUdevice_attribute_enum.define('CU_DEVICE_ATTRIBUTE_ECC_ENABLED', 32)
CU_DEVICE_ATTRIBUTE_PCI_BUS_ID = enum_CUdevice_attribute_enum.define('CU_DEVICE_ATTRIBUTE_PCI_BUS_ID', 33)
CU_DEVICE_ATTRIBUTE_PCI_DEVICE_ID = enum_CUdevice_attribute_enum.define('CU_DEVICE_ATTRIBUTE_PCI_DEVICE_ID', 34)
CU_DEVICE_ATTRIBUTE_TCC_DRIVER = enum_CUdevice_attribute_enum.define('CU_DEVICE_ATTRIBUTE_TCC_DRIVER', 35)
CU_DEVICE_ATTRIBUTE_MEMORY_CLOCK_RATE = enum_CUdevice_attribute_enum.define('CU_DEVICE_ATTRIBUTE_MEMORY_CLOCK_RATE', 36)
CU_DEVICE_ATTRIBUTE_GLOBAL_MEMORY_BUS_WIDTH = enum_CUdevice_attribute_enum.define('CU_DEVICE_ATTRIBUTE_GLOBAL_MEMORY_BUS_WIDTH', 37)
CU_DEVICE_ATTRIBUTE_L2_CACHE_SIZE = enum_CUdevice_attribute_enum.define('CU_DEVICE_ATTRIBUTE_L2_CACHE_SIZE', 38)
CU_DEVICE_ATTRIBUTE_MAX_THREADS_PER_MULTIPROCESSOR = enum_CUdevice_attribute_enum.define('CU_DEVICE_ATTRIBUTE_MAX_THREADS_PER_MULTIPROCESSOR', 39)
CU_DEVICE_ATTRIBUTE_ASYNC_ENGINE_COUNT = enum_CUdevice_attribute_enum.define('CU_DEVICE_ATTRIBUTE_ASYNC_ENGINE_COUNT', 40)
CU_DEVICE_ATTRIBUTE_UNIFIED_ADDRESSING = enum_CUdevice_attribute_enum.define('CU_DEVICE_ATTRIBUTE_UNIFIED_ADDRESSING', 41)
CU_DEVICE_ATTRIBUTE_MAXIMUM_TEXTURE1D_LAYERED_WIDTH = enum_CUdevice_attribute_enum.define('CU_DEVICE_ATTRIBUTE_MAXIMUM_TEXTURE1D_LAYERED_WIDTH', 42)
CU_DEVICE_ATTRIBUTE_MAXIMUM_TEXTURE1D_LAYERED_LAYERS = enum_CUdevice_attribute_enum.define('CU_DEVICE_ATTRIBUTE_MAXIMUM_TEXTURE1D_LAYERED_LAYERS', 43)
CU_DEVICE_ATTRIBUTE_CAN_TEX2D_GATHER = enum_CUdevice_attribute_enum.define('CU_DEVICE_ATTRIBUTE_CAN_TEX2D_GATHER', 44)
CU_DEVICE_ATTRIBUTE_MAXIMUM_TEXTURE2D_GATHER_WIDTH = enum_CUdevice_attribute_enum.define('CU_DEVICE_ATTRIBUTE_MAXIMUM_TEXTURE2D_GATHER_WIDTH', 45)
CU_DEVICE_ATTRIBUTE_MAXIMUM_TEXTURE2D_GATHER_HEIGHT = enum_CUdevice_attribute_enum.define('CU_DEVICE_ATTRIBUTE_MAXIMUM_TEXTURE2D_GATHER_HEIGHT', 46)
CU_DEVICE_ATTRIBUTE_MAXIMUM_TEXTURE3D_WIDTH_ALTERNATE = enum_CUdevice_attribute_enum.define('CU_DEVICE_ATTRIBUTE_MAXIMUM_TEXTURE3D_WIDTH_ALTERNATE', 47)
CU_DEVICE_ATTRIBUTE_MAXIMUM_TEXTURE3D_HEIGHT_ALTERNATE = enum_CUdevice_attribute_enum.define('CU_DEVICE_ATTRIBUTE_MAXIMUM_TEXTURE3D_HEIGHT_ALTERNATE', 48)
CU_DEVICE_ATTRIBUTE_MAXIMUM_TEXTURE3D_DEPTH_ALTERNATE = enum_CUdevice_attribute_enum.define('CU_DEVICE_ATTRIBUTE_MAXIMUM_TEXTURE3D_DEPTH_ALTERNATE', 49)
CU_DEVICE_ATTRIBUTE_PCI_DOMAIN_ID = enum_CUdevice_attribute_enum.define('CU_DEVICE_ATTRIBUTE_PCI_DOMAIN_ID', 50)
CU_DEVICE_ATTRIBUTE_TEXTURE_PITCH_ALIGNMENT = enum_CUdevice_attribute_enum.define('CU_DEVICE_ATTRIBUTE_TEXTURE_PITCH_ALIGNMENT', 51)
CU_DEVICE_ATTRIBUTE_MAXIMUM_TEXTURECUBEMAP_WIDTH = enum_CUdevice_attribute_enum.define('CU_DEVICE_ATTRIBUTE_MAXIMUM_TEXTURECUBEMAP_WIDTH', 52)
CU_DEVICE_ATTRIBUTE_MAXIMUM_TEXTURECUBEMAP_LAYERED_WIDTH = enum_CUdevice_attribute_enum.define('CU_DEVICE_ATTRIBUTE_MAXIMUM_TEXTURECUBEMAP_LAYERED_WIDTH', 53)
CU_DEVICE_ATTRIBUTE_MAXIMUM_TEXTURECUBEMAP_LAYERED_LAYERS = enum_CUdevice_attribute_enum.define('CU_DEVICE_ATTRIBUTE_MAXIMUM_TEXTURECUBEMAP_LAYERED_LAYERS', 54)
CU_DEVICE_ATTRIBUTE_MAXIMUM_SURFACE1D_WIDTH = enum_CUdevice_attribute_enum.define('CU_DEVICE_ATTRIBUTE_MAXIMUM_SURFACE1D_WIDTH', 55)
CU_DEVICE_ATTRIBUTE_MAXIMUM_SURFACE2D_WIDTH = enum_CUdevice_attribute_enum.define('CU_DEVICE_ATTRIBUTE_MAXIMUM_SURFACE2D_WIDTH', 56)
CU_DEVICE_ATTRIBUTE_MAXIMUM_SURFACE2D_HEIGHT = enum_CUdevice_attribute_enum.define('CU_DEVICE_ATTRIBUTE_MAXIMUM_SURFACE2D_HEIGHT', 57)
CU_DEVICE_ATTRIBUTE_MAXIMUM_SURFACE3D_WIDTH = enum_CUdevice_attribute_enum.define('CU_DEVICE_ATTRIBUTE_MAXIMUM_SURFACE3D_WIDTH', 58)
CU_DEVICE_ATTRIBUTE_MAXIMUM_SURFACE3D_HEIGHT = enum_CUdevice_attribute_enum.define('CU_DEVICE_ATTRIBUTE_MAXIMUM_SURFACE3D_HEIGHT', 59)
CU_DEVICE_ATTRIBUTE_MAXIMUM_SURFACE3D_DEPTH = enum_CUdevice_attribute_enum.define('CU_DEVICE_ATTRIBUTE_MAXIMUM_SURFACE3D_DEPTH', 60)
CU_DEVICE_ATTRIBUTE_MAXIMUM_SURFACE1D_LAYERED_WIDTH = enum_CUdevice_attribute_enum.define('CU_DEVICE_ATTRIBUTE_MAXIMUM_SURFACE1D_LAYERED_WIDTH', 61)
CU_DEVICE_ATTRIBUTE_MAXIMUM_SURFACE1D_LAYERED_LAYERS = enum_CUdevice_attribute_enum.define('CU_DEVICE_ATTRIBUTE_MAXIMUM_SURFACE1D_LAYERED_LAYERS', 62)
CU_DEVICE_ATTRIBUTE_MAXIMUM_SURFACE2D_LAYERED_WIDTH = enum_CUdevice_attribute_enum.define('CU_DEVICE_ATTRIBUTE_MAXIMUM_SURFACE2D_LAYERED_WIDTH', 63)
CU_DEVICE_ATTRIBUTE_MAXIMUM_SURFACE2D_LAYERED_HEIGHT = enum_CUdevice_attribute_enum.define('CU_DEVICE_ATTRIBUTE_MAXIMUM_SURFACE2D_LAYERED_HEIGHT', 64)
CU_DEVICE_ATTRIBUTE_MAXIMUM_SURFACE2D_LAYERED_LAYERS = enum_CUdevice_attribute_enum.define('CU_DEVICE_ATTRIBUTE_MAXIMUM_SURFACE2D_LAYERED_LAYERS', 65)
CU_DEVICE_ATTRIBUTE_MAXIMUM_SURFACECUBEMAP_WIDTH = enum_CUdevice_attribute_enum.define('CU_DEVICE_ATTRIBUTE_MAXIMUM_SURFACECUBEMAP_WIDTH', 66)
CU_DEVICE_ATTRIBUTE_MAXIMUM_SURFACECUBEMAP_LAYERED_WIDTH = enum_CUdevice_attribute_enum.define('CU_DEVICE_ATTRIBUTE_MAXIMUM_SURFACECUBEMAP_LAYERED_WIDTH', 67)
CU_DEVICE_ATTRIBUTE_MAXIMUM_SURFACECUBEMAP_LAYERED_LAYERS = enum_CUdevice_attribute_enum.define('CU_DEVICE_ATTRIBUTE_MAXIMUM_SURFACECUBEMAP_LAYERED_LAYERS', 68)
CU_DEVICE_ATTRIBUTE_MAXIMUM_TEXTURE1D_LINEAR_WIDTH = enum_CUdevice_attribute_enum.define('CU_DEVICE_ATTRIBUTE_MAXIMUM_TEXTURE1D_LINEAR_WIDTH', 69)
CU_DEVICE_ATTRIBUTE_MAXIMUM_TEXTURE2D_LINEAR_WIDTH = enum_CUdevice_attribute_enum.define('CU_DEVICE_ATTRIBUTE_MAXIMUM_TEXTURE2D_LINEAR_WIDTH', 70)
CU_DEVICE_ATTRIBUTE_MAXIMUM_TEXTURE2D_LINEAR_HEIGHT = enum_CUdevice_attribute_enum.define('CU_DEVICE_ATTRIBUTE_MAXIMUM_TEXTURE2D_LINEAR_HEIGHT', 71)
CU_DEVICE_ATTRIBUTE_MAXIMUM_TEXTURE2D_LINEAR_PITCH = enum_CUdevice_attribute_enum.define('CU_DEVICE_ATTRIBUTE_MAXIMUM_TEXTURE2D_LINEAR_PITCH', 72)
CU_DEVICE_ATTRIBUTE_MAXIMUM_TEXTURE2D_MIPMAPPED_WIDTH = enum_CUdevice_attribute_enum.define('CU_DEVICE_ATTRIBUTE_MAXIMUM_TEXTURE2D_MIPMAPPED_WIDTH', 73)
CU_DEVICE_ATTRIBUTE_MAXIMUM_TEXTURE2D_MIPMAPPED_HEIGHT = enum_CUdevice_attribute_enum.define('CU_DEVICE_ATTRIBUTE_MAXIMUM_TEXTURE2D_MIPMAPPED_HEIGHT', 74)
CU_DEVICE_ATTRIBUTE_COMPUTE_CAPABILITY_MAJOR = enum_CUdevice_attribute_enum.define('CU_DEVICE_ATTRIBUTE_COMPUTE_CAPABILITY_MAJOR', 75)
CU_DEVICE_ATTRIBUTE_COMPUTE_CAPABILITY_MINOR = enum_CUdevice_attribute_enum.define('CU_DEVICE_ATTRIBUTE_COMPUTE_CAPABILITY_MINOR', 76)
CU_DEVICE_ATTRIBUTE_MAXIMUM_TEXTURE1D_MIPMAPPED_WIDTH = enum_CUdevice_attribute_enum.define('CU_DEVICE_ATTRIBUTE_MAXIMUM_TEXTURE1D_MIPMAPPED_WIDTH', 77)
CU_DEVICE_ATTRIBUTE_STREAM_PRIORITIES_SUPPORTED = enum_CUdevice_attribute_enum.define('CU_DEVICE_ATTRIBUTE_STREAM_PRIORITIES_SUPPORTED', 78)
CU_DEVICE_ATTRIBUTE_GLOBAL_L1_CACHE_SUPPORTED = enum_CUdevice_attribute_enum.define('CU_DEVICE_ATTRIBUTE_GLOBAL_L1_CACHE_SUPPORTED', 79)
CU_DEVICE_ATTRIBUTE_LOCAL_L1_CACHE_SUPPORTED = enum_CUdevice_attribute_enum.define('CU_DEVICE_ATTRIBUTE_LOCAL_L1_CACHE_SUPPORTED', 80)
CU_DEVICE_ATTRIBUTE_MAX_SHARED_MEMORY_PER_MULTIPROCESSOR = enum_CUdevice_attribute_enum.define('CU_DEVICE_ATTRIBUTE_MAX_SHARED_MEMORY_PER_MULTIPROCESSOR', 81)
CU_DEVICE_ATTRIBUTE_MAX_REGISTERS_PER_MULTIPROCESSOR = enum_CUdevice_attribute_enum.define('CU_DEVICE_ATTRIBUTE_MAX_REGISTERS_PER_MULTIPROCESSOR', 82)
CU_DEVICE_ATTRIBUTE_MANAGED_MEMORY = enum_CUdevice_attribute_enum.define('CU_DEVICE_ATTRIBUTE_MANAGED_MEMORY', 83)
CU_DEVICE_ATTRIBUTE_MULTI_GPU_BOARD = enum_CUdevice_attribute_enum.define('CU_DEVICE_ATTRIBUTE_MULTI_GPU_BOARD', 84)
CU_DEVICE_ATTRIBUTE_MULTI_GPU_BOARD_GROUP_ID = enum_CUdevice_attribute_enum.define('CU_DEVICE_ATTRIBUTE_MULTI_GPU_BOARD_GROUP_ID', 85)
CU_DEVICE_ATTRIBUTE_HOST_NATIVE_ATOMIC_SUPPORTED = enum_CUdevice_attribute_enum.define('CU_DEVICE_ATTRIBUTE_HOST_NATIVE_ATOMIC_SUPPORTED', 86)
CU_DEVICE_ATTRIBUTE_SINGLE_TO_DOUBLE_PRECISION_PERF_RATIO = enum_CUdevice_attribute_enum.define('CU_DEVICE_ATTRIBUTE_SINGLE_TO_DOUBLE_PRECISION_PERF_RATIO', 87)
CU_DEVICE_ATTRIBUTE_PAGEABLE_MEMORY_ACCESS = enum_CUdevice_attribute_enum.define('CU_DEVICE_ATTRIBUTE_PAGEABLE_MEMORY_ACCESS', 88)
CU_DEVICE_ATTRIBUTE_CONCURRENT_MANAGED_ACCESS = enum_CUdevice_attribute_enum.define('CU_DEVICE_ATTRIBUTE_CONCURRENT_MANAGED_ACCESS', 89)
CU_DEVICE_ATTRIBUTE_COMPUTE_PREEMPTION_SUPPORTED = enum_CUdevice_attribute_enum.define('CU_DEVICE_ATTRIBUTE_COMPUTE_PREEMPTION_SUPPORTED', 90)
CU_DEVICE_ATTRIBUTE_CAN_USE_HOST_POINTER_FOR_REGISTERED_MEM = enum_CUdevice_attribute_enum.define('CU_DEVICE_ATTRIBUTE_CAN_USE_HOST_POINTER_FOR_REGISTERED_MEM', 91)
CU_DEVICE_ATTRIBUTE_CAN_USE_STREAM_MEM_OPS_V1 = enum_CUdevice_attribute_enum.define('CU_DEVICE_ATTRIBUTE_CAN_USE_STREAM_MEM_OPS_V1', 92)
CU_DEVICE_ATTRIBUTE_CAN_USE_64_BIT_STREAM_MEM_OPS_V1 = enum_CUdevice_attribute_enum.define('CU_DEVICE_ATTRIBUTE_CAN_USE_64_BIT_STREAM_MEM_OPS_V1', 93)
CU_DEVICE_ATTRIBUTE_CAN_USE_STREAM_WAIT_VALUE_NOR_V1 = enum_CUdevice_attribute_enum.define('CU_DEVICE_ATTRIBUTE_CAN_USE_STREAM_WAIT_VALUE_NOR_V1', 94)
CU_DEVICE_ATTRIBUTE_COOPERATIVE_LAUNCH = enum_CUdevice_attribute_enum.define('CU_DEVICE_ATTRIBUTE_COOPERATIVE_LAUNCH', 95)
CU_DEVICE_ATTRIBUTE_COOPERATIVE_MULTI_DEVICE_LAUNCH = enum_CUdevice_attribute_enum.define('CU_DEVICE_ATTRIBUTE_COOPERATIVE_MULTI_DEVICE_LAUNCH', 96)
CU_DEVICE_ATTRIBUTE_MAX_SHARED_MEMORY_PER_BLOCK_OPTIN = enum_CUdevice_attribute_enum.define('CU_DEVICE_ATTRIBUTE_MAX_SHARED_MEMORY_PER_BLOCK_OPTIN', 97)
CU_DEVICE_ATTRIBUTE_CAN_FLUSH_REMOTE_WRITES = enum_CUdevice_attribute_enum.define('CU_DEVICE_ATTRIBUTE_CAN_FLUSH_REMOTE_WRITES', 98)
CU_DEVICE_ATTRIBUTE_HOST_REGISTER_SUPPORTED = enum_CUdevice_attribute_enum.define('CU_DEVICE_ATTRIBUTE_HOST_REGISTER_SUPPORTED', 99)
CU_DEVICE_ATTRIBUTE_PAGEABLE_MEMORY_ACCESS_USES_HOST_PAGE_TABLES = enum_CUdevice_attribute_enum.define('CU_DEVICE_ATTRIBUTE_PAGEABLE_MEMORY_ACCESS_USES_HOST_PAGE_TABLES', 100)
CU_DEVICE_ATTRIBUTE_DIRECT_MANAGED_MEM_ACCESS_FROM_HOST = enum_CUdevice_attribute_enum.define('CU_DEVICE_ATTRIBUTE_DIRECT_MANAGED_MEM_ACCESS_FROM_HOST', 101)
CU_DEVICE_ATTRIBUTE_VIRTUAL_ADDRESS_MANAGEMENT_SUPPORTED = enum_CUdevice_attribute_enum.define('CU_DEVICE_ATTRIBUTE_VIRTUAL_ADDRESS_MANAGEMENT_SUPPORTED', 102)
CU_DEVICE_ATTRIBUTE_VIRTUAL_MEMORY_MANAGEMENT_SUPPORTED = enum_CUdevice_attribute_enum.define('CU_DEVICE_ATTRIBUTE_VIRTUAL_MEMORY_MANAGEMENT_SUPPORTED', 102)
CU_DEVICE_ATTRIBUTE_HANDLE_TYPE_POSIX_FILE_DESCRIPTOR_SUPPORTED = enum_CUdevice_attribute_enum.define('CU_DEVICE_ATTRIBUTE_HANDLE_TYPE_POSIX_FILE_DESCRIPTOR_SUPPORTED', 103)
CU_DEVICE_ATTRIBUTE_HANDLE_TYPE_WIN32_HANDLE_SUPPORTED = enum_CUdevice_attribute_enum.define('CU_DEVICE_ATTRIBUTE_HANDLE_TYPE_WIN32_HANDLE_SUPPORTED', 104)
CU_DEVICE_ATTRIBUTE_HANDLE_TYPE_WIN32_KMT_HANDLE_SUPPORTED = enum_CUdevice_attribute_enum.define('CU_DEVICE_ATTRIBUTE_HANDLE_TYPE_WIN32_KMT_HANDLE_SUPPORTED', 105)
CU_DEVICE_ATTRIBUTE_MAX_BLOCKS_PER_MULTIPROCESSOR = enum_CUdevice_attribute_enum.define('CU_DEVICE_ATTRIBUTE_MAX_BLOCKS_PER_MULTIPROCESSOR', 106)
CU_DEVICE_ATTRIBUTE_GENERIC_COMPRESSION_SUPPORTED = enum_CUdevice_attribute_enum.define('CU_DEVICE_ATTRIBUTE_GENERIC_COMPRESSION_SUPPORTED', 107)
CU_DEVICE_ATTRIBUTE_MAX_PERSISTING_L2_CACHE_SIZE = enum_CUdevice_attribute_enum.define('CU_DEVICE_ATTRIBUTE_MAX_PERSISTING_L2_CACHE_SIZE', 108)
CU_DEVICE_ATTRIBUTE_MAX_ACCESS_POLICY_WINDOW_SIZE = enum_CUdevice_attribute_enum.define('CU_DEVICE_ATTRIBUTE_MAX_ACCESS_POLICY_WINDOW_SIZE', 109)
CU_DEVICE_ATTRIBUTE_GPU_DIRECT_RDMA_WITH_CUDA_VMM_SUPPORTED = enum_CUdevice_attribute_enum.define('CU_DEVICE_ATTRIBUTE_GPU_DIRECT_RDMA_WITH_CUDA_VMM_SUPPORTED', 110)
CU_DEVICE_ATTRIBUTE_RESERVED_SHARED_MEMORY_PER_BLOCK = enum_CUdevice_attribute_enum.define('CU_DEVICE_ATTRIBUTE_RESERVED_SHARED_MEMORY_PER_BLOCK', 111)
CU_DEVICE_ATTRIBUTE_SPARSE_CUDA_ARRAY_SUPPORTED = enum_CUdevice_attribute_enum.define('CU_DEVICE_ATTRIBUTE_SPARSE_CUDA_ARRAY_SUPPORTED', 112)
CU_DEVICE_ATTRIBUTE_READ_ONLY_HOST_REGISTER_SUPPORTED = enum_CUdevice_attribute_enum.define('CU_DEVICE_ATTRIBUTE_READ_ONLY_HOST_REGISTER_SUPPORTED', 113)
CU_DEVICE_ATTRIBUTE_TIMELINE_SEMAPHORE_INTEROP_SUPPORTED = enum_CUdevice_attribute_enum.define('CU_DEVICE_ATTRIBUTE_TIMELINE_SEMAPHORE_INTEROP_SUPPORTED', 114)
CU_DEVICE_ATTRIBUTE_MEMORY_POOLS_SUPPORTED = enum_CUdevice_attribute_enum.define('CU_DEVICE_ATTRIBUTE_MEMORY_POOLS_SUPPORTED', 115)
CU_DEVICE_ATTRIBUTE_GPU_DIRECT_RDMA_SUPPORTED = enum_CUdevice_attribute_enum.define('CU_DEVICE_ATTRIBUTE_GPU_DIRECT_RDMA_SUPPORTED', 116)
CU_DEVICE_ATTRIBUTE_GPU_DIRECT_RDMA_FLUSH_WRITES_OPTIONS = enum_CUdevice_attribute_enum.define('CU_DEVICE_ATTRIBUTE_GPU_DIRECT_RDMA_FLUSH_WRITES_OPTIONS', 117)
CU_DEVICE_ATTRIBUTE_GPU_DIRECT_RDMA_WRITES_ORDERING = enum_CUdevice_attribute_enum.define('CU_DEVICE_ATTRIBUTE_GPU_DIRECT_RDMA_WRITES_ORDERING', 118)
CU_DEVICE_ATTRIBUTE_MEMPOOL_SUPPORTED_HANDLE_TYPES = enum_CUdevice_attribute_enum.define('CU_DEVICE_ATTRIBUTE_MEMPOOL_SUPPORTED_HANDLE_TYPES', 119)
CU_DEVICE_ATTRIBUTE_CLUSTER_LAUNCH = enum_CUdevice_attribute_enum.define('CU_DEVICE_ATTRIBUTE_CLUSTER_LAUNCH', 120)
CU_DEVICE_ATTRIBUTE_DEFERRED_MAPPING_CUDA_ARRAY_SUPPORTED = enum_CUdevice_attribute_enum.define('CU_DEVICE_ATTRIBUTE_DEFERRED_MAPPING_CUDA_ARRAY_SUPPORTED', 121)
CU_DEVICE_ATTRIBUTE_CAN_USE_64_BIT_STREAM_MEM_OPS = enum_CUdevice_attribute_enum.define('CU_DEVICE_ATTRIBUTE_CAN_USE_64_BIT_STREAM_MEM_OPS', 122)
CU_DEVICE_ATTRIBUTE_CAN_USE_STREAM_WAIT_VALUE_NOR = enum_CUdevice_attribute_enum.define('CU_DEVICE_ATTRIBUTE_CAN_USE_STREAM_WAIT_VALUE_NOR', 123)
CU_DEVICE_ATTRIBUTE_DMA_BUF_SUPPORTED = enum_CUdevice_attribute_enum.define('CU_DEVICE_ATTRIBUTE_DMA_BUF_SUPPORTED', 124)
CU_DEVICE_ATTRIBUTE_IPC_EVENT_SUPPORTED = enum_CUdevice_attribute_enum.define('CU_DEVICE_ATTRIBUTE_IPC_EVENT_SUPPORTED', 125)
CU_DEVICE_ATTRIBUTE_MEM_SYNC_DOMAIN_COUNT = enum_CUdevice_attribute_enum.define('CU_DEVICE_ATTRIBUTE_MEM_SYNC_DOMAIN_COUNT', 126)
CU_DEVICE_ATTRIBUTE_TENSOR_MAP_ACCESS_SUPPORTED = enum_CUdevice_attribute_enum.define('CU_DEVICE_ATTRIBUTE_TENSOR_MAP_ACCESS_SUPPORTED', 127)
CU_DEVICE_ATTRIBUTE_UNIFIED_FUNCTION_POINTERS = enum_CUdevice_attribute_enum.define('CU_DEVICE_ATTRIBUTE_UNIFIED_FUNCTION_POINTERS', 129)
CU_DEVICE_ATTRIBUTE_MAX = enum_CUdevice_attribute_enum.define('CU_DEVICE_ATTRIBUTE_MAX', 130)

CUdevice_attribute = enum_CUdevice_attribute_enum
class struct_CUdevprop_st(Struct): pass
struct_CUdevprop_st._fields_ = [
  ('maxThreadsPerBlock', ctypes.c_int32),
  ('maxThreadsDim', (ctypes.c_int32 * 3)),
  ('maxGridSize', (ctypes.c_int32 * 3)),
  ('sharedMemPerBlock', ctypes.c_int32),
  ('totalConstantMemory', ctypes.c_int32),
  ('SIMDWidth', ctypes.c_int32),
  ('memPitch', ctypes.c_int32),
  ('regsPerBlock', ctypes.c_int32),
  ('clockRate', ctypes.c_int32),
  ('textureAlign', ctypes.c_int32),
]
CUdevprop_v1 = struct_CUdevprop_st
CUdevprop = struct_CUdevprop_st
enum_CUpointer_attribute_enum = CEnum(ctypes.c_uint32)
CU_POINTER_ATTRIBUTE_CONTEXT = enum_CUpointer_attribute_enum.define('CU_POINTER_ATTRIBUTE_CONTEXT', 1)
CU_POINTER_ATTRIBUTE_MEMORY_TYPE = enum_CUpointer_attribute_enum.define('CU_POINTER_ATTRIBUTE_MEMORY_TYPE', 2)
CU_POINTER_ATTRIBUTE_DEVICE_POINTER = enum_CUpointer_attribute_enum.define('CU_POINTER_ATTRIBUTE_DEVICE_POINTER', 3)
CU_POINTER_ATTRIBUTE_HOST_POINTER = enum_CUpointer_attribute_enum.define('CU_POINTER_ATTRIBUTE_HOST_POINTER', 4)
CU_POINTER_ATTRIBUTE_P2P_TOKENS = enum_CUpointer_attribute_enum.define('CU_POINTER_ATTRIBUTE_P2P_TOKENS', 5)
CU_POINTER_ATTRIBUTE_SYNC_MEMOPS = enum_CUpointer_attribute_enum.define('CU_POINTER_ATTRIBUTE_SYNC_MEMOPS', 6)
CU_POINTER_ATTRIBUTE_BUFFER_ID = enum_CUpointer_attribute_enum.define('CU_POINTER_ATTRIBUTE_BUFFER_ID', 7)
CU_POINTER_ATTRIBUTE_IS_MANAGED = enum_CUpointer_attribute_enum.define('CU_POINTER_ATTRIBUTE_IS_MANAGED', 8)
CU_POINTER_ATTRIBUTE_DEVICE_ORDINAL = enum_CUpointer_attribute_enum.define('CU_POINTER_ATTRIBUTE_DEVICE_ORDINAL', 9)
CU_POINTER_ATTRIBUTE_IS_LEGACY_CUDA_IPC_CAPABLE = enum_CUpointer_attribute_enum.define('CU_POINTER_ATTRIBUTE_IS_LEGACY_CUDA_IPC_CAPABLE', 10)
CU_POINTER_ATTRIBUTE_RANGE_START_ADDR = enum_CUpointer_attribute_enum.define('CU_POINTER_ATTRIBUTE_RANGE_START_ADDR', 11)
CU_POINTER_ATTRIBUTE_RANGE_SIZE = enum_CUpointer_attribute_enum.define('CU_POINTER_ATTRIBUTE_RANGE_SIZE', 12)
CU_POINTER_ATTRIBUTE_MAPPED = enum_CUpointer_attribute_enum.define('CU_POINTER_ATTRIBUTE_MAPPED', 13)
CU_POINTER_ATTRIBUTE_ALLOWED_HANDLE_TYPES = enum_CUpointer_attribute_enum.define('CU_POINTER_ATTRIBUTE_ALLOWED_HANDLE_TYPES', 14)
CU_POINTER_ATTRIBUTE_IS_GPU_DIRECT_RDMA_CAPABLE = enum_CUpointer_attribute_enum.define('CU_POINTER_ATTRIBUTE_IS_GPU_DIRECT_RDMA_CAPABLE', 15)
CU_POINTER_ATTRIBUTE_ACCESS_FLAGS = enum_CUpointer_attribute_enum.define('CU_POINTER_ATTRIBUTE_ACCESS_FLAGS', 16)
CU_POINTER_ATTRIBUTE_MEMPOOL_HANDLE = enum_CUpointer_attribute_enum.define('CU_POINTER_ATTRIBUTE_MEMPOOL_HANDLE', 17)
CU_POINTER_ATTRIBUTE_MAPPING_SIZE = enum_CUpointer_attribute_enum.define('CU_POINTER_ATTRIBUTE_MAPPING_SIZE', 18)
CU_POINTER_ATTRIBUTE_MAPPING_BASE_ADDR = enum_CUpointer_attribute_enum.define('CU_POINTER_ATTRIBUTE_MAPPING_BASE_ADDR', 19)
CU_POINTER_ATTRIBUTE_MEMORY_BLOCK_ID = enum_CUpointer_attribute_enum.define('CU_POINTER_ATTRIBUTE_MEMORY_BLOCK_ID', 20)

CUpointer_attribute = enum_CUpointer_attribute_enum
enum_CUfunction_attribute_enum = CEnum(ctypes.c_uint32)
CU_FUNC_ATTRIBUTE_MAX_THREADS_PER_BLOCK = enum_CUfunction_attribute_enum.define('CU_FUNC_ATTRIBUTE_MAX_THREADS_PER_BLOCK', 0)
CU_FUNC_ATTRIBUTE_SHARED_SIZE_BYTES = enum_CUfunction_attribute_enum.define('CU_FUNC_ATTRIBUTE_SHARED_SIZE_BYTES', 1)
CU_FUNC_ATTRIBUTE_CONST_SIZE_BYTES = enum_CUfunction_attribute_enum.define('CU_FUNC_ATTRIBUTE_CONST_SIZE_BYTES', 2)
CU_FUNC_ATTRIBUTE_LOCAL_SIZE_BYTES = enum_CUfunction_attribute_enum.define('CU_FUNC_ATTRIBUTE_LOCAL_SIZE_BYTES', 3)
CU_FUNC_ATTRIBUTE_NUM_REGS = enum_CUfunction_attribute_enum.define('CU_FUNC_ATTRIBUTE_NUM_REGS', 4)
CU_FUNC_ATTRIBUTE_PTX_VERSION = enum_CUfunction_attribute_enum.define('CU_FUNC_ATTRIBUTE_PTX_VERSION', 5)
CU_FUNC_ATTRIBUTE_BINARY_VERSION = enum_CUfunction_attribute_enum.define('CU_FUNC_ATTRIBUTE_BINARY_VERSION', 6)
CU_FUNC_ATTRIBUTE_CACHE_MODE_CA = enum_CUfunction_attribute_enum.define('CU_FUNC_ATTRIBUTE_CACHE_MODE_CA', 7)
CU_FUNC_ATTRIBUTE_MAX_DYNAMIC_SHARED_SIZE_BYTES = enum_CUfunction_attribute_enum.define('CU_FUNC_ATTRIBUTE_MAX_DYNAMIC_SHARED_SIZE_BYTES', 8)
CU_FUNC_ATTRIBUTE_PREFERRED_SHARED_MEMORY_CARVEOUT = enum_CUfunction_attribute_enum.define('CU_FUNC_ATTRIBUTE_PREFERRED_SHARED_MEMORY_CARVEOUT', 9)
CU_FUNC_ATTRIBUTE_CLUSTER_SIZE_MUST_BE_SET = enum_CUfunction_attribute_enum.define('CU_FUNC_ATTRIBUTE_CLUSTER_SIZE_MUST_BE_SET', 10)
CU_FUNC_ATTRIBUTE_REQUIRED_CLUSTER_WIDTH = enum_CUfunction_attribute_enum.define('CU_FUNC_ATTRIBUTE_REQUIRED_CLUSTER_WIDTH', 11)
CU_FUNC_ATTRIBUTE_REQUIRED_CLUSTER_HEIGHT = enum_CUfunction_attribute_enum.define('CU_FUNC_ATTRIBUTE_REQUIRED_CLUSTER_HEIGHT', 12)
CU_FUNC_ATTRIBUTE_REQUIRED_CLUSTER_DEPTH = enum_CUfunction_attribute_enum.define('CU_FUNC_ATTRIBUTE_REQUIRED_CLUSTER_DEPTH', 13)
CU_FUNC_ATTRIBUTE_NON_PORTABLE_CLUSTER_SIZE_ALLOWED = enum_CUfunction_attribute_enum.define('CU_FUNC_ATTRIBUTE_NON_PORTABLE_CLUSTER_SIZE_ALLOWED', 14)
CU_FUNC_ATTRIBUTE_CLUSTER_SCHEDULING_POLICY_PREFERENCE = enum_CUfunction_attribute_enum.define('CU_FUNC_ATTRIBUTE_CLUSTER_SCHEDULING_POLICY_PREFERENCE', 15)
CU_FUNC_ATTRIBUTE_MAX = enum_CUfunction_attribute_enum.define('CU_FUNC_ATTRIBUTE_MAX', 16)

CUfunction_attribute = enum_CUfunction_attribute_enum
enum_CUfunc_cache_enum = CEnum(ctypes.c_uint32)
CU_FUNC_CACHE_PREFER_NONE = enum_CUfunc_cache_enum.define('CU_FUNC_CACHE_PREFER_NONE', 0)
CU_FUNC_CACHE_PREFER_SHARED = enum_CUfunc_cache_enum.define('CU_FUNC_CACHE_PREFER_SHARED', 1)
CU_FUNC_CACHE_PREFER_L1 = enum_CUfunc_cache_enum.define('CU_FUNC_CACHE_PREFER_L1', 2)
CU_FUNC_CACHE_PREFER_EQUAL = enum_CUfunc_cache_enum.define('CU_FUNC_CACHE_PREFER_EQUAL', 3)

CUfunc_cache = enum_CUfunc_cache_enum
enum_CUsharedconfig_enum = CEnum(ctypes.c_uint32)
CU_SHARED_MEM_CONFIG_DEFAULT_BANK_SIZE = enum_CUsharedconfig_enum.define('CU_SHARED_MEM_CONFIG_DEFAULT_BANK_SIZE', 0)
CU_SHARED_MEM_CONFIG_FOUR_BYTE_BANK_SIZE = enum_CUsharedconfig_enum.define('CU_SHARED_MEM_CONFIG_FOUR_BYTE_BANK_SIZE', 1)
CU_SHARED_MEM_CONFIG_EIGHT_BYTE_BANK_SIZE = enum_CUsharedconfig_enum.define('CU_SHARED_MEM_CONFIG_EIGHT_BYTE_BANK_SIZE', 2)

CUsharedconfig = enum_CUsharedconfig_enum
enum_CUshared_carveout_enum = CEnum(ctypes.c_int32)
CU_SHAREDMEM_CARVEOUT_DEFAULT = enum_CUshared_carveout_enum.define('CU_SHAREDMEM_CARVEOUT_DEFAULT', -1)
CU_SHAREDMEM_CARVEOUT_MAX_SHARED = enum_CUshared_carveout_enum.define('CU_SHAREDMEM_CARVEOUT_MAX_SHARED', 100)
CU_SHAREDMEM_CARVEOUT_MAX_L1 = enum_CUshared_carveout_enum.define('CU_SHAREDMEM_CARVEOUT_MAX_L1', 0)

CUshared_carveout = enum_CUshared_carveout_enum
enum_CUmemorytype_enum = CEnum(ctypes.c_uint32)
CU_MEMORYTYPE_HOST = enum_CUmemorytype_enum.define('CU_MEMORYTYPE_HOST', 1)
CU_MEMORYTYPE_DEVICE = enum_CUmemorytype_enum.define('CU_MEMORYTYPE_DEVICE', 2)
CU_MEMORYTYPE_ARRAY = enum_CUmemorytype_enum.define('CU_MEMORYTYPE_ARRAY', 3)
CU_MEMORYTYPE_UNIFIED = enum_CUmemorytype_enum.define('CU_MEMORYTYPE_UNIFIED', 4)

CUmemorytype = enum_CUmemorytype_enum
enum_CUcomputemode_enum = CEnum(ctypes.c_uint32)
CU_COMPUTEMODE_DEFAULT = enum_CUcomputemode_enum.define('CU_COMPUTEMODE_DEFAULT', 0)
CU_COMPUTEMODE_PROHIBITED = enum_CUcomputemode_enum.define('CU_COMPUTEMODE_PROHIBITED', 2)
CU_COMPUTEMODE_EXCLUSIVE_PROCESS = enum_CUcomputemode_enum.define('CU_COMPUTEMODE_EXCLUSIVE_PROCESS', 3)

CUcomputemode = enum_CUcomputemode_enum
enum_CUmem_advise_enum = CEnum(ctypes.c_uint32)
CU_MEM_ADVISE_SET_READ_MOSTLY = enum_CUmem_advise_enum.define('CU_MEM_ADVISE_SET_READ_MOSTLY', 1)
CU_MEM_ADVISE_UNSET_READ_MOSTLY = enum_CUmem_advise_enum.define('CU_MEM_ADVISE_UNSET_READ_MOSTLY', 2)
CU_MEM_ADVISE_SET_PREFERRED_LOCATION = enum_CUmem_advise_enum.define('CU_MEM_ADVISE_SET_PREFERRED_LOCATION', 3)
CU_MEM_ADVISE_UNSET_PREFERRED_LOCATION = enum_CUmem_advise_enum.define('CU_MEM_ADVISE_UNSET_PREFERRED_LOCATION', 4)
CU_MEM_ADVISE_SET_ACCESSED_BY = enum_CUmem_advise_enum.define('CU_MEM_ADVISE_SET_ACCESSED_BY', 5)
CU_MEM_ADVISE_UNSET_ACCESSED_BY = enum_CUmem_advise_enum.define('CU_MEM_ADVISE_UNSET_ACCESSED_BY', 6)

CUmem_advise = enum_CUmem_advise_enum
enum_CUmem_range_attribute_enum = CEnum(ctypes.c_uint32)
CU_MEM_RANGE_ATTRIBUTE_READ_MOSTLY = enum_CUmem_range_attribute_enum.define('CU_MEM_RANGE_ATTRIBUTE_READ_MOSTLY', 1)
CU_MEM_RANGE_ATTRIBUTE_PREFERRED_LOCATION = enum_CUmem_range_attribute_enum.define('CU_MEM_RANGE_ATTRIBUTE_PREFERRED_LOCATION', 2)
CU_MEM_RANGE_ATTRIBUTE_ACCESSED_BY = enum_CUmem_range_attribute_enum.define('CU_MEM_RANGE_ATTRIBUTE_ACCESSED_BY', 3)
CU_MEM_RANGE_ATTRIBUTE_LAST_PREFETCH_LOCATION = enum_CUmem_range_attribute_enum.define('CU_MEM_RANGE_ATTRIBUTE_LAST_PREFETCH_LOCATION', 4)

CUmem_range_attribute = enum_CUmem_range_attribute_enum
enum_CUjit_option_enum = CEnum(ctypes.c_uint32)
CU_JIT_MAX_REGISTERS = enum_CUjit_option_enum.define('CU_JIT_MAX_REGISTERS', 0)
CU_JIT_THREADS_PER_BLOCK = enum_CUjit_option_enum.define('CU_JIT_THREADS_PER_BLOCK', 1)
CU_JIT_WALL_TIME = enum_CUjit_option_enum.define('CU_JIT_WALL_TIME', 2)
CU_JIT_INFO_LOG_BUFFER = enum_CUjit_option_enum.define('CU_JIT_INFO_LOG_BUFFER', 3)
CU_JIT_INFO_LOG_BUFFER_SIZE_BYTES = enum_CUjit_option_enum.define('CU_JIT_INFO_LOG_BUFFER_SIZE_BYTES', 4)
CU_JIT_ERROR_LOG_BUFFER = enum_CUjit_option_enum.define('CU_JIT_ERROR_LOG_BUFFER', 5)
CU_JIT_ERROR_LOG_BUFFER_SIZE_BYTES = enum_CUjit_option_enum.define('CU_JIT_ERROR_LOG_BUFFER_SIZE_BYTES', 6)
CU_JIT_OPTIMIZATION_LEVEL = enum_CUjit_option_enum.define('CU_JIT_OPTIMIZATION_LEVEL', 7)
CU_JIT_TARGET_FROM_CUCONTEXT = enum_CUjit_option_enum.define('CU_JIT_TARGET_FROM_CUCONTEXT', 8)
CU_JIT_TARGET = enum_CUjit_option_enum.define('CU_JIT_TARGET', 9)
CU_JIT_FALLBACK_STRATEGY = enum_CUjit_option_enum.define('CU_JIT_FALLBACK_STRATEGY', 10)
CU_JIT_GENERATE_DEBUG_INFO = enum_CUjit_option_enum.define('CU_JIT_GENERATE_DEBUG_INFO', 11)
CU_JIT_LOG_VERBOSE = enum_CUjit_option_enum.define('CU_JIT_LOG_VERBOSE', 12)
CU_JIT_GENERATE_LINE_INFO = enum_CUjit_option_enum.define('CU_JIT_GENERATE_LINE_INFO', 13)
CU_JIT_CACHE_MODE = enum_CUjit_option_enum.define('CU_JIT_CACHE_MODE', 14)
CU_JIT_NEW_SM3X_OPT = enum_CUjit_option_enum.define('CU_JIT_NEW_SM3X_OPT', 15)
CU_JIT_FAST_COMPILE = enum_CUjit_option_enum.define('CU_JIT_FAST_COMPILE', 16)
CU_JIT_GLOBAL_SYMBOL_NAMES = enum_CUjit_option_enum.define('CU_JIT_GLOBAL_SYMBOL_NAMES', 17)
CU_JIT_GLOBAL_SYMBOL_ADDRESSES = enum_CUjit_option_enum.define('CU_JIT_GLOBAL_SYMBOL_ADDRESSES', 18)
CU_JIT_GLOBAL_SYMBOL_COUNT = enum_CUjit_option_enum.define('CU_JIT_GLOBAL_SYMBOL_COUNT', 19)
CU_JIT_LTO = enum_CUjit_option_enum.define('CU_JIT_LTO', 20)
CU_JIT_FTZ = enum_CUjit_option_enum.define('CU_JIT_FTZ', 21)
CU_JIT_PREC_DIV = enum_CUjit_option_enum.define('CU_JIT_PREC_DIV', 22)
CU_JIT_PREC_SQRT = enum_CUjit_option_enum.define('CU_JIT_PREC_SQRT', 23)
CU_JIT_FMA = enum_CUjit_option_enum.define('CU_JIT_FMA', 24)
CU_JIT_REFERENCED_KERNEL_NAMES = enum_CUjit_option_enum.define('CU_JIT_REFERENCED_KERNEL_NAMES', 25)
CU_JIT_REFERENCED_KERNEL_COUNT = enum_CUjit_option_enum.define('CU_JIT_REFERENCED_KERNEL_COUNT', 26)
CU_JIT_REFERENCED_VARIABLE_NAMES = enum_CUjit_option_enum.define('CU_JIT_REFERENCED_VARIABLE_NAMES', 27)
CU_JIT_REFERENCED_VARIABLE_COUNT = enum_CUjit_option_enum.define('CU_JIT_REFERENCED_VARIABLE_COUNT', 28)
CU_JIT_OPTIMIZE_UNUSED_DEVICE_VARIABLES = enum_CUjit_option_enum.define('CU_JIT_OPTIMIZE_UNUSED_DEVICE_VARIABLES', 29)
CU_JIT_POSITION_INDEPENDENT_CODE = enum_CUjit_option_enum.define('CU_JIT_POSITION_INDEPENDENT_CODE', 30)
CU_JIT_NUM_OPTIONS = enum_CUjit_option_enum.define('CU_JIT_NUM_OPTIONS', 31)

CUjit_option = enum_CUjit_option_enum
enum_CUjit_target_enum = CEnum(ctypes.c_uint32)
CU_TARGET_COMPUTE_30 = enum_CUjit_target_enum.define('CU_TARGET_COMPUTE_30', 30)
CU_TARGET_COMPUTE_32 = enum_CUjit_target_enum.define('CU_TARGET_COMPUTE_32', 32)
CU_TARGET_COMPUTE_35 = enum_CUjit_target_enum.define('CU_TARGET_COMPUTE_35', 35)
CU_TARGET_COMPUTE_37 = enum_CUjit_target_enum.define('CU_TARGET_COMPUTE_37', 37)
CU_TARGET_COMPUTE_50 = enum_CUjit_target_enum.define('CU_TARGET_COMPUTE_50', 50)
CU_TARGET_COMPUTE_52 = enum_CUjit_target_enum.define('CU_TARGET_COMPUTE_52', 52)
CU_TARGET_COMPUTE_53 = enum_CUjit_target_enum.define('CU_TARGET_COMPUTE_53', 53)
CU_TARGET_COMPUTE_60 = enum_CUjit_target_enum.define('CU_TARGET_COMPUTE_60', 60)
CU_TARGET_COMPUTE_61 = enum_CUjit_target_enum.define('CU_TARGET_COMPUTE_61', 61)
CU_TARGET_COMPUTE_62 = enum_CUjit_target_enum.define('CU_TARGET_COMPUTE_62', 62)
CU_TARGET_COMPUTE_70 = enum_CUjit_target_enum.define('CU_TARGET_COMPUTE_70', 70)
CU_TARGET_COMPUTE_72 = enum_CUjit_target_enum.define('CU_TARGET_COMPUTE_72', 72)
CU_TARGET_COMPUTE_75 = enum_CUjit_target_enum.define('CU_TARGET_COMPUTE_75', 75)
CU_TARGET_COMPUTE_80 = enum_CUjit_target_enum.define('CU_TARGET_COMPUTE_80', 80)
CU_TARGET_COMPUTE_86 = enum_CUjit_target_enum.define('CU_TARGET_COMPUTE_86', 86)
CU_TARGET_COMPUTE_87 = enum_CUjit_target_enum.define('CU_TARGET_COMPUTE_87', 87)
CU_TARGET_COMPUTE_89 = enum_CUjit_target_enum.define('CU_TARGET_COMPUTE_89', 89)
CU_TARGET_COMPUTE_90 = enum_CUjit_target_enum.define('CU_TARGET_COMPUTE_90', 90)
CU_TARGET_COMPUTE_90A = enum_CUjit_target_enum.define('CU_TARGET_COMPUTE_90A', 65626)

CUjit_target = enum_CUjit_target_enum
enum_CUjit_fallback_enum = CEnum(ctypes.c_uint32)
CU_PREFER_PTX = enum_CUjit_fallback_enum.define('CU_PREFER_PTX', 0)
CU_PREFER_BINARY = enum_CUjit_fallback_enum.define('CU_PREFER_BINARY', 1)

CUjit_fallback = enum_CUjit_fallback_enum
enum_CUjit_cacheMode_enum = CEnum(ctypes.c_uint32)
CU_JIT_CACHE_OPTION_NONE = enum_CUjit_cacheMode_enum.define('CU_JIT_CACHE_OPTION_NONE', 0)
CU_JIT_CACHE_OPTION_CG = enum_CUjit_cacheMode_enum.define('CU_JIT_CACHE_OPTION_CG', 1)
CU_JIT_CACHE_OPTION_CA = enum_CUjit_cacheMode_enum.define('CU_JIT_CACHE_OPTION_CA', 2)

CUjit_cacheMode = enum_CUjit_cacheMode_enum
enum_CUjitInputType_enum = CEnum(ctypes.c_uint32)
CU_JIT_INPUT_CUBIN = enum_CUjitInputType_enum.define('CU_JIT_INPUT_CUBIN', 0)
CU_JIT_INPUT_PTX = enum_CUjitInputType_enum.define('CU_JIT_INPUT_PTX', 1)
CU_JIT_INPUT_FATBINARY = enum_CUjitInputType_enum.define('CU_JIT_INPUT_FATBINARY', 2)
CU_JIT_INPUT_OBJECT = enum_CUjitInputType_enum.define('CU_JIT_INPUT_OBJECT', 3)
CU_JIT_INPUT_LIBRARY = enum_CUjitInputType_enum.define('CU_JIT_INPUT_LIBRARY', 4)
CU_JIT_INPUT_NVVM = enum_CUjitInputType_enum.define('CU_JIT_INPUT_NVVM', 5)
CU_JIT_NUM_INPUT_TYPES = enum_CUjitInputType_enum.define('CU_JIT_NUM_INPUT_TYPES', 6)

CUjitInputType = enum_CUjitInputType_enum
class struct_CUlinkState_st(Struct): pass
CUlinkState = ctypes.POINTER(struct_CUlinkState_st)
enum_CUgraphicsRegisterFlags_enum = CEnum(ctypes.c_uint32)
CU_GRAPHICS_REGISTER_FLAGS_NONE = enum_CUgraphicsRegisterFlags_enum.define('CU_GRAPHICS_REGISTER_FLAGS_NONE', 0)
CU_GRAPHICS_REGISTER_FLAGS_READ_ONLY = enum_CUgraphicsRegisterFlags_enum.define('CU_GRAPHICS_REGISTER_FLAGS_READ_ONLY', 1)
CU_GRAPHICS_REGISTER_FLAGS_WRITE_DISCARD = enum_CUgraphicsRegisterFlags_enum.define('CU_GRAPHICS_REGISTER_FLAGS_WRITE_DISCARD', 2)
CU_GRAPHICS_REGISTER_FLAGS_SURFACE_LDST = enum_CUgraphicsRegisterFlags_enum.define('CU_GRAPHICS_REGISTER_FLAGS_SURFACE_LDST', 4)
CU_GRAPHICS_REGISTER_FLAGS_TEXTURE_GATHER = enum_CUgraphicsRegisterFlags_enum.define('CU_GRAPHICS_REGISTER_FLAGS_TEXTURE_GATHER', 8)

CUgraphicsRegisterFlags = enum_CUgraphicsRegisterFlags_enum
enum_CUgraphicsMapResourceFlags_enum = CEnum(ctypes.c_uint32)
CU_GRAPHICS_MAP_RESOURCE_FLAGS_NONE = enum_CUgraphicsMapResourceFlags_enum.define('CU_GRAPHICS_MAP_RESOURCE_FLAGS_NONE', 0)
CU_GRAPHICS_MAP_RESOURCE_FLAGS_READ_ONLY = enum_CUgraphicsMapResourceFlags_enum.define('CU_GRAPHICS_MAP_RESOURCE_FLAGS_READ_ONLY', 1)
CU_GRAPHICS_MAP_RESOURCE_FLAGS_WRITE_DISCARD = enum_CUgraphicsMapResourceFlags_enum.define('CU_GRAPHICS_MAP_RESOURCE_FLAGS_WRITE_DISCARD', 2)

CUgraphicsMapResourceFlags = enum_CUgraphicsMapResourceFlags_enum
enum_CUarray_cubemap_face_enum = CEnum(ctypes.c_uint32)
CU_CUBEMAP_FACE_POSITIVE_X = enum_CUarray_cubemap_face_enum.define('CU_CUBEMAP_FACE_POSITIVE_X', 0)
CU_CUBEMAP_FACE_NEGATIVE_X = enum_CUarray_cubemap_face_enum.define('CU_CUBEMAP_FACE_NEGATIVE_X', 1)
CU_CUBEMAP_FACE_POSITIVE_Y = enum_CUarray_cubemap_face_enum.define('CU_CUBEMAP_FACE_POSITIVE_Y', 2)
CU_CUBEMAP_FACE_NEGATIVE_Y = enum_CUarray_cubemap_face_enum.define('CU_CUBEMAP_FACE_NEGATIVE_Y', 3)
CU_CUBEMAP_FACE_POSITIVE_Z = enum_CUarray_cubemap_face_enum.define('CU_CUBEMAP_FACE_POSITIVE_Z', 4)
CU_CUBEMAP_FACE_NEGATIVE_Z = enum_CUarray_cubemap_face_enum.define('CU_CUBEMAP_FACE_NEGATIVE_Z', 5)

CUarray_cubemap_face = enum_CUarray_cubemap_face_enum
enum_CUlimit_enum = CEnum(ctypes.c_uint32)
CU_LIMIT_STACK_SIZE = enum_CUlimit_enum.define('CU_LIMIT_STACK_SIZE', 0)
CU_LIMIT_PRINTF_FIFO_SIZE = enum_CUlimit_enum.define('CU_LIMIT_PRINTF_FIFO_SIZE', 1)
CU_LIMIT_MALLOC_HEAP_SIZE = enum_CUlimit_enum.define('CU_LIMIT_MALLOC_HEAP_SIZE', 2)
CU_LIMIT_DEV_RUNTIME_SYNC_DEPTH = enum_CUlimit_enum.define('CU_LIMIT_DEV_RUNTIME_SYNC_DEPTH', 3)
CU_LIMIT_DEV_RUNTIME_PENDING_LAUNCH_COUNT = enum_CUlimit_enum.define('CU_LIMIT_DEV_RUNTIME_PENDING_LAUNCH_COUNT', 4)
CU_LIMIT_MAX_L2_FETCH_GRANULARITY = enum_CUlimit_enum.define('CU_LIMIT_MAX_L2_FETCH_GRANULARITY', 5)
CU_LIMIT_PERSISTING_L2_CACHE_SIZE = enum_CUlimit_enum.define('CU_LIMIT_PERSISTING_L2_CACHE_SIZE', 6)
CU_LIMIT_MAX = enum_CUlimit_enum.define('CU_LIMIT_MAX', 7)

CUlimit = enum_CUlimit_enum
enum_CUresourcetype_enum = CEnum(ctypes.c_uint32)
CU_RESOURCE_TYPE_ARRAY = enum_CUresourcetype_enum.define('CU_RESOURCE_TYPE_ARRAY', 0)
CU_RESOURCE_TYPE_MIPMAPPED_ARRAY = enum_CUresourcetype_enum.define('CU_RESOURCE_TYPE_MIPMAPPED_ARRAY', 1)
CU_RESOURCE_TYPE_LINEAR = enum_CUresourcetype_enum.define('CU_RESOURCE_TYPE_LINEAR', 2)
CU_RESOURCE_TYPE_PITCH2D = enum_CUresourcetype_enum.define('CU_RESOURCE_TYPE_PITCH2D', 3)

CUresourcetype = enum_CUresourcetype_enum
CUhostFn = ctypes.CFUNCTYPE(None, ctypes.c_void_p)
enum_CUaccessProperty_enum = CEnum(ctypes.c_uint32)
CU_ACCESS_PROPERTY_NORMAL = enum_CUaccessProperty_enum.define('CU_ACCESS_PROPERTY_NORMAL', 0)
CU_ACCESS_PROPERTY_STREAMING = enum_CUaccessProperty_enum.define('CU_ACCESS_PROPERTY_STREAMING', 1)
CU_ACCESS_PROPERTY_PERSISTING = enum_CUaccessProperty_enum.define('CU_ACCESS_PROPERTY_PERSISTING', 2)

CUaccessProperty = enum_CUaccessProperty_enum
class struct_CUaccessPolicyWindow_st(Struct): pass
size_t = ctypes.c_uint64
struct_CUaccessPolicyWindow_st._fields_ = [
  ('base_ptr', ctypes.c_void_p),
  ('num_bytes', size_t),
  ('hitRatio', ctypes.c_float),
  ('hitProp', CUaccessProperty),
  ('missProp', CUaccessProperty),
]
CUaccessPolicyWindow_v1 = struct_CUaccessPolicyWindow_st
CUaccessPolicyWindow = struct_CUaccessPolicyWindow_st
class struct_CUDA_KERNEL_NODE_PARAMS_st(Struct): pass
struct_CUDA_KERNEL_NODE_PARAMS_st._fields_ = [
  ('func', CUfunction),
  ('gridDimX', ctypes.c_uint32),
  ('gridDimY', ctypes.c_uint32),
  ('gridDimZ', ctypes.c_uint32),
  ('blockDimX', ctypes.c_uint32),
  ('blockDimY', ctypes.c_uint32),
  ('blockDimZ', ctypes.c_uint32),
  ('sharedMemBytes', ctypes.c_uint32),
  ('kernelParams', ctypes.POINTER(ctypes.c_void_p)),
  ('extra', ctypes.POINTER(ctypes.c_void_p)),
]
CUDA_KERNEL_NODE_PARAMS_v1 = struct_CUDA_KERNEL_NODE_PARAMS_st
class struct_CUDA_KERNEL_NODE_PARAMS_v2_st(Struct): pass
struct_CUDA_KERNEL_NODE_PARAMS_v2_st._fields_ = [
  ('func', CUfunction),
  ('gridDimX', ctypes.c_uint32),
  ('gridDimY', ctypes.c_uint32),
  ('gridDimZ', ctypes.c_uint32),
  ('blockDimX', ctypes.c_uint32),
  ('blockDimY', ctypes.c_uint32),
  ('blockDimZ', ctypes.c_uint32),
  ('sharedMemBytes', ctypes.c_uint32),
  ('kernelParams', ctypes.POINTER(ctypes.c_void_p)),
  ('extra', ctypes.POINTER(ctypes.c_void_p)),
  ('kern', CUkernel),
  ('ctx', CUcontext),
]
CUDA_KERNEL_NODE_PARAMS_v2 = struct_CUDA_KERNEL_NODE_PARAMS_v2_st
CUDA_KERNEL_NODE_PARAMS = struct_CUDA_KERNEL_NODE_PARAMS_v2_st
class struct_CUDA_MEMSET_NODE_PARAMS_st(Struct): pass
struct_CUDA_MEMSET_NODE_PARAMS_st._fields_ = [
  ('dst', CUdeviceptr),
  ('pitch', size_t),
  ('value', ctypes.c_uint32),
  ('elementSize', ctypes.c_uint32),
  ('width', size_t),
  ('height', size_t),
]
CUDA_MEMSET_NODE_PARAMS_v1 = struct_CUDA_MEMSET_NODE_PARAMS_st
CUDA_MEMSET_NODE_PARAMS = struct_CUDA_MEMSET_NODE_PARAMS_st
class struct_CUDA_HOST_NODE_PARAMS_st(Struct): pass
struct_CUDA_HOST_NODE_PARAMS_st._fields_ = [
  ('fn', CUhostFn),
  ('userData', ctypes.c_void_p),
]
CUDA_HOST_NODE_PARAMS_v1 = struct_CUDA_HOST_NODE_PARAMS_st
CUDA_HOST_NODE_PARAMS = struct_CUDA_HOST_NODE_PARAMS_st
enum_CUgraphNodeType_enum = CEnum(ctypes.c_uint32)
CU_GRAPH_NODE_TYPE_KERNEL = enum_CUgraphNodeType_enum.define('CU_GRAPH_NODE_TYPE_KERNEL', 0)
CU_GRAPH_NODE_TYPE_MEMCPY = enum_CUgraphNodeType_enum.define('CU_GRAPH_NODE_TYPE_MEMCPY', 1)
CU_GRAPH_NODE_TYPE_MEMSET = enum_CUgraphNodeType_enum.define('CU_GRAPH_NODE_TYPE_MEMSET', 2)
CU_GRAPH_NODE_TYPE_HOST = enum_CUgraphNodeType_enum.define('CU_GRAPH_NODE_TYPE_HOST', 3)
CU_GRAPH_NODE_TYPE_GRAPH = enum_CUgraphNodeType_enum.define('CU_GRAPH_NODE_TYPE_GRAPH', 4)
CU_GRAPH_NODE_TYPE_EMPTY = enum_CUgraphNodeType_enum.define('CU_GRAPH_NODE_TYPE_EMPTY', 5)
CU_GRAPH_NODE_TYPE_WAIT_EVENT = enum_CUgraphNodeType_enum.define('CU_GRAPH_NODE_TYPE_WAIT_EVENT', 6)
CU_GRAPH_NODE_TYPE_EVENT_RECORD = enum_CUgraphNodeType_enum.define('CU_GRAPH_NODE_TYPE_EVENT_RECORD', 7)
CU_GRAPH_NODE_TYPE_EXT_SEMAS_SIGNAL = enum_CUgraphNodeType_enum.define('CU_GRAPH_NODE_TYPE_EXT_SEMAS_SIGNAL', 8)
CU_GRAPH_NODE_TYPE_EXT_SEMAS_WAIT = enum_CUgraphNodeType_enum.define('CU_GRAPH_NODE_TYPE_EXT_SEMAS_WAIT', 9)
CU_GRAPH_NODE_TYPE_MEM_ALLOC = enum_CUgraphNodeType_enum.define('CU_GRAPH_NODE_TYPE_MEM_ALLOC', 10)
CU_GRAPH_NODE_TYPE_MEM_FREE = enum_CUgraphNodeType_enum.define('CU_GRAPH_NODE_TYPE_MEM_FREE', 11)
CU_GRAPH_NODE_TYPE_BATCH_MEM_OP = enum_CUgraphNodeType_enum.define('CU_GRAPH_NODE_TYPE_BATCH_MEM_OP', 12)

CUgraphNodeType = enum_CUgraphNodeType_enum
enum_CUgraphInstantiateResult_enum = CEnum(ctypes.c_uint32)
CUDA_GRAPH_INSTANTIATE_SUCCESS = enum_CUgraphInstantiateResult_enum.define('CUDA_GRAPH_INSTANTIATE_SUCCESS', 0)
CUDA_GRAPH_INSTANTIATE_ERROR = enum_CUgraphInstantiateResult_enum.define('CUDA_GRAPH_INSTANTIATE_ERROR', 1)
CUDA_GRAPH_INSTANTIATE_INVALID_STRUCTURE = enum_CUgraphInstantiateResult_enum.define('CUDA_GRAPH_INSTANTIATE_INVALID_STRUCTURE', 2)
CUDA_GRAPH_INSTANTIATE_NODE_OPERATION_NOT_SUPPORTED = enum_CUgraphInstantiateResult_enum.define('CUDA_GRAPH_INSTANTIATE_NODE_OPERATION_NOT_SUPPORTED', 3)
CUDA_GRAPH_INSTANTIATE_MULTIPLE_CTXS_NOT_SUPPORTED = enum_CUgraphInstantiateResult_enum.define('CUDA_GRAPH_INSTANTIATE_MULTIPLE_CTXS_NOT_SUPPORTED', 4)

CUgraphInstantiateResult = enum_CUgraphInstantiateResult_enum
class struct_CUDA_GRAPH_INSTANTIATE_PARAMS_st(Struct): pass
struct_CUDA_GRAPH_INSTANTIATE_PARAMS_st._fields_ = [
  ('flags', cuuint64_t),
  ('hUploadStream', CUstream),
  ('hErrNode_out', CUgraphNode),
  ('result_out', CUgraphInstantiateResult),
]
CUDA_GRAPH_INSTANTIATE_PARAMS = struct_CUDA_GRAPH_INSTANTIATE_PARAMS_st
enum_CUsynchronizationPolicy_enum = CEnum(ctypes.c_uint32)
CU_SYNC_POLICY_AUTO = enum_CUsynchronizationPolicy_enum.define('CU_SYNC_POLICY_AUTO', 1)
CU_SYNC_POLICY_SPIN = enum_CUsynchronizationPolicy_enum.define('CU_SYNC_POLICY_SPIN', 2)
CU_SYNC_POLICY_YIELD = enum_CUsynchronizationPolicy_enum.define('CU_SYNC_POLICY_YIELD', 3)
CU_SYNC_POLICY_BLOCKING_SYNC = enum_CUsynchronizationPolicy_enum.define('CU_SYNC_POLICY_BLOCKING_SYNC', 4)

CUsynchronizationPolicy = enum_CUsynchronizationPolicy_enum
enum_CUclusterSchedulingPolicy_enum = CEnum(ctypes.c_uint32)
CU_CLUSTER_SCHEDULING_POLICY_DEFAULT = enum_CUclusterSchedulingPolicy_enum.define('CU_CLUSTER_SCHEDULING_POLICY_DEFAULT', 0)
CU_CLUSTER_SCHEDULING_POLICY_SPREAD = enum_CUclusterSchedulingPolicy_enum.define('CU_CLUSTER_SCHEDULING_POLICY_SPREAD', 1)
CU_CLUSTER_SCHEDULING_POLICY_LOAD_BALANCING = enum_CUclusterSchedulingPolicy_enum.define('CU_CLUSTER_SCHEDULING_POLICY_LOAD_BALANCING', 2)

CUclusterSchedulingPolicy = enum_CUclusterSchedulingPolicy_enum
enum_CUlaunchMemSyncDomain_enum = CEnum(ctypes.c_uint32)
CU_LAUNCH_MEM_SYNC_DOMAIN_DEFAULT = enum_CUlaunchMemSyncDomain_enum.define('CU_LAUNCH_MEM_SYNC_DOMAIN_DEFAULT', 0)
CU_LAUNCH_MEM_SYNC_DOMAIN_REMOTE = enum_CUlaunchMemSyncDomain_enum.define('CU_LAUNCH_MEM_SYNC_DOMAIN_REMOTE', 1)

CUlaunchMemSyncDomain = enum_CUlaunchMemSyncDomain_enum
class struct_CUlaunchMemSyncDomainMap_st(Struct): pass
struct_CUlaunchMemSyncDomainMap_st._fields_ = [
  ('default_', ctypes.c_ubyte),
  ('remote', ctypes.c_ubyte),
]
CUlaunchMemSyncDomainMap = struct_CUlaunchMemSyncDomainMap_st
enum_CUlaunchAttributeID_enum = CEnum(ctypes.c_uint32)
CU_LAUNCH_ATTRIBUTE_IGNORE = enum_CUlaunchAttributeID_enum.define('CU_LAUNCH_ATTRIBUTE_IGNORE', 0)
CU_LAUNCH_ATTRIBUTE_ACCESS_POLICY_WINDOW = enum_CUlaunchAttributeID_enum.define('CU_LAUNCH_ATTRIBUTE_ACCESS_POLICY_WINDOW', 1)
CU_LAUNCH_ATTRIBUTE_COOPERATIVE = enum_CUlaunchAttributeID_enum.define('CU_LAUNCH_ATTRIBUTE_COOPERATIVE', 2)
CU_LAUNCH_ATTRIBUTE_SYNCHRONIZATION_POLICY = enum_CUlaunchAttributeID_enum.define('CU_LAUNCH_ATTRIBUTE_SYNCHRONIZATION_POLICY', 3)
CU_LAUNCH_ATTRIBUTE_CLUSTER_DIMENSION = enum_CUlaunchAttributeID_enum.define('CU_LAUNCH_ATTRIBUTE_CLUSTER_DIMENSION', 4)
CU_LAUNCH_ATTRIBUTE_CLUSTER_SCHEDULING_POLICY_PREFERENCE = enum_CUlaunchAttributeID_enum.define('CU_LAUNCH_ATTRIBUTE_CLUSTER_SCHEDULING_POLICY_PREFERENCE', 5)
CU_LAUNCH_ATTRIBUTE_PROGRAMMATIC_STREAM_SERIALIZATION = enum_CUlaunchAttributeID_enum.define('CU_LAUNCH_ATTRIBUTE_PROGRAMMATIC_STREAM_SERIALIZATION', 6)
CU_LAUNCH_ATTRIBUTE_PROGRAMMATIC_EVENT = enum_CUlaunchAttributeID_enum.define('CU_LAUNCH_ATTRIBUTE_PROGRAMMATIC_EVENT', 7)
CU_LAUNCH_ATTRIBUTE_PRIORITY = enum_CUlaunchAttributeID_enum.define('CU_LAUNCH_ATTRIBUTE_PRIORITY', 8)
CU_LAUNCH_ATTRIBUTE_MEM_SYNC_DOMAIN_MAP = enum_CUlaunchAttributeID_enum.define('CU_LAUNCH_ATTRIBUTE_MEM_SYNC_DOMAIN_MAP', 9)
CU_LAUNCH_ATTRIBUTE_MEM_SYNC_DOMAIN = enum_CUlaunchAttributeID_enum.define('CU_LAUNCH_ATTRIBUTE_MEM_SYNC_DOMAIN', 10)

CUlaunchAttributeID = enum_CUlaunchAttributeID_enum
class union_CUlaunchAttributeValue_union(ctypes.Union): pass
class union_CUlaunchAttributeValue_union_clusterDim(Struct): pass
union_CUlaunchAttributeValue_union_clusterDim._fields_ = [
  ('x', ctypes.c_uint32),
  ('y', ctypes.c_uint32),
  ('z', ctypes.c_uint32),
]
class union_CUlaunchAttributeValue_union_programmaticEvent(Struct): pass
union_CUlaunchAttributeValue_union_programmaticEvent._fields_ = [
  ('event', CUevent),
  ('flags', ctypes.c_int32),
  ('triggerAtBlockStart', ctypes.c_int32),
]
union_CUlaunchAttributeValue_union._fields_ = [
  ('pad', (ctypes.c_char * 64)),
  ('accessPolicyWindow', CUaccessPolicyWindow),
  ('cooperative', ctypes.c_int32),
  ('syncPolicy', CUsynchronizationPolicy),
  ('clusterDim', union_CUlaunchAttributeValue_union_clusterDim),
  ('clusterSchedulingPolicyPreference', CUclusterSchedulingPolicy),
  ('programmaticStreamSerializationAllowed', ctypes.c_int32),
  ('programmaticEvent', union_CUlaunchAttributeValue_union_programmaticEvent),
  ('priority', ctypes.c_int32),
  ('memSyncDomainMap', CUlaunchMemSyncDomainMap),
  ('memSyncDomain', CUlaunchMemSyncDomain),
]
CUlaunchAttributeValue = union_CUlaunchAttributeValue_union
class struct_CUlaunchAttribute_st(Struct): pass
struct_CUlaunchAttribute_st._fields_ = [
  ('id', CUlaunchAttributeID),
  ('pad', (ctypes.c_char * 4)),
  ('value', CUlaunchAttributeValue),
]
CUlaunchAttribute = struct_CUlaunchAttribute_st
class struct_CUlaunchConfig_st(Struct): pass
struct_CUlaunchConfig_st._fields_ = [
  ('gridDimX', ctypes.c_uint32),
  ('gridDimY', ctypes.c_uint32),
  ('gridDimZ', ctypes.c_uint32),
  ('blockDimX', ctypes.c_uint32),
  ('blockDimY', ctypes.c_uint32),
  ('blockDimZ', ctypes.c_uint32),
  ('sharedMemBytes', ctypes.c_uint32),
  ('hStream', CUstream),
  ('attrs', ctypes.POINTER(CUlaunchAttribute)),
  ('numAttrs', ctypes.c_uint32),
]
CUlaunchConfig = struct_CUlaunchConfig_st
CUkernelNodeAttrID = enum_CUlaunchAttributeID_enum
CUkernelNodeAttrValue_v1 = union_CUlaunchAttributeValue_union
CUkernelNodeAttrValue = union_CUlaunchAttributeValue_union
enum_CUstreamCaptureStatus_enum = CEnum(ctypes.c_uint32)
CU_STREAM_CAPTURE_STATUS_NONE = enum_CUstreamCaptureStatus_enum.define('CU_STREAM_CAPTURE_STATUS_NONE', 0)
CU_STREAM_CAPTURE_STATUS_ACTIVE = enum_CUstreamCaptureStatus_enum.define('CU_STREAM_CAPTURE_STATUS_ACTIVE', 1)
CU_STREAM_CAPTURE_STATUS_INVALIDATED = enum_CUstreamCaptureStatus_enum.define('CU_STREAM_CAPTURE_STATUS_INVALIDATED', 2)

CUstreamCaptureStatus = enum_CUstreamCaptureStatus_enum
enum_CUstreamCaptureMode_enum = CEnum(ctypes.c_uint32)
CU_STREAM_CAPTURE_MODE_GLOBAL = enum_CUstreamCaptureMode_enum.define('CU_STREAM_CAPTURE_MODE_GLOBAL', 0)
CU_STREAM_CAPTURE_MODE_THREAD_LOCAL = enum_CUstreamCaptureMode_enum.define('CU_STREAM_CAPTURE_MODE_THREAD_LOCAL', 1)
CU_STREAM_CAPTURE_MODE_RELAXED = enum_CUstreamCaptureMode_enum.define('CU_STREAM_CAPTURE_MODE_RELAXED', 2)

CUstreamCaptureMode = enum_CUstreamCaptureMode_enum
CUstreamAttrID = enum_CUlaunchAttributeID_enum
CUstreamAttrValue_v1 = union_CUlaunchAttributeValue_union
CUstreamAttrValue = union_CUlaunchAttributeValue_union
enum_CUdriverProcAddress_flags_enum = CEnum(ctypes.c_uint32)
CU_GET_PROC_ADDRESS_DEFAULT = enum_CUdriverProcAddress_flags_enum.define('CU_GET_PROC_ADDRESS_DEFAULT', 0)
CU_GET_PROC_ADDRESS_LEGACY_STREAM = enum_CUdriverProcAddress_flags_enum.define('CU_GET_PROC_ADDRESS_LEGACY_STREAM', 1)
CU_GET_PROC_ADDRESS_PER_THREAD_DEFAULT_STREAM = enum_CUdriverProcAddress_flags_enum.define('CU_GET_PROC_ADDRESS_PER_THREAD_DEFAULT_STREAM', 2)

CUdriverProcAddress_flags = enum_CUdriverProcAddress_flags_enum
enum_CUdriverProcAddressQueryResult_enum = CEnum(ctypes.c_uint32)
CU_GET_PROC_ADDRESS_SUCCESS = enum_CUdriverProcAddressQueryResult_enum.define('CU_GET_PROC_ADDRESS_SUCCESS', 0)
CU_GET_PROC_ADDRESS_SYMBOL_NOT_FOUND = enum_CUdriverProcAddressQueryResult_enum.define('CU_GET_PROC_ADDRESS_SYMBOL_NOT_FOUND', 1)
CU_GET_PROC_ADDRESS_VERSION_NOT_SUFFICIENT = enum_CUdriverProcAddressQueryResult_enum.define('CU_GET_PROC_ADDRESS_VERSION_NOT_SUFFICIENT', 2)

CUdriverProcAddressQueryResult = enum_CUdriverProcAddressQueryResult_enum
enum_CUexecAffinityType_enum = CEnum(ctypes.c_uint32)
CU_EXEC_AFFINITY_TYPE_SM_COUNT = enum_CUexecAffinityType_enum.define('CU_EXEC_AFFINITY_TYPE_SM_COUNT', 0)
CU_EXEC_AFFINITY_TYPE_MAX = enum_CUexecAffinityType_enum.define('CU_EXEC_AFFINITY_TYPE_MAX', 1)

CUexecAffinityType = enum_CUexecAffinityType_enum
class struct_CUexecAffinitySmCount_st(Struct): pass
struct_CUexecAffinitySmCount_st._fields_ = [
  ('val', ctypes.c_uint32),
]
CUexecAffinitySmCount_v1 = struct_CUexecAffinitySmCount_st
CUexecAffinitySmCount = struct_CUexecAffinitySmCount_st
class struct_CUexecAffinityParam_st(Struct): pass
class struct_CUexecAffinityParam_st_param(ctypes.Union): pass
struct_CUexecAffinityParam_st_param._fields_ = [
  ('smCount', CUexecAffinitySmCount),
]
struct_CUexecAffinityParam_st._fields_ = [
  ('type', CUexecAffinityType),
  ('param', struct_CUexecAffinityParam_st_param),
]
CUexecAffinityParam_v1 = struct_CUexecAffinityParam_st
CUexecAffinityParam = struct_CUexecAffinityParam_st
enum_CUlibraryOption_enum = CEnum(ctypes.c_uint32)
CU_LIBRARY_HOST_UNIVERSAL_FUNCTION_AND_DATA_TABLE = enum_CUlibraryOption_enum.define('CU_LIBRARY_HOST_UNIVERSAL_FUNCTION_AND_DATA_TABLE', 0)
CU_LIBRARY_BINARY_IS_PRESERVED = enum_CUlibraryOption_enum.define('CU_LIBRARY_BINARY_IS_PRESERVED', 1)
CU_LIBRARY_NUM_OPTIONS = enum_CUlibraryOption_enum.define('CU_LIBRARY_NUM_OPTIONS', 2)

CUlibraryOption = enum_CUlibraryOption_enum
class struct_CUlibraryHostUniversalFunctionAndDataTable_st(Struct): pass
struct_CUlibraryHostUniversalFunctionAndDataTable_st._fields_ = [
  ('functionTable', ctypes.c_void_p),
  ('functionWindowSize', size_t),
  ('dataTable', ctypes.c_void_p),
  ('dataWindowSize', size_t),
]
CUlibraryHostUniversalFunctionAndDataTable = struct_CUlibraryHostUniversalFunctionAndDataTable_st
enum_cudaError_enum = CEnum(ctypes.c_uint32)
CUDA_SUCCESS = enum_cudaError_enum.define('CUDA_SUCCESS', 0)
CUDA_ERROR_INVALID_VALUE = enum_cudaError_enum.define('CUDA_ERROR_INVALID_VALUE', 1)
CUDA_ERROR_OUT_OF_MEMORY = enum_cudaError_enum.define('CUDA_ERROR_OUT_OF_MEMORY', 2)
CUDA_ERROR_NOT_INITIALIZED = enum_cudaError_enum.define('CUDA_ERROR_NOT_INITIALIZED', 3)
CUDA_ERROR_DEINITIALIZED = enum_cudaError_enum.define('CUDA_ERROR_DEINITIALIZED', 4)
CUDA_ERROR_PROFILER_DISABLED = enum_cudaError_enum.define('CUDA_ERROR_PROFILER_DISABLED', 5)
CUDA_ERROR_PROFILER_NOT_INITIALIZED = enum_cudaError_enum.define('CUDA_ERROR_PROFILER_NOT_INITIALIZED', 6)
CUDA_ERROR_PROFILER_ALREADY_STARTED = enum_cudaError_enum.define('CUDA_ERROR_PROFILER_ALREADY_STARTED', 7)
CUDA_ERROR_PROFILER_ALREADY_STOPPED = enum_cudaError_enum.define('CUDA_ERROR_PROFILER_ALREADY_STOPPED', 8)
CUDA_ERROR_STUB_LIBRARY = enum_cudaError_enum.define('CUDA_ERROR_STUB_LIBRARY', 34)
CUDA_ERROR_DEVICE_UNAVAILABLE = enum_cudaError_enum.define('CUDA_ERROR_DEVICE_UNAVAILABLE', 46)
CUDA_ERROR_NO_DEVICE = enum_cudaError_enum.define('CUDA_ERROR_NO_DEVICE', 100)
CUDA_ERROR_INVALID_DEVICE = enum_cudaError_enum.define('CUDA_ERROR_INVALID_DEVICE', 101)
CUDA_ERROR_DEVICE_NOT_LICENSED = enum_cudaError_enum.define('CUDA_ERROR_DEVICE_NOT_LICENSED', 102)
CUDA_ERROR_INVALID_IMAGE = enum_cudaError_enum.define('CUDA_ERROR_INVALID_IMAGE', 200)
CUDA_ERROR_INVALID_CONTEXT = enum_cudaError_enum.define('CUDA_ERROR_INVALID_CONTEXT', 201)
CUDA_ERROR_CONTEXT_ALREADY_CURRENT = enum_cudaError_enum.define('CUDA_ERROR_CONTEXT_ALREADY_CURRENT', 202)
CUDA_ERROR_MAP_FAILED = enum_cudaError_enum.define('CUDA_ERROR_MAP_FAILED', 205)
CUDA_ERROR_UNMAP_FAILED = enum_cudaError_enum.define('CUDA_ERROR_UNMAP_FAILED', 206)
CUDA_ERROR_ARRAY_IS_MAPPED = enum_cudaError_enum.define('CUDA_ERROR_ARRAY_IS_MAPPED', 207)
CUDA_ERROR_ALREADY_MAPPED = enum_cudaError_enum.define('CUDA_ERROR_ALREADY_MAPPED', 208)
CUDA_ERROR_NO_BINARY_FOR_GPU = enum_cudaError_enum.define('CUDA_ERROR_NO_BINARY_FOR_GPU', 209)
CUDA_ERROR_ALREADY_ACQUIRED = enum_cudaError_enum.define('CUDA_ERROR_ALREADY_ACQUIRED', 210)
CUDA_ERROR_NOT_MAPPED = enum_cudaError_enum.define('CUDA_ERROR_NOT_MAPPED', 211)
CUDA_ERROR_NOT_MAPPED_AS_ARRAY = enum_cudaError_enum.define('CUDA_ERROR_NOT_MAPPED_AS_ARRAY', 212)
CUDA_ERROR_NOT_MAPPED_AS_POINTER = enum_cudaError_enum.define('CUDA_ERROR_NOT_MAPPED_AS_POINTER', 213)
CUDA_ERROR_ECC_UNCORRECTABLE = enum_cudaError_enum.define('CUDA_ERROR_ECC_UNCORRECTABLE', 214)
CUDA_ERROR_UNSUPPORTED_LIMIT = enum_cudaError_enum.define('CUDA_ERROR_UNSUPPORTED_LIMIT', 215)
CUDA_ERROR_CONTEXT_ALREADY_IN_USE = enum_cudaError_enum.define('CUDA_ERROR_CONTEXT_ALREADY_IN_USE', 216)
CUDA_ERROR_PEER_ACCESS_UNSUPPORTED = enum_cudaError_enum.define('CUDA_ERROR_PEER_ACCESS_UNSUPPORTED', 217)
CUDA_ERROR_INVALID_PTX = enum_cudaError_enum.define('CUDA_ERROR_INVALID_PTX', 218)
CUDA_ERROR_INVALID_GRAPHICS_CONTEXT = enum_cudaError_enum.define('CUDA_ERROR_INVALID_GRAPHICS_CONTEXT', 219)
CUDA_ERROR_NVLINK_UNCORRECTABLE = enum_cudaError_enum.define('CUDA_ERROR_NVLINK_UNCORRECTABLE', 220)
CUDA_ERROR_JIT_COMPILER_NOT_FOUND = enum_cudaError_enum.define('CUDA_ERROR_JIT_COMPILER_NOT_FOUND', 221)
CUDA_ERROR_UNSUPPORTED_PTX_VERSION = enum_cudaError_enum.define('CUDA_ERROR_UNSUPPORTED_PTX_VERSION', 222)
CUDA_ERROR_JIT_COMPILATION_DISABLED = enum_cudaError_enum.define('CUDA_ERROR_JIT_COMPILATION_DISABLED', 223)
CUDA_ERROR_UNSUPPORTED_EXEC_AFFINITY = enum_cudaError_enum.define('CUDA_ERROR_UNSUPPORTED_EXEC_AFFINITY', 224)
CUDA_ERROR_INVALID_SOURCE = enum_cudaError_enum.define('CUDA_ERROR_INVALID_SOURCE', 300)
CUDA_ERROR_FILE_NOT_FOUND = enum_cudaError_enum.define('CUDA_ERROR_FILE_NOT_FOUND', 301)
CUDA_ERROR_SHARED_OBJECT_SYMBOL_NOT_FOUND = enum_cudaError_enum.define('CUDA_ERROR_SHARED_OBJECT_SYMBOL_NOT_FOUND', 302)
CUDA_ERROR_SHARED_OBJECT_INIT_FAILED = enum_cudaError_enum.define('CUDA_ERROR_SHARED_OBJECT_INIT_FAILED', 303)
CUDA_ERROR_OPERATING_SYSTEM = enum_cudaError_enum.define('CUDA_ERROR_OPERATING_SYSTEM', 304)
CUDA_ERROR_INVALID_HANDLE = enum_cudaError_enum.define('CUDA_ERROR_INVALID_HANDLE', 400)
CUDA_ERROR_ILLEGAL_STATE = enum_cudaError_enum.define('CUDA_ERROR_ILLEGAL_STATE', 401)
CUDA_ERROR_NOT_FOUND = enum_cudaError_enum.define('CUDA_ERROR_NOT_FOUND', 500)
CUDA_ERROR_NOT_READY = enum_cudaError_enum.define('CUDA_ERROR_NOT_READY', 600)
CUDA_ERROR_ILLEGAL_ADDRESS = enum_cudaError_enum.define('CUDA_ERROR_ILLEGAL_ADDRESS', 700)
CUDA_ERROR_LAUNCH_OUT_OF_RESOURCES = enum_cudaError_enum.define('CUDA_ERROR_LAUNCH_OUT_OF_RESOURCES', 701)
CUDA_ERROR_LAUNCH_TIMEOUT = enum_cudaError_enum.define('CUDA_ERROR_LAUNCH_TIMEOUT', 702)
CUDA_ERROR_LAUNCH_INCOMPATIBLE_TEXTURING = enum_cudaError_enum.define('CUDA_ERROR_LAUNCH_INCOMPATIBLE_TEXTURING', 703)
CUDA_ERROR_PEER_ACCESS_ALREADY_ENABLED = enum_cudaError_enum.define('CUDA_ERROR_PEER_ACCESS_ALREADY_ENABLED', 704)
CUDA_ERROR_PEER_ACCESS_NOT_ENABLED = enum_cudaError_enum.define('CUDA_ERROR_PEER_ACCESS_NOT_ENABLED', 705)
CUDA_ERROR_PRIMARY_CONTEXT_ACTIVE = enum_cudaError_enum.define('CUDA_ERROR_PRIMARY_CONTEXT_ACTIVE', 708)
CUDA_ERROR_CONTEXT_IS_DESTROYED = enum_cudaError_enum.define('CUDA_ERROR_CONTEXT_IS_DESTROYED', 709)
CUDA_ERROR_ASSERT = enum_cudaError_enum.define('CUDA_ERROR_ASSERT', 710)
CUDA_ERROR_TOO_MANY_PEERS = enum_cudaError_enum.define('CUDA_ERROR_TOO_MANY_PEERS', 711)
CUDA_ERROR_HOST_MEMORY_ALREADY_REGISTERED = enum_cudaError_enum.define('CUDA_ERROR_HOST_MEMORY_ALREADY_REGISTERED', 712)
CUDA_ERROR_HOST_MEMORY_NOT_REGISTERED = enum_cudaError_enum.define('CUDA_ERROR_HOST_MEMORY_NOT_REGISTERED', 713)
CUDA_ERROR_HARDWARE_STACK_ERROR = enum_cudaError_enum.define('CUDA_ERROR_HARDWARE_STACK_ERROR', 714)
CUDA_ERROR_ILLEGAL_INSTRUCTION = enum_cudaError_enum.define('CUDA_ERROR_ILLEGAL_INSTRUCTION', 715)
CUDA_ERROR_MISALIGNED_ADDRESS = enum_cudaError_enum.define('CUDA_ERROR_MISALIGNED_ADDRESS', 716)
CUDA_ERROR_INVALID_ADDRESS_SPACE = enum_cudaError_enum.define('CUDA_ERROR_INVALID_ADDRESS_SPACE', 717)
CUDA_ERROR_INVALID_PC = enum_cudaError_enum.define('CUDA_ERROR_INVALID_PC', 718)
CUDA_ERROR_LAUNCH_FAILED = enum_cudaError_enum.define('CUDA_ERROR_LAUNCH_FAILED', 719)
CUDA_ERROR_COOPERATIVE_LAUNCH_TOO_LARGE = enum_cudaError_enum.define('CUDA_ERROR_COOPERATIVE_LAUNCH_TOO_LARGE', 720)
CUDA_ERROR_NOT_PERMITTED = enum_cudaError_enum.define('CUDA_ERROR_NOT_PERMITTED', 800)
CUDA_ERROR_NOT_SUPPORTED = enum_cudaError_enum.define('CUDA_ERROR_NOT_SUPPORTED', 801)
CUDA_ERROR_SYSTEM_NOT_READY = enum_cudaError_enum.define('CUDA_ERROR_SYSTEM_NOT_READY', 802)
CUDA_ERROR_SYSTEM_DRIVER_MISMATCH = enum_cudaError_enum.define('CUDA_ERROR_SYSTEM_DRIVER_MISMATCH', 803)
CUDA_ERROR_COMPAT_NOT_SUPPORTED_ON_DEVICE = enum_cudaError_enum.define('CUDA_ERROR_COMPAT_NOT_SUPPORTED_ON_DEVICE', 804)
CUDA_ERROR_MPS_CONNECTION_FAILED = enum_cudaError_enum.define('CUDA_ERROR_MPS_CONNECTION_FAILED', 805)
CUDA_ERROR_MPS_RPC_FAILURE = enum_cudaError_enum.define('CUDA_ERROR_MPS_RPC_FAILURE', 806)
CUDA_ERROR_MPS_SERVER_NOT_READY = enum_cudaError_enum.define('CUDA_ERROR_MPS_SERVER_NOT_READY', 807)
CUDA_ERROR_MPS_MAX_CLIENTS_REACHED = enum_cudaError_enum.define('CUDA_ERROR_MPS_MAX_CLIENTS_REACHED', 808)
CUDA_ERROR_MPS_MAX_CONNECTIONS_REACHED = enum_cudaError_enum.define('CUDA_ERROR_MPS_MAX_CONNECTIONS_REACHED', 809)
CUDA_ERROR_MPS_CLIENT_TERMINATED = enum_cudaError_enum.define('CUDA_ERROR_MPS_CLIENT_TERMINATED', 810)
CUDA_ERROR_CDP_NOT_SUPPORTED = enum_cudaError_enum.define('CUDA_ERROR_CDP_NOT_SUPPORTED', 811)
CUDA_ERROR_CDP_VERSION_MISMATCH = enum_cudaError_enum.define('CUDA_ERROR_CDP_VERSION_MISMATCH', 812)
CUDA_ERROR_STREAM_CAPTURE_UNSUPPORTED = enum_cudaError_enum.define('CUDA_ERROR_STREAM_CAPTURE_UNSUPPORTED', 900)
CUDA_ERROR_STREAM_CAPTURE_INVALIDATED = enum_cudaError_enum.define('CUDA_ERROR_STREAM_CAPTURE_INVALIDATED', 901)
CUDA_ERROR_STREAM_CAPTURE_MERGE = enum_cudaError_enum.define('CUDA_ERROR_STREAM_CAPTURE_MERGE', 902)
CUDA_ERROR_STREAM_CAPTURE_UNMATCHED = enum_cudaError_enum.define('CUDA_ERROR_STREAM_CAPTURE_UNMATCHED', 903)
CUDA_ERROR_STREAM_CAPTURE_UNJOINED = enum_cudaError_enum.define('CUDA_ERROR_STREAM_CAPTURE_UNJOINED', 904)
CUDA_ERROR_STREAM_CAPTURE_ISOLATION = enum_cudaError_enum.define('CUDA_ERROR_STREAM_CAPTURE_ISOLATION', 905)
CUDA_ERROR_STREAM_CAPTURE_IMPLICIT = enum_cudaError_enum.define('CUDA_ERROR_STREAM_CAPTURE_IMPLICIT', 906)
CUDA_ERROR_CAPTURED_EVENT = enum_cudaError_enum.define('CUDA_ERROR_CAPTURED_EVENT', 907)
CUDA_ERROR_STREAM_CAPTURE_WRONG_THREAD = enum_cudaError_enum.define('CUDA_ERROR_STREAM_CAPTURE_WRONG_THREAD', 908)
CUDA_ERROR_TIMEOUT = enum_cudaError_enum.define('CUDA_ERROR_TIMEOUT', 909)
CUDA_ERROR_GRAPH_EXEC_UPDATE_FAILURE = enum_cudaError_enum.define('CUDA_ERROR_GRAPH_EXEC_UPDATE_FAILURE', 910)
CUDA_ERROR_EXTERNAL_DEVICE = enum_cudaError_enum.define('CUDA_ERROR_EXTERNAL_DEVICE', 911)
CUDA_ERROR_INVALID_CLUSTER_SIZE = enum_cudaError_enum.define('CUDA_ERROR_INVALID_CLUSTER_SIZE', 912)
CUDA_ERROR_UNKNOWN = enum_cudaError_enum.define('CUDA_ERROR_UNKNOWN', 999)

CUresult = enum_cudaError_enum
enum_CUdevice_P2PAttribute_enum = CEnum(ctypes.c_uint32)
CU_DEVICE_P2P_ATTRIBUTE_PERFORMANCE_RANK = enum_CUdevice_P2PAttribute_enum.define('CU_DEVICE_P2P_ATTRIBUTE_PERFORMANCE_RANK', 1)
CU_DEVICE_P2P_ATTRIBUTE_ACCESS_SUPPORTED = enum_CUdevice_P2PAttribute_enum.define('CU_DEVICE_P2P_ATTRIBUTE_ACCESS_SUPPORTED', 2)
CU_DEVICE_P2P_ATTRIBUTE_NATIVE_ATOMIC_SUPPORTED = enum_CUdevice_P2PAttribute_enum.define('CU_DEVICE_P2P_ATTRIBUTE_NATIVE_ATOMIC_SUPPORTED', 3)
CU_DEVICE_P2P_ATTRIBUTE_ACCESS_ACCESS_SUPPORTED = enum_CUdevice_P2PAttribute_enum.define('CU_DEVICE_P2P_ATTRIBUTE_ACCESS_ACCESS_SUPPORTED', 4)
CU_DEVICE_P2P_ATTRIBUTE_CUDA_ARRAY_ACCESS_SUPPORTED = enum_CUdevice_P2PAttribute_enum.define('CU_DEVICE_P2P_ATTRIBUTE_CUDA_ARRAY_ACCESS_SUPPORTED', 4)

CUdevice_P2PAttribute = enum_CUdevice_P2PAttribute_enum
CUstreamCallback = ctypes.CFUNCTYPE(None, ctypes.POINTER(struct_CUstream_st), enum_cudaError_enum, ctypes.c_void_p)
CUoccupancyB2DSize = ctypes.CFUNCTYPE(ctypes.c_uint64, ctypes.c_int32)
class struct_CUDA_MEMCPY2D_st(Struct): pass
struct_CUDA_MEMCPY2D_st._fields_ = [
  ('srcXInBytes', size_t),
  ('srcY', size_t),
  ('srcMemoryType', CUmemorytype),
  ('srcHost', ctypes.c_void_p),
  ('srcDevice', CUdeviceptr),
  ('srcArray', CUarray),
  ('srcPitch', size_t),
  ('dstXInBytes', size_t),
  ('dstY', size_t),
  ('dstMemoryType', CUmemorytype),
  ('dstHost', ctypes.c_void_p),
  ('dstDevice', CUdeviceptr),
  ('dstArray', CUarray),
  ('dstPitch', size_t),
  ('WidthInBytes', size_t),
  ('Height', size_t),
]
CUDA_MEMCPY2D_v2 = struct_CUDA_MEMCPY2D_st
CUDA_MEMCPY2D = struct_CUDA_MEMCPY2D_st
class struct_CUDA_MEMCPY3D_st(Struct): pass
struct_CUDA_MEMCPY3D_st._fields_ = [
  ('srcXInBytes', size_t),
  ('srcY', size_t),
  ('srcZ', size_t),
  ('srcLOD', size_t),
  ('srcMemoryType', CUmemorytype),
  ('srcHost', ctypes.c_void_p),
  ('srcDevice', CUdeviceptr),
  ('srcArray', CUarray),
  ('reserved0', ctypes.c_void_p),
  ('srcPitch', size_t),
  ('srcHeight', size_t),
  ('dstXInBytes', size_t),
  ('dstY', size_t),
  ('dstZ', size_t),
  ('dstLOD', size_t),
  ('dstMemoryType', CUmemorytype),
  ('dstHost', ctypes.c_void_p),
  ('dstDevice', CUdeviceptr),
  ('dstArray', CUarray),
  ('reserved1', ctypes.c_void_p),
  ('dstPitch', size_t),
  ('dstHeight', size_t),
  ('WidthInBytes', size_t),
  ('Height', size_t),
  ('Depth', size_t),
]
CUDA_MEMCPY3D_v2 = struct_CUDA_MEMCPY3D_st
CUDA_MEMCPY3D = struct_CUDA_MEMCPY3D_st
class struct_CUDA_MEMCPY3D_PEER_st(Struct): pass
struct_CUDA_MEMCPY3D_PEER_st._fields_ = [
  ('srcXInBytes', size_t),
  ('srcY', size_t),
  ('srcZ', size_t),
  ('srcLOD', size_t),
  ('srcMemoryType', CUmemorytype),
  ('srcHost', ctypes.c_void_p),
  ('srcDevice', CUdeviceptr),
  ('srcArray', CUarray),
  ('srcContext', CUcontext),
  ('srcPitch', size_t),
  ('srcHeight', size_t),
  ('dstXInBytes', size_t),
  ('dstY', size_t),
  ('dstZ', size_t),
  ('dstLOD', size_t),
  ('dstMemoryType', CUmemorytype),
  ('dstHost', ctypes.c_void_p),
  ('dstDevice', CUdeviceptr),
  ('dstArray', CUarray),
  ('dstContext', CUcontext),
  ('dstPitch', size_t),
  ('dstHeight', size_t),
  ('WidthInBytes', size_t),
  ('Height', size_t),
  ('Depth', size_t),
]
CUDA_MEMCPY3D_PEER_v1 = struct_CUDA_MEMCPY3D_PEER_st
CUDA_MEMCPY3D_PEER = struct_CUDA_MEMCPY3D_PEER_st
class struct_CUDA_ARRAY_DESCRIPTOR_st(Struct): pass
struct_CUDA_ARRAY_DESCRIPTOR_st._fields_ = [
  ('Width', size_t),
  ('Height', size_t),
  ('Format', CUarray_format),
  ('NumChannels', ctypes.c_uint32),
]
CUDA_ARRAY_DESCRIPTOR_v2 = struct_CUDA_ARRAY_DESCRIPTOR_st
CUDA_ARRAY_DESCRIPTOR = struct_CUDA_ARRAY_DESCRIPTOR_st
class struct_CUDA_ARRAY3D_DESCRIPTOR_st(Struct): pass
struct_CUDA_ARRAY3D_DESCRIPTOR_st._fields_ = [
  ('Width', size_t),
  ('Height', size_t),
  ('Depth', size_t),
  ('Format', CUarray_format),
  ('NumChannels', ctypes.c_uint32),
  ('Flags', ctypes.c_uint32),
]
CUDA_ARRAY3D_DESCRIPTOR_v2 = struct_CUDA_ARRAY3D_DESCRIPTOR_st
CUDA_ARRAY3D_DESCRIPTOR = struct_CUDA_ARRAY3D_DESCRIPTOR_st
class struct_CUDA_ARRAY_SPARSE_PROPERTIES_st(Struct): pass
class struct_CUDA_ARRAY_SPARSE_PROPERTIES_st_tileExtent(Struct): pass
struct_CUDA_ARRAY_SPARSE_PROPERTIES_st_tileExtent._fields_ = [
  ('width', ctypes.c_uint32),
  ('height', ctypes.c_uint32),
  ('depth', ctypes.c_uint32),
]
struct_CUDA_ARRAY_SPARSE_PROPERTIES_st._fields_ = [
  ('tileExtent', struct_CUDA_ARRAY_SPARSE_PROPERTIES_st_tileExtent),
  ('miptailFirstLevel', ctypes.c_uint32),
  ('miptailSize', ctypes.c_uint64),
  ('flags', ctypes.c_uint32),
  ('reserved', (ctypes.c_uint32 * 4)),
]
CUDA_ARRAY_SPARSE_PROPERTIES_v1 = struct_CUDA_ARRAY_SPARSE_PROPERTIES_st
CUDA_ARRAY_SPARSE_PROPERTIES = struct_CUDA_ARRAY_SPARSE_PROPERTIES_st
class struct_CUDA_ARRAY_MEMORY_REQUIREMENTS_st(Struct): pass
struct_CUDA_ARRAY_MEMORY_REQUIREMENTS_st._fields_ = [
  ('size', size_t),
  ('alignment', size_t),
  ('reserved', (ctypes.c_uint32 * 4)),
]
CUDA_ARRAY_MEMORY_REQUIREMENTS_v1 = struct_CUDA_ARRAY_MEMORY_REQUIREMENTS_st
CUDA_ARRAY_MEMORY_REQUIREMENTS = struct_CUDA_ARRAY_MEMORY_REQUIREMENTS_st
class struct_CUDA_RESOURCE_DESC_st(Struct): pass
class struct_CUDA_RESOURCE_DESC_st_res(ctypes.Union): pass
class struct_CUDA_RESOURCE_DESC_st_res_array(Struct): pass
struct_CUDA_RESOURCE_DESC_st_res_array._fields_ = [
  ('hArray', CUarray),
]
class struct_CUDA_RESOURCE_DESC_st_res_mipmap(Struct): pass
struct_CUDA_RESOURCE_DESC_st_res_mipmap._fields_ = [
  ('hMipmappedArray', CUmipmappedArray),
]
class struct_CUDA_RESOURCE_DESC_st_res_linear(Struct): pass
struct_CUDA_RESOURCE_DESC_st_res_linear._fields_ = [
  ('devPtr', CUdeviceptr),
  ('format', CUarray_format),
  ('numChannels', ctypes.c_uint32),
  ('sizeInBytes', size_t),
]
class struct_CUDA_RESOURCE_DESC_st_res_pitch2D(Struct): pass
struct_CUDA_RESOURCE_DESC_st_res_pitch2D._fields_ = [
  ('devPtr', CUdeviceptr),
  ('format', CUarray_format),
  ('numChannels', ctypes.c_uint32),
  ('width', size_t),
  ('height', size_t),
  ('pitchInBytes', size_t),
]
class struct_CUDA_RESOURCE_DESC_st_res_reserved(Struct): pass
struct_CUDA_RESOURCE_DESC_st_res_reserved._fields_ = [
  ('reserved', (ctypes.c_int32 * 32)),
]
struct_CUDA_RESOURCE_DESC_st_res._fields_ = [
  ('array', struct_CUDA_RESOURCE_DESC_st_res_array),
  ('mipmap', struct_CUDA_RESOURCE_DESC_st_res_mipmap),
  ('linear', struct_CUDA_RESOURCE_DESC_st_res_linear),
  ('pitch2D', struct_CUDA_RESOURCE_DESC_st_res_pitch2D),
  ('reserved', struct_CUDA_RESOURCE_DESC_st_res_reserved),
]
struct_CUDA_RESOURCE_DESC_st._fields_ = [
  ('resType', CUresourcetype),
  ('res', struct_CUDA_RESOURCE_DESC_st_res),
  ('flags', ctypes.c_uint32),
]
CUDA_RESOURCE_DESC_v1 = struct_CUDA_RESOURCE_DESC_st
CUDA_RESOURCE_DESC = struct_CUDA_RESOURCE_DESC_st
class struct_CUDA_TEXTURE_DESC_st(Struct): pass
struct_CUDA_TEXTURE_DESC_st._fields_ = [
  ('addressMode', (CUaddress_mode * 3)),
  ('filterMode', CUfilter_mode),
  ('flags', ctypes.c_uint32),
  ('maxAnisotropy', ctypes.c_uint32),
  ('mipmapFilterMode', CUfilter_mode),
  ('mipmapLevelBias', ctypes.c_float),
  ('minMipmapLevelClamp', ctypes.c_float),
  ('maxMipmapLevelClamp', ctypes.c_float),
  ('borderColor', (ctypes.c_float * 4)),
  ('reserved', (ctypes.c_int32 * 12)),
]
CUDA_TEXTURE_DESC_v1 = struct_CUDA_TEXTURE_DESC_st
CUDA_TEXTURE_DESC = struct_CUDA_TEXTURE_DESC_st
enum_CUresourceViewFormat_enum = CEnum(ctypes.c_uint32)
CU_RES_VIEW_FORMAT_NONE = enum_CUresourceViewFormat_enum.define('CU_RES_VIEW_FORMAT_NONE', 0)
CU_RES_VIEW_FORMAT_UINT_1X8 = enum_CUresourceViewFormat_enum.define('CU_RES_VIEW_FORMAT_UINT_1X8', 1)
CU_RES_VIEW_FORMAT_UINT_2X8 = enum_CUresourceViewFormat_enum.define('CU_RES_VIEW_FORMAT_UINT_2X8', 2)
CU_RES_VIEW_FORMAT_UINT_4X8 = enum_CUresourceViewFormat_enum.define('CU_RES_VIEW_FORMAT_UINT_4X8', 3)
CU_RES_VIEW_FORMAT_SINT_1X8 = enum_CUresourceViewFormat_enum.define('CU_RES_VIEW_FORMAT_SINT_1X8', 4)
CU_RES_VIEW_FORMAT_SINT_2X8 = enum_CUresourceViewFormat_enum.define('CU_RES_VIEW_FORMAT_SINT_2X8', 5)
CU_RES_VIEW_FORMAT_SINT_4X8 = enum_CUresourceViewFormat_enum.define('CU_RES_VIEW_FORMAT_SINT_4X8', 6)
CU_RES_VIEW_FORMAT_UINT_1X16 = enum_CUresourceViewFormat_enum.define('CU_RES_VIEW_FORMAT_UINT_1X16', 7)
CU_RES_VIEW_FORMAT_UINT_2X16 = enum_CUresourceViewFormat_enum.define('CU_RES_VIEW_FORMAT_UINT_2X16', 8)
CU_RES_VIEW_FORMAT_UINT_4X16 = enum_CUresourceViewFormat_enum.define('CU_RES_VIEW_FORMAT_UINT_4X16', 9)
CU_RES_VIEW_FORMAT_SINT_1X16 = enum_CUresourceViewFormat_enum.define('CU_RES_VIEW_FORMAT_SINT_1X16', 10)
CU_RES_VIEW_FORMAT_SINT_2X16 = enum_CUresourceViewFormat_enum.define('CU_RES_VIEW_FORMAT_SINT_2X16', 11)
CU_RES_VIEW_FORMAT_SINT_4X16 = enum_CUresourceViewFormat_enum.define('CU_RES_VIEW_FORMAT_SINT_4X16', 12)
CU_RES_VIEW_FORMAT_UINT_1X32 = enum_CUresourceViewFormat_enum.define('CU_RES_VIEW_FORMAT_UINT_1X32', 13)
CU_RES_VIEW_FORMAT_UINT_2X32 = enum_CUresourceViewFormat_enum.define('CU_RES_VIEW_FORMAT_UINT_2X32', 14)
CU_RES_VIEW_FORMAT_UINT_4X32 = enum_CUresourceViewFormat_enum.define('CU_RES_VIEW_FORMAT_UINT_4X32', 15)
CU_RES_VIEW_FORMAT_SINT_1X32 = enum_CUresourceViewFormat_enum.define('CU_RES_VIEW_FORMAT_SINT_1X32', 16)
CU_RES_VIEW_FORMAT_SINT_2X32 = enum_CUresourceViewFormat_enum.define('CU_RES_VIEW_FORMAT_SINT_2X32', 17)
CU_RES_VIEW_FORMAT_SINT_4X32 = enum_CUresourceViewFormat_enum.define('CU_RES_VIEW_FORMAT_SINT_4X32', 18)
CU_RES_VIEW_FORMAT_FLOAT_1X16 = enum_CUresourceViewFormat_enum.define('CU_RES_VIEW_FORMAT_FLOAT_1X16', 19)
CU_RES_VIEW_FORMAT_FLOAT_2X16 = enum_CUresourceViewFormat_enum.define('CU_RES_VIEW_FORMAT_FLOAT_2X16', 20)
CU_RES_VIEW_FORMAT_FLOAT_4X16 = enum_CUresourceViewFormat_enum.define('CU_RES_VIEW_FORMAT_FLOAT_4X16', 21)
CU_RES_VIEW_FORMAT_FLOAT_1X32 = enum_CUresourceViewFormat_enum.define('CU_RES_VIEW_FORMAT_FLOAT_1X32', 22)
CU_RES_VIEW_FORMAT_FLOAT_2X32 = enum_CUresourceViewFormat_enum.define('CU_RES_VIEW_FORMAT_FLOAT_2X32', 23)
CU_RES_VIEW_FORMAT_FLOAT_4X32 = enum_CUresourceViewFormat_enum.define('CU_RES_VIEW_FORMAT_FLOAT_4X32', 24)
CU_RES_VIEW_FORMAT_UNSIGNED_BC1 = enum_CUresourceViewFormat_enum.define('CU_RES_VIEW_FORMAT_UNSIGNED_BC1', 25)
CU_RES_VIEW_FORMAT_UNSIGNED_BC2 = enum_CUresourceViewFormat_enum.define('CU_RES_VIEW_FORMAT_UNSIGNED_BC2', 26)
CU_RES_VIEW_FORMAT_UNSIGNED_BC3 = enum_CUresourceViewFormat_enum.define('CU_RES_VIEW_FORMAT_UNSIGNED_BC3', 27)
CU_RES_VIEW_FORMAT_UNSIGNED_BC4 = enum_CUresourceViewFormat_enum.define('CU_RES_VIEW_FORMAT_UNSIGNED_BC4', 28)
CU_RES_VIEW_FORMAT_SIGNED_BC4 = enum_CUresourceViewFormat_enum.define('CU_RES_VIEW_FORMAT_SIGNED_BC4', 29)
CU_RES_VIEW_FORMAT_UNSIGNED_BC5 = enum_CUresourceViewFormat_enum.define('CU_RES_VIEW_FORMAT_UNSIGNED_BC5', 30)
CU_RES_VIEW_FORMAT_SIGNED_BC5 = enum_CUresourceViewFormat_enum.define('CU_RES_VIEW_FORMAT_SIGNED_BC5', 31)
CU_RES_VIEW_FORMAT_UNSIGNED_BC6H = enum_CUresourceViewFormat_enum.define('CU_RES_VIEW_FORMAT_UNSIGNED_BC6H', 32)
CU_RES_VIEW_FORMAT_SIGNED_BC6H = enum_CUresourceViewFormat_enum.define('CU_RES_VIEW_FORMAT_SIGNED_BC6H', 33)
CU_RES_VIEW_FORMAT_UNSIGNED_BC7 = enum_CUresourceViewFormat_enum.define('CU_RES_VIEW_FORMAT_UNSIGNED_BC7', 34)

CUresourceViewFormat = enum_CUresourceViewFormat_enum
class struct_CUDA_RESOURCE_VIEW_DESC_st(Struct): pass
struct_CUDA_RESOURCE_VIEW_DESC_st._fields_ = [
  ('format', CUresourceViewFormat),
  ('width', size_t),
  ('height', size_t),
  ('depth', size_t),
  ('firstMipmapLevel', ctypes.c_uint32),
  ('lastMipmapLevel', ctypes.c_uint32),
  ('firstLayer', ctypes.c_uint32),
  ('lastLayer', ctypes.c_uint32),
  ('reserved', (ctypes.c_uint32 * 16)),
]
CUDA_RESOURCE_VIEW_DESC_v1 = struct_CUDA_RESOURCE_VIEW_DESC_st
CUDA_RESOURCE_VIEW_DESC = struct_CUDA_RESOURCE_VIEW_DESC_st
class struct_CUtensorMap_st(Struct): pass
struct_CUtensorMap_st._fields_ = [
  ('opaque', (cuuint64_t * 16)),
]
CUtensorMap = struct_CUtensorMap_st
enum_CUtensorMapDataType_enum = CEnum(ctypes.c_uint32)
CU_TENSOR_MAP_DATA_TYPE_UINT8 = enum_CUtensorMapDataType_enum.define('CU_TENSOR_MAP_DATA_TYPE_UINT8', 0)
CU_TENSOR_MAP_DATA_TYPE_UINT16 = enum_CUtensorMapDataType_enum.define('CU_TENSOR_MAP_DATA_TYPE_UINT16', 1)
CU_TENSOR_MAP_DATA_TYPE_UINT32 = enum_CUtensorMapDataType_enum.define('CU_TENSOR_MAP_DATA_TYPE_UINT32', 2)
CU_TENSOR_MAP_DATA_TYPE_INT32 = enum_CUtensorMapDataType_enum.define('CU_TENSOR_MAP_DATA_TYPE_INT32', 3)
CU_TENSOR_MAP_DATA_TYPE_UINT64 = enum_CUtensorMapDataType_enum.define('CU_TENSOR_MAP_DATA_TYPE_UINT64', 4)
CU_TENSOR_MAP_DATA_TYPE_INT64 = enum_CUtensorMapDataType_enum.define('CU_TENSOR_MAP_DATA_TYPE_INT64', 5)
CU_TENSOR_MAP_DATA_TYPE_FLOAT16 = enum_CUtensorMapDataType_enum.define('CU_TENSOR_MAP_DATA_TYPE_FLOAT16', 6)
CU_TENSOR_MAP_DATA_TYPE_FLOAT32 = enum_CUtensorMapDataType_enum.define('CU_TENSOR_MAP_DATA_TYPE_FLOAT32', 7)
CU_TENSOR_MAP_DATA_TYPE_FLOAT64 = enum_CUtensorMapDataType_enum.define('CU_TENSOR_MAP_DATA_TYPE_FLOAT64', 8)
CU_TENSOR_MAP_DATA_TYPE_BFLOAT16 = enum_CUtensorMapDataType_enum.define('CU_TENSOR_MAP_DATA_TYPE_BFLOAT16', 9)
CU_TENSOR_MAP_DATA_TYPE_FLOAT32_FTZ = enum_CUtensorMapDataType_enum.define('CU_TENSOR_MAP_DATA_TYPE_FLOAT32_FTZ', 10)
CU_TENSOR_MAP_DATA_TYPE_TFLOAT32 = enum_CUtensorMapDataType_enum.define('CU_TENSOR_MAP_DATA_TYPE_TFLOAT32', 11)
CU_TENSOR_MAP_DATA_TYPE_TFLOAT32_FTZ = enum_CUtensorMapDataType_enum.define('CU_TENSOR_MAP_DATA_TYPE_TFLOAT32_FTZ', 12)

CUtensorMapDataType = enum_CUtensorMapDataType_enum
enum_CUtensorMapInterleave_enum = CEnum(ctypes.c_uint32)
CU_TENSOR_MAP_INTERLEAVE_NONE = enum_CUtensorMapInterleave_enum.define('CU_TENSOR_MAP_INTERLEAVE_NONE', 0)
CU_TENSOR_MAP_INTERLEAVE_16B = enum_CUtensorMapInterleave_enum.define('CU_TENSOR_MAP_INTERLEAVE_16B', 1)
CU_TENSOR_MAP_INTERLEAVE_32B = enum_CUtensorMapInterleave_enum.define('CU_TENSOR_MAP_INTERLEAVE_32B', 2)

CUtensorMapInterleave = enum_CUtensorMapInterleave_enum
enum_CUtensorMapSwizzle_enum = CEnum(ctypes.c_uint32)
CU_TENSOR_MAP_SWIZZLE_NONE = enum_CUtensorMapSwizzle_enum.define('CU_TENSOR_MAP_SWIZZLE_NONE', 0)
CU_TENSOR_MAP_SWIZZLE_32B = enum_CUtensorMapSwizzle_enum.define('CU_TENSOR_MAP_SWIZZLE_32B', 1)
CU_TENSOR_MAP_SWIZZLE_64B = enum_CUtensorMapSwizzle_enum.define('CU_TENSOR_MAP_SWIZZLE_64B', 2)
CU_TENSOR_MAP_SWIZZLE_128B = enum_CUtensorMapSwizzle_enum.define('CU_TENSOR_MAP_SWIZZLE_128B', 3)

CUtensorMapSwizzle = enum_CUtensorMapSwizzle_enum
enum_CUtensorMapL2promotion_enum = CEnum(ctypes.c_uint32)
CU_TENSOR_MAP_L2_PROMOTION_NONE = enum_CUtensorMapL2promotion_enum.define('CU_TENSOR_MAP_L2_PROMOTION_NONE', 0)
CU_TENSOR_MAP_L2_PROMOTION_L2_64B = enum_CUtensorMapL2promotion_enum.define('CU_TENSOR_MAP_L2_PROMOTION_L2_64B', 1)
CU_TENSOR_MAP_L2_PROMOTION_L2_128B = enum_CUtensorMapL2promotion_enum.define('CU_TENSOR_MAP_L2_PROMOTION_L2_128B', 2)
CU_TENSOR_MAP_L2_PROMOTION_L2_256B = enum_CUtensorMapL2promotion_enum.define('CU_TENSOR_MAP_L2_PROMOTION_L2_256B', 3)

CUtensorMapL2promotion = enum_CUtensorMapL2promotion_enum
enum_CUtensorMapFloatOOBfill_enum = CEnum(ctypes.c_uint32)
CU_TENSOR_MAP_FLOAT_OOB_FILL_NONE = enum_CUtensorMapFloatOOBfill_enum.define('CU_TENSOR_MAP_FLOAT_OOB_FILL_NONE', 0)
CU_TENSOR_MAP_FLOAT_OOB_FILL_NAN_REQUEST_ZERO_FMA = enum_CUtensorMapFloatOOBfill_enum.define('CU_TENSOR_MAP_FLOAT_OOB_FILL_NAN_REQUEST_ZERO_FMA', 1)

CUtensorMapFloatOOBfill = enum_CUtensorMapFloatOOBfill_enum
class struct_CUDA_POINTER_ATTRIBUTE_P2P_TOKENS_st(Struct): pass
struct_CUDA_POINTER_ATTRIBUTE_P2P_TOKENS_st._fields_ = [
  ('p2pToken', ctypes.c_uint64),
  ('vaSpaceToken', ctypes.c_uint32),
]
CUDA_POINTER_ATTRIBUTE_P2P_TOKENS_v1 = struct_CUDA_POINTER_ATTRIBUTE_P2P_TOKENS_st
CUDA_POINTER_ATTRIBUTE_P2P_TOKENS = struct_CUDA_POINTER_ATTRIBUTE_P2P_TOKENS_st
enum_CUDA_POINTER_ATTRIBUTE_ACCESS_FLAGS_enum = CEnum(ctypes.c_uint32)
CU_POINTER_ATTRIBUTE_ACCESS_FLAG_NONE = enum_CUDA_POINTER_ATTRIBUTE_ACCESS_FLAGS_enum.define('CU_POINTER_ATTRIBUTE_ACCESS_FLAG_NONE', 0)
CU_POINTER_ATTRIBUTE_ACCESS_FLAG_READ = enum_CUDA_POINTER_ATTRIBUTE_ACCESS_FLAGS_enum.define('CU_POINTER_ATTRIBUTE_ACCESS_FLAG_READ', 1)
CU_POINTER_ATTRIBUTE_ACCESS_FLAG_READWRITE = enum_CUDA_POINTER_ATTRIBUTE_ACCESS_FLAGS_enum.define('CU_POINTER_ATTRIBUTE_ACCESS_FLAG_READWRITE', 3)

CUDA_POINTER_ATTRIBUTE_ACCESS_FLAGS = enum_CUDA_POINTER_ATTRIBUTE_ACCESS_FLAGS_enum
class struct_CUDA_LAUNCH_PARAMS_st(Struct): pass
struct_CUDA_LAUNCH_PARAMS_st._fields_ = [
  ('function', CUfunction),
  ('gridDimX', ctypes.c_uint32),
  ('gridDimY', ctypes.c_uint32),
  ('gridDimZ', ctypes.c_uint32),
  ('blockDimX', ctypes.c_uint32),
  ('blockDimY', ctypes.c_uint32),
  ('blockDimZ', ctypes.c_uint32),
  ('sharedMemBytes', ctypes.c_uint32),
  ('hStream', CUstream),
  ('kernelParams', ctypes.POINTER(ctypes.c_void_p)),
]
CUDA_LAUNCH_PARAMS_v1 = struct_CUDA_LAUNCH_PARAMS_st
CUDA_LAUNCH_PARAMS = struct_CUDA_LAUNCH_PARAMS_st
enum_CUexternalMemoryHandleType_enum = CEnum(ctypes.c_uint32)
CU_EXTERNAL_MEMORY_HANDLE_TYPE_OPAQUE_FD = enum_CUexternalMemoryHandleType_enum.define('CU_EXTERNAL_MEMORY_HANDLE_TYPE_OPAQUE_FD', 1)
CU_EXTERNAL_MEMORY_HANDLE_TYPE_OPAQUE_WIN32 = enum_CUexternalMemoryHandleType_enum.define('CU_EXTERNAL_MEMORY_HANDLE_TYPE_OPAQUE_WIN32', 2)
CU_EXTERNAL_MEMORY_HANDLE_TYPE_OPAQUE_WIN32_KMT = enum_CUexternalMemoryHandleType_enum.define('CU_EXTERNAL_MEMORY_HANDLE_TYPE_OPAQUE_WIN32_KMT', 3)
CU_EXTERNAL_MEMORY_HANDLE_TYPE_D3D12_HEAP = enum_CUexternalMemoryHandleType_enum.define('CU_EXTERNAL_MEMORY_HANDLE_TYPE_D3D12_HEAP', 4)
CU_EXTERNAL_MEMORY_HANDLE_TYPE_D3D12_RESOURCE = enum_CUexternalMemoryHandleType_enum.define('CU_EXTERNAL_MEMORY_HANDLE_TYPE_D3D12_RESOURCE', 5)
CU_EXTERNAL_MEMORY_HANDLE_TYPE_D3D11_RESOURCE = enum_CUexternalMemoryHandleType_enum.define('CU_EXTERNAL_MEMORY_HANDLE_TYPE_D3D11_RESOURCE', 6)
CU_EXTERNAL_MEMORY_HANDLE_TYPE_D3D11_RESOURCE_KMT = enum_CUexternalMemoryHandleType_enum.define('CU_EXTERNAL_MEMORY_HANDLE_TYPE_D3D11_RESOURCE_KMT', 7)
CU_EXTERNAL_MEMORY_HANDLE_TYPE_NVSCIBUF = enum_CUexternalMemoryHandleType_enum.define('CU_EXTERNAL_MEMORY_HANDLE_TYPE_NVSCIBUF', 8)

CUexternalMemoryHandleType = enum_CUexternalMemoryHandleType_enum
class struct_CUDA_EXTERNAL_MEMORY_HANDLE_DESC_st(Struct): pass
class struct_CUDA_EXTERNAL_MEMORY_HANDLE_DESC_st_handle(ctypes.Union): pass
class struct_CUDA_EXTERNAL_MEMORY_HANDLE_DESC_st_handle_win32(Struct): pass
struct_CUDA_EXTERNAL_MEMORY_HANDLE_DESC_st_handle_win32._fields_ = [
  ('handle', ctypes.c_void_p),
  ('name', ctypes.c_void_p),
]
struct_CUDA_EXTERNAL_MEMORY_HANDLE_DESC_st_handle._fields_ = [
  ('fd', ctypes.c_int32),
  ('win32', struct_CUDA_EXTERNAL_MEMORY_HANDLE_DESC_st_handle_win32),
  ('nvSciBufObject', ctypes.c_void_p),
]
struct_CUDA_EXTERNAL_MEMORY_HANDLE_DESC_st._fields_ = [
  ('type', CUexternalMemoryHandleType),
  ('handle', struct_CUDA_EXTERNAL_MEMORY_HANDLE_DESC_st_handle),
  ('size', ctypes.c_uint64),
  ('flags', ctypes.c_uint32),
  ('reserved', (ctypes.c_uint32 * 16)),
]
CUDA_EXTERNAL_MEMORY_HANDLE_DESC_v1 = struct_CUDA_EXTERNAL_MEMORY_HANDLE_DESC_st
CUDA_EXTERNAL_MEMORY_HANDLE_DESC = struct_CUDA_EXTERNAL_MEMORY_HANDLE_DESC_st
class struct_CUDA_EXTERNAL_MEMORY_BUFFER_DESC_st(Struct): pass
struct_CUDA_EXTERNAL_MEMORY_BUFFER_DESC_st._fields_ = [
  ('offset', ctypes.c_uint64),
  ('size', ctypes.c_uint64),
  ('flags', ctypes.c_uint32),
  ('reserved', (ctypes.c_uint32 * 16)),
]
CUDA_EXTERNAL_MEMORY_BUFFER_DESC_v1 = struct_CUDA_EXTERNAL_MEMORY_BUFFER_DESC_st
CUDA_EXTERNAL_MEMORY_BUFFER_DESC = struct_CUDA_EXTERNAL_MEMORY_BUFFER_DESC_st
class struct_CUDA_EXTERNAL_MEMORY_MIPMAPPED_ARRAY_DESC_st(Struct): pass
struct_CUDA_EXTERNAL_MEMORY_MIPMAPPED_ARRAY_DESC_st._fields_ = [
  ('offset', ctypes.c_uint64),
  ('arrayDesc', CUDA_ARRAY3D_DESCRIPTOR),
  ('numLevels', ctypes.c_uint32),
  ('reserved', (ctypes.c_uint32 * 16)),
]
CUDA_EXTERNAL_MEMORY_MIPMAPPED_ARRAY_DESC_v1 = struct_CUDA_EXTERNAL_MEMORY_MIPMAPPED_ARRAY_DESC_st
CUDA_EXTERNAL_MEMORY_MIPMAPPED_ARRAY_DESC = struct_CUDA_EXTERNAL_MEMORY_MIPMAPPED_ARRAY_DESC_st
enum_CUexternalSemaphoreHandleType_enum = CEnum(ctypes.c_uint32)
CU_EXTERNAL_SEMAPHORE_HANDLE_TYPE_OPAQUE_FD = enum_CUexternalSemaphoreHandleType_enum.define('CU_EXTERNAL_SEMAPHORE_HANDLE_TYPE_OPAQUE_FD', 1)
CU_EXTERNAL_SEMAPHORE_HANDLE_TYPE_OPAQUE_WIN32 = enum_CUexternalSemaphoreHandleType_enum.define('CU_EXTERNAL_SEMAPHORE_HANDLE_TYPE_OPAQUE_WIN32', 2)
CU_EXTERNAL_SEMAPHORE_HANDLE_TYPE_OPAQUE_WIN32_KMT = enum_CUexternalSemaphoreHandleType_enum.define('CU_EXTERNAL_SEMAPHORE_HANDLE_TYPE_OPAQUE_WIN32_KMT', 3)
CU_EXTERNAL_SEMAPHORE_HANDLE_TYPE_D3D12_FENCE = enum_CUexternalSemaphoreHandleType_enum.define('CU_EXTERNAL_SEMAPHORE_HANDLE_TYPE_D3D12_FENCE', 4)
CU_EXTERNAL_SEMAPHORE_HANDLE_TYPE_D3D11_FENCE = enum_CUexternalSemaphoreHandleType_enum.define('CU_EXTERNAL_SEMAPHORE_HANDLE_TYPE_D3D11_FENCE', 5)
CU_EXTERNAL_SEMAPHORE_HANDLE_TYPE_NVSCISYNC = enum_CUexternalSemaphoreHandleType_enum.define('CU_EXTERNAL_SEMAPHORE_HANDLE_TYPE_NVSCISYNC', 6)
CU_EXTERNAL_SEMAPHORE_HANDLE_TYPE_D3D11_KEYED_MUTEX = enum_CUexternalSemaphoreHandleType_enum.define('CU_EXTERNAL_SEMAPHORE_HANDLE_TYPE_D3D11_KEYED_MUTEX', 7)
CU_EXTERNAL_SEMAPHORE_HANDLE_TYPE_D3D11_KEYED_MUTEX_KMT = enum_CUexternalSemaphoreHandleType_enum.define('CU_EXTERNAL_SEMAPHORE_HANDLE_TYPE_D3D11_KEYED_MUTEX_KMT', 8)
CU_EXTERNAL_SEMAPHORE_HANDLE_TYPE_TIMELINE_SEMAPHORE_FD = enum_CUexternalSemaphoreHandleType_enum.define('CU_EXTERNAL_SEMAPHORE_HANDLE_TYPE_TIMELINE_SEMAPHORE_FD', 9)
CU_EXTERNAL_SEMAPHORE_HANDLE_TYPE_TIMELINE_SEMAPHORE_WIN32 = enum_CUexternalSemaphoreHandleType_enum.define('CU_EXTERNAL_SEMAPHORE_HANDLE_TYPE_TIMELINE_SEMAPHORE_WIN32', 10)

CUexternalSemaphoreHandleType = enum_CUexternalSemaphoreHandleType_enum
class struct_CUDA_EXTERNAL_SEMAPHORE_HANDLE_DESC_st(Struct): pass
class struct_CUDA_EXTERNAL_SEMAPHORE_HANDLE_DESC_st_handle(ctypes.Union): pass
class struct_CUDA_EXTERNAL_SEMAPHORE_HANDLE_DESC_st_handle_win32(Struct): pass
struct_CUDA_EXTERNAL_SEMAPHORE_HANDLE_DESC_st_handle_win32._fields_ = [
  ('handle', ctypes.c_void_p),
  ('name', ctypes.c_void_p),
]
struct_CUDA_EXTERNAL_SEMAPHORE_HANDLE_DESC_st_handle._fields_ = [
  ('fd', ctypes.c_int32),
  ('win32', struct_CUDA_EXTERNAL_SEMAPHORE_HANDLE_DESC_st_handle_win32),
  ('nvSciSyncObj', ctypes.c_void_p),
]
struct_CUDA_EXTERNAL_SEMAPHORE_HANDLE_DESC_st._fields_ = [
  ('type', CUexternalSemaphoreHandleType),
  ('handle', struct_CUDA_EXTERNAL_SEMAPHORE_HANDLE_DESC_st_handle),
  ('flags', ctypes.c_uint32),
  ('reserved', (ctypes.c_uint32 * 16)),
]
CUDA_EXTERNAL_SEMAPHORE_HANDLE_DESC_v1 = struct_CUDA_EXTERNAL_SEMAPHORE_HANDLE_DESC_st
CUDA_EXTERNAL_SEMAPHORE_HANDLE_DESC = struct_CUDA_EXTERNAL_SEMAPHORE_HANDLE_DESC_st
class struct_CUDA_EXTERNAL_SEMAPHORE_SIGNAL_PARAMS_st(Struct): pass
class struct_CUDA_EXTERNAL_SEMAPHORE_SIGNAL_PARAMS_st_params(Struct): pass
class struct_CUDA_EXTERNAL_SEMAPHORE_SIGNAL_PARAMS_st_params_fence(Struct): pass
struct_CUDA_EXTERNAL_SEMAPHORE_SIGNAL_PARAMS_st_params_fence._fields_ = [
  ('value', ctypes.c_uint64),
]
class struct_CUDA_EXTERNAL_SEMAPHORE_SIGNAL_PARAMS_st_params_nvSciSync(ctypes.Union): pass
struct_CUDA_EXTERNAL_SEMAPHORE_SIGNAL_PARAMS_st_params_nvSciSync._fields_ = [
  ('fence', ctypes.c_void_p),
  ('reserved', ctypes.c_uint64),
]
class struct_CUDA_EXTERNAL_SEMAPHORE_SIGNAL_PARAMS_st_params_keyedMutex(Struct): pass
struct_CUDA_EXTERNAL_SEMAPHORE_SIGNAL_PARAMS_st_params_keyedMutex._fields_ = [
  ('key', ctypes.c_uint64),
]
struct_CUDA_EXTERNAL_SEMAPHORE_SIGNAL_PARAMS_st_params._fields_ = [
  ('fence', struct_CUDA_EXTERNAL_SEMAPHORE_SIGNAL_PARAMS_st_params_fence),
  ('nvSciSync', struct_CUDA_EXTERNAL_SEMAPHORE_SIGNAL_PARAMS_st_params_nvSciSync),
  ('keyedMutex', struct_CUDA_EXTERNAL_SEMAPHORE_SIGNAL_PARAMS_st_params_keyedMutex),
  ('reserved', (ctypes.c_uint32 * 12)),
]
struct_CUDA_EXTERNAL_SEMAPHORE_SIGNAL_PARAMS_st._fields_ = [
  ('params', struct_CUDA_EXTERNAL_SEMAPHORE_SIGNAL_PARAMS_st_params),
  ('flags', ctypes.c_uint32),
  ('reserved', (ctypes.c_uint32 * 16)),
]
CUDA_EXTERNAL_SEMAPHORE_SIGNAL_PARAMS_v1 = struct_CUDA_EXTERNAL_SEMAPHORE_SIGNAL_PARAMS_st
CUDA_EXTERNAL_SEMAPHORE_SIGNAL_PARAMS = struct_CUDA_EXTERNAL_SEMAPHORE_SIGNAL_PARAMS_st
class struct_CUDA_EXTERNAL_SEMAPHORE_WAIT_PARAMS_st(Struct): pass
class struct_CUDA_EXTERNAL_SEMAPHORE_WAIT_PARAMS_st_params(Struct): pass
class struct_CUDA_EXTERNAL_SEMAPHORE_WAIT_PARAMS_st_params_fence(Struct): pass
struct_CUDA_EXTERNAL_SEMAPHORE_WAIT_PARAMS_st_params_fence._fields_ = [
  ('value', ctypes.c_uint64),
]
class struct_CUDA_EXTERNAL_SEMAPHORE_WAIT_PARAMS_st_params_nvSciSync(ctypes.Union): pass
struct_CUDA_EXTERNAL_SEMAPHORE_WAIT_PARAMS_st_params_nvSciSync._fields_ = [
  ('fence', ctypes.c_void_p),
  ('reserved', ctypes.c_uint64),
]
class struct_CUDA_EXTERNAL_SEMAPHORE_WAIT_PARAMS_st_params_keyedMutex(Struct): pass
struct_CUDA_EXTERNAL_SEMAPHORE_WAIT_PARAMS_st_params_keyedMutex._fields_ = [
  ('key', ctypes.c_uint64),
  ('timeoutMs', ctypes.c_uint32),
]
struct_CUDA_EXTERNAL_SEMAPHORE_WAIT_PARAMS_st_params._fields_ = [
  ('fence', struct_CUDA_EXTERNAL_SEMAPHORE_WAIT_PARAMS_st_params_fence),
  ('nvSciSync', struct_CUDA_EXTERNAL_SEMAPHORE_WAIT_PARAMS_st_params_nvSciSync),
  ('keyedMutex', struct_CUDA_EXTERNAL_SEMAPHORE_WAIT_PARAMS_st_params_keyedMutex),
  ('reserved', (ctypes.c_uint32 * 10)),
]
struct_CUDA_EXTERNAL_SEMAPHORE_WAIT_PARAMS_st._fields_ = [
  ('params', struct_CUDA_EXTERNAL_SEMAPHORE_WAIT_PARAMS_st_params),
  ('flags', ctypes.c_uint32),
  ('reserved', (ctypes.c_uint32 * 16)),
]
CUDA_EXTERNAL_SEMAPHORE_WAIT_PARAMS_v1 = struct_CUDA_EXTERNAL_SEMAPHORE_WAIT_PARAMS_st
CUDA_EXTERNAL_SEMAPHORE_WAIT_PARAMS = struct_CUDA_EXTERNAL_SEMAPHORE_WAIT_PARAMS_st
class struct_CUDA_EXT_SEM_SIGNAL_NODE_PARAMS_st(Struct): pass
struct_CUDA_EXT_SEM_SIGNAL_NODE_PARAMS_st._fields_ = [
  ('extSemArray', ctypes.POINTER(CUexternalSemaphore)),
  ('paramsArray', ctypes.POINTER(CUDA_EXTERNAL_SEMAPHORE_SIGNAL_PARAMS)),
  ('numExtSems', ctypes.c_uint32),
]
CUDA_EXT_SEM_SIGNAL_NODE_PARAMS_v1 = struct_CUDA_EXT_SEM_SIGNAL_NODE_PARAMS_st
CUDA_EXT_SEM_SIGNAL_NODE_PARAMS = struct_CUDA_EXT_SEM_SIGNAL_NODE_PARAMS_st
class struct_CUDA_EXT_SEM_WAIT_NODE_PARAMS_st(Struct): pass
struct_CUDA_EXT_SEM_WAIT_NODE_PARAMS_st._fields_ = [
  ('extSemArray', ctypes.POINTER(CUexternalSemaphore)),
  ('paramsArray', ctypes.POINTER(CUDA_EXTERNAL_SEMAPHORE_WAIT_PARAMS)),
  ('numExtSems', ctypes.c_uint32),
]
CUDA_EXT_SEM_WAIT_NODE_PARAMS_v1 = struct_CUDA_EXT_SEM_WAIT_NODE_PARAMS_st
CUDA_EXT_SEM_WAIT_NODE_PARAMS = struct_CUDA_EXT_SEM_WAIT_NODE_PARAMS_st
CUmemGenericAllocationHandle_v1 = ctypes.c_uint64
CUmemGenericAllocationHandle = ctypes.c_uint64
enum_CUmemAllocationHandleType_enum = CEnum(ctypes.c_uint32)
CU_MEM_HANDLE_TYPE_NONE = enum_CUmemAllocationHandleType_enum.define('CU_MEM_HANDLE_TYPE_NONE', 0)
CU_MEM_HANDLE_TYPE_POSIX_FILE_DESCRIPTOR = enum_CUmemAllocationHandleType_enum.define('CU_MEM_HANDLE_TYPE_POSIX_FILE_DESCRIPTOR', 1)
CU_MEM_HANDLE_TYPE_WIN32 = enum_CUmemAllocationHandleType_enum.define('CU_MEM_HANDLE_TYPE_WIN32', 2)
CU_MEM_HANDLE_TYPE_WIN32_KMT = enum_CUmemAllocationHandleType_enum.define('CU_MEM_HANDLE_TYPE_WIN32_KMT', 4)
CU_MEM_HANDLE_TYPE_MAX = enum_CUmemAllocationHandleType_enum.define('CU_MEM_HANDLE_TYPE_MAX', 2147483647)

CUmemAllocationHandleType = enum_CUmemAllocationHandleType_enum
enum_CUmemAccess_flags_enum = CEnum(ctypes.c_uint32)
CU_MEM_ACCESS_FLAGS_PROT_NONE = enum_CUmemAccess_flags_enum.define('CU_MEM_ACCESS_FLAGS_PROT_NONE', 0)
CU_MEM_ACCESS_FLAGS_PROT_READ = enum_CUmemAccess_flags_enum.define('CU_MEM_ACCESS_FLAGS_PROT_READ', 1)
CU_MEM_ACCESS_FLAGS_PROT_READWRITE = enum_CUmemAccess_flags_enum.define('CU_MEM_ACCESS_FLAGS_PROT_READWRITE', 3)
CU_MEM_ACCESS_FLAGS_PROT_MAX = enum_CUmemAccess_flags_enum.define('CU_MEM_ACCESS_FLAGS_PROT_MAX', 2147483647)

CUmemAccess_flags = enum_CUmemAccess_flags_enum
enum_CUmemLocationType_enum = CEnum(ctypes.c_uint32)
CU_MEM_LOCATION_TYPE_INVALID = enum_CUmemLocationType_enum.define('CU_MEM_LOCATION_TYPE_INVALID', 0)
CU_MEM_LOCATION_TYPE_DEVICE = enum_CUmemLocationType_enum.define('CU_MEM_LOCATION_TYPE_DEVICE', 1)
CU_MEM_LOCATION_TYPE_MAX = enum_CUmemLocationType_enum.define('CU_MEM_LOCATION_TYPE_MAX', 2147483647)

CUmemLocationType = enum_CUmemLocationType_enum
enum_CUmemAllocationType_enum = CEnum(ctypes.c_uint32)
CU_MEM_ALLOCATION_TYPE_INVALID = enum_CUmemAllocationType_enum.define('CU_MEM_ALLOCATION_TYPE_INVALID', 0)
CU_MEM_ALLOCATION_TYPE_PINNED = enum_CUmemAllocationType_enum.define('CU_MEM_ALLOCATION_TYPE_PINNED', 1)
CU_MEM_ALLOCATION_TYPE_MAX = enum_CUmemAllocationType_enum.define('CU_MEM_ALLOCATION_TYPE_MAX', 2147483647)

CUmemAllocationType = enum_CUmemAllocationType_enum
enum_CUmemAllocationGranularity_flags_enum = CEnum(ctypes.c_uint32)
CU_MEM_ALLOC_GRANULARITY_MINIMUM = enum_CUmemAllocationGranularity_flags_enum.define('CU_MEM_ALLOC_GRANULARITY_MINIMUM', 0)
CU_MEM_ALLOC_GRANULARITY_RECOMMENDED = enum_CUmemAllocationGranularity_flags_enum.define('CU_MEM_ALLOC_GRANULARITY_RECOMMENDED', 1)

CUmemAllocationGranularity_flags = enum_CUmemAllocationGranularity_flags_enum
enum_CUmemRangeHandleType_enum = CEnum(ctypes.c_uint32)
CU_MEM_RANGE_HANDLE_TYPE_DMA_BUF_FD = enum_CUmemRangeHandleType_enum.define('CU_MEM_RANGE_HANDLE_TYPE_DMA_BUF_FD', 1)
CU_MEM_RANGE_HANDLE_TYPE_MAX = enum_CUmemRangeHandleType_enum.define('CU_MEM_RANGE_HANDLE_TYPE_MAX', 2147483647)

CUmemRangeHandleType = enum_CUmemRangeHandleType_enum
enum_CUarraySparseSubresourceType_enum = CEnum(ctypes.c_uint32)
CU_ARRAY_SPARSE_SUBRESOURCE_TYPE_SPARSE_LEVEL = enum_CUarraySparseSubresourceType_enum.define('CU_ARRAY_SPARSE_SUBRESOURCE_TYPE_SPARSE_LEVEL', 0)
CU_ARRAY_SPARSE_SUBRESOURCE_TYPE_MIPTAIL = enum_CUarraySparseSubresourceType_enum.define('CU_ARRAY_SPARSE_SUBRESOURCE_TYPE_MIPTAIL', 1)

CUarraySparseSubresourceType = enum_CUarraySparseSubresourceType_enum
enum_CUmemOperationType_enum = CEnum(ctypes.c_uint32)
CU_MEM_OPERATION_TYPE_MAP = enum_CUmemOperationType_enum.define('CU_MEM_OPERATION_TYPE_MAP', 1)
CU_MEM_OPERATION_TYPE_UNMAP = enum_CUmemOperationType_enum.define('CU_MEM_OPERATION_TYPE_UNMAP', 2)

CUmemOperationType = enum_CUmemOperationType_enum
enum_CUmemHandleType_enum = CEnum(ctypes.c_uint32)
CU_MEM_HANDLE_TYPE_GENERIC = enum_CUmemHandleType_enum.define('CU_MEM_HANDLE_TYPE_GENERIC', 0)

CUmemHandleType = enum_CUmemHandleType_enum
class struct_CUarrayMapInfo_st(Struct): pass
class struct_CUarrayMapInfo_st_resource(ctypes.Union): pass
struct_CUarrayMapInfo_st_resource._fields_ = [
  ('mipmap', CUmipmappedArray),
  ('array', CUarray),
]
class struct_CUarrayMapInfo_st_subresource(ctypes.Union): pass
class struct_CUarrayMapInfo_st_subresource_sparseLevel(Struct): pass
struct_CUarrayMapInfo_st_subresource_sparseLevel._fields_ = [
  ('level', ctypes.c_uint32),
  ('layer', ctypes.c_uint32),
  ('offsetX', ctypes.c_uint32),
  ('offsetY', ctypes.c_uint32),
  ('offsetZ', ctypes.c_uint32),
  ('extentWidth', ctypes.c_uint32),
  ('extentHeight', ctypes.c_uint32),
  ('extentDepth', ctypes.c_uint32),
]
class struct_CUarrayMapInfo_st_subresource_miptail(Struct): pass
struct_CUarrayMapInfo_st_subresource_miptail._fields_ = [
  ('layer', ctypes.c_uint32),
  ('offset', ctypes.c_uint64),
  ('size', ctypes.c_uint64),
]
struct_CUarrayMapInfo_st_subresource._fields_ = [
  ('sparseLevel', struct_CUarrayMapInfo_st_subresource_sparseLevel),
  ('miptail', struct_CUarrayMapInfo_st_subresource_miptail),
]
class struct_CUarrayMapInfo_st_memHandle(ctypes.Union): pass
struct_CUarrayMapInfo_st_memHandle._fields_ = [
  ('memHandle', CUmemGenericAllocationHandle),
]
struct_CUarrayMapInfo_st._fields_ = [
  ('resourceType', CUresourcetype),
  ('resource', struct_CUarrayMapInfo_st_resource),
  ('subresourceType', CUarraySparseSubresourceType),
  ('subresource', struct_CUarrayMapInfo_st_subresource),
  ('memOperationType', CUmemOperationType),
  ('memHandleType', CUmemHandleType),
  ('memHandle', struct_CUarrayMapInfo_st_memHandle),
  ('offset', ctypes.c_uint64),
  ('deviceBitMask', ctypes.c_uint32),
  ('flags', ctypes.c_uint32),
  ('reserved', (ctypes.c_uint32 * 2)),
]
CUarrayMapInfo_v1 = struct_CUarrayMapInfo_st
CUarrayMapInfo = struct_CUarrayMapInfo_st
class struct_CUmemLocation_st(Struct): pass
struct_CUmemLocation_st._fields_ = [
  ('type', CUmemLocationType),
  ('id', ctypes.c_int32),
]
CUmemLocation_v1 = struct_CUmemLocation_st
CUmemLocation = struct_CUmemLocation_st
enum_CUmemAllocationCompType_enum = CEnum(ctypes.c_uint32)
CU_MEM_ALLOCATION_COMP_NONE = enum_CUmemAllocationCompType_enum.define('CU_MEM_ALLOCATION_COMP_NONE', 0)
CU_MEM_ALLOCATION_COMP_GENERIC = enum_CUmemAllocationCompType_enum.define('CU_MEM_ALLOCATION_COMP_GENERIC', 1)

CUmemAllocationCompType = enum_CUmemAllocationCompType_enum
class struct_CUmemAllocationProp_st(Struct): pass
class struct_CUmemAllocationProp_st_allocFlags(Struct): pass
struct_CUmemAllocationProp_st_allocFlags._fields_ = [
  ('compressionType', ctypes.c_ubyte),
  ('gpuDirectRDMACapable', ctypes.c_ubyte),
  ('usage', ctypes.c_uint16),
  ('reserved', (ctypes.c_ubyte * 4)),
]
struct_CUmemAllocationProp_st._fields_ = [
  ('type', CUmemAllocationType),
  ('requestedHandleTypes', CUmemAllocationHandleType),
  ('location', CUmemLocation),
  ('win32HandleMetaData', ctypes.c_void_p),
  ('allocFlags', struct_CUmemAllocationProp_st_allocFlags),
]
CUmemAllocationProp_v1 = struct_CUmemAllocationProp_st
CUmemAllocationProp = struct_CUmemAllocationProp_st
class struct_CUmemAccessDesc_st(Struct): pass
struct_CUmemAccessDesc_st._fields_ = [
  ('location', CUmemLocation),
  ('flags', CUmemAccess_flags),
]
CUmemAccessDesc_v1 = struct_CUmemAccessDesc_st
CUmemAccessDesc = struct_CUmemAccessDesc_st
enum_CUgraphExecUpdateResult_enum = CEnum(ctypes.c_uint32)
CU_GRAPH_EXEC_UPDATE_SUCCESS = enum_CUgraphExecUpdateResult_enum.define('CU_GRAPH_EXEC_UPDATE_SUCCESS', 0)
CU_GRAPH_EXEC_UPDATE_ERROR = enum_CUgraphExecUpdateResult_enum.define('CU_GRAPH_EXEC_UPDATE_ERROR', 1)
CU_GRAPH_EXEC_UPDATE_ERROR_TOPOLOGY_CHANGED = enum_CUgraphExecUpdateResult_enum.define('CU_GRAPH_EXEC_UPDATE_ERROR_TOPOLOGY_CHANGED', 2)
CU_GRAPH_EXEC_UPDATE_ERROR_NODE_TYPE_CHANGED = enum_CUgraphExecUpdateResult_enum.define('CU_GRAPH_EXEC_UPDATE_ERROR_NODE_TYPE_CHANGED', 3)
CU_GRAPH_EXEC_UPDATE_ERROR_FUNCTION_CHANGED = enum_CUgraphExecUpdateResult_enum.define('CU_GRAPH_EXEC_UPDATE_ERROR_FUNCTION_CHANGED', 4)
CU_GRAPH_EXEC_UPDATE_ERROR_PARAMETERS_CHANGED = enum_CUgraphExecUpdateResult_enum.define('CU_GRAPH_EXEC_UPDATE_ERROR_PARAMETERS_CHANGED', 5)
CU_GRAPH_EXEC_UPDATE_ERROR_NOT_SUPPORTED = enum_CUgraphExecUpdateResult_enum.define('CU_GRAPH_EXEC_UPDATE_ERROR_NOT_SUPPORTED', 6)
CU_GRAPH_EXEC_UPDATE_ERROR_UNSUPPORTED_FUNCTION_CHANGE = enum_CUgraphExecUpdateResult_enum.define('CU_GRAPH_EXEC_UPDATE_ERROR_UNSUPPORTED_FUNCTION_CHANGE', 7)
CU_GRAPH_EXEC_UPDATE_ERROR_ATTRIBUTES_CHANGED = enum_CUgraphExecUpdateResult_enum.define('CU_GRAPH_EXEC_UPDATE_ERROR_ATTRIBUTES_CHANGED', 8)

CUgraphExecUpdateResult = enum_CUgraphExecUpdateResult_enum
class struct_CUgraphExecUpdateResultInfo_st(Struct): pass
struct_CUgraphExecUpdateResultInfo_st._fields_ = [
  ('result', CUgraphExecUpdateResult),
  ('errorNode', CUgraphNode),
  ('errorFromNode', CUgraphNode),
]
CUgraphExecUpdateResultInfo_v1 = struct_CUgraphExecUpdateResultInfo_st
CUgraphExecUpdateResultInfo = struct_CUgraphExecUpdateResultInfo_st
enum_CUmemPool_attribute_enum = CEnum(ctypes.c_uint32)
CU_MEMPOOL_ATTR_REUSE_FOLLOW_EVENT_DEPENDENCIES = enum_CUmemPool_attribute_enum.define('CU_MEMPOOL_ATTR_REUSE_FOLLOW_EVENT_DEPENDENCIES', 1)
CU_MEMPOOL_ATTR_REUSE_ALLOW_OPPORTUNISTIC = enum_CUmemPool_attribute_enum.define('CU_MEMPOOL_ATTR_REUSE_ALLOW_OPPORTUNISTIC', 2)
CU_MEMPOOL_ATTR_REUSE_ALLOW_INTERNAL_DEPENDENCIES = enum_CUmemPool_attribute_enum.define('CU_MEMPOOL_ATTR_REUSE_ALLOW_INTERNAL_DEPENDENCIES', 3)
CU_MEMPOOL_ATTR_RELEASE_THRESHOLD = enum_CUmemPool_attribute_enum.define('CU_MEMPOOL_ATTR_RELEASE_THRESHOLD', 4)
CU_MEMPOOL_ATTR_RESERVED_MEM_CURRENT = enum_CUmemPool_attribute_enum.define('CU_MEMPOOL_ATTR_RESERVED_MEM_CURRENT', 5)
CU_MEMPOOL_ATTR_RESERVED_MEM_HIGH = enum_CUmemPool_attribute_enum.define('CU_MEMPOOL_ATTR_RESERVED_MEM_HIGH', 6)
CU_MEMPOOL_ATTR_USED_MEM_CURRENT = enum_CUmemPool_attribute_enum.define('CU_MEMPOOL_ATTR_USED_MEM_CURRENT', 7)
CU_MEMPOOL_ATTR_USED_MEM_HIGH = enum_CUmemPool_attribute_enum.define('CU_MEMPOOL_ATTR_USED_MEM_HIGH', 8)

CUmemPool_attribute = enum_CUmemPool_attribute_enum
class struct_CUmemPoolProps_st(Struct): pass
struct_CUmemPoolProps_st._fields_ = [
  ('allocType', CUmemAllocationType),
  ('handleTypes', CUmemAllocationHandleType),
  ('location', CUmemLocation),
  ('win32SecurityAttributes', ctypes.c_void_p),
  ('reserved', (ctypes.c_ubyte * 64)),
]
CUmemPoolProps_v1 = struct_CUmemPoolProps_st
CUmemPoolProps = struct_CUmemPoolProps_st
class struct_CUmemPoolPtrExportData_st(Struct): pass
struct_CUmemPoolPtrExportData_st._fields_ = [
  ('reserved', (ctypes.c_ubyte * 64)),
]
CUmemPoolPtrExportData_v1 = struct_CUmemPoolPtrExportData_st
CUmemPoolPtrExportData = struct_CUmemPoolPtrExportData_st
class struct_CUDA_MEM_ALLOC_NODE_PARAMS_st(Struct): pass
struct_CUDA_MEM_ALLOC_NODE_PARAMS_st._fields_ = [
  ('poolProps', CUmemPoolProps),
  ('accessDescs', ctypes.POINTER(CUmemAccessDesc)),
  ('accessDescCount', size_t),
  ('bytesize', size_t),
  ('dptr', CUdeviceptr),
]
CUDA_MEM_ALLOC_NODE_PARAMS = struct_CUDA_MEM_ALLOC_NODE_PARAMS_st
enum_CUgraphMem_attribute_enum = CEnum(ctypes.c_uint32)
CU_GRAPH_MEM_ATTR_USED_MEM_CURRENT = enum_CUgraphMem_attribute_enum.define('CU_GRAPH_MEM_ATTR_USED_MEM_CURRENT', 0)
CU_GRAPH_MEM_ATTR_USED_MEM_HIGH = enum_CUgraphMem_attribute_enum.define('CU_GRAPH_MEM_ATTR_USED_MEM_HIGH', 1)
CU_GRAPH_MEM_ATTR_RESERVED_MEM_CURRENT = enum_CUgraphMem_attribute_enum.define('CU_GRAPH_MEM_ATTR_RESERVED_MEM_CURRENT', 2)
CU_GRAPH_MEM_ATTR_RESERVED_MEM_HIGH = enum_CUgraphMem_attribute_enum.define('CU_GRAPH_MEM_ATTR_RESERVED_MEM_HIGH', 3)

CUgraphMem_attribute = enum_CUgraphMem_attribute_enum
enum_CUflushGPUDirectRDMAWritesOptions_enum = CEnum(ctypes.c_uint32)
CU_FLUSH_GPU_DIRECT_RDMA_WRITES_OPTION_HOST = enum_CUflushGPUDirectRDMAWritesOptions_enum.define('CU_FLUSH_GPU_DIRECT_RDMA_WRITES_OPTION_HOST', 1)
CU_FLUSH_GPU_DIRECT_RDMA_WRITES_OPTION_MEMOPS = enum_CUflushGPUDirectRDMAWritesOptions_enum.define('CU_FLUSH_GPU_DIRECT_RDMA_WRITES_OPTION_MEMOPS', 2)

CUflushGPUDirectRDMAWritesOptions = enum_CUflushGPUDirectRDMAWritesOptions_enum
enum_CUGPUDirectRDMAWritesOrdering_enum = CEnum(ctypes.c_uint32)
CU_GPU_DIRECT_RDMA_WRITES_ORDERING_NONE = enum_CUGPUDirectRDMAWritesOrdering_enum.define('CU_GPU_DIRECT_RDMA_WRITES_ORDERING_NONE', 0)
CU_GPU_DIRECT_RDMA_WRITES_ORDERING_OWNER = enum_CUGPUDirectRDMAWritesOrdering_enum.define('CU_GPU_DIRECT_RDMA_WRITES_ORDERING_OWNER', 100)
CU_GPU_DIRECT_RDMA_WRITES_ORDERING_ALL_DEVICES = enum_CUGPUDirectRDMAWritesOrdering_enum.define('CU_GPU_DIRECT_RDMA_WRITES_ORDERING_ALL_DEVICES', 200)

CUGPUDirectRDMAWritesOrdering = enum_CUGPUDirectRDMAWritesOrdering_enum
enum_CUflushGPUDirectRDMAWritesScope_enum = CEnum(ctypes.c_uint32)
CU_FLUSH_GPU_DIRECT_RDMA_WRITES_TO_OWNER = enum_CUflushGPUDirectRDMAWritesScope_enum.define('CU_FLUSH_GPU_DIRECT_RDMA_WRITES_TO_OWNER', 100)
CU_FLUSH_GPU_DIRECT_RDMA_WRITES_TO_ALL_DEVICES = enum_CUflushGPUDirectRDMAWritesScope_enum.define('CU_FLUSH_GPU_DIRECT_RDMA_WRITES_TO_ALL_DEVICES', 200)

CUflushGPUDirectRDMAWritesScope = enum_CUflushGPUDirectRDMAWritesScope_enum
enum_CUflushGPUDirectRDMAWritesTarget_enum = CEnum(ctypes.c_uint32)
CU_FLUSH_GPU_DIRECT_RDMA_WRITES_TARGET_CURRENT_CTX = enum_CUflushGPUDirectRDMAWritesTarget_enum.define('CU_FLUSH_GPU_DIRECT_RDMA_WRITES_TARGET_CURRENT_CTX', 0)

CUflushGPUDirectRDMAWritesTarget = enum_CUflushGPUDirectRDMAWritesTarget_enum
enum_CUgraphDebugDot_flags_enum = CEnum(ctypes.c_uint32)
CU_GRAPH_DEBUG_DOT_FLAGS_VERBOSE = enum_CUgraphDebugDot_flags_enum.define('CU_GRAPH_DEBUG_DOT_FLAGS_VERBOSE', 1)
CU_GRAPH_DEBUG_DOT_FLAGS_RUNTIME_TYPES = enum_CUgraphDebugDot_flags_enum.define('CU_GRAPH_DEBUG_DOT_FLAGS_RUNTIME_TYPES', 2)
CU_GRAPH_DEBUG_DOT_FLAGS_KERNEL_NODE_PARAMS = enum_CUgraphDebugDot_flags_enum.define('CU_GRAPH_DEBUG_DOT_FLAGS_KERNEL_NODE_PARAMS', 4)
CU_GRAPH_DEBUG_DOT_FLAGS_MEMCPY_NODE_PARAMS = enum_CUgraphDebugDot_flags_enum.define('CU_GRAPH_DEBUG_DOT_FLAGS_MEMCPY_NODE_PARAMS', 8)
CU_GRAPH_DEBUG_DOT_FLAGS_MEMSET_NODE_PARAMS = enum_CUgraphDebugDot_flags_enum.define('CU_GRAPH_DEBUG_DOT_FLAGS_MEMSET_NODE_PARAMS', 16)
CU_GRAPH_DEBUG_DOT_FLAGS_HOST_NODE_PARAMS = enum_CUgraphDebugDot_flags_enum.define('CU_GRAPH_DEBUG_DOT_FLAGS_HOST_NODE_PARAMS', 32)
CU_GRAPH_DEBUG_DOT_FLAGS_EVENT_NODE_PARAMS = enum_CUgraphDebugDot_flags_enum.define('CU_GRAPH_DEBUG_DOT_FLAGS_EVENT_NODE_PARAMS', 64)
CU_GRAPH_DEBUG_DOT_FLAGS_EXT_SEMAS_SIGNAL_NODE_PARAMS = enum_CUgraphDebugDot_flags_enum.define('CU_GRAPH_DEBUG_DOT_FLAGS_EXT_SEMAS_SIGNAL_NODE_PARAMS', 128)
CU_GRAPH_DEBUG_DOT_FLAGS_EXT_SEMAS_WAIT_NODE_PARAMS = enum_CUgraphDebugDot_flags_enum.define('CU_GRAPH_DEBUG_DOT_FLAGS_EXT_SEMAS_WAIT_NODE_PARAMS', 256)
CU_GRAPH_DEBUG_DOT_FLAGS_KERNEL_NODE_ATTRIBUTES = enum_CUgraphDebugDot_flags_enum.define('CU_GRAPH_DEBUG_DOT_FLAGS_KERNEL_NODE_ATTRIBUTES', 512)
CU_GRAPH_DEBUG_DOT_FLAGS_HANDLES = enum_CUgraphDebugDot_flags_enum.define('CU_GRAPH_DEBUG_DOT_FLAGS_HANDLES', 1024)
CU_GRAPH_DEBUG_DOT_FLAGS_MEM_ALLOC_NODE_PARAMS = enum_CUgraphDebugDot_flags_enum.define('CU_GRAPH_DEBUG_DOT_FLAGS_MEM_ALLOC_NODE_PARAMS', 2048)
CU_GRAPH_DEBUG_DOT_FLAGS_MEM_FREE_NODE_PARAMS = enum_CUgraphDebugDot_flags_enum.define('CU_GRAPH_DEBUG_DOT_FLAGS_MEM_FREE_NODE_PARAMS', 4096)
CU_GRAPH_DEBUG_DOT_FLAGS_BATCH_MEM_OP_NODE_PARAMS = enum_CUgraphDebugDot_flags_enum.define('CU_GRAPH_DEBUG_DOT_FLAGS_BATCH_MEM_OP_NODE_PARAMS', 8192)
CU_GRAPH_DEBUG_DOT_FLAGS_EXTRA_TOPO_INFO = enum_CUgraphDebugDot_flags_enum.define('CU_GRAPH_DEBUG_DOT_FLAGS_EXTRA_TOPO_INFO', 16384)

CUgraphDebugDot_flags = enum_CUgraphDebugDot_flags_enum
enum_CUuserObject_flags_enum = CEnum(ctypes.c_uint32)
CU_USER_OBJECT_NO_DESTRUCTOR_SYNC = enum_CUuserObject_flags_enum.define('CU_USER_OBJECT_NO_DESTRUCTOR_SYNC', 1)

CUuserObject_flags = enum_CUuserObject_flags_enum
enum_CUuserObjectRetain_flags_enum = CEnum(ctypes.c_uint32)
CU_GRAPH_USER_OBJECT_MOVE = enum_CUuserObjectRetain_flags_enum.define('CU_GRAPH_USER_OBJECT_MOVE', 1)

CUuserObjectRetain_flags = enum_CUuserObjectRetain_flags_enum
enum_CUgraphInstantiate_flags_enum = CEnum(ctypes.c_uint32)
CUDA_GRAPH_INSTANTIATE_FLAG_AUTO_FREE_ON_LAUNCH = enum_CUgraphInstantiate_flags_enum.define('CUDA_GRAPH_INSTANTIATE_FLAG_AUTO_FREE_ON_LAUNCH', 1)
CUDA_GRAPH_INSTANTIATE_FLAG_UPLOAD = enum_CUgraphInstantiate_flags_enum.define('CUDA_GRAPH_INSTANTIATE_FLAG_UPLOAD', 2)
CUDA_GRAPH_INSTANTIATE_FLAG_DEVICE_LAUNCH = enum_CUgraphInstantiate_flags_enum.define('CUDA_GRAPH_INSTANTIATE_FLAG_DEVICE_LAUNCH', 4)
CUDA_GRAPH_INSTANTIATE_FLAG_USE_NODE_PRIORITY = enum_CUgraphInstantiate_flags_enum.define('CUDA_GRAPH_INSTANTIATE_FLAG_USE_NODE_PRIORITY', 8)

CUgraphInstantiate_flags = enum_CUgraphInstantiate_flags_enum
try: (cuGetErrorString:=dll.cuGetErrorString).restype, cuGetErrorString.argtypes = CUresult, [CUresult, ctypes.POINTER(ctypes.POINTER(ctypes.c_char))]
except AttributeError: pass

try: (cuGetErrorName:=dll.cuGetErrorName).restype, cuGetErrorName.argtypes = CUresult, [CUresult, ctypes.POINTER(ctypes.POINTER(ctypes.c_char))]
except AttributeError: pass

try: (cuInit:=dll.cuInit).restype, cuInit.argtypes = CUresult, [ctypes.c_uint32]
except AttributeError: pass

try: (cuDriverGetVersion:=dll.cuDriverGetVersion).restype, cuDriverGetVersion.argtypes = CUresult, [ctypes.POINTER(ctypes.c_int32)]
except AttributeError: pass

try: (cuDeviceGet:=dll.cuDeviceGet).restype, cuDeviceGet.argtypes = CUresult, [ctypes.POINTER(CUdevice), ctypes.c_int32]
except AttributeError: pass

try: (cuDeviceGetCount:=dll.cuDeviceGetCount).restype, cuDeviceGetCount.argtypes = CUresult, [ctypes.POINTER(ctypes.c_int32)]
except AttributeError: pass

try: (cuDeviceGetName:=dll.cuDeviceGetName).restype, cuDeviceGetName.argtypes = CUresult, [ctypes.POINTER(ctypes.c_char), ctypes.c_int32, CUdevice]
except AttributeError: pass

try: (cuDeviceGetUuid:=dll.cuDeviceGetUuid).restype, cuDeviceGetUuid.argtypes = CUresult, [ctypes.POINTER(CUuuid), CUdevice]
except AttributeError: pass

try: (cuDeviceGetUuid_v2:=dll.cuDeviceGetUuid_v2).restype, cuDeviceGetUuid_v2.argtypes = CUresult, [ctypes.POINTER(CUuuid), CUdevice]
except AttributeError: pass

try: (cuDeviceGetLuid:=dll.cuDeviceGetLuid).restype, cuDeviceGetLuid.argtypes = CUresult, [ctypes.POINTER(ctypes.c_char), ctypes.POINTER(ctypes.c_uint32), CUdevice]
except AttributeError: pass

try: (cuDeviceTotalMem_v2:=dll.cuDeviceTotalMem_v2).restype, cuDeviceTotalMem_v2.argtypes = CUresult, [ctypes.POINTER(size_t), CUdevice]
except AttributeError: pass

try: (cuDeviceGetTexture1DLinearMaxWidth:=dll.cuDeviceGetTexture1DLinearMaxWidth).restype, cuDeviceGetTexture1DLinearMaxWidth.argtypes = CUresult, [ctypes.POINTER(size_t), CUarray_format, ctypes.c_uint32, CUdevice]
except AttributeError: pass

try: (cuDeviceGetAttribute:=dll.cuDeviceGetAttribute).restype, cuDeviceGetAttribute.argtypes = CUresult, [ctypes.POINTER(ctypes.c_int32), CUdevice_attribute, CUdevice]
except AttributeError: pass

try: (cuDeviceGetNvSciSyncAttributes:=dll.cuDeviceGetNvSciSyncAttributes).restype, cuDeviceGetNvSciSyncAttributes.argtypes = CUresult, [ctypes.c_void_p, CUdevice, ctypes.c_int32]
except AttributeError: pass

try: (cuDeviceSetMemPool:=dll.cuDeviceSetMemPool).restype, cuDeviceSetMemPool.argtypes = CUresult, [CUdevice, CUmemoryPool]
except AttributeError: pass

try: (cuDeviceGetMemPool:=dll.cuDeviceGetMemPool).restype, cuDeviceGetMemPool.argtypes = CUresult, [ctypes.POINTER(CUmemoryPool), CUdevice]
except AttributeError: pass

try: (cuDeviceGetDefaultMemPool:=dll.cuDeviceGetDefaultMemPool).restype, cuDeviceGetDefaultMemPool.argtypes = CUresult, [ctypes.POINTER(CUmemoryPool), CUdevice]
except AttributeError: pass

try: (cuDeviceGetExecAffinitySupport:=dll.cuDeviceGetExecAffinitySupport).restype, cuDeviceGetExecAffinitySupport.argtypes = CUresult, [ctypes.POINTER(ctypes.c_int32), CUexecAffinityType, CUdevice]
except AttributeError: pass

try: (cuFlushGPUDirectRDMAWrites:=dll.cuFlushGPUDirectRDMAWrites).restype, cuFlushGPUDirectRDMAWrites.argtypes = CUresult, [CUflushGPUDirectRDMAWritesTarget, CUflushGPUDirectRDMAWritesScope]
except AttributeError: pass

try: (cuDeviceGetProperties:=dll.cuDeviceGetProperties).restype, cuDeviceGetProperties.argtypes = CUresult, [ctypes.POINTER(CUdevprop), CUdevice]
except AttributeError: pass

try: (cuDeviceComputeCapability:=dll.cuDeviceComputeCapability).restype, cuDeviceComputeCapability.argtypes = CUresult, [ctypes.POINTER(ctypes.c_int32), ctypes.POINTER(ctypes.c_int32), CUdevice]
except AttributeError: pass

try: (cuDevicePrimaryCtxRetain:=dll.cuDevicePrimaryCtxRetain).restype, cuDevicePrimaryCtxRetain.argtypes = CUresult, [ctypes.POINTER(CUcontext), CUdevice]
except AttributeError: pass

try: (cuDevicePrimaryCtxRelease_v2:=dll.cuDevicePrimaryCtxRelease_v2).restype, cuDevicePrimaryCtxRelease_v2.argtypes = CUresult, [CUdevice]
except AttributeError: pass

try: (cuDevicePrimaryCtxSetFlags_v2:=dll.cuDevicePrimaryCtxSetFlags_v2).restype, cuDevicePrimaryCtxSetFlags_v2.argtypes = CUresult, [CUdevice, ctypes.c_uint32]
except AttributeError: pass

try: (cuDevicePrimaryCtxGetState:=dll.cuDevicePrimaryCtxGetState).restype, cuDevicePrimaryCtxGetState.argtypes = CUresult, [CUdevice, ctypes.POINTER(ctypes.c_uint32), ctypes.POINTER(ctypes.c_int32)]
except AttributeError: pass

try: (cuDevicePrimaryCtxReset_v2:=dll.cuDevicePrimaryCtxReset_v2).restype, cuDevicePrimaryCtxReset_v2.argtypes = CUresult, [CUdevice]
except AttributeError: pass

try: (cuCtxCreate_v2:=dll.cuCtxCreate_v2).restype, cuCtxCreate_v2.argtypes = CUresult, [ctypes.POINTER(CUcontext), ctypes.c_uint32, CUdevice]
except AttributeError: pass

try: (cuCtxCreate_v3:=dll.cuCtxCreate_v3).restype, cuCtxCreate_v3.argtypes = CUresult, [ctypes.POINTER(CUcontext), ctypes.POINTER(CUexecAffinityParam), ctypes.c_int32, ctypes.c_uint32, CUdevice]
except AttributeError: pass

try: (cuCtxDestroy_v2:=dll.cuCtxDestroy_v2).restype, cuCtxDestroy_v2.argtypes = CUresult, [CUcontext]
except AttributeError: pass

try: (cuCtxPushCurrent_v2:=dll.cuCtxPushCurrent_v2).restype, cuCtxPushCurrent_v2.argtypes = CUresult, [CUcontext]
except AttributeError: pass

try: (cuCtxPopCurrent_v2:=dll.cuCtxPopCurrent_v2).restype, cuCtxPopCurrent_v2.argtypes = CUresult, [ctypes.POINTER(CUcontext)]
except AttributeError: pass

try: (cuCtxSetCurrent:=dll.cuCtxSetCurrent).restype, cuCtxSetCurrent.argtypes = CUresult, [CUcontext]
except AttributeError: pass

try: (cuCtxGetCurrent:=dll.cuCtxGetCurrent).restype, cuCtxGetCurrent.argtypes = CUresult, [ctypes.POINTER(CUcontext)]
except AttributeError: pass

try: (cuCtxGetDevice:=dll.cuCtxGetDevice).restype, cuCtxGetDevice.argtypes = CUresult, [ctypes.POINTER(CUdevice)]
except AttributeError: pass

try: (cuCtxGetFlags:=dll.cuCtxGetFlags).restype, cuCtxGetFlags.argtypes = CUresult, [ctypes.POINTER(ctypes.c_uint32)]
except AttributeError: pass

try: (cuCtxGetId:=dll.cuCtxGetId).restype, cuCtxGetId.argtypes = CUresult, [CUcontext, ctypes.POINTER(ctypes.c_uint64)]
except AttributeError: pass

try: (cuCtxSynchronize:=dll.cuCtxSynchronize).restype, cuCtxSynchronize.argtypes = CUresult, []
except AttributeError: pass

try: (cuCtxSetLimit:=dll.cuCtxSetLimit).restype, cuCtxSetLimit.argtypes = CUresult, [CUlimit, size_t]
except AttributeError: pass

try: (cuCtxGetLimit:=dll.cuCtxGetLimit).restype, cuCtxGetLimit.argtypes = CUresult, [ctypes.POINTER(size_t), CUlimit]
except AttributeError: pass

try: (cuCtxGetCacheConfig:=dll.cuCtxGetCacheConfig).restype, cuCtxGetCacheConfig.argtypes = CUresult, [ctypes.POINTER(CUfunc_cache)]
except AttributeError: pass

try: (cuCtxSetCacheConfig:=dll.cuCtxSetCacheConfig).restype, cuCtxSetCacheConfig.argtypes = CUresult, [CUfunc_cache]
except AttributeError: pass

try: (cuCtxGetSharedMemConfig:=dll.cuCtxGetSharedMemConfig).restype, cuCtxGetSharedMemConfig.argtypes = CUresult, [ctypes.POINTER(CUsharedconfig)]
except AttributeError: pass

try: (cuCtxSetSharedMemConfig:=dll.cuCtxSetSharedMemConfig).restype, cuCtxSetSharedMemConfig.argtypes = CUresult, [CUsharedconfig]
except AttributeError: pass

try: (cuCtxGetApiVersion:=dll.cuCtxGetApiVersion).restype, cuCtxGetApiVersion.argtypes = CUresult, [CUcontext, ctypes.POINTER(ctypes.c_uint32)]
except AttributeError: pass

try: (cuCtxGetStreamPriorityRange:=dll.cuCtxGetStreamPriorityRange).restype, cuCtxGetStreamPriorityRange.argtypes = CUresult, [ctypes.POINTER(ctypes.c_int32), ctypes.POINTER(ctypes.c_int32)]
except AttributeError: pass

try: (cuCtxResetPersistingL2Cache:=dll.cuCtxResetPersistingL2Cache).restype, cuCtxResetPersistingL2Cache.argtypes = CUresult, []
except AttributeError: pass

try: (cuCtxGetExecAffinity:=dll.cuCtxGetExecAffinity).restype, cuCtxGetExecAffinity.argtypes = CUresult, [ctypes.POINTER(CUexecAffinityParam), CUexecAffinityType]
except AttributeError: pass

try: (cuCtxAttach:=dll.cuCtxAttach).restype, cuCtxAttach.argtypes = CUresult, [ctypes.POINTER(CUcontext), ctypes.c_uint32]
except AttributeError: pass

try: (cuCtxDetach:=dll.cuCtxDetach).restype, cuCtxDetach.argtypes = CUresult, [CUcontext]
except AttributeError: pass

try: (cuModuleLoad:=dll.cuModuleLoad).restype, cuModuleLoad.argtypes = CUresult, [ctypes.POINTER(CUmodule), ctypes.POINTER(ctypes.c_char)]
except AttributeError: pass

try: (cuModuleLoadData:=dll.cuModuleLoadData).restype, cuModuleLoadData.argtypes = CUresult, [ctypes.POINTER(CUmodule), ctypes.c_void_p]
except AttributeError: pass

try: (cuModuleLoadDataEx:=dll.cuModuleLoadDataEx).restype, cuModuleLoadDataEx.argtypes = CUresult, [ctypes.POINTER(CUmodule), ctypes.c_void_p, ctypes.c_uint32, ctypes.POINTER(CUjit_option), ctypes.POINTER(ctypes.c_void_p)]
except AttributeError: pass

try: (cuModuleLoadFatBinary:=dll.cuModuleLoadFatBinary).restype, cuModuleLoadFatBinary.argtypes = CUresult, [ctypes.POINTER(CUmodule), ctypes.c_void_p]
except AttributeError: pass

try: (cuModuleUnload:=dll.cuModuleUnload).restype, cuModuleUnload.argtypes = CUresult, [CUmodule]
except AttributeError: pass

enum_CUmoduleLoadingMode_enum = CEnum(ctypes.c_uint32)
CU_MODULE_EAGER_LOADING = enum_CUmoduleLoadingMode_enum.define('CU_MODULE_EAGER_LOADING', 1)
CU_MODULE_LAZY_LOADING = enum_CUmoduleLoadingMode_enum.define('CU_MODULE_LAZY_LOADING', 2)

CUmoduleLoadingMode = enum_CUmoduleLoadingMode_enum
try: (cuModuleGetLoadingMode:=dll.cuModuleGetLoadingMode).restype, cuModuleGetLoadingMode.argtypes = CUresult, [ctypes.POINTER(CUmoduleLoadingMode)]
except AttributeError: pass

try: (cuModuleGetFunction:=dll.cuModuleGetFunction).restype, cuModuleGetFunction.argtypes = CUresult, [ctypes.POINTER(CUfunction), CUmodule, ctypes.POINTER(ctypes.c_char)]
except AttributeError: pass

try: (cuModuleGetGlobal_v2:=dll.cuModuleGetGlobal_v2).restype, cuModuleGetGlobal_v2.argtypes = CUresult, [ctypes.POINTER(CUdeviceptr), ctypes.POINTER(size_t), CUmodule, ctypes.POINTER(ctypes.c_char)]
except AttributeError: pass

try: (cuLinkCreate_v2:=dll.cuLinkCreate_v2).restype, cuLinkCreate_v2.argtypes = CUresult, [ctypes.c_uint32, ctypes.POINTER(CUjit_option), ctypes.POINTER(ctypes.c_void_p), ctypes.POINTER(CUlinkState)]
except AttributeError: pass

try: (cuLinkAddData_v2:=dll.cuLinkAddData_v2).restype, cuLinkAddData_v2.argtypes = CUresult, [CUlinkState, CUjitInputType, ctypes.c_void_p, size_t, ctypes.POINTER(ctypes.c_char), ctypes.c_uint32, ctypes.POINTER(CUjit_option), ctypes.POINTER(ctypes.c_void_p)]
except AttributeError: pass

try: (cuLinkAddFile_v2:=dll.cuLinkAddFile_v2).restype, cuLinkAddFile_v2.argtypes = CUresult, [CUlinkState, CUjitInputType, ctypes.POINTER(ctypes.c_char), ctypes.c_uint32, ctypes.POINTER(CUjit_option), ctypes.POINTER(ctypes.c_void_p)]
except AttributeError: pass

try: (cuLinkComplete:=dll.cuLinkComplete).restype, cuLinkComplete.argtypes = CUresult, [CUlinkState, ctypes.POINTER(ctypes.c_void_p), ctypes.POINTER(size_t)]
except AttributeError: pass

try: (cuLinkDestroy:=dll.cuLinkDestroy).restype, cuLinkDestroy.argtypes = CUresult, [CUlinkState]
except AttributeError: pass

try: (cuModuleGetTexRef:=dll.cuModuleGetTexRef).restype, cuModuleGetTexRef.argtypes = CUresult, [ctypes.POINTER(CUtexref), CUmodule, ctypes.POINTER(ctypes.c_char)]
except AttributeError: pass

try: (cuModuleGetSurfRef:=dll.cuModuleGetSurfRef).restype, cuModuleGetSurfRef.argtypes = CUresult, [ctypes.POINTER(CUsurfref), CUmodule, ctypes.POINTER(ctypes.c_char)]
except AttributeError: pass

try: (cuLibraryLoadData:=dll.cuLibraryLoadData).restype, cuLibraryLoadData.argtypes = CUresult, [ctypes.POINTER(CUlibrary), ctypes.c_void_p, ctypes.POINTER(CUjit_option), ctypes.POINTER(ctypes.c_void_p), ctypes.c_uint32, ctypes.POINTER(CUlibraryOption), ctypes.POINTER(ctypes.c_void_p), ctypes.c_uint32]
except AttributeError: pass

try: (cuLibraryLoadFromFile:=dll.cuLibraryLoadFromFile).restype, cuLibraryLoadFromFile.argtypes = CUresult, [ctypes.POINTER(CUlibrary), ctypes.POINTER(ctypes.c_char), ctypes.POINTER(CUjit_option), ctypes.POINTER(ctypes.c_void_p), ctypes.c_uint32, ctypes.POINTER(CUlibraryOption), ctypes.POINTER(ctypes.c_void_p), ctypes.c_uint32]
except AttributeError: pass

try: (cuLibraryUnload:=dll.cuLibraryUnload).restype, cuLibraryUnload.argtypes = CUresult, [CUlibrary]
except AttributeError: pass

try: (cuLibraryGetKernel:=dll.cuLibraryGetKernel).restype, cuLibraryGetKernel.argtypes = CUresult, [ctypes.POINTER(CUkernel), CUlibrary, ctypes.POINTER(ctypes.c_char)]
except AttributeError: pass

try: (cuLibraryGetModule:=dll.cuLibraryGetModule).restype, cuLibraryGetModule.argtypes = CUresult, [ctypes.POINTER(CUmodule), CUlibrary]
except AttributeError: pass

try: (cuKernelGetFunction:=dll.cuKernelGetFunction).restype, cuKernelGetFunction.argtypes = CUresult, [ctypes.POINTER(CUfunction), CUkernel]
except AttributeError: pass

try: (cuLibraryGetGlobal:=dll.cuLibraryGetGlobal).restype, cuLibraryGetGlobal.argtypes = CUresult, [ctypes.POINTER(CUdeviceptr), ctypes.POINTER(size_t), CUlibrary, ctypes.POINTER(ctypes.c_char)]
except AttributeError: pass

try: (cuLibraryGetManaged:=dll.cuLibraryGetManaged).restype, cuLibraryGetManaged.argtypes = CUresult, [ctypes.POINTER(CUdeviceptr), ctypes.POINTER(size_t), CUlibrary, ctypes.POINTER(ctypes.c_char)]
except AttributeError: pass

try: (cuLibraryGetUnifiedFunction:=dll.cuLibraryGetUnifiedFunction).restype, cuLibraryGetUnifiedFunction.argtypes = CUresult, [ctypes.POINTER(ctypes.c_void_p), CUlibrary, ctypes.POINTER(ctypes.c_char)]
except AttributeError: pass

try: (cuKernelGetAttribute:=dll.cuKernelGetAttribute).restype, cuKernelGetAttribute.argtypes = CUresult, [ctypes.POINTER(ctypes.c_int32), CUfunction_attribute, CUkernel, CUdevice]
except AttributeError: pass

try: (cuKernelSetAttribute:=dll.cuKernelSetAttribute).restype, cuKernelSetAttribute.argtypes = CUresult, [CUfunction_attribute, ctypes.c_int32, CUkernel, CUdevice]
except AttributeError: pass

try: (cuKernelSetCacheConfig:=dll.cuKernelSetCacheConfig).restype, cuKernelSetCacheConfig.argtypes = CUresult, [CUkernel, CUfunc_cache, CUdevice]
except AttributeError: pass

try: (cuMemGetInfo_v2:=dll.cuMemGetInfo_v2).restype, cuMemGetInfo_v2.argtypes = CUresult, [ctypes.POINTER(size_t), ctypes.POINTER(size_t)]
except AttributeError: pass

try: (cuMemAlloc_v2:=dll.cuMemAlloc_v2).restype, cuMemAlloc_v2.argtypes = CUresult, [ctypes.POINTER(CUdeviceptr), size_t]
except AttributeError: pass

try: (cuMemAllocPitch_v2:=dll.cuMemAllocPitch_v2).restype, cuMemAllocPitch_v2.argtypes = CUresult, [ctypes.POINTER(CUdeviceptr), ctypes.POINTER(size_t), size_t, size_t, ctypes.c_uint32]
except AttributeError: pass

try: (cuMemFree_v2:=dll.cuMemFree_v2).restype, cuMemFree_v2.argtypes = CUresult, [CUdeviceptr]
except AttributeError: pass

try: (cuMemGetAddressRange_v2:=dll.cuMemGetAddressRange_v2).restype, cuMemGetAddressRange_v2.argtypes = CUresult, [ctypes.POINTER(CUdeviceptr), ctypes.POINTER(size_t), CUdeviceptr]
except AttributeError: pass

try: (cuMemAllocHost_v2:=dll.cuMemAllocHost_v2).restype, cuMemAllocHost_v2.argtypes = CUresult, [ctypes.POINTER(ctypes.c_void_p), size_t]
except AttributeError: pass

try: (cuMemFreeHost:=dll.cuMemFreeHost).restype, cuMemFreeHost.argtypes = CUresult, [ctypes.c_void_p]
except AttributeError: pass

try: (cuMemHostAlloc:=dll.cuMemHostAlloc).restype, cuMemHostAlloc.argtypes = CUresult, [ctypes.POINTER(ctypes.c_void_p), size_t, ctypes.c_uint32]
except AttributeError: pass

try: (cuMemHostGetDevicePointer_v2:=dll.cuMemHostGetDevicePointer_v2).restype, cuMemHostGetDevicePointer_v2.argtypes = CUresult, [ctypes.POINTER(CUdeviceptr), ctypes.c_void_p, ctypes.c_uint32]
except AttributeError: pass

try: (cuMemHostGetFlags:=dll.cuMemHostGetFlags).restype, cuMemHostGetFlags.argtypes = CUresult, [ctypes.POINTER(ctypes.c_uint32), ctypes.c_void_p]
except AttributeError: pass

try: (cuMemAllocManaged:=dll.cuMemAllocManaged).restype, cuMemAllocManaged.argtypes = CUresult, [ctypes.POINTER(CUdeviceptr), size_t, ctypes.c_uint32]
except AttributeError: pass

try: (cuDeviceGetByPCIBusId:=dll.cuDeviceGetByPCIBusId).restype, cuDeviceGetByPCIBusId.argtypes = CUresult, [ctypes.POINTER(CUdevice), ctypes.POINTER(ctypes.c_char)]
except AttributeError: pass

try: (cuDeviceGetPCIBusId:=dll.cuDeviceGetPCIBusId).restype, cuDeviceGetPCIBusId.argtypes = CUresult, [ctypes.POINTER(ctypes.c_char), ctypes.c_int32, CUdevice]
except AttributeError: pass

try: (cuIpcGetEventHandle:=dll.cuIpcGetEventHandle).restype, cuIpcGetEventHandle.argtypes = CUresult, [ctypes.POINTER(CUipcEventHandle), CUevent]
except AttributeError: pass

try: (cuIpcOpenEventHandle:=dll.cuIpcOpenEventHandle).restype, cuIpcOpenEventHandle.argtypes = CUresult, [ctypes.POINTER(CUevent), CUipcEventHandle]
except AttributeError: pass

try: (cuIpcGetMemHandle:=dll.cuIpcGetMemHandle).restype, cuIpcGetMemHandle.argtypes = CUresult, [ctypes.POINTER(CUipcMemHandle), CUdeviceptr]
except AttributeError: pass

try: (cuIpcOpenMemHandle_v2:=dll.cuIpcOpenMemHandle_v2).restype, cuIpcOpenMemHandle_v2.argtypes = CUresult, [ctypes.POINTER(CUdeviceptr), CUipcMemHandle, ctypes.c_uint32]
except AttributeError: pass

try: (cuIpcCloseMemHandle:=dll.cuIpcCloseMemHandle).restype, cuIpcCloseMemHandle.argtypes = CUresult, [CUdeviceptr]
except AttributeError: pass

try: (cuMemHostRegister_v2:=dll.cuMemHostRegister_v2).restype, cuMemHostRegister_v2.argtypes = CUresult, [ctypes.c_void_p, size_t, ctypes.c_uint32]
except AttributeError: pass

try: (cuMemHostUnregister:=dll.cuMemHostUnregister).restype, cuMemHostUnregister.argtypes = CUresult, [ctypes.c_void_p]
except AttributeError: pass

try: (cuMemcpy_ptds:=dll.cuMemcpy_ptds).restype, cuMemcpy_ptds.argtypes = CUresult, [CUdeviceptr, CUdeviceptr, size_t]
except AttributeError: pass

try: (cuMemcpyPeer_ptds:=dll.cuMemcpyPeer_ptds).restype, cuMemcpyPeer_ptds.argtypes = CUresult, [CUdeviceptr, CUcontext, CUdeviceptr, CUcontext, size_t]
except AttributeError: pass

try: (cuMemcpyHtoD_v2_ptds:=dll.cuMemcpyHtoD_v2_ptds).restype, cuMemcpyHtoD_v2_ptds.argtypes = CUresult, [CUdeviceptr, ctypes.c_void_p, size_t]
except AttributeError: pass

try: (cuMemcpyDtoH_v2_ptds:=dll.cuMemcpyDtoH_v2_ptds).restype, cuMemcpyDtoH_v2_ptds.argtypes = CUresult, [ctypes.c_void_p, CUdeviceptr, size_t]
except AttributeError: pass

try: (cuMemcpyDtoD_v2_ptds:=dll.cuMemcpyDtoD_v2_ptds).restype, cuMemcpyDtoD_v2_ptds.argtypes = CUresult, [CUdeviceptr, CUdeviceptr, size_t]
except AttributeError: pass

try: (cuMemcpyDtoA_v2_ptds:=dll.cuMemcpyDtoA_v2_ptds).restype, cuMemcpyDtoA_v2_ptds.argtypes = CUresult, [CUarray, size_t, CUdeviceptr, size_t]
except AttributeError: pass

try: (cuMemcpyAtoD_v2_ptds:=dll.cuMemcpyAtoD_v2_ptds).restype, cuMemcpyAtoD_v2_ptds.argtypes = CUresult, [CUdeviceptr, CUarray, size_t, size_t]
except AttributeError: pass

try: (cuMemcpyHtoA_v2_ptds:=dll.cuMemcpyHtoA_v2_ptds).restype, cuMemcpyHtoA_v2_ptds.argtypes = CUresult, [CUarray, size_t, ctypes.c_void_p, size_t]
except AttributeError: pass

try: (cuMemcpyAtoH_v2_ptds:=dll.cuMemcpyAtoH_v2_ptds).restype, cuMemcpyAtoH_v2_ptds.argtypes = CUresult, [ctypes.c_void_p, CUarray, size_t, size_t]
except AttributeError: pass

try: (cuMemcpyAtoA_v2_ptds:=dll.cuMemcpyAtoA_v2_ptds).restype, cuMemcpyAtoA_v2_ptds.argtypes = CUresult, [CUarray, size_t, CUarray, size_t, size_t]
except AttributeError: pass

try: (cuMemcpy2D_v2_ptds:=dll.cuMemcpy2D_v2_ptds).restype, cuMemcpy2D_v2_ptds.argtypes = CUresult, [ctypes.POINTER(CUDA_MEMCPY2D)]
except AttributeError: pass

try: (cuMemcpy2DUnaligned_v2_ptds:=dll.cuMemcpy2DUnaligned_v2_ptds).restype, cuMemcpy2DUnaligned_v2_ptds.argtypes = CUresult, [ctypes.POINTER(CUDA_MEMCPY2D)]
except AttributeError: pass

try: (cuMemcpy3D_v2_ptds:=dll.cuMemcpy3D_v2_ptds).restype, cuMemcpy3D_v2_ptds.argtypes = CUresult, [ctypes.POINTER(CUDA_MEMCPY3D)]
except AttributeError: pass

try: (cuMemcpy3DPeer_ptds:=dll.cuMemcpy3DPeer_ptds).restype, cuMemcpy3DPeer_ptds.argtypes = CUresult, [ctypes.POINTER(CUDA_MEMCPY3D_PEER)]
except AttributeError: pass

try: (cuMemcpyAsync_ptsz:=dll.cuMemcpyAsync_ptsz).restype, cuMemcpyAsync_ptsz.argtypes = CUresult, [CUdeviceptr, CUdeviceptr, size_t, CUstream]
except AttributeError: pass

try: (cuMemcpyPeerAsync_ptsz:=dll.cuMemcpyPeerAsync_ptsz).restype, cuMemcpyPeerAsync_ptsz.argtypes = CUresult, [CUdeviceptr, CUcontext, CUdeviceptr, CUcontext, size_t, CUstream]
except AttributeError: pass

try: (cuMemcpyHtoDAsync_v2_ptsz:=dll.cuMemcpyHtoDAsync_v2_ptsz).restype, cuMemcpyHtoDAsync_v2_ptsz.argtypes = CUresult, [CUdeviceptr, ctypes.c_void_p, size_t, CUstream]
except AttributeError: pass

try: (cuMemcpyDtoHAsync_v2_ptsz:=dll.cuMemcpyDtoHAsync_v2_ptsz).restype, cuMemcpyDtoHAsync_v2_ptsz.argtypes = CUresult, [ctypes.c_void_p, CUdeviceptr, size_t, CUstream]
except AttributeError: pass

try: (cuMemcpyDtoDAsync_v2_ptsz:=dll.cuMemcpyDtoDAsync_v2_ptsz).restype, cuMemcpyDtoDAsync_v2_ptsz.argtypes = CUresult, [CUdeviceptr, CUdeviceptr, size_t, CUstream]
except AttributeError: pass

try: (cuMemcpyHtoAAsync_v2_ptsz:=dll.cuMemcpyHtoAAsync_v2_ptsz).restype, cuMemcpyHtoAAsync_v2_ptsz.argtypes = CUresult, [CUarray, size_t, ctypes.c_void_p, size_t, CUstream]
except AttributeError: pass

try: (cuMemcpyAtoHAsync_v2_ptsz:=dll.cuMemcpyAtoHAsync_v2_ptsz).restype, cuMemcpyAtoHAsync_v2_ptsz.argtypes = CUresult, [ctypes.c_void_p, CUarray, size_t, size_t, CUstream]
except AttributeError: pass

try: (cuMemcpy2DAsync_v2_ptsz:=dll.cuMemcpy2DAsync_v2_ptsz).restype, cuMemcpy2DAsync_v2_ptsz.argtypes = CUresult, [ctypes.POINTER(CUDA_MEMCPY2D), CUstream]
except AttributeError: pass

try: (cuMemcpy3DAsync_v2_ptsz:=dll.cuMemcpy3DAsync_v2_ptsz).restype, cuMemcpy3DAsync_v2_ptsz.argtypes = CUresult, [ctypes.POINTER(CUDA_MEMCPY3D), CUstream]
except AttributeError: pass

try: (cuMemcpy3DPeerAsync_ptsz:=dll.cuMemcpy3DPeerAsync_ptsz).restype, cuMemcpy3DPeerAsync_ptsz.argtypes = CUresult, [ctypes.POINTER(CUDA_MEMCPY3D_PEER), CUstream]
except AttributeError: pass

try: (cuMemsetD8_v2_ptds:=dll.cuMemsetD8_v2_ptds).restype, cuMemsetD8_v2_ptds.argtypes = CUresult, [CUdeviceptr, ctypes.c_ubyte, size_t]
except AttributeError: pass

try: (cuMemsetD16_v2_ptds:=dll.cuMemsetD16_v2_ptds).restype, cuMemsetD16_v2_ptds.argtypes = CUresult, [CUdeviceptr, ctypes.c_uint16, size_t]
except AttributeError: pass

try: (cuMemsetD32_v2_ptds:=dll.cuMemsetD32_v2_ptds).restype, cuMemsetD32_v2_ptds.argtypes = CUresult, [CUdeviceptr, ctypes.c_uint32, size_t]
except AttributeError: pass

try: (cuMemsetD2D8_v2_ptds:=dll.cuMemsetD2D8_v2_ptds).restype, cuMemsetD2D8_v2_ptds.argtypes = CUresult, [CUdeviceptr, size_t, ctypes.c_ubyte, size_t, size_t]
except AttributeError: pass

try: (cuMemsetD2D16_v2_ptds:=dll.cuMemsetD2D16_v2_ptds).restype, cuMemsetD2D16_v2_ptds.argtypes = CUresult, [CUdeviceptr, size_t, ctypes.c_uint16, size_t, size_t]
except AttributeError: pass

try: (cuMemsetD2D32_v2_ptds:=dll.cuMemsetD2D32_v2_ptds).restype, cuMemsetD2D32_v2_ptds.argtypes = CUresult, [CUdeviceptr, size_t, ctypes.c_uint32, size_t, size_t]
except AttributeError: pass

try: (cuMemsetD8Async_ptsz:=dll.cuMemsetD8Async_ptsz).restype, cuMemsetD8Async_ptsz.argtypes = CUresult, [CUdeviceptr, ctypes.c_ubyte, size_t, CUstream]
except AttributeError: pass

try: (cuMemsetD16Async_ptsz:=dll.cuMemsetD16Async_ptsz).restype, cuMemsetD16Async_ptsz.argtypes = CUresult, [CUdeviceptr, ctypes.c_uint16, size_t, CUstream]
except AttributeError: pass

try: (cuMemsetD32Async_ptsz:=dll.cuMemsetD32Async_ptsz).restype, cuMemsetD32Async_ptsz.argtypes = CUresult, [CUdeviceptr, ctypes.c_uint32, size_t, CUstream]
except AttributeError: pass

try: (cuMemsetD2D8Async_ptsz:=dll.cuMemsetD2D8Async_ptsz).restype, cuMemsetD2D8Async_ptsz.argtypes = CUresult, [CUdeviceptr, size_t, ctypes.c_ubyte, size_t, size_t, CUstream]
except AttributeError: pass

try: (cuMemsetD2D16Async_ptsz:=dll.cuMemsetD2D16Async_ptsz).restype, cuMemsetD2D16Async_ptsz.argtypes = CUresult, [CUdeviceptr, size_t, ctypes.c_uint16, size_t, size_t, CUstream]
except AttributeError: pass

try: (cuMemsetD2D32Async_ptsz:=dll.cuMemsetD2D32Async_ptsz).restype, cuMemsetD2D32Async_ptsz.argtypes = CUresult, [CUdeviceptr, size_t, ctypes.c_uint32, size_t, size_t, CUstream]
except AttributeError: pass

try: (cuArrayCreate_v2:=dll.cuArrayCreate_v2).restype, cuArrayCreate_v2.argtypes = CUresult, [ctypes.POINTER(CUarray), ctypes.POINTER(CUDA_ARRAY_DESCRIPTOR)]
except AttributeError: pass

try: (cuArrayGetDescriptor_v2:=dll.cuArrayGetDescriptor_v2).restype, cuArrayGetDescriptor_v2.argtypes = CUresult, [ctypes.POINTER(CUDA_ARRAY_DESCRIPTOR), CUarray]
except AttributeError: pass

try: (cuArrayGetSparseProperties:=dll.cuArrayGetSparseProperties).restype, cuArrayGetSparseProperties.argtypes = CUresult, [ctypes.POINTER(CUDA_ARRAY_SPARSE_PROPERTIES), CUarray]
except AttributeError: pass

try: (cuMipmappedArrayGetSparseProperties:=dll.cuMipmappedArrayGetSparseProperties).restype, cuMipmappedArrayGetSparseProperties.argtypes = CUresult, [ctypes.POINTER(CUDA_ARRAY_SPARSE_PROPERTIES), CUmipmappedArray]
except AttributeError: pass

try: (cuArrayGetMemoryRequirements:=dll.cuArrayGetMemoryRequirements).restype, cuArrayGetMemoryRequirements.argtypes = CUresult, [ctypes.POINTER(CUDA_ARRAY_MEMORY_REQUIREMENTS), CUarray, CUdevice]
except AttributeError: pass

try: (cuMipmappedArrayGetMemoryRequirements:=dll.cuMipmappedArrayGetMemoryRequirements).restype, cuMipmappedArrayGetMemoryRequirements.argtypes = CUresult, [ctypes.POINTER(CUDA_ARRAY_MEMORY_REQUIREMENTS), CUmipmappedArray, CUdevice]
except AttributeError: pass

try: (cuArrayGetPlane:=dll.cuArrayGetPlane).restype, cuArrayGetPlane.argtypes = CUresult, [ctypes.POINTER(CUarray), CUarray, ctypes.c_uint32]
except AttributeError: pass

try: (cuArrayDestroy:=dll.cuArrayDestroy).restype, cuArrayDestroy.argtypes = CUresult, [CUarray]
except AttributeError: pass

try: (cuArray3DCreate_v2:=dll.cuArray3DCreate_v2).restype, cuArray3DCreate_v2.argtypes = CUresult, [ctypes.POINTER(CUarray), ctypes.POINTER(CUDA_ARRAY3D_DESCRIPTOR)]
except AttributeError: pass

try: (cuArray3DGetDescriptor_v2:=dll.cuArray3DGetDescriptor_v2).restype, cuArray3DGetDescriptor_v2.argtypes = CUresult, [ctypes.POINTER(CUDA_ARRAY3D_DESCRIPTOR), CUarray]
except AttributeError: pass

try: (cuMipmappedArrayCreate:=dll.cuMipmappedArrayCreate).restype, cuMipmappedArrayCreate.argtypes = CUresult, [ctypes.POINTER(CUmipmappedArray), ctypes.POINTER(CUDA_ARRAY3D_DESCRIPTOR), ctypes.c_uint32]
except AttributeError: pass

try: (cuMipmappedArrayGetLevel:=dll.cuMipmappedArrayGetLevel).restype, cuMipmappedArrayGetLevel.argtypes = CUresult, [ctypes.POINTER(CUarray), CUmipmappedArray, ctypes.c_uint32]
except AttributeError: pass

try: (cuMipmappedArrayDestroy:=dll.cuMipmappedArrayDestroy).restype, cuMipmappedArrayDestroy.argtypes = CUresult, [CUmipmappedArray]
except AttributeError: pass

try: (cuMemGetHandleForAddressRange:=dll.cuMemGetHandleForAddressRange).restype, cuMemGetHandleForAddressRange.argtypes = CUresult, [ctypes.c_void_p, CUdeviceptr, size_t, CUmemRangeHandleType, ctypes.c_uint64]
except AttributeError: pass

try: (cuMemAddressReserve:=dll.cuMemAddressReserve).restype, cuMemAddressReserve.argtypes = CUresult, [ctypes.POINTER(CUdeviceptr), size_t, size_t, CUdeviceptr, ctypes.c_uint64]
except AttributeError: pass

try: (cuMemAddressFree:=dll.cuMemAddressFree).restype, cuMemAddressFree.argtypes = CUresult, [CUdeviceptr, size_t]
except AttributeError: pass

try: (cuMemCreate:=dll.cuMemCreate).restype, cuMemCreate.argtypes = CUresult, [ctypes.POINTER(CUmemGenericAllocationHandle), size_t, ctypes.POINTER(CUmemAllocationProp), ctypes.c_uint64]
except AttributeError: pass

try: (cuMemRelease:=dll.cuMemRelease).restype, cuMemRelease.argtypes = CUresult, [CUmemGenericAllocationHandle]
except AttributeError: pass

try: (cuMemMap:=dll.cuMemMap).restype, cuMemMap.argtypes = CUresult, [CUdeviceptr, size_t, size_t, CUmemGenericAllocationHandle, ctypes.c_uint64]
except AttributeError: pass

try: (cuMemMapArrayAsync_ptsz:=dll.cuMemMapArrayAsync_ptsz).restype, cuMemMapArrayAsync_ptsz.argtypes = CUresult, [ctypes.POINTER(CUarrayMapInfo), ctypes.c_uint32, CUstream]
except AttributeError: pass

try: (cuMemUnmap:=dll.cuMemUnmap).restype, cuMemUnmap.argtypes = CUresult, [CUdeviceptr, size_t]
except AttributeError: pass

try: (cuMemSetAccess:=dll.cuMemSetAccess).restype, cuMemSetAccess.argtypes = CUresult, [CUdeviceptr, size_t, ctypes.POINTER(CUmemAccessDesc), size_t]
except AttributeError: pass

try: (cuMemGetAccess:=dll.cuMemGetAccess).restype, cuMemGetAccess.argtypes = CUresult, [ctypes.POINTER(ctypes.c_uint64), ctypes.POINTER(CUmemLocation), CUdeviceptr]
except AttributeError: pass

try: (cuMemExportToShareableHandle:=dll.cuMemExportToShareableHandle).restype, cuMemExportToShareableHandle.argtypes = CUresult, [ctypes.c_void_p, CUmemGenericAllocationHandle, CUmemAllocationHandleType, ctypes.c_uint64]
except AttributeError: pass

try: (cuMemImportFromShareableHandle:=dll.cuMemImportFromShareableHandle).restype, cuMemImportFromShareableHandle.argtypes = CUresult, [ctypes.POINTER(CUmemGenericAllocationHandle), ctypes.c_void_p, CUmemAllocationHandleType]
except AttributeError: pass

try: (cuMemGetAllocationGranularity:=dll.cuMemGetAllocationGranularity).restype, cuMemGetAllocationGranularity.argtypes = CUresult, [ctypes.POINTER(size_t), ctypes.POINTER(CUmemAllocationProp), CUmemAllocationGranularity_flags]
except AttributeError: pass

try: (cuMemGetAllocationPropertiesFromHandle:=dll.cuMemGetAllocationPropertiesFromHandle).restype, cuMemGetAllocationPropertiesFromHandle.argtypes = CUresult, [ctypes.POINTER(CUmemAllocationProp), CUmemGenericAllocationHandle]
except AttributeError: pass

try: (cuMemRetainAllocationHandle:=dll.cuMemRetainAllocationHandle).restype, cuMemRetainAllocationHandle.argtypes = CUresult, [ctypes.POINTER(CUmemGenericAllocationHandle), ctypes.c_void_p]
except AttributeError: pass

try: (cuMemFreeAsync_ptsz:=dll.cuMemFreeAsync_ptsz).restype, cuMemFreeAsync_ptsz.argtypes = CUresult, [CUdeviceptr, CUstream]
except AttributeError: pass

try: (cuMemAllocAsync_ptsz:=dll.cuMemAllocAsync_ptsz).restype, cuMemAllocAsync_ptsz.argtypes = CUresult, [ctypes.POINTER(CUdeviceptr), size_t, CUstream]
except AttributeError: pass

try: (cuMemPoolTrimTo:=dll.cuMemPoolTrimTo).restype, cuMemPoolTrimTo.argtypes = CUresult, [CUmemoryPool, size_t]
except AttributeError: pass

try: (cuMemPoolSetAttribute:=dll.cuMemPoolSetAttribute).restype, cuMemPoolSetAttribute.argtypes = CUresult, [CUmemoryPool, CUmemPool_attribute, ctypes.c_void_p]
except AttributeError: pass

try: (cuMemPoolGetAttribute:=dll.cuMemPoolGetAttribute).restype, cuMemPoolGetAttribute.argtypes = CUresult, [CUmemoryPool, CUmemPool_attribute, ctypes.c_void_p]
except AttributeError: pass

try: (cuMemPoolSetAccess:=dll.cuMemPoolSetAccess).restype, cuMemPoolSetAccess.argtypes = CUresult, [CUmemoryPool, ctypes.POINTER(CUmemAccessDesc), size_t]
except AttributeError: pass

try: (cuMemPoolGetAccess:=dll.cuMemPoolGetAccess).restype, cuMemPoolGetAccess.argtypes = CUresult, [ctypes.POINTER(CUmemAccess_flags), CUmemoryPool, ctypes.POINTER(CUmemLocation)]
except AttributeError: pass

try: (cuMemPoolCreate:=dll.cuMemPoolCreate).restype, cuMemPoolCreate.argtypes = CUresult, [ctypes.POINTER(CUmemoryPool), ctypes.POINTER(CUmemPoolProps)]
except AttributeError: pass

try: (cuMemPoolDestroy:=dll.cuMemPoolDestroy).restype, cuMemPoolDestroy.argtypes = CUresult, [CUmemoryPool]
except AttributeError: pass

try: (cuMemAllocFromPoolAsync_ptsz:=dll.cuMemAllocFromPoolAsync_ptsz).restype, cuMemAllocFromPoolAsync_ptsz.argtypes = CUresult, [ctypes.POINTER(CUdeviceptr), size_t, CUmemoryPool, CUstream]
except AttributeError: pass

try: (cuMemPoolExportToShareableHandle:=dll.cuMemPoolExportToShareableHandle).restype, cuMemPoolExportToShareableHandle.argtypes = CUresult, [ctypes.c_void_p, CUmemoryPool, CUmemAllocationHandleType, ctypes.c_uint64]
except AttributeError: pass

try: (cuMemPoolImportFromShareableHandle:=dll.cuMemPoolImportFromShareableHandle).restype, cuMemPoolImportFromShareableHandle.argtypes = CUresult, [ctypes.POINTER(CUmemoryPool), ctypes.c_void_p, CUmemAllocationHandleType, ctypes.c_uint64]
except AttributeError: pass

try: (cuMemPoolExportPointer:=dll.cuMemPoolExportPointer).restype, cuMemPoolExportPointer.argtypes = CUresult, [ctypes.POINTER(CUmemPoolPtrExportData), CUdeviceptr]
except AttributeError: pass

try: (cuMemPoolImportPointer:=dll.cuMemPoolImportPointer).restype, cuMemPoolImportPointer.argtypes = CUresult, [ctypes.POINTER(CUdeviceptr), CUmemoryPool, ctypes.POINTER(CUmemPoolPtrExportData)]
except AttributeError: pass

try: (cuPointerGetAttribute:=dll.cuPointerGetAttribute).restype, cuPointerGetAttribute.argtypes = CUresult, [ctypes.c_void_p, CUpointer_attribute, CUdeviceptr]
except AttributeError: pass

try: (cuMemPrefetchAsync_ptsz:=dll.cuMemPrefetchAsync_ptsz).restype, cuMemPrefetchAsync_ptsz.argtypes = CUresult, [CUdeviceptr, size_t, CUdevice, CUstream]
except AttributeError: pass

try: (cuMemAdvise:=dll.cuMemAdvise).restype, cuMemAdvise.argtypes = CUresult, [CUdeviceptr, size_t, CUmem_advise, CUdevice]
except AttributeError: pass

try: (cuMemRangeGetAttribute:=dll.cuMemRangeGetAttribute).restype, cuMemRangeGetAttribute.argtypes = CUresult, [ctypes.c_void_p, size_t, CUmem_range_attribute, CUdeviceptr, size_t]
except AttributeError: pass

try: (cuMemRangeGetAttributes:=dll.cuMemRangeGetAttributes).restype, cuMemRangeGetAttributes.argtypes = CUresult, [ctypes.POINTER(ctypes.c_void_p), ctypes.POINTER(size_t), ctypes.POINTER(CUmem_range_attribute), size_t, CUdeviceptr, size_t]
except AttributeError: pass

try: (cuPointerSetAttribute:=dll.cuPointerSetAttribute).restype, cuPointerSetAttribute.argtypes = CUresult, [ctypes.c_void_p, CUpointer_attribute, CUdeviceptr]
except AttributeError: pass

try: (cuPointerGetAttributes:=dll.cuPointerGetAttributes).restype, cuPointerGetAttributes.argtypes = CUresult, [ctypes.c_uint32, ctypes.POINTER(CUpointer_attribute), ctypes.POINTER(ctypes.c_void_p), CUdeviceptr]
except AttributeError: pass

try: (cuStreamCreate:=dll.cuStreamCreate).restype, cuStreamCreate.argtypes = CUresult, [ctypes.POINTER(CUstream), ctypes.c_uint32]
except AttributeError: pass

try: (cuStreamCreateWithPriority:=dll.cuStreamCreateWithPriority).restype, cuStreamCreateWithPriority.argtypes = CUresult, [ctypes.POINTER(CUstream), ctypes.c_uint32, ctypes.c_int32]
except AttributeError: pass

try: (cuStreamGetPriority_ptsz:=dll.cuStreamGetPriority_ptsz).restype, cuStreamGetPriority_ptsz.argtypes = CUresult, [CUstream, ctypes.POINTER(ctypes.c_int32)]
except AttributeError: pass

try: (cuStreamGetFlags_ptsz:=dll.cuStreamGetFlags_ptsz).restype, cuStreamGetFlags_ptsz.argtypes = CUresult, [CUstream, ctypes.POINTER(ctypes.c_uint32)]
except AttributeError: pass

try: (cuStreamGetId_ptsz:=dll.cuStreamGetId_ptsz).restype, cuStreamGetId_ptsz.argtypes = CUresult, [CUstream, ctypes.POINTER(ctypes.c_uint64)]
except AttributeError: pass

try: (cuStreamGetCtx_ptsz:=dll.cuStreamGetCtx_ptsz).restype, cuStreamGetCtx_ptsz.argtypes = CUresult, [CUstream, ctypes.POINTER(CUcontext)]
except AttributeError: pass

try: (cuStreamWaitEvent_ptsz:=dll.cuStreamWaitEvent_ptsz).restype, cuStreamWaitEvent_ptsz.argtypes = CUresult, [CUstream, CUevent, ctypes.c_uint32]
except AttributeError: pass

try: (cuStreamAddCallback_ptsz:=dll.cuStreamAddCallback_ptsz).restype, cuStreamAddCallback_ptsz.argtypes = CUresult, [CUstream, CUstreamCallback, ctypes.c_void_p, ctypes.c_uint32]
except AttributeError: pass

try: (cuStreamBeginCapture_v2_ptsz:=dll.cuStreamBeginCapture_v2_ptsz).restype, cuStreamBeginCapture_v2_ptsz.argtypes = CUresult, [CUstream, CUstreamCaptureMode]
except AttributeError: pass

try: (cuThreadExchangeStreamCaptureMode:=dll.cuThreadExchangeStreamCaptureMode).restype, cuThreadExchangeStreamCaptureMode.argtypes = CUresult, [ctypes.POINTER(CUstreamCaptureMode)]
except AttributeError: pass

try: (cuStreamEndCapture_ptsz:=dll.cuStreamEndCapture_ptsz).restype, cuStreamEndCapture_ptsz.argtypes = CUresult, [CUstream, ctypes.POINTER(CUgraph)]
except AttributeError: pass

try: (cuStreamIsCapturing_ptsz:=dll.cuStreamIsCapturing_ptsz).restype, cuStreamIsCapturing_ptsz.argtypes = CUresult, [CUstream, ctypes.POINTER(CUstreamCaptureStatus)]
except AttributeError: pass

try: (cuStreamGetCaptureInfo_v2_ptsz:=dll.cuStreamGetCaptureInfo_v2_ptsz).restype, cuStreamGetCaptureInfo_v2_ptsz.argtypes = CUresult, [CUstream, ctypes.POINTER(CUstreamCaptureStatus), ctypes.POINTER(cuuint64_t), ctypes.POINTER(CUgraph), ctypes.POINTER(ctypes.POINTER(CUgraphNode)), ctypes.POINTER(size_t)]
except AttributeError: pass

try: (cuStreamUpdateCaptureDependencies_ptsz:=dll.cuStreamUpdateCaptureDependencies_ptsz).restype, cuStreamUpdateCaptureDependencies_ptsz.argtypes = CUresult, [CUstream, ctypes.POINTER(CUgraphNode), size_t, ctypes.c_uint32]
except AttributeError: pass

try: (cuStreamAttachMemAsync_ptsz:=dll.cuStreamAttachMemAsync_ptsz).restype, cuStreamAttachMemAsync_ptsz.argtypes = CUresult, [CUstream, CUdeviceptr, size_t, ctypes.c_uint32]
except AttributeError: pass

try: (cuStreamQuery_ptsz:=dll.cuStreamQuery_ptsz).restype, cuStreamQuery_ptsz.argtypes = CUresult, [CUstream]
except AttributeError: pass

try: (cuStreamSynchronize_ptsz:=dll.cuStreamSynchronize_ptsz).restype, cuStreamSynchronize_ptsz.argtypes = CUresult, [CUstream]
except AttributeError: pass

try: (cuStreamDestroy_v2:=dll.cuStreamDestroy_v2).restype, cuStreamDestroy_v2.argtypes = CUresult, [CUstream]
except AttributeError: pass

try: (cuStreamCopyAttributes_ptsz:=dll.cuStreamCopyAttributes_ptsz).restype, cuStreamCopyAttributes_ptsz.argtypes = CUresult, [CUstream, CUstream]
except AttributeError: pass

try: (cuStreamGetAttribute_ptsz:=dll.cuStreamGetAttribute_ptsz).restype, cuStreamGetAttribute_ptsz.argtypes = CUresult, [CUstream, CUstreamAttrID, ctypes.POINTER(CUstreamAttrValue)]
except AttributeError: pass

try: (cuStreamSetAttribute_ptsz:=dll.cuStreamSetAttribute_ptsz).restype, cuStreamSetAttribute_ptsz.argtypes = CUresult, [CUstream, CUstreamAttrID, ctypes.POINTER(CUstreamAttrValue)]
except AttributeError: pass

try: (cuEventCreate:=dll.cuEventCreate).restype, cuEventCreate.argtypes = CUresult, [ctypes.POINTER(CUevent), ctypes.c_uint32]
except AttributeError: pass

try: (cuEventRecord_ptsz:=dll.cuEventRecord_ptsz).restype, cuEventRecord_ptsz.argtypes = CUresult, [CUevent, CUstream]
except AttributeError: pass

try: (cuEventRecordWithFlags_ptsz:=dll.cuEventRecordWithFlags_ptsz).restype, cuEventRecordWithFlags_ptsz.argtypes = CUresult, [CUevent, CUstream, ctypes.c_uint32]
except AttributeError: pass

try: (cuEventQuery:=dll.cuEventQuery).restype, cuEventQuery.argtypes = CUresult, [CUevent]
except AttributeError: pass

try: (cuEventSynchronize:=dll.cuEventSynchronize).restype, cuEventSynchronize.argtypes = CUresult, [CUevent]
except AttributeError: pass

try: (cuEventDestroy_v2:=dll.cuEventDestroy_v2).restype, cuEventDestroy_v2.argtypes = CUresult, [CUevent]
except AttributeError: pass

try: (cuEventElapsedTime:=dll.cuEventElapsedTime).restype, cuEventElapsedTime.argtypes = CUresult, [ctypes.POINTER(ctypes.c_float), CUevent, CUevent]
except AttributeError: pass

try: (cuImportExternalMemory:=dll.cuImportExternalMemory).restype, cuImportExternalMemory.argtypes = CUresult, [ctypes.POINTER(CUexternalMemory), ctypes.POINTER(CUDA_EXTERNAL_MEMORY_HANDLE_DESC)]
except AttributeError: pass

try: (cuExternalMemoryGetMappedBuffer:=dll.cuExternalMemoryGetMappedBuffer).restype, cuExternalMemoryGetMappedBuffer.argtypes = CUresult, [ctypes.POINTER(CUdeviceptr), CUexternalMemory, ctypes.POINTER(CUDA_EXTERNAL_MEMORY_BUFFER_DESC)]
except AttributeError: pass

try: (cuExternalMemoryGetMappedMipmappedArray:=dll.cuExternalMemoryGetMappedMipmappedArray).restype, cuExternalMemoryGetMappedMipmappedArray.argtypes = CUresult, [ctypes.POINTER(CUmipmappedArray), CUexternalMemory, ctypes.POINTER(CUDA_EXTERNAL_MEMORY_MIPMAPPED_ARRAY_DESC)]
except AttributeError: pass

try: (cuDestroyExternalMemory:=dll.cuDestroyExternalMemory).restype, cuDestroyExternalMemory.argtypes = CUresult, [CUexternalMemory]
except AttributeError: pass

try: (cuImportExternalSemaphore:=dll.cuImportExternalSemaphore).restype, cuImportExternalSemaphore.argtypes = CUresult, [ctypes.POINTER(CUexternalSemaphore), ctypes.POINTER(CUDA_EXTERNAL_SEMAPHORE_HANDLE_DESC)]
except AttributeError: pass

try: (cuSignalExternalSemaphoresAsync_ptsz:=dll.cuSignalExternalSemaphoresAsync_ptsz).restype, cuSignalExternalSemaphoresAsync_ptsz.argtypes = CUresult, [ctypes.POINTER(CUexternalSemaphore), ctypes.POINTER(CUDA_EXTERNAL_SEMAPHORE_SIGNAL_PARAMS), ctypes.c_uint32, CUstream]
except AttributeError: pass

try: (cuWaitExternalSemaphoresAsync_ptsz:=dll.cuWaitExternalSemaphoresAsync_ptsz).restype, cuWaitExternalSemaphoresAsync_ptsz.argtypes = CUresult, [ctypes.POINTER(CUexternalSemaphore), ctypes.POINTER(CUDA_EXTERNAL_SEMAPHORE_WAIT_PARAMS), ctypes.c_uint32, CUstream]
except AttributeError: pass

try: (cuDestroyExternalSemaphore:=dll.cuDestroyExternalSemaphore).restype, cuDestroyExternalSemaphore.argtypes = CUresult, [CUexternalSemaphore]
except AttributeError: pass

try: (cuStreamWaitValue32_v2_ptsz:=dll.cuStreamWaitValue32_v2_ptsz).restype, cuStreamWaitValue32_v2_ptsz.argtypes = CUresult, [CUstream, CUdeviceptr, cuuint32_t, ctypes.c_uint32]
except AttributeError: pass

try: (cuStreamWaitValue64_v2_ptsz:=dll.cuStreamWaitValue64_v2_ptsz).restype, cuStreamWaitValue64_v2_ptsz.argtypes = CUresult, [CUstream, CUdeviceptr, cuuint64_t, ctypes.c_uint32]
except AttributeError: pass

try: (cuStreamWriteValue32_v2_ptsz:=dll.cuStreamWriteValue32_v2_ptsz).restype, cuStreamWriteValue32_v2_ptsz.argtypes = CUresult, [CUstream, CUdeviceptr, cuuint32_t, ctypes.c_uint32]
except AttributeError: pass

try: (cuStreamWriteValue64_v2_ptsz:=dll.cuStreamWriteValue64_v2_ptsz).restype, cuStreamWriteValue64_v2_ptsz.argtypes = CUresult, [CUstream, CUdeviceptr, cuuint64_t, ctypes.c_uint32]
except AttributeError: pass

try: (cuStreamBatchMemOp_v2_ptsz:=dll.cuStreamBatchMemOp_v2_ptsz).restype, cuStreamBatchMemOp_v2_ptsz.argtypes = CUresult, [CUstream, ctypes.c_uint32, ctypes.POINTER(CUstreamBatchMemOpParams), ctypes.c_uint32]
except AttributeError: pass

try: (cuFuncGetAttribute:=dll.cuFuncGetAttribute).restype, cuFuncGetAttribute.argtypes = CUresult, [ctypes.POINTER(ctypes.c_int32), CUfunction_attribute, CUfunction]
except AttributeError: pass

try: (cuFuncSetAttribute:=dll.cuFuncSetAttribute).restype, cuFuncSetAttribute.argtypes = CUresult, [CUfunction, CUfunction_attribute, ctypes.c_int32]
except AttributeError: pass

try: (cuFuncSetCacheConfig:=dll.cuFuncSetCacheConfig).restype, cuFuncSetCacheConfig.argtypes = CUresult, [CUfunction, CUfunc_cache]
except AttributeError: pass

try: (cuFuncSetSharedMemConfig:=dll.cuFuncSetSharedMemConfig).restype, cuFuncSetSharedMemConfig.argtypes = CUresult, [CUfunction, CUsharedconfig]
except AttributeError: pass

try: (cuFuncGetModule:=dll.cuFuncGetModule).restype, cuFuncGetModule.argtypes = CUresult, [ctypes.POINTER(CUmodule), CUfunction]
except AttributeError: pass

try: (cuLaunchKernel_ptsz:=dll.cuLaunchKernel_ptsz).restype, cuLaunchKernel_ptsz.argtypes = CUresult, [CUfunction, ctypes.c_uint32, ctypes.c_uint32, ctypes.c_uint32, ctypes.c_uint32, ctypes.c_uint32, ctypes.c_uint32, ctypes.c_uint32, CUstream, ctypes.POINTER(ctypes.c_void_p), ctypes.POINTER(ctypes.c_void_p)]
except AttributeError: pass

try: (cuLaunchKernelEx_ptsz:=dll.cuLaunchKernelEx_ptsz).restype, cuLaunchKernelEx_ptsz.argtypes = CUresult, [ctypes.POINTER(CUlaunchConfig), CUfunction, ctypes.POINTER(ctypes.c_void_p), ctypes.POINTER(ctypes.c_void_p)]
except AttributeError: pass

try: (cuLaunchCooperativeKernel_ptsz:=dll.cuLaunchCooperativeKernel_ptsz).restype, cuLaunchCooperativeKernel_ptsz.argtypes = CUresult, [CUfunction, ctypes.c_uint32, ctypes.c_uint32, ctypes.c_uint32, ctypes.c_uint32, ctypes.c_uint32, ctypes.c_uint32, ctypes.c_uint32, CUstream, ctypes.POINTER(ctypes.c_void_p)]
except AttributeError: pass

try: (cuLaunchCooperativeKernelMultiDevice:=dll.cuLaunchCooperativeKernelMultiDevice).restype, cuLaunchCooperativeKernelMultiDevice.argtypes = CUresult, [ctypes.POINTER(CUDA_LAUNCH_PARAMS), ctypes.c_uint32, ctypes.c_uint32]
except AttributeError: pass

try: (cuLaunchHostFunc_ptsz:=dll.cuLaunchHostFunc_ptsz).restype, cuLaunchHostFunc_ptsz.argtypes = CUresult, [CUstream, CUhostFn, ctypes.c_void_p]
except AttributeError: pass

try: (cuFuncSetBlockShape:=dll.cuFuncSetBlockShape).restype, cuFuncSetBlockShape.argtypes = CUresult, [CUfunction, ctypes.c_int32, ctypes.c_int32, ctypes.c_int32]
except AttributeError: pass

try: (cuFuncSetSharedSize:=dll.cuFuncSetSharedSize).restype, cuFuncSetSharedSize.argtypes = CUresult, [CUfunction, ctypes.c_uint32]
except AttributeError: pass

try: (cuParamSetSize:=dll.cuParamSetSize).restype, cuParamSetSize.argtypes = CUresult, [CUfunction, ctypes.c_uint32]
except AttributeError: pass

try: (cuParamSeti:=dll.cuParamSeti).restype, cuParamSeti.argtypes = CUresult, [CUfunction, ctypes.c_int32, ctypes.c_uint32]
except AttributeError: pass

try: (cuParamSetf:=dll.cuParamSetf).restype, cuParamSetf.argtypes = CUresult, [CUfunction, ctypes.c_int32, ctypes.c_float]
except AttributeError: pass

try: (cuParamSetv:=dll.cuParamSetv).restype, cuParamSetv.argtypes = CUresult, [CUfunction, ctypes.c_int32, ctypes.c_void_p, ctypes.c_uint32]
except AttributeError: pass

try: (cuLaunch:=dll.cuLaunch).restype, cuLaunch.argtypes = CUresult, [CUfunction]
except AttributeError: pass

try: (cuLaunchGrid:=dll.cuLaunchGrid).restype, cuLaunchGrid.argtypes = CUresult, [CUfunction, ctypes.c_int32, ctypes.c_int32]
except AttributeError: pass

try: (cuLaunchGridAsync:=dll.cuLaunchGridAsync).restype, cuLaunchGridAsync.argtypes = CUresult, [CUfunction, ctypes.c_int32, ctypes.c_int32, CUstream]
except AttributeError: pass

try: (cuParamSetTexRef:=dll.cuParamSetTexRef).restype, cuParamSetTexRef.argtypes = CUresult, [CUfunction, ctypes.c_int32, CUtexref]
except AttributeError: pass

try: (cuGraphCreate:=dll.cuGraphCreate).restype, cuGraphCreate.argtypes = CUresult, [ctypes.POINTER(CUgraph), ctypes.c_uint32]
except AttributeError: pass

try: (cuGraphAddKernelNode_v2:=dll.cuGraphAddKernelNode_v2).restype, cuGraphAddKernelNode_v2.argtypes = CUresult, [ctypes.POINTER(CUgraphNode), CUgraph, ctypes.POINTER(CUgraphNode), size_t, ctypes.POINTER(CUDA_KERNEL_NODE_PARAMS)]
except AttributeError: pass

try: (cuGraphKernelNodeGetParams_v2:=dll.cuGraphKernelNodeGetParams_v2).restype, cuGraphKernelNodeGetParams_v2.argtypes = CUresult, [CUgraphNode, ctypes.POINTER(CUDA_KERNEL_NODE_PARAMS)]
except AttributeError: pass

try: (cuGraphKernelNodeSetParams_v2:=dll.cuGraphKernelNodeSetParams_v2).restype, cuGraphKernelNodeSetParams_v2.argtypes = CUresult, [CUgraphNode, ctypes.POINTER(CUDA_KERNEL_NODE_PARAMS)]
except AttributeError: pass

try: (cuGraphAddMemcpyNode:=dll.cuGraphAddMemcpyNode).restype, cuGraphAddMemcpyNode.argtypes = CUresult, [ctypes.POINTER(CUgraphNode), CUgraph, ctypes.POINTER(CUgraphNode), size_t, ctypes.POINTER(CUDA_MEMCPY3D), CUcontext]
except AttributeError: pass

try: (cuGraphMemcpyNodeGetParams:=dll.cuGraphMemcpyNodeGetParams).restype, cuGraphMemcpyNodeGetParams.argtypes = CUresult, [CUgraphNode, ctypes.POINTER(CUDA_MEMCPY3D)]
except AttributeError: pass

try: (cuGraphMemcpyNodeSetParams:=dll.cuGraphMemcpyNodeSetParams).restype, cuGraphMemcpyNodeSetParams.argtypes = CUresult, [CUgraphNode, ctypes.POINTER(CUDA_MEMCPY3D)]
except AttributeError: pass

try: (cuGraphAddMemsetNode:=dll.cuGraphAddMemsetNode).restype, cuGraphAddMemsetNode.argtypes = CUresult, [ctypes.POINTER(CUgraphNode), CUgraph, ctypes.POINTER(CUgraphNode), size_t, ctypes.POINTER(CUDA_MEMSET_NODE_PARAMS), CUcontext]
except AttributeError: pass

try: (cuGraphMemsetNodeGetParams:=dll.cuGraphMemsetNodeGetParams).restype, cuGraphMemsetNodeGetParams.argtypes = CUresult, [CUgraphNode, ctypes.POINTER(CUDA_MEMSET_NODE_PARAMS)]
except AttributeError: pass

try: (cuGraphMemsetNodeSetParams:=dll.cuGraphMemsetNodeSetParams).restype, cuGraphMemsetNodeSetParams.argtypes = CUresult, [CUgraphNode, ctypes.POINTER(CUDA_MEMSET_NODE_PARAMS)]
except AttributeError: pass

try: (cuGraphAddHostNode:=dll.cuGraphAddHostNode).restype, cuGraphAddHostNode.argtypes = CUresult, [ctypes.POINTER(CUgraphNode), CUgraph, ctypes.POINTER(CUgraphNode), size_t, ctypes.POINTER(CUDA_HOST_NODE_PARAMS)]
except AttributeError: pass

try: (cuGraphHostNodeGetParams:=dll.cuGraphHostNodeGetParams).restype, cuGraphHostNodeGetParams.argtypes = CUresult, [CUgraphNode, ctypes.POINTER(CUDA_HOST_NODE_PARAMS)]
except AttributeError: pass

try: (cuGraphHostNodeSetParams:=dll.cuGraphHostNodeSetParams).restype, cuGraphHostNodeSetParams.argtypes = CUresult, [CUgraphNode, ctypes.POINTER(CUDA_HOST_NODE_PARAMS)]
except AttributeError: pass

try: (cuGraphAddChildGraphNode:=dll.cuGraphAddChildGraphNode).restype, cuGraphAddChildGraphNode.argtypes = CUresult, [ctypes.POINTER(CUgraphNode), CUgraph, ctypes.POINTER(CUgraphNode), size_t, CUgraph]
except AttributeError: pass

try: (cuGraphChildGraphNodeGetGraph:=dll.cuGraphChildGraphNodeGetGraph).restype, cuGraphChildGraphNodeGetGraph.argtypes = CUresult, [CUgraphNode, ctypes.POINTER(CUgraph)]
except AttributeError: pass

try: (cuGraphAddEmptyNode:=dll.cuGraphAddEmptyNode).restype, cuGraphAddEmptyNode.argtypes = CUresult, [ctypes.POINTER(CUgraphNode), CUgraph, ctypes.POINTER(CUgraphNode), size_t]
except AttributeError: pass

try: (cuGraphAddEventRecordNode:=dll.cuGraphAddEventRecordNode).restype, cuGraphAddEventRecordNode.argtypes = CUresult, [ctypes.POINTER(CUgraphNode), CUgraph, ctypes.POINTER(CUgraphNode), size_t, CUevent]
except AttributeError: pass

try: (cuGraphEventRecordNodeGetEvent:=dll.cuGraphEventRecordNodeGetEvent).restype, cuGraphEventRecordNodeGetEvent.argtypes = CUresult, [CUgraphNode, ctypes.POINTER(CUevent)]
except AttributeError: pass

try: (cuGraphEventRecordNodeSetEvent:=dll.cuGraphEventRecordNodeSetEvent).restype, cuGraphEventRecordNodeSetEvent.argtypes = CUresult, [CUgraphNode, CUevent]
except AttributeError: pass

try: (cuGraphAddEventWaitNode:=dll.cuGraphAddEventWaitNode).restype, cuGraphAddEventWaitNode.argtypes = CUresult, [ctypes.POINTER(CUgraphNode), CUgraph, ctypes.POINTER(CUgraphNode), size_t, CUevent]
except AttributeError: pass

try: (cuGraphEventWaitNodeGetEvent:=dll.cuGraphEventWaitNodeGetEvent).restype, cuGraphEventWaitNodeGetEvent.argtypes = CUresult, [CUgraphNode, ctypes.POINTER(CUevent)]
except AttributeError: pass

try: (cuGraphEventWaitNodeSetEvent:=dll.cuGraphEventWaitNodeSetEvent).restype, cuGraphEventWaitNodeSetEvent.argtypes = CUresult, [CUgraphNode, CUevent]
except AttributeError: pass

try: (cuGraphAddExternalSemaphoresSignalNode:=dll.cuGraphAddExternalSemaphoresSignalNode).restype, cuGraphAddExternalSemaphoresSignalNode.argtypes = CUresult, [ctypes.POINTER(CUgraphNode), CUgraph, ctypes.POINTER(CUgraphNode), size_t, ctypes.POINTER(CUDA_EXT_SEM_SIGNAL_NODE_PARAMS)]
except AttributeError: pass

try: (cuGraphExternalSemaphoresSignalNodeGetParams:=dll.cuGraphExternalSemaphoresSignalNodeGetParams).restype, cuGraphExternalSemaphoresSignalNodeGetParams.argtypes = CUresult, [CUgraphNode, ctypes.POINTER(CUDA_EXT_SEM_SIGNAL_NODE_PARAMS)]
except AttributeError: pass

try: (cuGraphExternalSemaphoresSignalNodeSetParams:=dll.cuGraphExternalSemaphoresSignalNodeSetParams).restype, cuGraphExternalSemaphoresSignalNodeSetParams.argtypes = CUresult, [CUgraphNode, ctypes.POINTER(CUDA_EXT_SEM_SIGNAL_NODE_PARAMS)]
except AttributeError: pass

try: (cuGraphAddExternalSemaphoresWaitNode:=dll.cuGraphAddExternalSemaphoresWaitNode).restype, cuGraphAddExternalSemaphoresWaitNode.argtypes = CUresult, [ctypes.POINTER(CUgraphNode), CUgraph, ctypes.POINTER(CUgraphNode), size_t, ctypes.POINTER(CUDA_EXT_SEM_WAIT_NODE_PARAMS)]
except AttributeError: pass

try: (cuGraphExternalSemaphoresWaitNodeGetParams:=dll.cuGraphExternalSemaphoresWaitNodeGetParams).restype, cuGraphExternalSemaphoresWaitNodeGetParams.argtypes = CUresult, [CUgraphNode, ctypes.POINTER(CUDA_EXT_SEM_WAIT_NODE_PARAMS)]
except AttributeError: pass

try: (cuGraphExternalSemaphoresWaitNodeSetParams:=dll.cuGraphExternalSemaphoresWaitNodeSetParams).restype, cuGraphExternalSemaphoresWaitNodeSetParams.argtypes = CUresult, [CUgraphNode, ctypes.POINTER(CUDA_EXT_SEM_WAIT_NODE_PARAMS)]
except AttributeError: pass

try: (cuGraphAddBatchMemOpNode:=dll.cuGraphAddBatchMemOpNode).restype, cuGraphAddBatchMemOpNode.argtypes = CUresult, [ctypes.POINTER(CUgraphNode), CUgraph, ctypes.POINTER(CUgraphNode), size_t, ctypes.POINTER(CUDA_BATCH_MEM_OP_NODE_PARAMS)]
except AttributeError: pass

try: (cuGraphBatchMemOpNodeGetParams:=dll.cuGraphBatchMemOpNodeGetParams).restype, cuGraphBatchMemOpNodeGetParams.argtypes = CUresult, [CUgraphNode, ctypes.POINTER(CUDA_BATCH_MEM_OP_NODE_PARAMS)]
except AttributeError: pass

try: (cuGraphBatchMemOpNodeSetParams:=dll.cuGraphBatchMemOpNodeSetParams).restype, cuGraphBatchMemOpNodeSetParams.argtypes = CUresult, [CUgraphNode, ctypes.POINTER(CUDA_BATCH_MEM_OP_NODE_PARAMS)]
except AttributeError: pass

try: (cuGraphExecBatchMemOpNodeSetParams:=dll.cuGraphExecBatchMemOpNodeSetParams).restype, cuGraphExecBatchMemOpNodeSetParams.argtypes = CUresult, [CUgraphExec, CUgraphNode, ctypes.POINTER(CUDA_BATCH_MEM_OP_NODE_PARAMS)]
except AttributeError: pass

try: (cuGraphAddMemAllocNode:=dll.cuGraphAddMemAllocNode).restype, cuGraphAddMemAllocNode.argtypes = CUresult, [ctypes.POINTER(CUgraphNode), CUgraph, ctypes.POINTER(CUgraphNode), size_t, ctypes.POINTER(CUDA_MEM_ALLOC_NODE_PARAMS)]
except AttributeError: pass

try: (cuGraphMemAllocNodeGetParams:=dll.cuGraphMemAllocNodeGetParams).restype, cuGraphMemAllocNodeGetParams.argtypes = CUresult, [CUgraphNode, ctypes.POINTER(CUDA_MEM_ALLOC_NODE_PARAMS)]
except AttributeError: pass

try: (cuGraphAddMemFreeNode:=dll.cuGraphAddMemFreeNode).restype, cuGraphAddMemFreeNode.argtypes = CUresult, [ctypes.POINTER(CUgraphNode), CUgraph, ctypes.POINTER(CUgraphNode), size_t, CUdeviceptr]
except AttributeError: pass

try: (cuGraphMemFreeNodeGetParams:=dll.cuGraphMemFreeNodeGetParams).restype, cuGraphMemFreeNodeGetParams.argtypes = CUresult, [CUgraphNode, ctypes.POINTER(CUdeviceptr)]
except AttributeError: pass

try: (cuDeviceGraphMemTrim:=dll.cuDeviceGraphMemTrim).restype, cuDeviceGraphMemTrim.argtypes = CUresult, [CUdevice]
except AttributeError: pass

try: (cuDeviceGetGraphMemAttribute:=dll.cuDeviceGetGraphMemAttribute).restype, cuDeviceGetGraphMemAttribute.argtypes = CUresult, [CUdevice, CUgraphMem_attribute, ctypes.c_void_p]
except AttributeError: pass

try: (cuDeviceSetGraphMemAttribute:=dll.cuDeviceSetGraphMemAttribute).restype, cuDeviceSetGraphMemAttribute.argtypes = CUresult, [CUdevice, CUgraphMem_attribute, ctypes.c_void_p]
except AttributeError: pass

try: (cuGraphClone:=dll.cuGraphClone).restype, cuGraphClone.argtypes = CUresult, [ctypes.POINTER(CUgraph), CUgraph]
except AttributeError: pass

try: (cuGraphNodeFindInClone:=dll.cuGraphNodeFindInClone).restype, cuGraphNodeFindInClone.argtypes = CUresult, [ctypes.POINTER(CUgraphNode), CUgraphNode, CUgraph]
except AttributeError: pass

try: (cuGraphNodeGetType:=dll.cuGraphNodeGetType).restype, cuGraphNodeGetType.argtypes = CUresult, [CUgraphNode, ctypes.POINTER(CUgraphNodeType)]
except AttributeError: pass

try: (cuGraphGetNodes:=dll.cuGraphGetNodes).restype, cuGraphGetNodes.argtypes = CUresult, [CUgraph, ctypes.POINTER(CUgraphNode), ctypes.POINTER(size_t)]
except AttributeError: pass

try: (cuGraphGetRootNodes:=dll.cuGraphGetRootNodes).restype, cuGraphGetRootNodes.argtypes = CUresult, [CUgraph, ctypes.POINTER(CUgraphNode), ctypes.POINTER(size_t)]
except AttributeError: pass

try: (cuGraphGetEdges:=dll.cuGraphGetEdges).restype, cuGraphGetEdges.argtypes = CUresult, [CUgraph, ctypes.POINTER(CUgraphNode), ctypes.POINTER(CUgraphNode), ctypes.POINTER(size_t)]
except AttributeError: pass

try: (cuGraphNodeGetDependencies:=dll.cuGraphNodeGetDependencies).restype, cuGraphNodeGetDependencies.argtypes = CUresult, [CUgraphNode, ctypes.POINTER(CUgraphNode), ctypes.POINTER(size_t)]
except AttributeError: pass

try: (cuGraphNodeGetDependentNodes:=dll.cuGraphNodeGetDependentNodes).restype, cuGraphNodeGetDependentNodes.argtypes = CUresult, [CUgraphNode, ctypes.POINTER(CUgraphNode), ctypes.POINTER(size_t)]
except AttributeError: pass

try: (cuGraphAddDependencies:=dll.cuGraphAddDependencies).restype, cuGraphAddDependencies.argtypes = CUresult, [CUgraph, ctypes.POINTER(CUgraphNode), ctypes.POINTER(CUgraphNode), size_t]
except AttributeError: pass

try: (cuGraphRemoveDependencies:=dll.cuGraphRemoveDependencies).restype, cuGraphRemoveDependencies.argtypes = CUresult, [CUgraph, ctypes.POINTER(CUgraphNode), ctypes.POINTER(CUgraphNode), size_t]
except AttributeError: pass

try: (cuGraphDestroyNode:=dll.cuGraphDestroyNode).restype, cuGraphDestroyNode.argtypes = CUresult, [CUgraphNode]
except AttributeError: pass

try: (cuGraphInstantiateWithFlags:=dll.cuGraphInstantiateWithFlags).restype, cuGraphInstantiateWithFlags.argtypes = CUresult, [ctypes.POINTER(CUgraphExec), CUgraph, ctypes.c_uint64]
except AttributeError: pass

try: (cuGraphInstantiateWithParams_ptsz:=dll.cuGraphInstantiateWithParams_ptsz).restype, cuGraphInstantiateWithParams_ptsz.argtypes = CUresult, [ctypes.POINTER(CUgraphExec), CUgraph, ctypes.POINTER(CUDA_GRAPH_INSTANTIATE_PARAMS)]
except AttributeError: pass

try: (cuGraphExecGetFlags:=dll.cuGraphExecGetFlags).restype, cuGraphExecGetFlags.argtypes = CUresult, [CUgraphExec, ctypes.POINTER(cuuint64_t)]
except AttributeError: pass

try: (cuGraphExecKernelNodeSetParams_v2:=dll.cuGraphExecKernelNodeSetParams_v2).restype, cuGraphExecKernelNodeSetParams_v2.argtypes = CUresult, [CUgraphExec, CUgraphNode, ctypes.POINTER(CUDA_KERNEL_NODE_PARAMS)]
except AttributeError: pass

try: (cuGraphExecMemcpyNodeSetParams:=dll.cuGraphExecMemcpyNodeSetParams).restype, cuGraphExecMemcpyNodeSetParams.argtypes = CUresult, [CUgraphExec, CUgraphNode, ctypes.POINTER(CUDA_MEMCPY3D), CUcontext]
except AttributeError: pass

try: (cuGraphExecMemsetNodeSetParams:=dll.cuGraphExecMemsetNodeSetParams).restype, cuGraphExecMemsetNodeSetParams.argtypes = CUresult, [CUgraphExec, CUgraphNode, ctypes.POINTER(CUDA_MEMSET_NODE_PARAMS), CUcontext]
except AttributeError: pass

try: (cuGraphExecHostNodeSetParams:=dll.cuGraphExecHostNodeSetParams).restype, cuGraphExecHostNodeSetParams.argtypes = CUresult, [CUgraphExec, CUgraphNode, ctypes.POINTER(CUDA_HOST_NODE_PARAMS)]
except AttributeError: pass

try: (cuGraphExecChildGraphNodeSetParams:=dll.cuGraphExecChildGraphNodeSetParams).restype, cuGraphExecChildGraphNodeSetParams.argtypes = CUresult, [CUgraphExec, CUgraphNode, CUgraph]
except AttributeError: pass

try: (cuGraphExecEventRecordNodeSetEvent:=dll.cuGraphExecEventRecordNodeSetEvent).restype, cuGraphExecEventRecordNodeSetEvent.argtypes = CUresult, [CUgraphExec, CUgraphNode, CUevent]
except AttributeError: pass

try: (cuGraphExecEventWaitNodeSetEvent:=dll.cuGraphExecEventWaitNodeSetEvent).restype, cuGraphExecEventWaitNodeSetEvent.argtypes = CUresult, [CUgraphExec, CUgraphNode, CUevent]
except AttributeError: pass

try: (cuGraphExecExternalSemaphoresSignalNodeSetParams:=dll.cuGraphExecExternalSemaphoresSignalNodeSetParams).restype, cuGraphExecExternalSemaphoresSignalNodeSetParams.argtypes = CUresult, [CUgraphExec, CUgraphNode, ctypes.POINTER(CUDA_EXT_SEM_SIGNAL_NODE_PARAMS)]
except AttributeError: pass

try: (cuGraphExecExternalSemaphoresWaitNodeSetParams:=dll.cuGraphExecExternalSemaphoresWaitNodeSetParams).restype, cuGraphExecExternalSemaphoresWaitNodeSetParams.argtypes = CUresult, [CUgraphExec, CUgraphNode, ctypes.POINTER(CUDA_EXT_SEM_WAIT_NODE_PARAMS)]
except AttributeError: pass

try: (cuGraphNodeSetEnabled:=dll.cuGraphNodeSetEnabled).restype, cuGraphNodeSetEnabled.argtypes = CUresult, [CUgraphExec, CUgraphNode, ctypes.c_uint32]
except AttributeError: pass

try: (cuGraphNodeGetEnabled:=dll.cuGraphNodeGetEnabled).restype, cuGraphNodeGetEnabled.argtypes = CUresult, [CUgraphExec, CUgraphNode, ctypes.POINTER(ctypes.c_uint32)]
except AttributeError: pass

try: (cuGraphUpload_ptsz:=dll.cuGraphUpload_ptsz).restype, cuGraphUpload_ptsz.argtypes = CUresult, [CUgraphExec, CUstream]
except AttributeError: pass

try: (cuGraphLaunch_ptsz:=dll.cuGraphLaunch_ptsz).restype, cuGraphLaunch_ptsz.argtypes = CUresult, [CUgraphExec, CUstream]
except AttributeError: pass

try: (cuGraphExecDestroy:=dll.cuGraphExecDestroy).restype, cuGraphExecDestroy.argtypes = CUresult, [CUgraphExec]
except AttributeError: pass

try: (cuGraphDestroy:=dll.cuGraphDestroy).restype, cuGraphDestroy.argtypes = CUresult, [CUgraph]
except AttributeError: pass

try: (cuGraphExecUpdate_v2:=dll.cuGraphExecUpdate_v2).restype, cuGraphExecUpdate_v2.argtypes = CUresult, [CUgraphExec, CUgraph, ctypes.POINTER(CUgraphExecUpdateResultInfo)]
except AttributeError: pass

try: (cuGraphKernelNodeCopyAttributes:=dll.cuGraphKernelNodeCopyAttributes).restype, cuGraphKernelNodeCopyAttributes.argtypes = CUresult, [CUgraphNode, CUgraphNode]
except AttributeError: pass

try: (cuGraphKernelNodeGetAttribute:=dll.cuGraphKernelNodeGetAttribute).restype, cuGraphKernelNodeGetAttribute.argtypes = CUresult, [CUgraphNode, CUkernelNodeAttrID, ctypes.POINTER(CUkernelNodeAttrValue)]
except AttributeError: pass

try: (cuGraphKernelNodeSetAttribute:=dll.cuGraphKernelNodeSetAttribute).restype, cuGraphKernelNodeSetAttribute.argtypes = CUresult, [CUgraphNode, CUkernelNodeAttrID, ctypes.POINTER(CUkernelNodeAttrValue)]
except AttributeError: pass

try: (cuGraphDebugDotPrint:=dll.cuGraphDebugDotPrint).restype, cuGraphDebugDotPrint.argtypes = CUresult, [CUgraph, ctypes.POINTER(ctypes.c_char), ctypes.c_uint32]
except AttributeError: pass

try: (cuUserObjectCreate:=dll.cuUserObjectCreate).restype, cuUserObjectCreate.argtypes = CUresult, [ctypes.POINTER(CUuserObject), ctypes.c_void_p, CUhostFn, ctypes.c_uint32, ctypes.c_uint32]
except AttributeError: pass

try: (cuUserObjectRetain:=dll.cuUserObjectRetain).restype, cuUserObjectRetain.argtypes = CUresult, [CUuserObject, ctypes.c_uint32]
except AttributeError: pass

try: (cuUserObjectRelease:=dll.cuUserObjectRelease).restype, cuUserObjectRelease.argtypes = CUresult, [CUuserObject, ctypes.c_uint32]
except AttributeError: pass

try: (cuGraphRetainUserObject:=dll.cuGraphRetainUserObject).restype, cuGraphRetainUserObject.argtypes = CUresult, [CUgraph, CUuserObject, ctypes.c_uint32, ctypes.c_uint32]
except AttributeError: pass

try: (cuGraphReleaseUserObject:=dll.cuGraphReleaseUserObject).restype, cuGraphReleaseUserObject.argtypes = CUresult, [CUgraph, CUuserObject, ctypes.c_uint32]
except AttributeError: pass

try: (cuOccupancyMaxActiveBlocksPerMultiprocessor:=dll.cuOccupancyMaxActiveBlocksPerMultiprocessor).restype, cuOccupancyMaxActiveBlocksPerMultiprocessor.argtypes = CUresult, [ctypes.POINTER(ctypes.c_int32), CUfunction, ctypes.c_int32, size_t]
except AttributeError: pass

try: (cuOccupancyMaxActiveBlocksPerMultiprocessorWithFlags:=dll.cuOccupancyMaxActiveBlocksPerMultiprocessorWithFlags).restype, cuOccupancyMaxActiveBlocksPerMultiprocessorWithFlags.argtypes = CUresult, [ctypes.POINTER(ctypes.c_int32), CUfunction, ctypes.c_int32, size_t, ctypes.c_uint32]
except AttributeError: pass

try: (cuOccupancyMaxPotentialBlockSize:=dll.cuOccupancyMaxPotentialBlockSize).restype, cuOccupancyMaxPotentialBlockSize.argtypes = CUresult, [ctypes.POINTER(ctypes.c_int32), ctypes.POINTER(ctypes.c_int32), CUfunction, CUoccupancyB2DSize, size_t, ctypes.c_int32]
except AttributeError: pass

try: (cuOccupancyMaxPotentialBlockSizeWithFlags:=dll.cuOccupancyMaxPotentialBlockSizeWithFlags).restype, cuOccupancyMaxPotentialBlockSizeWithFlags.argtypes = CUresult, [ctypes.POINTER(ctypes.c_int32), ctypes.POINTER(ctypes.c_int32), CUfunction, CUoccupancyB2DSize, size_t, ctypes.c_int32, ctypes.c_uint32]
except AttributeError: pass

try: (cuOccupancyAvailableDynamicSMemPerBlock:=dll.cuOccupancyAvailableDynamicSMemPerBlock).restype, cuOccupancyAvailableDynamicSMemPerBlock.argtypes = CUresult, [ctypes.POINTER(size_t), CUfunction, ctypes.c_int32, ctypes.c_int32]
except AttributeError: pass

try: (cuOccupancyMaxPotentialClusterSize:=dll.cuOccupancyMaxPotentialClusterSize).restype, cuOccupancyMaxPotentialClusterSize.argtypes = CUresult, [ctypes.POINTER(ctypes.c_int32), CUfunction, ctypes.POINTER(CUlaunchConfig)]
except AttributeError: pass

try: (cuOccupancyMaxActiveClusters:=dll.cuOccupancyMaxActiveClusters).restype, cuOccupancyMaxActiveClusters.argtypes = CUresult, [ctypes.POINTER(ctypes.c_int32), CUfunction, ctypes.POINTER(CUlaunchConfig)]
except AttributeError: pass

try: (cuTexRefSetArray:=dll.cuTexRefSetArray).restype, cuTexRefSetArray.argtypes = CUresult, [CUtexref, CUarray, ctypes.c_uint32]
except AttributeError: pass

try: (cuTexRefSetMipmappedArray:=dll.cuTexRefSetMipmappedArray).restype, cuTexRefSetMipmappedArray.argtypes = CUresult, [CUtexref, CUmipmappedArray, ctypes.c_uint32]
except AttributeError: pass

try: (cuTexRefSetAddress_v2:=dll.cuTexRefSetAddress_v2).restype, cuTexRefSetAddress_v2.argtypes = CUresult, [ctypes.POINTER(size_t), CUtexref, CUdeviceptr, size_t]
except AttributeError: pass

try: (cuTexRefSetAddress2D_v3:=dll.cuTexRefSetAddress2D_v3).restype, cuTexRefSetAddress2D_v3.argtypes = CUresult, [CUtexref, ctypes.POINTER(CUDA_ARRAY_DESCRIPTOR), CUdeviceptr, size_t]
except AttributeError: pass

try: (cuTexRefSetFormat:=dll.cuTexRefSetFormat).restype, cuTexRefSetFormat.argtypes = CUresult, [CUtexref, CUarray_format, ctypes.c_int32]
except AttributeError: pass

try: (cuTexRefSetAddressMode:=dll.cuTexRefSetAddressMode).restype, cuTexRefSetAddressMode.argtypes = CUresult, [CUtexref, ctypes.c_int32, CUaddress_mode]
except AttributeError: pass

try: (cuTexRefSetFilterMode:=dll.cuTexRefSetFilterMode).restype, cuTexRefSetFilterMode.argtypes = CUresult, [CUtexref, CUfilter_mode]
except AttributeError: pass

try: (cuTexRefSetMipmapFilterMode:=dll.cuTexRefSetMipmapFilterMode).restype, cuTexRefSetMipmapFilterMode.argtypes = CUresult, [CUtexref, CUfilter_mode]
except AttributeError: pass

try: (cuTexRefSetMipmapLevelBias:=dll.cuTexRefSetMipmapLevelBias).restype, cuTexRefSetMipmapLevelBias.argtypes = CUresult, [CUtexref, ctypes.c_float]
except AttributeError: pass

try: (cuTexRefSetMipmapLevelClamp:=dll.cuTexRefSetMipmapLevelClamp).restype, cuTexRefSetMipmapLevelClamp.argtypes = CUresult, [CUtexref, ctypes.c_float, ctypes.c_float]
except AttributeError: pass

try: (cuTexRefSetMaxAnisotropy:=dll.cuTexRefSetMaxAnisotropy).restype, cuTexRefSetMaxAnisotropy.argtypes = CUresult, [CUtexref, ctypes.c_uint32]
except AttributeError: pass

try: (cuTexRefSetBorderColor:=dll.cuTexRefSetBorderColor).restype, cuTexRefSetBorderColor.argtypes = CUresult, [CUtexref, ctypes.POINTER(ctypes.c_float)]
except AttributeError: pass

try: (cuTexRefSetFlags:=dll.cuTexRefSetFlags).restype, cuTexRefSetFlags.argtypes = CUresult, [CUtexref, ctypes.c_uint32]
except AttributeError: pass

try: (cuTexRefGetAddress_v2:=dll.cuTexRefGetAddress_v2).restype, cuTexRefGetAddress_v2.argtypes = CUresult, [ctypes.POINTER(CUdeviceptr), CUtexref]
except AttributeError: pass

try: (cuTexRefGetArray:=dll.cuTexRefGetArray).restype, cuTexRefGetArray.argtypes = CUresult, [ctypes.POINTER(CUarray), CUtexref]
except AttributeError: pass

try: (cuTexRefGetMipmappedArray:=dll.cuTexRefGetMipmappedArray).restype, cuTexRefGetMipmappedArray.argtypes = CUresult, [ctypes.POINTER(CUmipmappedArray), CUtexref]
except AttributeError: pass

try: (cuTexRefGetAddressMode:=dll.cuTexRefGetAddressMode).restype, cuTexRefGetAddressMode.argtypes = CUresult, [ctypes.POINTER(CUaddress_mode), CUtexref, ctypes.c_int32]
except AttributeError: pass

try: (cuTexRefGetFilterMode:=dll.cuTexRefGetFilterMode).restype, cuTexRefGetFilterMode.argtypes = CUresult, [ctypes.POINTER(CUfilter_mode), CUtexref]
except AttributeError: pass

try: (cuTexRefGetFormat:=dll.cuTexRefGetFormat).restype, cuTexRefGetFormat.argtypes = CUresult, [ctypes.POINTER(CUarray_format), ctypes.POINTER(ctypes.c_int32), CUtexref]
except AttributeError: pass

try: (cuTexRefGetMipmapFilterMode:=dll.cuTexRefGetMipmapFilterMode).restype, cuTexRefGetMipmapFilterMode.argtypes = CUresult, [ctypes.POINTER(CUfilter_mode), CUtexref]
except AttributeError: pass

try: (cuTexRefGetMipmapLevelBias:=dll.cuTexRefGetMipmapLevelBias).restype, cuTexRefGetMipmapLevelBias.argtypes = CUresult, [ctypes.POINTER(ctypes.c_float), CUtexref]
except AttributeError: pass

try: (cuTexRefGetMipmapLevelClamp:=dll.cuTexRefGetMipmapLevelClamp).restype, cuTexRefGetMipmapLevelClamp.argtypes = CUresult, [ctypes.POINTER(ctypes.c_float), ctypes.POINTER(ctypes.c_float), CUtexref]
except AttributeError: pass

try: (cuTexRefGetMaxAnisotropy:=dll.cuTexRefGetMaxAnisotropy).restype, cuTexRefGetMaxAnisotropy.argtypes = CUresult, [ctypes.POINTER(ctypes.c_int32), CUtexref]
except AttributeError: pass

try: (cuTexRefGetBorderColor:=dll.cuTexRefGetBorderColor).restype, cuTexRefGetBorderColor.argtypes = CUresult, [ctypes.POINTER(ctypes.c_float), CUtexref]
except AttributeError: pass

try: (cuTexRefGetFlags:=dll.cuTexRefGetFlags).restype, cuTexRefGetFlags.argtypes = CUresult, [ctypes.POINTER(ctypes.c_uint32), CUtexref]
except AttributeError: pass

try: (cuTexRefCreate:=dll.cuTexRefCreate).restype, cuTexRefCreate.argtypes = CUresult, [ctypes.POINTER(CUtexref)]
except AttributeError: pass

try: (cuTexRefDestroy:=dll.cuTexRefDestroy).restype, cuTexRefDestroy.argtypes = CUresult, [CUtexref]
except AttributeError: pass

try: (cuSurfRefSetArray:=dll.cuSurfRefSetArray).restype, cuSurfRefSetArray.argtypes = CUresult, [CUsurfref, CUarray, ctypes.c_uint32]
except AttributeError: pass

try: (cuSurfRefGetArray:=dll.cuSurfRefGetArray).restype, cuSurfRefGetArray.argtypes = CUresult, [ctypes.POINTER(CUarray), CUsurfref]
except AttributeError: pass

try: (cuTexObjectCreate:=dll.cuTexObjectCreate).restype, cuTexObjectCreate.argtypes = CUresult, [ctypes.POINTER(CUtexObject), ctypes.POINTER(CUDA_RESOURCE_DESC), ctypes.POINTER(CUDA_TEXTURE_DESC), ctypes.POINTER(CUDA_RESOURCE_VIEW_DESC)]
except AttributeError: pass

try: (cuTexObjectDestroy:=dll.cuTexObjectDestroy).restype, cuTexObjectDestroy.argtypes = CUresult, [CUtexObject]
except AttributeError: pass

try: (cuTexObjectGetResourceDesc:=dll.cuTexObjectGetResourceDesc).restype, cuTexObjectGetResourceDesc.argtypes = CUresult, [ctypes.POINTER(CUDA_RESOURCE_DESC), CUtexObject]
except AttributeError: pass

try: (cuTexObjectGetTextureDesc:=dll.cuTexObjectGetTextureDesc).restype, cuTexObjectGetTextureDesc.argtypes = CUresult, [ctypes.POINTER(CUDA_TEXTURE_DESC), CUtexObject]
except AttributeError: pass

try: (cuTexObjectGetResourceViewDesc:=dll.cuTexObjectGetResourceViewDesc).restype, cuTexObjectGetResourceViewDesc.argtypes = CUresult, [ctypes.POINTER(CUDA_RESOURCE_VIEW_DESC), CUtexObject]
except AttributeError: pass

try: (cuSurfObjectCreate:=dll.cuSurfObjectCreate).restype, cuSurfObjectCreate.argtypes = CUresult, [ctypes.POINTER(CUsurfObject), ctypes.POINTER(CUDA_RESOURCE_DESC)]
except AttributeError: pass

try: (cuSurfObjectDestroy:=dll.cuSurfObjectDestroy).restype, cuSurfObjectDestroy.argtypes = CUresult, [CUsurfObject]
except AttributeError: pass

try: (cuSurfObjectGetResourceDesc:=dll.cuSurfObjectGetResourceDesc).restype, cuSurfObjectGetResourceDesc.argtypes = CUresult, [ctypes.POINTER(CUDA_RESOURCE_DESC), CUsurfObject]
except AttributeError: pass

try: (cuTensorMapEncodeTiled:=dll.cuTensorMapEncodeTiled).restype, cuTensorMapEncodeTiled.argtypes = CUresult, [ctypes.POINTER(CUtensorMap), CUtensorMapDataType, cuuint32_t, ctypes.c_void_p, ctypes.POINTER(cuuint64_t), ctypes.POINTER(cuuint64_t), ctypes.POINTER(cuuint32_t), ctypes.POINTER(cuuint32_t), CUtensorMapInterleave, CUtensorMapSwizzle, CUtensorMapL2promotion, CUtensorMapFloatOOBfill]
except AttributeError: pass

try: (cuTensorMapEncodeIm2col:=dll.cuTensorMapEncodeIm2col).restype, cuTensorMapEncodeIm2col.argtypes = CUresult, [ctypes.POINTER(CUtensorMap), CUtensorMapDataType, cuuint32_t, ctypes.c_void_p, ctypes.POINTER(cuuint64_t), ctypes.POINTER(cuuint64_t), ctypes.POINTER(ctypes.c_int32), ctypes.POINTER(ctypes.c_int32), cuuint32_t, cuuint32_t, ctypes.POINTER(cuuint32_t), CUtensorMapInterleave, CUtensorMapSwizzle, CUtensorMapL2promotion, CUtensorMapFloatOOBfill]
except AttributeError: pass

try: (cuTensorMapReplaceAddress:=dll.cuTensorMapReplaceAddress).restype, cuTensorMapReplaceAddress.argtypes = CUresult, [ctypes.POINTER(CUtensorMap), ctypes.c_void_p]
except AttributeError: pass

try: (cuDeviceCanAccessPeer:=dll.cuDeviceCanAccessPeer).restype, cuDeviceCanAccessPeer.argtypes = CUresult, [ctypes.POINTER(ctypes.c_int32), CUdevice, CUdevice]
except AttributeError: pass

try: (cuCtxEnablePeerAccess:=dll.cuCtxEnablePeerAccess).restype, cuCtxEnablePeerAccess.argtypes = CUresult, [CUcontext, ctypes.c_uint32]
except AttributeError: pass

try: (cuCtxDisablePeerAccess:=dll.cuCtxDisablePeerAccess).restype, cuCtxDisablePeerAccess.argtypes = CUresult, [CUcontext]
except AttributeError: pass

try: (cuDeviceGetP2PAttribute:=dll.cuDeviceGetP2PAttribute).restype, cuDeviceGetP2PAttribute.argtypes = CUresult, [ctypes.POINTER(ctypes.c_int32), CUdevice_P2PAttribute, CUdevice, CUdevice]
except AttributeError: pass

try: (cuGraphicsUnregisterResource:=dll.cuGraphicsUnregisterResource).restype, cuGraphicsUnregisterResource.argtypes = CUresult, [CUgraphicsResource]
except AttributeError: pass

try: (cuGraphicsSubResourceGetMappedArray:=dll.cuGraphicsSubResourceGetMappedArray).restype, cuGraphicsSubResourceGetMappedArray.argtypes = CUresult, [ctypes.POINTER(CUarray), CUgraphicsResource, ctypes.c_uint32, ctypes.c_uint32]
except AttributeError: pass

try: (cuGraphicsResourceGetMappedMipmappedArray:=dll.cuGraphicsResourceGetMappedMipmappedArray).restype, cuGraphicsResourceGetMappedMipmappedArray.argtypes = CUresult, [ctypes.POINTER(CUmipmappedArray), CUgraphicsResource]
except AttributeError: pass

try: (cuGraphicsResourceGetMappedPointer_v2:=dll.cuGraphicsResourceGetMappedPointer_v2).restype, cuGraphicsResourceGetMappedPointer_v2.argtypes = CUresult, [ctypes.POINTER(CUdeviceptr), ctypes.POINTER(size_t), CUgraphicsResource]
except AttributeError: pass

try: (cuGraphicsResourceSetMapFlags_v2:=dll.cuGraphicsResourceSetMapFlags_v2).restype, cuGraphicsResourceSetMapFlags_v2.argtypes = CUresult, [CUgraphicsResource, ctypes.c_uint32]
except AttributeError: pass

try: (cuGraphicsMapResources_ptsz:=dll.cuGraphicsMapResources_ptsz).restype, cuGraphicsMapResources_ptsz.argtypes = CUresult, [ctypes.c_uint32, ctypes.POINTER(CUgraphicsResource), CUstream]
except AttributeError: pass

try: (cuGraphicsUnmapResources_ptsz:=dll.cuGraphicsUnmapResources_ptsz).restype, cuGraphicsUnmapResources_ptsz.argtypes = CUresult, [ctypes.c_uint32, ctypes.POINTER(CUgraphicsResource), CUstream]
except AttributeError: pass

try: (cuGetProcAddress_v2:=dll.cuGetProcAddress_v2).restype, cuGetProcAddress_v2.argtypes = CUresult, [ctypes.POINTER(ctypes.c_char), ctypes.POINTER(ctypes.c_void_p), ctypes.c_int32, cuuint64_t, ctypes.POINTER(CUdriverProcAddressQueryResult)]
except AttributeError: pass

try: (cuGetExportTable:=dll.cuGetExportTable).restype, cuGetExportTable.argtypes = CUresult, [ctypes.POINTER(ctypes.c_void_p), ctypes.POINTER(CUuuid)]
except AttributeError: pass

try: (cuMemHostRegister:=dll.cuMemHostRegister).restype, cuMemHostRegister.argtypes = CUresult, [ctypes.c_void_p, size_t, ctypes.c_uint32]
except AttributeError: pass

try: (cuGraphicsResourceSetMapFlags:=dll.cuGraphicsResourceSetMapFlags).restype, cuGraphicsResourceSetMapFlags.argtypes = CUresult, [CUgraphicsResource, ctypes.c_uint32]
except AttributeError: pass

try: (cuLinkCreate:=dll.cuLinkCreate).restype, cuLinkCreate.argtypes = CUresult, [ctypes.c_uint32, ctypes.POINTER(CUjit_option), ctypes.POINTER(ctypes.c_void_p), ctypes.POINTER(CUlinkState)]
except AttributeError: pass

try: (cuLinkAddData:=dll.cuLinkAddData).restype, cuLinkAddData.argtypes = CUresult, [CUlinkState, CUjitInputType, ctypes.c_void_p, size_t, ctypes.POINTER(ctypes.c_char), ctypes.c_uint32, ctypes.POINTER(CUjit_option), ctypes.POINTER(ctypes.c_void_p)]
except AttributeError: pass

try: (cuLinkAddFile:=dll.cuLinkAddFile).restype, cuLinkAddFile.argtypes = CUresult, [CUlinkState, CUjitInputType, ctypes.POINTER(ctypes.c_char), ctypes.c_uint32, ctypes.POINTER(CUjit_option), ctypes.POINTER(ctypes.c_void_p)]
except AttributeError: pass

try: (cuTexRefSetAddress2D_v2:=dll.cuTexRefSetAddress2D_v2).restype, cuTexRefSetAddress2D_v2.argtypes = CUresult, [CUtexref, ctypes.POINTER(CUDA_ARRAY_DESCRIPTOR), CUdeviceptr, size_t]
except AttributeError: pass

CUdeviceptr_v1 = ctypes.c_uint32
class struct_CUDA_MEMCPY2D_v1_st(Struct): pass
struct_CUDA_MEMCPY2D_v1_st._fields_ = [
  ('srcXInBytes', ctypes.c_uint32),
  ('srcY', ctypes.c_uint32),
  ('srcMemoryType', CUmemorytype),
  ('srcHost', ctypes.c_void_p),
  ('srcDevice', CUdeviceptr_v1),
  ('srcArray', CUarray),
  ('srcPitch', ctypes.c_uint32),
  ('dstXInBytes', ctypes.c_uint32),
  ('dstY', ctypes.c_uint32),
  ('dstMemoryType', CUmemorytype),
  ('dstHost', ctypes.c_void_p),
  ('dstDevice', CUdeviceptr_v1),
  ('dstArray', CUarray),
  ('dstPitch', ctypes.c_uint32),
  ('WidthInBytes', ctypes.c_uint32),
  ('Height', ctypes.c_uint32),
]
CUDA_MEMCPY2D_v1 = struct_CUDA_MEMCPY2D_v1_st
class struct_CUDA_MEMCPY3D_v1_st(Struct): pass
struct_CUDA_MEMCPY3D_v1_st._fields_ = [
  ('srcXInBytes', ctypes.c_uint32),
  ('srcY', ctypes.c_uint32),
  ('srcZ', ctypes.c_uint32),
  ('srcLOD', ctypes.c_uint32),
  ('srcMemoryType', CUmemorytype),
  ('srcHost', ctypes.c_void_p),
  ('srcDevice', CUdeviceptr_v1),
  ('srcArray', CUarray),
  ('reserved0', ctypes.c_void_p),
  ('srcPitch', ctypes.c_uint32),
  ('srcHeight', ctypes.c_uint32),
  ('dstXInBytes', ctypes.c_uint32),
  ('dstY', ctypes.c_uint32),
  ('dstZ', ctypes.c_uint32),
  ('dstLOD', ctypes.c_uint32),
  ('dstMemoryType', CUmemorytype),
  ('dstHost', ctypes.c_void_p),
  ('dstDevice', CUdeviceptr_v1),
  ('dstArray', CUarray),
  ('reserved1', ctypes.c_void_p),
  ('dstPitch', ctypes.c_uint32),
  ('dstHeight', ctypes.c_uint32),
  ('WidthInBytes', ctypes.c_uint32),
  ('Height', ctypes.c_uint32),
  ('Depth', ctypes.c_uint32),
]
CUDA_MEMCPY3D_v1 = struct_CUDA_MEMCPY3D_v1_st
class struct_CUDA_ARRAY_DESCRIPTOR_v1_st(Struct): pass
struct_CUDA_ARRAY_DESCRIPTOR_v1_st._fields_ = [
  ('Width', ctypes.c_uint32),
  ('Height', ctypes.c_uint32),
  ('Format', CUarray_format),
  ('NumChannels', ctypes.c_uint32),
]
CUDA_ARRAY_DESCRIPTOR_v1 = struct_CUDA_ARRAY_DESCRIPTOR_v1_st
class struct_CUDA_ARRAY3D_DESCRIPTOR_v1_st(Struct): pass
struct_CUDA_ARRAY3D_DESCRIPTOR_v1_st._fields_ = [
  ('Width', ctypes.c_uint32),
  ('Height', ctypes.c_uint32),
  ('Depth', ctypes.c_uint32),
  ('Format', CUarray_format),
  ('NumChannels', ctypes.c_uint32),
  ('Flags', ctypes.c_uint32),
]
CUDA_ARRAY3D_DESCRIPTOR_v1 = struct_CUDA_ARRAY3D_DESCRIPTOR_v1_st
try: (cuDeviceTotalMem:=dll.cuDeviceTotalMem).restype, cuDeviceTotalMem.argtypes = CUresult, [ctypes.POINTER(ctypes.c_uint32), CUdevice]
except AttributeError: pass

try: (cuCtxCreate:=dll.cuCtxCreate).restype, cuCtxCreate.argtypes = CUresult, [ctypes.POINTER(CUcontext), ctypes.c_uint32, CUdevice]
except AttributeError: pass

try: (cuModuleGetGlobal:=dll.cuModuleGetGlobal).restype, cuModuleGetGlobal.argtypes = CUresult, [ctypes.POINTER(CUdeviceptr_v1), ctypes.POINTER(ctypes.c_uint32), CUmodule, ctypes.POINTER(ctypes.c_char)]
except AttributeError: pass

try: (cuMemGetInfo:=dll.cuMemGetInfo).restype, cuMemGetInfo.argtypes = CUresult, [ctypes.POINTER(ctypes.c_uint32), ctypes.POINTER(ctypes.c_uint32)]
except AttributeError: pass

try: (cuMemAlloc:=dll.cuMemAlloc).restype, cuMemAlloc.argtypes = CUresult, [ctypes.POINTER(CUdeviceptr_v1), ctypes.c_uint32]
except AttributeError: pass

try: (cuMemAllocPitch:=dll.cuMemAllocPitch).restype, cuMemAllocPitch.argtypes = CUresult, [ctypes.POINTER(CUdeviceptr_v1), ctypes.POINTER(ctypes.c_uint32), ctypes.c_uint32, ctypes.c_uint32, ctypes.c_uint32]
except AttributeError: pass

try: (cuMemFree:=dll.cuMemFree).restype, cuMemFree.argtypes = CUresult, [CUdeviceptr_v1]
except AttributeError: pass

try: (cuMemGetAddressRange:=dll.cuMemGetAddressRange).restype, cuMemGetAddressRange.argtypes = CUresult, [ctypes.POINTER(CUdeviceptr_v1), ctypes.POINTER(ctypes.c_uint32), CUdeviceptr_v1]
except AttributeError: pass

try: (cuMemAllocHost:=dll.cuMemAllocHost).restype, cuMemAllocHost.argtypes = CUresult, [ctypes.POINTER(ctypes.c_void_p), ctypes.c_uint32]
except AttributeError: pass

try: (cuMemHostGetDevicePointer:=dll.cuMemHostGetDevicePointer).restype, cuMemHostGetDevicePointer.argtypes = CUresult, [ctypes.POINTER(CUdeviceptr_v1), ctypes.c_void_p, ctypes.c_uint32]
except AttributeError: pass

try: (cuMemcpyHtoD:=dll.cuMemcpyHtoD).restype, cuMemcpyHtoD.argtypes = CUresult, [CUdeviceptr_v1, ctypes.c_void_p, ctypes.c_uint32]
except AttributeError: pass

try: (cuMemcpyDtoH:=dll.cuMemcpyDtoH).restype, cuMemcpyDtoH.argtypes = CUresult, [ctypes.c_void_p, CUdeviceptr_v1, ctypes.c_uint32]
except AttributeError: pass

try: (cuMemcpyDtoD:=dll.cuMemcpyDtoD).restype, cuMemcpyDtoD.argtypes = CUresult, [CUdeviceptr_v1, CUdeviceptr_v1, ctypes.c_uint32]
except AttributeError: pass

try: (cuMemcpyDtoA:=dll.cuMemcpyDtoA).restype, cuMemcpyDtoA.argtypes = CUresult, [CUarray, ctypes.c_uint32, CUdeviceptr_v1, ctypes.c_uint32]
except AttributeError: pass

try: (cuMemcpyAtoD:=dll.cuMemcpyAtoD).restype, cuMemcpyAtoD.argtypes = CUresult, [CUdeviceptr_v1, CUarray, ctypes.c_uint32, ctypes.c_uint32]
except AttributeError: pass

try: (cuMemcpyHtoA:=dll.cuMemcpyHtoA).restype, cuMemcpyHtoA.argtypes = CUresult, [CUarray, ctypes.c_uint32, ctypes.c_void_p, ctypes.c_uint32]
except AttributeError: pass

try: (cuMemcpyAtoH:=dll.cuMemcpyAtoH).restype, cuMemcpyAtoH.argtypes = CUresult, [ctypes.c_void_p, CUarray, ctypes.c_uint32, ctypes.c_uint32]
except AttributeError: pass

try: (cuMemcpyAtoA:=dll.cuMemcpyAtoA).restype, cuMemcpyAtoA.argtypes = CUresult, [CUarray, ctypes.c_uint32, CUarray, ctypes.c_uint32, ctypes.c_uint32]
except AttributeError: pass

try: (cuMemcpyHtoAAsync:=dll.cuMemcpyHtoAAsync).restype, cuMemcpyHtoAAsync.argtypes = CUresult, [CUarray, ctypes.c_uint32, ctypes.c_void_p, ctypes.c_uint32, CUstream]
except AttributeError: pass

try: (cuMemcpyAtoHAsync:=dll.cuMemcpyAtoHAsync).restype, cuMemcpyAtoHAsync.argtypes = CUresult, [ctypes.c_void_p, CUarray, ctypes.c_uint32, ctypes.c_uint32, CUstream]
except AttributeError: pass

try: (cuMemcpy2D:=dll.cuMemcpy2D).restype, cuMemcpy2D.argtypes = CUresult, [ctypes.POINTER(CUDA_MEMCPY2D_v1)]
except AttributeError: pass

try: (cuMemcpy2DUnaligned:=dll.cuMemcpy2DUnaligned).restype, cuMemcpy2DUnaligned.argtypes = CUresult, [ctypes.POINTER(CUDA_MEMCPY2D_v1)]
except AttributeError: pass

try: (cuMemcpy3D:=dll.cuMemcpy3D).restype, cuMemcpy3D.argtypes = CUresult, [ctypes.POINTER(CUDA_MEMCPY3D_v1)]
except AttributeError: pass

try: (cuMemcpyHtoDAsync:=dll.cuMemcpyHtoDAsync).restype, cuMemcpyHtoDAsync.argtypes = CUresult, [CUdeviceptr_v1, ctypes.c_void_p, ctypes.c_uint32, CUstream]
except AttributeError: pass

try: (cuMemcpyDtoHAsync:=dll.cuMemcpyDtoHAsync).restype, cuMemcpyDtoHAsync.argtypes = CUresult, [ctypes.c_void_p, CUdeviceptr_v1, ctypes.c_uint32, CUstream]
except AttributeError: pass

try: (cuMemcpyDtoDAsync:=dll.cuMemcpyDtoDAsync).restype, cuMemcpyDtoDAsync.argtypes = CUresult, [CUdeviceptr_v1, CUdeviceptr_v1, ctypes.c_uint32, CUstream]
except AttributeError: pass

try: (cuMemcpy2DAsync:=dll.cuMemcpy2DAsync).restype, cuMemcpy2DAsync.argtypes = CUresult, [ctypes.POINTER(CUDA_MEMCPY2D_v1), CUstream]
except AttributeError: pass

try: (cuMemcpy3DAsync:=dll.cuMemcpy3DAsync).restype, cuMemcpy3DAsync.argtypes = CUresult, [ctypes.POINTER(CUDA_MEMCPY3D_v1), CUstream]
except AttributeError: pass

try: (cuMemsetD8:=dll.cuMemsetD8).restype, cuMemsetD8.argtypes = CUresult, [CUdeviceptr_v1, ctypes.c_ubyte, ctypes.c_uint32]
except AttributeError: pass

try: (cuMemsetD16:=dll.cuMemsetD16).restype, cuMemsetD16.argtypes = CUresult, [CUdeviceptr_v1, ctypes.c_uint16, ctypes.c_uint32]
except AttributeError: pass

try: (cuMemsetD32:=dll.cuMemsetD32).restype, cuMemsetD32.argtypes = CUresult, [CUdeviceptr_v1, ctypes.c_uint32, ctypes.c_uint32]
except AttributeError: pass

try: (cuMemsetD2D8:=dll.cuMemsetD2D8).restype, cuMemsetD2D8.argtypes = CUresult, [CUdeviceptr_v1, ctypes.c_uint32, ctypes.c_ubyte, ctypes.c_uint32, ctypes.c_uint32]
except AttributeError: pass

try: (cuMemsetD2D16:=dll.cuMemsetD2D16).restype, cuMemsetD2D16.argtypes = CUresult, [CUdeviceptr_v1, ctypes.c_uint32, ctypes.c_uint16, ctypes.c_uint32, ctypes.c_uint32]
except AttributeError: pass

try: (cuMemsetD2D32:=dll.cuMemsetD2D32).restype, cuMemsetD2D32.argtypes = CUresult, [CUdeviceptr_v1, ctypes.c_uint32, ctypes.c_uint32, ctypes.c_uint32, ctypes.c_uint32]
except AttributeError: pass

try: (cuArrayCreate:=dll.cuArrayCreate).restype, cuArrayCreate.argtypes = CUresult, [ctypes.POINTER(CUarray), ctypes.POINTER(CUDA_ARRAY_DESCRIPTOR_v1)]
except AttributeError: pass

try: (cuArrayGetDescriptor:=dll.cuArrayGetDescriptor).restype, cuArrayGetDescriptor.argtypes = CUresult, [ctypes.POINTER(CUDA_ARRAY_DESCRIPTOR_v1), CUarray]
except AttributeError: pass

try: (cuArray3DCreate:=dll.cuArray3DCreate).restype, cuArray3DCreate.argtypes = CUresult, [ctypes.POINTER(CUarray), ctypes.POINTER(CUDA_ARRAY3D_DESCRIPTOR_v1)]
except AttributeError: pass

try: (cuArray3DGetDescriptor:=dll.cuArray3DGetDescriptor).restype, cuArray3DGetDescriptor.argtypes = CUresult, [ctypes.POINTER(CUDA_ARRAY3D_DESCRIPTOR_v1), CUarray]
except AttributeError: pass

try: (cuTexRefSetAddress:=dll.cuTexRefSetAddress).restype, cuTexRefSetAddress.argtypes = CUresult, [ctypes.POINTER(ctypes.c_uint32), CUtexref, CUdeviceptr_v1, ctypes.c_uint32]
except AttributeError: pass

try: (cuTexRefSetAddress2D:=dll.cuTexRefSetAddress2D).restype, cuTexRefSetAddress2D.argtypes = CUresult, [CUtexref, ctypes.POINTER(CUDA_ARRAY_DESCRIPTOR_v1), CUdeviceptr_v1, ctypes.c_uint32]
except AttributeError: pass

try: (cuTexRefGetAddress:=dll.cuTexRefGetAddress).restype, cuTexRefGetAddress.argtypes = CUresult, [ctypes.POINTER(CUdeviceptr_v1), CUtexref]
except AttributeError: pass

try: (cuGraphicsResourceGetMappedPointer:=dll.cuGraphicsResourceGetMappedPointer).restype, cuGraphicsResourceGetMappedPointer.argtypes = CUresult, [ctypes.POINTER(CUdeviceptr_v1), ctypes.POINTER(ctypes.c_uint32), CUgraphicsResource]
except AttributeError: pass

try: (cuCtxDestroy:=dll.cuCtxDestroy).restype, cuCtxDestroy.argtypes = CUresult, [CUcontext]
except AttributeError: pass

try: (cuCtxPopCurrent:=dll.cuCtxPopCurrent).restype, cuCtxPopCurrent.argtypes = CUresult, [ctypes.POINTER(CUcontext)]
except AttributeError: pass

try: (cuCtxPushCurrent:=dll.cuCtxPushCurrent).restype, cuCtxPushCurrent.argtypes = CUresult, [CUcontext]
except AttributeError: pass

try: (cuStreamDestroy:=dll.cuStreamDestroy).restype, cuStreamDestroy.argtypes = CUresult, [CUstream]
except AttributeError: pass

try: (cuEventDestroy:=dll.cuEventDestroy).restype, cuEventDestroy.argtypes = CUresult, [CUevent]
except AttributeError: pass

try: (cuDevicePrimaryCtxRelease:=dll.cuDevicePrimaryCtxRelease).restype, cuDevicePrimaryCtxRelease.argtypes = CUresult, [CUdevice]
except AttributeError: pass

try: (cuDevicePrimaryCtxReset:=dll.cuDevicePrimaryCtxReset).restype, cuDevicePrimaryCtxReset.argtypes = CUresult, [CUdevice]
except AttributeError: pass

try: (cuDevicePrimaryCtxSetFlags:=dll.cuDevicePrimaryCtxSetFlags).restype, cuDevicePrimaryCtxSetFlags.argtypes = CUresult, [CUdevice, ctypes.c_uint32]
except AttributeError: pass

try: (cuMemcpyHtoD_v2:=dll.cuMemcpyHtoD_v2).restype, cuMemcpyHtoD_v2.argtypes = CUresult, [CUdeviceptr, ctypes.c_void_p, size_t]
except AttributeError: pass

try: (cuMemcpyDtoH_v2:=dll.cuMemcpyDtoH_v2).restype, cuMemcpyDtoH_v2.argtypes = CUresult, [ctypes.c_void_p, CUdeviceptr, size_t]
except AttributeError: pass

try: (cuMemcpyDtoD_v2:=dll.cuMemcpyDtoD_v2).restype, cuMemcpyDtoD_v2.argtypes = CUresult, [CUdeviceptr, CUdeviceptr, size_t]
except AttributeError: pass

try: (cuMemcpyDtoA_v2:=dll.cuMemcpyDtoA_v2).restype, cuMemcpyDtoA_v2.argtypes = CUresult, [CUarray, size_t, CUdeviceptr, size_t]
except AttributeError: pass

try: (cuMemcpyAtoD_v2:=dll.cuMemcpyAtoD_v2).restype, cuMemcpyAtoD_v2.argtypes = CUresult, [CUdeviceptr, CUarray, size_t, size_t]
except AttributeError: pass

try: (cuMemcpyHtoA_v2:=dll.cuMemcpyHtoA_v2).restype, cuMemcpyHtoA_v2.argtypes = CUresult, [CUarray, size_t, ctypes.c_void_p, size_t]
except AttributeError: pass

try: (cuMemcpyAtoH_v2:=dll.cuMemcpyAtoH_v2).restype, cuMemcpyAtoH_v2.argtypes = CUresult, [ctypes.c_void_p, CUarray, size_t, size_t]
except AttributeError: pass

try: (cuMemcpyAtoA_v2:=dll.cuMemcpyAtoA_v2).restype, cuMemcpyAtoA_v2.argtypes = CUresult, [CUarray, size_t, CUarray, size_t, size_t]
except AttributeError: pass

try: (cuMemcpyHtoAAsync_v2:=dll.cuMemcpyHtoAAsync_v2).restype, cuMemcpyHtoAAsync_v2.argtypes = CUresult, [CUarray, size_t, ctypes.c_void_p, size_t, CUstream]
except AttributeError: pass

try: (cuMemcpyAtoHAsync_v2:=dll.cuMemcpyAtoHAsync_v2).restype, cuMemcpyAtoHAsync_v2.argtypes = CUresult, [ctypes.c_void_p, CUarray, size_t, size_t, CUstream]
except AttributeError: pass

try: (cuMemcpy2D_v2:=dll.cuMemcpy2D_v2).restype, cuMemcpy2D_v2.argtypes = CUresult, [ctypes.POINTER(CUDA_MEMCPY2D)]
except AttributeError: pass

try: (cuMemcpy2DUnaligned_v2:=dll.cuMemcpy2DUnaligned_v2).restype, cuMemcpy2DUnaligned_v2.argtypes = CUresult, [ctypes.POINTER(CUDA_MEMCPY2D)]
except AttributeError: pass

try: (cuMemcpy3D_v2:=dll.cuMemcpy3D_v2).restype, cuMemcpy3D_v2.argtypes = CUresult, [ctypes.POINTER(CUDA_MEMCPY3D)]
except AttributeError: pass

try: (cuMemcpyHtoDAsync_v2:=dll.cuMemcpyHtoDAsync_v2).restype, cuMemcpyHtoDAsync_v2.argtypes = CUresult, [CUdeviceptr, ctypes.c_void_p, size_t, CUstream]
except AttributeError: pass

try: (cuMemcpyDtoHAsync_v2:=dll.cuMemcpyDtoHAsync_v2).restype, cuMemcpyDtoHAsync_v2.argtypes = CUresult, [ctypes.c_void_p, CUdeviceptr, size_t, CUstream]
except AttributeError: pass

try: (cuMemcpyDtoDAsync_v2:=dll.cuMemcpyDtoDAsync_v2).restype, cuMemcpyDtoDAsync_v2.argtypes = CUresult, [CUdeviceptr, CUdeviceptr, size_t, CUstream]
except AttributeError: pass

try: (cuMemcpy2DAsync_v2:=dll.cuMemcpy2DAsync_v2).restype, cuMemcpy2DAsync_v2.argtypes = CUresult, [ctypes.POINTER(CUDA_MEMCPY2D), CUstream]
except AttributeError: pass

try: (cuMemcpy3DAsync_v2:=dll.cuMemcpy3DAsync_v2).restype, cuMemcpy3DAsync_v2.argtypes = CUresult, [ctypes.POINTER(CUDA_MEMCPY3D), CUstream]
except AttributeError: pass

try: (cuMemsetD8_v2:=dll.cuMemsetD8_v2).restype, cuMemsetD8_v2.argtypes = CUresult, [CUdeviceptr, ctypes.c_ubyte, size_t]
except AttributeError: pass

try: (cuMemsetD16_v2:=dll.cuMemsetD16_v2).restype, cuMemsetD16_v2.argtypes = CUresult, [CUdeviceptr, ctypes.c_uint16, size_t]
except AttributeError: pass

try: (cuMemsetD32_v2:=dll.cuMemsetD32_v2).restype, cuMemsetD32_v2.argtypes = CUresult, [CUdeviceptr, ctypes.c_uint32, size_t]
except AttributeError: pass

try: (cuMemsetD2D8_v2:=dll.cuMemsetD2D8_v2).restype, cuMemsetD2D8_v2.argtypes = CUresult, [CUdeviceptr, size_t, ctypes.c_ubyte, size_t, size_t]
except AttributeError: pass

try: (cuMemsetD2D16_v2:=dll.cuMemsetD2D16_v2).restype, cuMemsetD2D16_v2.argtypes = CUresult, [CUdeviceptr, size_t, ctypes.c_uint16, size_t, size_t]
except AttributeError: pass

try: (cuMemsetD2D32_v2:=dll.cuMemsetD2D32_v2).restype, cuMemsetD2D32_v2.argtypes = CUresult, [CUdeviceptr, size_t, ctypes.c_uint32, size_t, size_t]
except AttributeError: pass

try: (cuMemcpy:=dll.cuMemcpy).restype, cuMemcpy.argtypes = CUresult, [CUdeviceptr, CUdeviceptr, size_t]
except AttributeError: pass

try: (cuMemcpyAsync:=dll.cuMemcpyAsync).restype, cuMemcpyAsync.argtypes = CUresult, [CUdeviceptr, CUdeviceptr, size_t, CUstream]
except AttributeError: pass

try: (cuMemcpyPeer:=dll.cuMemcpyPeer).restype, cuMemcpyPeer.argtypes = CUresult, [CUdeviceptr, CUcontext, CUdeviceptr, CUcontext, size_t]
except AttributeError: pass

try: (cuMemcpyPeerAsync:=dll.cuMemcpyPeerAsync).restype, cuMemcpyPeerAsync.argtypes = CUresult, [CUdeviceptr, CUcontext, CUdeviceptr, CUcontext, size_t, CUstream]
except AttributeError: pass

try: (cuMemcpy3DPeer:=dll.cuMemcpy3DPeer).restype, cuMemcpy3DPeer.argtypes = CUresult, [ctypes.POINTER(CUDA_MEMCPY3D_PEER)]
except AttributeError: pass

try: (cuMemcpy3DPeerAsync:=dll.cuMemcpy3DPeerAsync).restype, cuMemcpy3DPeerAsync.argtypes = CUresult, [ctypes.POINTER(CUDA_MEMCPY3D_PEER), CUstream]
except AttributeError: pass

try: (cuMemsetD8Async:=dll.cuMemsetD8Async).restype, cuMemsetD8Async.argtypes = CUresult, [CUdeviceptr, ctypes.c_ubyte, size_t, CUstream]
except AttributeError: pass

try: (cuMemsetD16Async:=dll.cuMemsetD16Async).restype, cuMemsetD16Async.argtypes = CUresult, [CUdeviceptr, ctypes.c_uint16, size_t, CUstream]
except AttributeError: pass

try: (cuMemsetD32Async:=dll.cuMemsetD32Async).restype, cuMemsetD32Async.argtypes = CUresult, [CUdeviceptr, ctypes.c_uint32, size_t, CUstream]
except AttributeError: pass

try: (cuMemsetD2D8Async:=dll.cuMemsetD2D8Async).restype, cuMemsetD2D8Async.argtypes = CUresult, [CUdeviceptr, size_t, ctypes.c_ubyte, size_t, size_t, CUstream]
except AttributeError: pass

try: (cuMemsetD2D16Async:=dll.cuMemsetD2D16Async).restype, cuMemsetD2D16Async.argtypes = CUresult, [CUdeviceptr, size_t, ctypes.c_uint16, size_t, size_t, CUstream]
except AttributeError: pass

try: (cuMemsetD2D32Async:=dll.cuMemsetD2D32Async).restype, cuMemsetD2D32Async.argtypes = CUresult, [CUdeviceptr, size_t, ctypes.c_uint32, size_t, size_t, CUstream]
except AttributeError: pass

try: (cuStreamGetPriority:=dll.cuStreamGetPriority).restype, cuStreamGetPriority.argtypes = CUresult, [CUstream, ctypes.POINTER(ctypes.c_int32)]
except AttributeError: pass

try: (cuStreamGetId:=dll.cuStreamGetId).restype, cuStreamGetId.argtypes = CUresult, [CUstream, ctypes.POINTER(ctypes.c_uint64)]
except AttributeError: pass

try: (cuStreamGetFlags:=dll.cuStreamGetFlags).restype, cuStreamGetFlags.argtypes = CUresult, [CUstream, ctypes.POINTER(ctypes.c_uint32)]
except AttributeError: pass

try: (cuStreamGetCtx:=dll.cuStreamGetCtx).restype, cuStreamGetCtx.argtypes = CUresult, [CUstream, ctypes.POINTER(CUcontext)]
except AttributeError: pass

try: (cuStreamWaitEvent:=dll.cuStreamWaitEvent).restype, cuStreamWaitEvent.argtypes = CUresult, [CUstream, CUevent, ctypes.c_uint32]
except AttributeError: pass

try: (cuStreamAddCallback:=dll.cuStreamAddCallback).restype, cuStreamAddCallback.argtypes = CUresult, [CUstream, CUstreamCallback, ctypes.c_void_p, ctypes.c_uint32]
except AttributeError: pass

try: (cuStreamAttachMemAsync:=dll.cuStreamAttachMemAsync).restype, cuStreamAttachMemAsync.argtypes = CUresult, [CUstream, CUdeviceptr, size_t, ctypes.c_uint32]
except AttributeError: pass

try: (cuStreamQuery:=dll.cuStreamQuery).restype, cuStreamQuery.argtypes = CUresult, [CUstream]
except AttributeError: pass

try: (cuStreamSynchronize:=dll.cuStreamSynchronize).restype, cuStreamSynchronize.argtypes = CUresult, [CUstream]
except AttributeError: pass

try: (cuEventRecord:=dll.cuEventRecord).restype, cuEventRecord.argtypes = CUresult, [CUevent, CUstream]
except AttributeError: pass

try: (cuEventRecordWithFlags:=dll.cuEventRecordWithFlags).restype, cuEventRecordWithFlags.argtypes = CUresult, [CUevent, CUstream, ctypes.c_uint32]
except AttributeError: pass

try: (cuLaunchKernel:=dll.cuLaunchKernel).restype, cuLaunchKernel.argtypes = CUresult, [CUfunction, ctypes.c_uint32, ctypes.c_uint32, ctypes.c_uint32, ctypes.c_uint32, ctypes.c_uint32, ctypes.c_uint32, ctypes.c_uint32, CUstream, ctypes.POINTER(ctypes.c_void_p), ctypes.POINTER(ctypes.c_void_p)]
except AttributeError: pass

try: (cuLaunchKernelEx:=dll.cuLaunchKernelEx).restype, cuLaunchKernelEx.argtypes = CUresult, [ctypes.POINTER(CUlaunchConfig), CUfunction, ctypes.POINTER(ctypes.c_void_p), ctypes.POINTER(ctypes.c_void_p)]
except AttributeError: pass

try: (cuLaunchHostFunc:=dll.cuLaunchHostFunc).restype, cuLaunchHostFunc.argtypes = CUresult, [CUstream, CUhostFn, ctypes.c_void_p]
except AttributeError: pass

try: (cuGraphicsMapResources:=dll.cuGraphicsMapResources).restype, cuGraphicsMapResources.argtypes = CUresult, [ctypes.c_uint32, ctypes.POINTER(CUgraphicsResource), CUstream]
except AttributeError: pass

try: (cuGraphicsUnmapResources:=dll.cuGraphicsUnmapResources).restype, cuGraphicsUnmapResources.argtypes = CUresult, [ctypes.c_uint32, ctypes.POINTER(CUgraphicsResource), CUstream]
except AttributeError: pass

try: (cuStreamWriteValue32:=dll.cuStreamWriteValue32).restype, cuStreamWriteValue32.argtypes = CUresult, [CUstream, CUdeviceptr, cuuint32_t, ctypes.c_uint32]
except AttributeError: pass

try: (cuStreamWaitValue32:=dll.cuStreamWaitValue32).restype, cuStreamWaitValue32.argtypes = CUresult, [CUstream, CUdeviceptr, cuuint32_t, ctypes.c_uint32]
except AttributeError: pass

try: (cuStreamWriteValue64:=dll.cuStreamWriteValue64).restype, cuStreamWriteValue64.argtypes = CUresult, [CUstream, CUdeviceptr, cuuint64_t, ctypes.c_uint32]
except AttributeError: pass

try: (cuStreamWaitValue64:=dll.cuStreamWaitValue64).restype, cuStreamWaitValue64.argtypes = CUresult, [CUstream, CUdeviceptr, cuuint64_t, ctypes.c_uint32]
except AttributeError: pass

try: (cuStreamBatchMemOp:=dll.cuStreamBatchMemOp).restype, cuStreamBatchMemOp.argtypes = CUresult, [CUstream, ctypes.c_uint32, ctypes.POINTER(CUstreamBatchMemOpParams), ctypes.c_uint32]
except AttributeError: pass

try: (cuStreamWriteValue32_ptsz:=dll.cuStreamWriteValue32_ptsz).restype, cuStreamWriteValue32_ptsz.argtypes = CUresult, [CUstream, CUdeviceptr, cuuint32_t, ctypes.c_uint32]
except AttributeError: pass

try: (cuStreamWaitValue32_ptsz:=dll.cuStreamWaitValue32_ptsz).restype, cuStreamWaitValue32_ptsz.argtypes = CUresult, [CUstream, CUdeviceptr, cuuint32_t, ctypes.c_uint32]
except AttributeError: pass

try: (cuStreamWriteValue64_ptsz:=dll.cuStreamWriteValue64_ptsz).restype, cuStreamWriteValue64_ptsz.argtypes = CUresult, [CUstream, CUdeviceptr, cuuint64_t, ctypes.c_uint32]
except AttributeError: pass

try: (cuStreamWaitValue64_ptsz:=dll.cuStreamWaitValue64_ptsz).restype, cuStreamWaitValue64_ptsz.argtypes = CUresult, [CUstream, CUdeviceptr, cuuint64_t, ctypes.c_uint32]
except AttributeError: pass

try: (cuStreamBatchMemOp_ptsz:=dll.cuStreamBatchMemOp_ptsz).restype, cuStreamBatchMemOp_ptsz.argtypes = CUresult, [CUstream, ctypes.c_uint32, ctypes.POINTER(CUstreamBatchMemOpParams), ctypes.c_uint32]
except AttributeError: pass

try: (cuStreamWriteValue32_v2:=dll.cuStreamWriteValue32_v2).restype, cuStreamWriteValue32_v2.argtypes = CUresult, [CUstream, CUdeviceptr, cuuint32_t, ctypes.c_uint32]
except AttributeError: pass

try: (cuStreamWaitValue32_v2:=dll.cuStreamWaitValue32_v2).restype, cuStreamWaitValue32_v2.argtypes = CUresult, [CUstream, CUdeviceptr, cuuint32_t, ctypes.c_uint32]
except AttributeError: pass

try: (cuStreamWriteValue64_v2:=dll.cuStreamWriteValue64_v2).restype, cuStreamWriteValue64_v2.argtypes = CUresult, [CUstream, CUdeviceptr, cuuint64_t, ctypes.c_uint32]
except AttributeError: pass

try: (cuStreamWaitValue64_v2:=dll.cuStreamWaitValue64_v2).restype, cuStreamWaitValue64_v2.argtypes = CUresult, [CUstream, CUdeviceptr, cuuint64_t, ctypes.c_uint32]
except AttributeError: pass

try: (cuStreamBatchMemOp_v2:=dll.cuStreamBatchMemOp_v2).restype, cuStreamBatchMemOp_v2.argtypes = CUresult, [CUstream, ctypes.c_uint32, ctypes.POINTER(CUstreamBatchMemOpParams), ctypes.c_uint32]
except AttributeError: pass

try: (cuMemPrefetchAsync:=dll.cuMemPrefetchAsync).restype, cuMemPrefetchAsync.argtypes = CUresult, [CUdeviceptr, size_t, CUdevice, CUstream]
except AttributeError: pass

try: (cuLaunchCooperativeKernel:=dll.cuLaunchCooperativeKernel).restype, cuLaunchCooperativeKernel.argtypes = CUresult, [CUfunction, ctypes.c_uint32, ctypes.c_uint32, ctypes.c_uint32, ctypes.c_uint32, ctypes.c_uint32, ctypes.c_uint32, ctypes.c_uint32, CUstream, ctypes.POINTER(ctypes.c_void_p)]
except AttributeError: pass

try: (cuSignalExternalSemaphoresAsync:=dll.cuSignalExternalSemaphoresAsync).restype, cuSignalExternalSemaphoresAsync.argtypes = CUresult, [ctypes.POINTER(CUexternalSemaphore), ctypes.POINTER(CUDA_EXTERNAL_SEMAPHORE_SIGNAL_PARAMS), ctypes.c_uint32, CUstream]
except AttributeError: pass

try: (cuWaitExternalSemaphoresAsync:=dll.cuWaitExternalSemaphoresAsync).restype, cuWaitExternalSemaphoresAsync.argtypes = CUresult, [ctypes.POINTER(CUexternalSemaphore), ctypes.POINTER(CUDA_EXTERNAL_SEMAPHORE_WAIT_PARAMS), ctypes.c_uint32, CUstream]
except AttributeError: pass

try: (cuStreamBeginCapture:=dll.cuStreamBeginCapture).restype, cuStreamBeginCapture.argtypes = CUresult, [CUstream]
except AttributeError: pass

try: (cuStreamBeginCapture_ptsz:=dll.cuStreamBeginCapture_ptsz).restype, cuStreamBeginCapture_ptsz.argtypes = CUresult, [CUstream]
except AttributeError: pass

try: (cuStreamBeginCapture_v2:=dll.cuStreamBeginCapture_v2).restype, cuStreamBeginCapture_v2.argtypes = CUresult, [CUstream, CUstreamCaptureMode]
except AttributeError: pass

try: (cuStreamEndCapture:=dll.cuStreamEndCapture).restype, cuStreamEndCapture.argtypes = CUresult, [CUstream, ctypes.POINTER(CUgraph)]
except AttributeError: pass

try: (cuStreamIsCapturing:=dll.cuStreamIsCapturing).restype, cuStreamIsCapturing.argtypes = CUresult, [CUstream, ctypes.POINTER(CUstreamCaptureStatus)]
except AttributeError: pass

try: (cuStreamGetCaptureInfo:=dll.cuStreamGetCaptureInfo).restype, cuStreamGetCaptureInfo.argtypes = CUresult, [CUstream, ctypes.POINTER(CUstreamCaptureStatus), ctypes.POINTER(cuuint64_t)]
except AttributeError: pass

try: (cuStreamGetCaptureInfo_ptsz:=dll.cuStreamGetCaptureInfo_ptsz).restype, cuStreamGetCaptureInfo_ptsz.argtypes = CUresult, [CUstream, ctypes.POINTER(CUstreamCaptureStatus), ctypes.POINTER(cuuint64_t)]
except AttributeError: pass

try: (cuStreamGetCaptureInfo_v2:=dll.cuStreamGetCaptureInfo_v2).restype, cuStreamGetCaptureInfo_v2.argtypes = CUresult, [CUstream, ctypes.POINTER(CUstreamCaptureStatus), ctypes.POINTER(cuuint64_t), ctypes.POINTER(CUgraph), ctypes.POINTER(ctypes.POINTER(CUgraphNode)), ctypes.POINTER(size_t)]
except AttributeError: pass

try: (cuGraphAddKernelNode:=dll.cuGraphAddKernelNode).restype, cuGraphAddKernelNode.argtypes = CUresult, [ctypes.POINTER(CUgraphNode), CUgraph, ctypes.POINTER(CUgraphNode), size_t, ctypes.POINTER(CUDA_KERNEL_NODE_PARAMS_v1)]
except AttributeError: pass

try: (cuGraphKernelNodeGetParams:=dll.cuGraphKernelNodeGetParams).restype, cuGraphKernelNodeGetParams.argtypes = CUresult, [CUgraphNode, ctypes.POINTER(CUDA_KERNEL_NODE_PARAMS_v1)]
except AttributeError: pass

try: (cuGraphKernelNodeSetParams:=dll.cuGraphKernelNodeSetParams).restype, cuGraphKernelNodeSetParams.argtypes = CUresult, [CUgraphNode, ctypes.POINTER(CUDA_KERNEL_NODE_PARAMS_v1)]
except AttributeError: pass

try: (cuGraphExecKernelNodeSetParams:=dll.cuGraphExecKernelNodeSetParams).restype, cuGraphExecKernelNodeSetParams.argtypes = CUresult, [CUgraphExec, CUgraphNode, ctypes.POINTER(CUDA_KERNEL_NODE_PARAMS_v1)]
except AttributeError: pass

try: (cuGraphInstantiateWithParams:=dll.cuGraphInstantiateWithParams).restype, cuGraphInstantiateWithParams.argtypes = CUresult, [ctypes.POINTER(CUgraphExec), CUgraph, ctypes.POINTER(CUDA_GRAPH_INSTANTIATE_PARAMS)]
except AttributeError: pass

try: (cuGraphExecUpdate:=dll.cuGraphExecUpdate).restype, cuGraphExecUpdate.argtypes = CUresult, [CUgraphExec, CUgraph, ctypes.POINTER(CUgraphNode), ctypes.POINTER(CUgraphExecUpdateResult)]
except AttributeError: pass

try: (cuGraphUpload:=dll.cuGraphUpload).restype, cuGraphUpload.argtypes = CUresult, [CUgraphExec, CUstream]
except AttributeError: pass

try: (cuGraphLaunch:=dll.cuGraphLaunch).restype, cuGraphLaunch.argtypes = CUresult, [CUgraphExec, CUstream]
except AttributeError: pass

try: (cuStreamCopyAttributes:=dll.cuStreamCopyAttributes).restype, cuStreamCopyAttributes.argtypes = CUresult, [CUstream, CUstream]
except AttributeError: pass

try: (cuStreamGetAttribute:=dll.cuStreamGetAttribute).restype, cuStreamGetAttribute.argtypes = CUresult, [CUstream, CUstreamAttrID, ctypes.POINTER(CUstreamAttrValue)]
except AttributeError: pass

try: (cuStreamSetAttribute:=dll.cuStreamSetAttribute).restype, cuStreamSetAttribute.argtypes = CUresult, [CUstream, CUstreamAttrID, ctypes.POINTER(CUstreamAttrValue)]
except AttributeError: pass

try: (cuIpcOpenMemHandle:=dll.cuIpcOpenMemHandle).restype, cuIpcOpenMemHandle.argtypes = CUresult, [ctypes.POINTER(CUdeviceptr), CUipcMemHandle, ctypes.c_uint32]
except AttributeError: pass

try: (cuGraphInstantiate:=dll.cuGraphInstantiate).restype, cuGraphInstantiate.argtypes = CUresult, [ctypes.POINTER(CUgraphExec), CUgraph, ctypes.POINTER(CUgraphNode), ctypes.POINTER(ctypes.c_char), size_t]
except AttributeError: pass

try: (cuGraphInstantiate_v2:=dll.cuGraphInstantiate_v2).restype, cuGraphInstantiate_v2.argtypes = CUresult, [ctypes.POINTER(CUgraphExec), CUgraph, ctypes.POINTER(CUgraphNode), ctypes.POINTER(ctypes.c_char), size_t]
except AttributeError: pass

try: (cuMemMapArrayAsync:=dll.cuMemMapArrayAsync).restype, cuMemMapArrayAsync.argtypes = CUresult, [ctypes.POINTER(CUarrayMapInfo), ctypes.c_uint32, CUstream]
except AttributeError: pass

try: (cuMemFreeAsync:=dll.cuMemFreeAsync).restype, cuMemFreeAsync.argtypes = CUresult, [CUdeviceptr, CUstream]
except AttributeError: pass

try: (cuMemAllocAsync:=dll.cuMemAllocAsync).restype, cuMemAllocAsync.argtypes = CUresult, [ctypes.POINTER(CUdeviceptr), size_t, CUstream]
except AttributeError: pass

try: (cuMemAllocFromPoolAsync:=dll.cuMemAllocFromPoolAsync).restype, cuMemAllocFromPoolAsync.argtypes = CUresult, [ctypes.POINTER(CUdeviceptr), size_t, CUmemoryPool, CUstream]
except AttributeError: pass

try: (cuStreamUpdateCaptureDependencies:=dll.cuStreamUpdateCaptureDependencies).restype, cuStreamUpdateCaptureDependencies.argtypes = CUresult, [CUstream, ctypes.POINTER(CUgraphNode), size_t, ctypes.c_uint32]
except AttributeError: pass

try: (cuGetProcAddress:=dll.cuGetProcAddress).restype, cuGetProcAddress.argtypes = CUresult, [ctypes.POINTER(ctypes.c_char), ctypes.POINTER(ctypes.c_void_p), ctypes.c_int32, cuuint64_t]
except AttributeError: pass
<|MERGE_RESOLUTION|>--- conflicted
+++ resolved
@@ -1,19 +1,7 @@
 # mypy: ignore-errors
 import ctypes
-<<<<<<< HEAD
-from tinygrad.helpers import unwrap
-from tinygrad.runtime.support.c import Struct, CEnum, _IO, _IOW, _IOR, _IOWR
-from tinygrad.runtime.support.cuda import CUDA_PATH
-def dll():
-  try: return ctypes.CDLL(unwrap(CUDA_PATH))
-  except: pass
-  return None
-dll = dll()
-
-=======
 from tinygrad.runtime.support.c import DLL, Struct, CEnum, _IO, _IOW, _IOR, _IOWR
 dll = DLL('cuda', 'cuda')
->>>>>>> 7fcd3cf9
 cuuint32_t = ctypes.c_uint32
 cuuint64_t = ctypes.c_uint64
 CUdeviceptr_v2 = ctypes.c_uint64
