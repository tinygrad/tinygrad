--- conflicted
+++ resolved
@@ -4,14 +4,8 @@
 from tinygrad.renderer.cstyle import Renderer, CStyleLanguage
 from tinygrad.renderer.llvmir import AMDLLVMRenderer
 from tinygrad.uop.ops import Ops
-from tinygrad.helpers import cpu_profile, EMULATE, NULL_IR3, NULL_NAK, NULL_RDNA
+from tinygrad.helpers import cpu_profile, EMULATE, NULL_IR3, NULL_NAK
 from tinygrad.renderer.nir import IR3Renderer, NAKRenderer
-<<<<<<< HEAD
-from tinygrad.renderer.rdna_new import RDNARenderer
-from tinygrad.runtime.support.compiler_mesa import IR3Compiler, NAKCompiler
-from tinygrad.runtime.support.compiler_amd import HIPCompiler
-=======
->>>>>>> 0d326f5b
 
 class NullRenderer(CStyleLanguage):
   device = "NULL"
@@ -44,13 +38,6 @@
       case "AMD_RDNA4": renderer = functools.partial(AMDLLVMRenderer, "gfx1201")
       case "": renderer = NullRenderer
       case _: raise RuntimeError(f"can't EMULATE device: {EMULATE.value}")
-<<<<<<< HEAD
-    compilers = CompilerSet([CompilerPair(renderer, Compiler),
-                             CompilerPair(functools.partial(IR3Renderer, self), functools.partial(IR3Compiler, 0x6030001), NULL_IR3),  # adreno 630
-                             CompilerPair(functools.partial(NAKRenderer, self), functools.partial(NAKCompiler, "sm_120", 48), NULL_NAK),  # 5090
-                             CompilerPair(functools.partial(RDNARenderer, "gfx1100"), functools.partial(HIPCompiler, "gfx1100"), NULL_RDNA)])
-=======
     compilers = CompilerSet([CompilerPair(renderer, Compiler), CompilerPair(functools.partial(IR3Renderer, 0x6030001), None, NULL_IR3), # adreno 630
                              CompilerPair(functools.partial(NAKRenderer, "sm_120", 48), None, NULL_NAK)]) # 5090
->>>>>>> 0d326f5b
     super().__init__(device, NullAllocator(self), compilers, functools.partial(NullProgram, device), NullGraph)