import functools, struct
from tinygrad.device import  Compiled, Allocator, Compiler, BufferSpec
from tinygrad.renderer.wgsl import WGSLRenderer
from tinygrad.helpers import round_up
from tinygrad.runtime.autogen import webgpu
<<<<<<< HEAD
from typing import List, Any, Callable, Optional, ByteString, TypeAlias
=======
from typing import List, Any, TypeAlias
>>>>>>> 497daa65
import ctypes
import os

WGPUDevPtr: TypeAlias = webgpu.WGPUDevice # type: ignore
WGPUBufPtr: TypeAlias = webgpu.WGPUBuffer # type: ignore
<<<<<<< HEAD
WGPUEncPtr: TypeAlias = webgpu.WGPUCommandEncoder # type: ignore
=======

>>>>>>> 497daa65
backend_types = {v: k for k, v in webgpu.WGPUBackendType__enumvalues.items() }

instance = webgpu.wgpuCreateInstance(webgpu.WGPUInstanceDescriptor(features = webgpu.WGPUInstanceFeatures(timedWaitAnyEnable = True)))

<<<<<<< HEAD
def to_c_string(_str:str):
  return ctypes.create_string_buffer(_str.encode('utf-8'))

def from_wgpu_str(string_view:webgpu.struct_WGPUStringView): return ctypes.string_at(string_view.data, string_view.length).decode("utf-8")

def to_wgpu_str(_str:str):
=======
def to_c_string(_str:str) -> ctypes.Array: return ctypes.create_string_buffer(_str.encode('utf-8'))

def from_wgpu_str(string_view:webgpu.struct_WGPUStringView) -> str: return ctypes.string_at(string_view.data, string_view.length).decode("utf-8")

def to_wgpu_str(_str:str) -> webgpu.struct_WGPUStringView:
>>>>>>> 497daa65
  return webgpu.WGPUStringView(data=ctypes.cast(ctypes.pointer(to_c_string(_str)), ctypes.POINTER(ctypes.c_char)), length=len(_str))

def _wait(future:webgpu.struct_WGPUFuture):
  assert webgpu.wgpuInstanceWaitAny(instance, 1, webgpu.WGPUFutureWaitInfo(future=future), 2**64-1) == webgpu.WGPUWaitStatus_Success, "Future failed"

<<<<<<< HEAD
def write_buffer(device:WGPUDevPtr, buf:WGPUBufPtr, offset:int, src:ByteString):
=======
def write_buffer(device:WGPUDevPtr, buf:WGPUBufPtr, offset:int, src:memoryview|bytearray|bytes):
>>>>>>> 497daa65
  src = bytearray(src)
  webgpu.wgpuQueueWriteBuffer(webgpu.wgpuDeviceGetQueue(device), buf, offset, (ctypes.c_uint8 * len(src)).from_buffer(src), len(src))

def _run(async_fun, cb_info_type, cb_type, status_enum, res_idx:int|None, msg_idx:int|None, *params):
  result: List[Any] = []

  def cb(*params):
    result[:] = params
    if msg_idx: result[msg_idx] = from_wgpu_str(result[msg_idx])

  cb_info = cb_info_type(nextInChain=None, mode=webgpu.WGPUCallbackMode_WaitAnyOnly, callback=cb_type(cb))
  _wait(async_fun(*params, cb_info))

  if result[0] != 1: raise RuntimeError(f"[{status_enum[result[0]] if status_enum else 'ERROR'}]{result[msg_idx] if msg_idx else ''}")
  return result[res_idx] if res_idx else None

<<<<<<< HEAD
def copy_buffer_to_buffer(dev:WGPUDevPtr, src:WGPUBufPtr, src_offset:int, dst:WGPUBufPtr, dst_offset:int, size:int, encoder:WGPUEncPtr|None=None):
  _encoder = webgpu.wgpuDeviceCreateCommandEncoder(dev, webgpu.WGPUCommandEncoderDescriptor()) if not encoder else encoder
  webgpu.wgpuCommandEncoderCopyBufferToBuffer(_encoder, src, src_offset, dst, dst_offset, size)
  if not encoder:
    cb = webgpu.wgpuCommandEncoderFinish(_encoder, webgpu.WGPUCommandBufferDescriptor())
    webgpu.wgpuQueueSubmit(webgpu.wgpuDeviceGetQueue(dev), 1, (webgpu.WGPUCommandBuffer*1)(cb))
    webgpu.wgpuCommandBufferRelease(cb)
    webgpu.wgpuCommandEncoderRelease(_encoder)

def read_buffer(dev:WGPUDevPtr, buf:WGPUBufPtr):
=======
def copy_buffer_to_buffer(dev:WGPUDevPtr, src:WGPUBufPtr, src_offset:int, dst:WGPUBufPtr, dst_offset:int, size:int):
  encoder = webgpu.wgpuDeviceCreateCommandEncoder(dev, webgpu.WGPUCommandEncoderDescriptor())
  webgpu.wgpuCommandEncoderCopyBufferToBuffer(encoder, src, src_offset, dst, dst_offset, size)
  cb = webgpu.wgpuCommandEncoderFinish(encoder, webgpu.WGPUCommandBufferDescriptor())
  webgpu.wgpuQueueSubmit(webgpu.wgpuDeviceGetQueue(dev), 1, (webgpu.WGPUCommandBuffer*1)(cb))
  webgpu.wgpuCommandBufferRelease(cb)
  webgpu.wgpuCommandEncoderRelease(encoder)

def read_buffer(dev:WGPUDevPtr, buf:WGPUBufPtr) -> memoryview:
>>>>>>> 497daa65
  size = webgpu.wgpuBufferGetSize(buf)
  tmp_buffer = webgpu.wgpuDeviceCreateBuffer(dev, webgpu.WGPUBufferDescriptor(size=size,
    usage=webgpu.WGPUBufferUsage_CopyDst | webgpu.WGPUBufferUsage_MapRead, mappedAtCreation=False))
  copy_buffer_to_buffer(dev, buf, 0, tmp_buffer, 0, size)
  _run(webgpu.wgpuBufferMapAsync2, webgpu.WGPUBufferMapCallbackInfo2, webgpu.WGPUBufferMapCallback2, webgpu.WGPUBufferMapAsyncStatus__enumvalues,
    None, 0, tmp_buffer, webgpu.WGPUMapMode_Read, 0, size)
  void_ptr = ctypes.cast(webgpu.wgpuBufferGetConstMappedRange(tmp_buffer, 0, size), ctypes.c_void_p)
  buf_copy = bytearray((ctypes.c_uint8 * size).from_address(void_ptr.value))
  webgpu.wgpuBufferUnmap(tmp_buffer)
  webgpu.wgpuBufferDestroy(tmp_buffer)
  return memoryview(buf_copy).cast("B")

<<<<<<< HEAD
def pop_error(device:WGPUDevPtr):
  return _run(webgpu.wgpuDevicePopErrorScopeF, webgpu.WGPUPopErrorScopeCallbackInfo, webgpu.WGPUPopErrorScopeCallback, None, 2, 2, device)

def create_uniform(wgpu_device:WGPUDevPtr, val:int|float):
=======
def pop_error(device:WGPUDevPtr) -> str:
  return _run(webgpu.wgpuDevicePopErrorScopeF, webgpu.WGPUPopErrorScopeCallbackInfo, webgpu.WGPUPopErrorScopeCallback, None, 2, 2, device)

def create_uniform(wgpu_device:WGPUDevPtr, val:int|float) -> WGPUBufPtr:
>>>>>>> 497daa65
  buf = webgpu.wgpuDeviceCreateBuffer(wgpu_device,
    webgpu.WGPUBufferDescriptor(size=4, usage=webgpu.WGPUBufferUsage_Uniform | webgpu.WGPUBufferUsage_CopyDst))
  write_buffer(wgpu_device, buf, 0, val.to_bytes(4, "little") if isinstance(val, int) else struct.pack('<f', val))
  return buf

def execute_commands(device:WGPUDevPtr, define_compute:Callable, wait:Optional[bool]=None) -> None|float:
  command_encoder = webgpu.wgpuDeviceCreateCommandEncoder(device, webgpu.WGPUCommandEncoderDescriptor())
  comp_pass_desc = webgpu.WGPUComputePassDescriptor(nextInChain=None)

  if wait:
    query_set = webgpu.wgpuDeviceCreateQuerySet(device, webgpu.WGPUQuerySetDescriptor(type=webgpu.WGPUQueryType_Timestamp, count=2))
    query_buf = webgpu.wgpuDeviceCreateBuffer(device,
      webgpu.WGPUBufferDescriptor(size=16, usage=webgpu.WGPUBufferUsage_QueryResolve | webgpu.WGPUBufferUsage_CopySrc))
    comp_pass_desc.timestampWrites = ctypes.pointer(webgpu.WGPUComputePassTimestampWrites(
      querySet=query_set, beginningOfPassWriteIndex=0, endOfPassWriteIndex=1))

  define_compute(command_encoder, comp_pass_desc)

  if wait: webgpu.wgpuCommandEncoderResolveQuerySet(command_encoder, query_set, 0, 2, query_buf, 0)

  cmd_buf = webgpu.wgpuCommandEncoderFinish(command_encoder, webgpu.WGPUCommandBufferDescriptor())
  webgpu.wgpuQueueSubmit(webgpu.wgpuDeviceGetQueue(device), 1, (webgpu.WGPUCommandBuffer*1)(cmd_buf))

  if wait:
    time = ((timestamps:=read_buffer(device, query_buf).cast("Q").tolist())[1] - timestamps[0]) / 1e9
    webgpu.wgpuBufferDestroy(query_buf)
    webgpu.wgpuQuerySetDestroy(query_set)
    return time
  return None

class WebGPUProgram:
  def __init__(self, dev:tuple[WGPUDevPtr, bool], name:str, lib:bytes):
    (self.dev, self.timestamp_supported) = dev

    # Creating shader module
    shader = webgpu.WGPUShaderModuleWGSLDescriptor(code=to_wgpu_str(lib.decode()),
      chain=webgpu.WGPUChainedStruct(sType=webgpu.WGPUSType_ShaderSourceWGSL))
    module = webgpu.WGPUShaderModuleDescriptor()
    module.nextInChain = ctypes.cast(ctypes.pointer(shader), ctypes.POINTER(webgpu.struct_WGPUChainedStruct))

    # Check compiler error
    webgpu.wgpuDevicePushErrorScope(self.dev, webgpu.WGPUErrorFilter_Validation)
    shader_module = webgpu.wgpuDeviceCreateShaderModule(self.dev, module)

    if err := pop_error(self.dev): raise RuntimeError(f"Shader compilation failed: {err}")

    self.name, self.lib, self.prg = name, lib, shader_module
<<<<<<< HEAD

  def add_compute_pass(self, command_encoder:WGPUEncPtr, comp_pass_desc:webgpu.struct_WGPUComputePassDescriptor,
                       *bufs:WGPUBufPtr, global_size=(1,1,1), vals:tuple[int, ...]=()):
=======
  def __call__(self, *bufs:WGPUBufPtr, global_size:tuple[int,int,int]=(1,1,1), local_size:tuple[int,int,int]=(1,1,1),
               vals:tuple[int, ...]=(), wait=False) -> float|None:
    wait = wait and self.timestamp_supported
>>>>>>> 497daa65
    tmp_bufs = [*bufs]
    buf_patch = False

    # WebGPU does not allow using the same buffer for input and output
    for i in range(1, len(bufs)):
      if ctypes.addressof(bufs[i]) == ctypes.addressof(bufs[0]):
        tmp_bufs[0] = webgpu.wgpuDeviceCreateBuffer(self.dev,
          webgpu.WGPUBufferDescriptor(size=webgpu.wgpuBufferGetSize(bufs[0]), usage=webgpu.wgpuBufferGetUsage(bufs[0])))
        buf_patch = True

    # Creating bind group layout
    binding_layouts = [webgpu.WGPUBindGroupLayoutEntry(binding=0, visibility= webgpu.WGPUShaderStage_Compute,
      buffer=webgpu.WGPUBufferBindingLayout(type=webgpu.WGPUBufferBindingType_Uniform))]
    binding_layouts += [webgpu.WGPUBindGroupLayoutEntry(binding=i+1, visibility=webgpu.WGPUShaderStage_Compute,
      buffer=webgpu.WGPUBufferBindingLayout(type=webgpu.WGPUBufferBindingType_Uniform if i >= len(tmp_bufs)
      else webgpu.WGPUBufferBindingType_Storage)) for i in range(len(tmp_bufs)+len(vals))]

    bl_arr_type = webgpu.WGPUBindGroupLayoutEntry * len(binding_layouts)
    webgpu.wgpuDevicePushErrorScope(self.dev, webgpu.WGPUErrorFilter_Validation)
    bind_group_layouts = [webgpu.wgpuDeviceCreateBindGroupLayout(self.dev, webgpu.WGPUBindGroupLayoutDescriptor(
      entryCount=len(binding_layouts), entries=ctypes.cast(bl_arr_type(*binding_layouts), ctypes.POINTER(webgpu.WGPUBindGroupLayoutEntry))))]

    if bg_layout_err := pop_error(self.dev): raise RuntimeError(f"Error creating bind group layout: {bg_layout_err}")

    # Creating pipeline layout
    pipeline_layout_desc = webgpu.WGPUPipelineLayoutDescriptor(bindGroupLayoutCount=len(bind_group_layouts),
      bindGroupLayouts = (webgpu.WGPUBindGroupLayout * len(bind_group_layouts))(*bind_group_layouts))

    webgpu.wgpuDevicePushErrorScope(self.dev, webgpu.WGPUErrorFilter_Validation)
    pipeline_layout = webgpu.wgpuDeviceCreatePipelineLayout(self.dev, pipeline_layout_desc)

    if pipe_err := pop_error(self.dev): raise RuntimeError(f"Error creating pipeline layout: {pipe_err}")

    # Creating bind group
    bindings = [webgpu.WGPUBindGroupEntry(binding=0, buffer=create_uniform(self.dev, float('inf')), offset=0, size=4)]
    bindings += [webgpu.WGPUBindGroupEntry(binding=i+1, buffer=create_uniform(self.dev, x) if i >= len(tmp_bufs) else x, offset=0,
      size=4 if i >= len(tmp_bufs) else webgpu.wgpuBufferGetSize(x)) for i,x in enumerate(tuple(tmp_bufs)+vals)]

    bg_arr_type = webgpu.WGPUBindGroupEntry * len(bindings)
    bind_group_desc = webgpu.WGPUBindGroupDescriptor(layout=bind_group_layouts[0], entryCount=len(bindings), entries=bg_arr_type(*bindings))
    webgpu.wgpuDevicePushErrorScope(self.dev, webgpu.WGPUErrorFilter_Validation)
    bind_group = webgpu.wgpuDeviceCreateBindGroup(self.dev, bind_group_desc)

    if bind_err := pop_error(self.dev): raise RuntimeError(f"Error creating bind group: {bind_err}")

    # Creating compute pipeline
    compute_desc = webgpu.WGPUComputePipelineDescriptor(layout=pipeline_layout,
      compute=webgpu.WGPUComputeState(module=self.prg, entryPoint=to_wgpu_str(self.name)))
    pipeline_result = _run(webgpu.wgpuDeviceCreateComputePipelineAsync2, webgpu.WGPUCreateComputePipelineAsyncCallbackInfo2,
    webgpu.WGPUCreateComputePipelineAsyncCallback2, webgpu.WGPUCreatePipelineAsyncStatus__enumvalues, 1, None, self.dev, compute_desc)

    # Begin compute pass
    compute_pass = webgpu.wgpuCommandEncoderBeginComputePass(command_encoder, comp_pass_desc)
    webgpu.wgpuComputePassEncoderSetPipeline(compute_pass, pipeline_result)
    webgpu.wgpuComputePassEncoderSetBindGroup(compute_pass, 0, bind_group, 0, None)
    webgpu.wgpuComputePassEncoderDispatchWorkgroups(compute_pass, *global_size)
    webgpu.wgpuComputePassEncoderEnd(compute_pass)

    if buf_patch:
      copy_buffer_to_buffer(self.dev, tmp_bufs[0], 0, bufs[0], 0, webgpu.wgpuBufferGetSize(bufs[0]), encoder=command_encoder)
      # TODO: ensure destruction happens after compute is done
      webgpu.wgpuBufferDestroy(tmp_bufs[0])

<<<<<<< HEAD
  def __call__(self, *bufs:WGPUBufPtr, global_size=(1,1,1), local_size=(1,1,1), vals:tuple[int, ...]=(), wait=False):
    wait = wait and self.timestamp_supported
    def callback(command_encoder:WGPUEncPtr, comp_pass_desc):
      self.add_compute_pass(command_encoder, comp_pass_desc, *bufs, global_size=global_size, vals=vals)
    return execute_commands(self.dev, callback, wait)

class WebGpuAllocator(Allocator):
  def __init__(self, dev:WGPUDevPtr): self.dev = dev
  def _alloc(self, size:int, options:BufferSpec):
    # WebGPU buffers have to be 4-byte aligned
    return webgpu.wgpuDeviceCreateBuffer(self.dev, webgpu.WGPUBufferDescriptor(size=round_up(size, 4),
      usage=webgpu.WGPUBufferUsage_Storage | webgpu.WGPUBufferUsage_CopyDst | webgpu.WGPUBufferUsage_CopySrc))
  def _copyin(self, dest:WGPUBufPtr, src: memoryview):
=======
    if wait:
      time = ((timestamps:=read_buffer(self.dev, query_buf).cast("Q").tolist())[1] - timestamps[0]) / 1e9
      webgpu.wgpuBufferDestroy(query_buf)
      webgpu.wgpuQuerySetDestroy(query_set)
      return time
    return None

class WebGpuAllocator(Allocator):
  def __init__(self, dev:WGPUDevPtr): self.dev = dev
  def _alloc(self, size:int, options:BufferSpec) -> WGPUBufPtr:
    # WebGPU buffers have to be 4-byte aligned
    return webgpu.wgpuDeviceCreateBuffer(self.dev, webgpu.WGPUBufferDescriptor(size=round_up(size, 4),
      usage=webgpu.WGPUBufferUsage_Storage | webgpu.WGPUBufferUsage_CopyDst | webgpu.WGPUBufferUsage_CopySrc))
  def _copyin(self, dest:WGPUBufPtr, src:memoryview):
>>>>>>> 497daa65
    if src.nbytes % 4:
      padded_src = bytearray(round_up(src.nbytes, 4))
      padded_src[:src.nbytes] = src
    write_buffer(self.dev, dest, 0, padded_src if src.nbytes % 4 else src)
<<<<<<< HEAD
  def _copyout(self, dest: memoryview, src:WGPUBufPtr):
=======
  def _copyout(self, dest:memoryview, src:WGPUBufPtr):
>>>>>>> 497daa65
    buffer_data = read_buffer(self.dev, src)
    dest[:] = buffer_data[:dest.nbytes] if webgpu.wgpuBufferGetSize(src)  > dest.nbytes else buffer_data
  def _free(self, opaque:WGPUBufPtr, options:BufferSpec):
    webgpu.wgpuBufferDestroy(opaque)

class WebGpuDevice(Compiled):
  def __init__(self, device:str):
    # Requesting an adapter
    adapter_res = _run(webgpu.wgpuInstanceRequestAdapterF, webgpu.WGPURequestAdapterCallbackInfo, webgpu.WGPURequestAdapterCallback,
    webgpu.WGPURequestAdapterStatus__enumvalues, 1, 2, instance,

    webgpu.WGPURequestAdapterOptions(powerPreference=webgpu.WGPUPowerPreference_HighPerformance,
      backendType=backend_types.get(os.getenv("WEBGPU_BACKEND", ""), 0)))

    # Get supported features
    supported_features = webgpu.WGPUSupportedFeatures()
    webgpu.wgpuAdapterGetFeatures(adapter_res, supported_features)
    supported = [supported_features.features[i] for i in range(supported_features.featureCount)]
    features = [feat for feat in [webgpu.WGPUFeatureName_TimestampQuery, webgpu.WGPUFeatureName_ShaderF16] if feat in supported]
    dev_desc = webgpu.WGPUDeviceDescriptor(requiredFeatureCount=len(features),requiredFeatures=(webgpu.WGPUFeatureName * len(features))(*features))

    # Limits
    supported_limits = webgpu.WGPUSupportedLimits()
    webgpu.wgpuAdapterGetLimits(adapter_res, ctypes.cast(ctypes.pointer(supported_limits),ctypes.POINTER(webgpu.struct_WGPUSupportedLimits)))
    limits = webgpu.WGPURequiredLimits(limits=supported_limits.limits)
    dev_desc.requiredLimits = ctypes.cast(ctypes.pointer(limits),ctypes.POINTER(webgpu.struct_WGPURequiredLimits))

    # Requesting a device
    device_res = _run(webgpu.wgpuAdapterRequestDeviceF, webgpu.WGPURequestDeviceCallbackInfo, webgpu.WGPURequestDeviceCallback,
    webgpu.WGPURequestDeviceStatus__enumvalues, 1, 2, adapter_res, dev_desc)

    from tinygrad.runtime.graph.webgpu import WebGPUGraph
    super().__init__(device, WebGpuAllocator(device_res), WGSLRenderer(), Compiler(),
      functools.partial(WebGPUProgram, (device_res, webgpu.WGPUFeatureName_TimestampQuery in supported)), WebGPUGraph)

  def synchronize(self):
    _run(webgpu.wgpuQueueOnSubmittedWorkDone2, webgpu.WGPUQueueWorkDoneCallbackInfo2, webgpu.WGPUQueueWorkDoneCallback2,
    webgpu.WGPUQueueWorkDoneStatus__enumvalues, None, None, webgpu.wgpuDeviceGetQueue(self.runtime.args[0][0]))<|MERGE_RESOLUTION|>--- conflicted
+++ resolved
@@ -3,49 +3,28 @@
 from tinygrad.renderer.wgsl import WGSLRenderer
 from tinygrad.helpers import round_up
 from tinygrad.runtime.autogen import webgpu
-<<<<<<< HEAD
 from typing import List, Any, Callable, Optional, ByteString, TypeAlias
-=======
-from typing import List, Any, TypeAlias
->>>>>>> 497daa65
 import ctypes
 import os
 
 WGPUDevPtr: TypeAlias = webgpu.WGPUDevice # type: ignore
 WGPUBufPtr: TypeAlias = webgpu.WGPUBuffer # type: ignore
-<<<<<<< HEAD
 WGPUEncPtr: TypeAlias = webgpu.WGPUCommandEncoder # type: ignore
-=======
-
->>>>>>> 497daa65
 backend_types = {v: k for k, v in webgpu.WGPUBackendType__enumvalues.items() }
 
 instance = webgpu.wgpuCreateInstance(webgpu.WGPUInstanceDescriptor(features = webgpu.WGPUInstanceFeatures(timedWaitAnyEnable = True)))
 
-<<<<<<< HEAD
-def to_c_string(_str:str):
-  return ctypes.create_string_buffer(_str.encode('utf-8'))
-
-def from_wgpu_str(string_view:webgpu.struct_WGPUStringView): return ctypes.string_at(string_view.data, string_view.length).decode("utf-8")
-
-def to_wgpu_str(_str:str):
-=======
 def to_c_string(_str:str) -> ctypes.Array: return ctypes.create_string_buffer(_str.encode('utf-8'))
 
 def from_wgpu_str(string_view:webgpu.struct_WGPUStringView) -> str: return ctypes.string_at(string_view.data, string_view.length).decode("utf-8")
 
 def to_wgpu_str(_str:str) -> webgpu.struct_WGPUStringView:
->>>>>>> 497daa65
   return webgpu.WGPUStringView(data=ctypes.cast(ctypes.pointer(to_c_string(_str)), ctypes.POINTER(ctypes.c_char)), length=len(_str))
 
 def _wait(future:webgpu.struct_WGPUFuture):
   assert webgpu.wgpuInstanceWaitAny(instance, 1, webgpu.WGPUFutureWaitInfo(future=future), 2**64-1) == webgpu.WGPUWaitStatus_Success, "Future failed"
 
-<<<<<<< HEAD
-def write_buffer(device:WGPUDevPtr, buf:WGPUBufPtr, offset:int, src:ByteString):
-=======
 def write_buffer(device:WGPUDevPtr, buf:WGPUBufPtr, offset:int, src:memoryview|bytearray|bytes):
->>>>>>> 497daa65
   src = bytearray(src)
   webgpu.wgpuQueueWriteBuffer(webgpu.wgpuDeviceGetQueue(device), buf, offset, (ctypes.c_uint8 * len(src)).from_buffer(src), len(src))
 
@@ -62,7 +41,6 @@
   if result[0] != 1: raise RuntimeError(f"[{status_enum[result[0]] if status_enum else 'ERROR'}]{result[msg_idx] if msg_idx else ''}")
   return result[res_idx] if res_idx else None
 
-<<<<<<< HEAD
 def copy_buffer_to_buffer(dev:WGPUDevPtr, src:WGPUBufPtr, src_offset:int, dst:WGPUBufPtr, dst_offset:int, size:int, encoder:WGPUEncPtr|None=None):
   _encoder = webgpu.wgpuDeviceCreateCommandEncoder(dev, webgpu.WGPUCommandEncoderDescriptor()) if not encoder else encoder
   webgpu.wgpuCommandEncoderCopyBufferToBuffer(_encoder, src, src_offset, dst, dst_offset, size)
@@ -72,18 +50,7 @@
     webgpu.wgpuCommandBufferRelease(cb)
     webgpu.wgpuCommandEncoderRelease(_encoder)
 
-def read_buffer(dev:WGPUDevPtr, buf:WGPUBufPtr):
-=======
-def copy_buffer_to_buffer(dev:WGPUDevPtr, src:WGPUBufPtr, src_offset:int, dst:WGPUBufPtr, dst_offset:int, size:int):
-  encoder = webgpu.wgpuDeviceCreateCommandEncoder(dev, webgpu.WGPUCommandEncoderDescriptor())
-  webgpu.wgpuCommandEncoderCopyBufferToBuffer(encoder, src, src_offset, dst, dst_offset, size)
-  cb = webgpu.wgpuCommandEncoderFinish(encoder, webgpu.WGPUCommandBufferDescriptor())
-  webgpu.wgpuQueueSubmit(webgpu.wgpuDeviceGetQueue(dev), 1, (webgpu.WGPUCommandBuffer*1)(cb))
-  webgpu.wgpuCommandBufferRelease(cb)
-  webgpu.wgpuCommandEncoderRelease(encoder)
-
 def read_buffer(dev:WGPUDevPtr, buf:WGPUBufPtr) -> memoryview:
->>>>>>> 497daa65
   size = webgpu.wgpuBufferGetSize(buf)
   tmp_buffer = webgpu.wgpuDeviceCreateBuffer(dev, webgpu.WGPUBufferDescriptor(size=size,
     usage=webgpu.WGPUBufferUsage_CopyDst | webgpu.WGPUBufferUsage_MapRead, mappedAtCreation=False))
@@ -96,17 +63,10 @@
   webgpu.wgpuBufferDestroy(tmp_buffer)
   return memoryview(buf_copy).cast("B")
 
-<<<<<<< HEAD
-def pop_error(device:WGPUDevPtr):
-  return _run(webgpu.wgpuDevicePopErrorScopeF, webgpu.WGPUPopErrorScopeCallbackInfo, webgpu.WGPUPopErrorScopeCallback, None, 2, 2, device)
-
-def create_uniform(wgpu_device:WGPUDevPtr, val:int|float):
-=======
 def pop_error(device:WGPUDevPtr) -> str:
   return _run(webgpu.wgpuDevicePopErrorScopeF, webgpu.WGPUPopErrorScopeCallbackInfo, webgpu.WGPUPopErrorScopeCallback, None, 2, 2, device)
 
 def create_uniform(wgpu_device:WGPUDevPtr, val:int|float) -> WGPUBufPtr:
->>>>>>> 497daa65
   buf = webgpu.wgpuDeviceCreateBuffer(wgpu_device,
     webgpu.WGPUBufferDescriptor(size=4, usage=webgpu.WGPUBufferUsage_Uniform | webgpu.WGPUBufferUsage_CopyDst))
   write_buffer(wgpu_device, buf, 0, val.to_bytes(4, "little") if isinstance(val, int) else struct.pack('<f', val))
@@ -154,15 +114,9 @@
     if err := pop_error(self.dev): raise RuntimeError(f"Shader compilation failed: {err}")
 
     self.name, self.lib, self.prg = name, lib, shader_module
-<<<<<<< HEAD
 
   def add_compute_pass(self, command_encoder:WGPUEncPtr, comp_pass_desc:webgpu.struct_WGPUComputePassDescriptor,
                        *bufs:WGPUBufPtr, global_size=(1,1,1), vals:tuple[int, ...]=()):
-=======
-  def __call__(self, *bufs:WGPUBufPtr, global_size:tuple[int,int,int]=(1,1,1), local_size:tuple[int,int,int]=(1,1,1),
-               vals:tuple[int, ...]=(), wait=False) -> float|None:
-    wait = wait and self.timestamp_supported
->>>>>>> 497daa65
     tmp_bufs = [*bufs]
     buf_patch = False
 
@@ -226,7 +180,6 @@
       # TODO: ensure destruction happens after compute is done
       webgpu.wgpuBufferDestroy(tmp_bufs[0])
 
-<<<<<<< HEAD
   def __call__(self, *bufs:WGPUBufPtr, global_size=(1,1,1), local_size=(1,1,1), vals:tuple[int, ...]=(), wait=False):
     wait = wait and self.timestamp_supported
     def callback(command_encoder:WGPUEncPtr, comp_pass_desc):
@@ -240,31 +193,11 @@
     return webgpu.wgpuDeviceCreateBuffer(self.dev, webgpu.WGPUBufferDescriptor(size=round_up(size, 4),
       usage=webgpu.WGPUBufferUsage_Storage | webgpu.WGPUBufferUsage_CopyDst | webgpu.WGPUBufferUsage_CopySrc))
   def _copyin(self, dest:WGPUBufPtr, src: memoryview):
-=======
-    if wait:
-      time = ((timestamps:=read_buffer(self.dev, query_buf).cast("Q").tolist())[1] - timestamps[0]) / 1e9
-      webgpu.wgpuBufferDestroy(query_buf)
-      webgpu.wgpuQuerySetDestroy(query_set)
-      return time
-    return None
-
-class WebGpuAllocator(Allocator):
-  def __init__(self, dev:WGPUDevPtr): self.dev = dev
-  def _alloc(self, size:int, options:BufferSpec) -> WGPUBufPtr:
-    # WebGPU buffers have to be 4-byte aligned
-    return webgpu.wgpuDeviceCreateBuffer(self.dev, webgpu.WGPUBufferDescriptor(size=round_up(size, 4),
-      usage=webgpu.WGPUBufferUsage_Storage | webgpu.WGPUBufferUsage_CopyDst | webgpu.WGPUBufferUsage_CopySrc))
-  def _copyin(self, dest:WGPUBufPtr, src:memoryview):
->>>>>>> 497daa65
     if src.nbytes % 4:
       padded_src = bytearray(round_up(src.nbytes, 4))
       padded_src[:src.nbytes] = src
     write_buffer(self.dev, dest, 0, padded_src if src.nbytes % 4 else src)
-<<<<<<< HEAD
-  def _copyout(self, dest: memoryview, src:WGPUBufPtr):
-=======
   def _copyout(self, dest:memoryview, src:WGPUBufPtr):
->>>>>>> 497daa65
     buffer_data = read_buffer(self.dev, src)
     dest[:] = buffer_data[:dest.nbytes] if webgpu.wgpuBufferGetSize(src)  > dest.nbytes else buffer_data
   def _free(self, opaque:WGPUBufPtr, options:BufferSpec):
