import numpy as np
import ctypes, functools
import extra.hip_wrapper as hip
from tinygrad.helpers import DEBUG, getenv
from tinygrad.ops import Compiled
<<<<<<< HEAD
from tinygrad.runtime.lib import RawBufferCopyInOut, LRUAllocator, RawBufferTransfer
from tinygrad.codegen.linearizer import LinearizerOptions
=======
from tinygrad.runtime.lib import RawBufferCopyInOut, LRUAllocator
from tinygrad.codegen.kernel import LinearizerOptions
>>>>>>> e3a062ad
from tinygrad.renderer.cstyle import uops_to_cstyle, CStyleLanguage

# TODO: if you fork and exit the child process after creating anything with cl on AMD, it hangs on e.wait()
if DEBUG >= 5:
  from extra.helpers import enable_early_exec
  early_exec = enable_early_exec()

# The default HIP stream is used for everything.

class HIPAllocator(LRUAllocator):
  def _do_alloc(self, size, dtype, device, **kwargs):
    hip.hipSetDevice(device)
    return hip.hipMalloc(size * dtype.itemsize)
  def _do_free(self, buf): hip.hipFree(buf)
  def _cached_bufkey(self, size, dtype, device): return (device, size*dtype.itemsize) # Buffers of the same length could be reused, no matter what dtype.

class _HIP:
  def __init__(self):
    self.device_count = hip.hipGetDeviceCount()
    self.default_device = getenv("HIP_DEFAULT_DEVICE")
    self.allocator = HIPAllocator(hip.hipGetDeviceProperties(self.default_device).totalGlobalMem)
HIP = _HIP()

class RawHIPBuffer(RawBufferCopyInOut, RawBufferTransfer):
  def __init__(self, size, dtype, device=str(HIP.default_device)): super().__init__(size, dtype, allocator=HIP.allocator, **{'device': int(device)})
  def _copyin(self, x:np.ndarray): hip.hipMemcpyAsync_htod(self._buf, x.ctypes.data, self.size * self.dtype.itemsize, 0)
  def _copyout(self, x:np.ndarray): hip.hipMemcpy_dtoh(x.ctypes.data, self._buf, self.size * self.dtype.itemsize)
  def _transfer(self, x): hip.hipMemcpyAsync(self._buf, x._buf, self.size * self.dtype.itemsize, hip.hipMemcpyDeviceToDevice, 0)

class HIPProgram:
  def __init__(self, name:str, prg:str, binary=False):
    try:
      if not binary:
        prog = hip.hiprtcCreateProgram(prg, name, [], [])
        device_properties = hip.hipGetDeviceProperties(HIP.default_device)
        hip.hiprtcCompileProgram(prog, [f'--offload-arch={device_properties.gcnArchName}'])
        prg = hip.hiprtcGetCode(prog)
    except Exception as e:
      if DEBUG >= 3: print("FAILED TO BUILD", prg)
      raise e
    if DEBUG >= 5:
      asm = early_exec((["/opt/rocm/llvm/bin/llvm-objdump", '-d', '-'], prg))
      print('\n'.join([x for x in asm.decode('utf-8').split("\n") if 's_code_end' not in x]))

    self.prgs = []
    for i in range(HIP.device_count):
      hip.hipSetDevice(i)
      self.prgs.append(hip.hipModuleGetFunction(hip.hipModuleLoadData(prg), name))

  def __call__(self, global_size, local_size, *args, wait=False):
    hip.hipSetDevice(args[0]._device)
    if wait:
      start, end = hip.hipEventCreate(), hip.hipEventCreate()
      hip.hipEventRecord(start)
    class PackageStruct(ctypes.Structure):
      _fields_ = [(f'field{idx}', ctypes.c_void_p) for idx in range(len(args))]
    struct = PackageStruct(*[data._buf for data in args])
    hip.hipModuleLaunchKernel(self.prgs[args[0]._device], global_size[0], global_size[1], global_size[2], local_size[0], local_size[1], local_size[2], 0, 0, struct)
    if wait:
      hip.hipEventRecord(end)
      hip.hipEventSynchronize(end)
      return hip.hipEventElapsedTime(start, end)*1e-3

renderer = functools.partial(uops_to_cstyle, CStyleLanguage(
  kernel_prefix = "#include <hip/hip_common.h>\n#define INFINITY (__builtin_inff())\n#define NAN (__builtin_nanf(\"\"))" + """
__device__ float4 max(float4 x, float4 y) { return float4(max(x.x, y.x), max(x.y, y.y), max(x.z, y.z), max(x.w, y.w)); }
__device__ float4 pow(float x, float4 y) { return float4(pow(x, y.x), pow(x, y.y), pow(x, y.z), pow(x, y.w)); }
__device__ float4 pow(float4 x, float4 y) { return float4(pow(x.x, y.x), pow(x.y, y.y), pow(x.z, y.z), pow(x.w, y.w)); }
__device__ float4 log2(float4 x) { return float4(log2(x.x), log2(x.y), log2(x.z), log2(x.w)); }
__device__ float4 exp2(float4 x) { return float4(exp2(x.x), exp2(x.y), exp2(x.z), exp2(x.w)); }
__device__ float4 sin(float4 x) { return float4(sin(x.x), sin(x.y), sin(x.z), sin(x.w)); }
typedef float float8 __attribute__((ext_vector_type(8)));
typedef _Float16 half16 __attribute__((ext_vector_type(16)));
extern "C" __global__
  """, launch_bounds=True,
  smem_prefix = "__shared__ ", barrier = "__syncthreads();", float4 = "make_float4", uses_vload=True, uses_ptr_arithmetic=True,
  half_prekernel = "#include <hip/hip_fp16.h>\nusing half4 = HIP_vector_type<half, 4>;" + """
__device__ float vload_half(size_t offset, const half *p) { return (float)*(p + offset); }
__device__ float2 vload_half2(size_t offset, const half *p) { return make_float2((float)*(p + offset*2), (float)*(p + offset*2 + 1)); }
__device__ float4 vload_half4(size_t offset, const half *p) { return make_float4((float)*(p + offset*4), (float)*(p + offset*4 + 1), (float)*(p + offset*4 + 2), (float)*(p + offset*4 + 3)); }
__device__ void vstore_half(float data, size_t offset, half *p) { *(p + offset) = (half)data; }
__device__ void vstore_half2(float2 data, size_t offset, half *p) { *(p + offset*2) = (half)data.x; *(p + offset*2 + 1) = (half)data.y; }
__device__ void vstore_half4(float4 data, size_t offset, half *p) { *(p + offset*4) = (half)data.x; *(p + offset*4 + 1) = (half)data.y; *(p + offset*4 + 2) = (half)data.z; *(p + offset*4 + 3) = (half)data.w; }
  """,
  gid = [f'blockIdx.{chr(120+i)}' for i in range(3)],
  lid = [f'threadIdx.{chr(120+i)}' for i in range(3)]))
HIPBuffer = Compiled(RawHIPBuffer, LinearizerOptions(), renderer, HIPProgram, hip.hipDeviceSynchronize)<|MERGE_RESOLUTION|>--- conflicted
+++ resolved
@@ -3,13 +3,8 @@
 import extra.hip_wrapper as hip
 from tinygrad.helpers import DEBUG, getenv
 from tinygrad.ops import Compiled
-<<<<<<< HEAD
 from tinygrad.runtime.lib import RawBufferCopyInOut, LRUAllocator, RawBufferTransfer
-from tinygrad.codegen.linearizer import LinearizerOptions
-=======
-from tinygrad.runtime.lib import RawBufferCopyInOut, LRUAllocator
 from tinygrad.codegen.kernel import LinearizerOptions
->>>>>>> e3a062ad
 from tinygrad.renderer.cstyle import uops_to_cstyle, CStyleLanguage
 
 # TODO: if you fork and exit the child process after creating anything with cl on AMD, it hangs on e.wait()
