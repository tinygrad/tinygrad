--- conflicted
+++ resolved
@@ -2,14 +2,9 @@
 import ctypes, functools, subprocess, io
 from typing import Tuple, TypeVar, List
 import gpuctypes.hip as hip
-<<<<<<< HEAD
-from tinygrad.helpers import DEBUG, getenv, from_mv, init_c_var, compile_cuda_style, time_execution_cuda_style
+from tinygrad.helpers import DEBUG, getenv, init_c_var, compile_cuda_style, time_execution_cuda_style
 from tinygrad.device import Compiled, LRUAllocator
-=======
-from tinygrad.helpers import DEBUG, getenv, init_c_var, compile_cuda_style, encode_args_cuda_style, time_execution_cuda_style
 from tinygrad.helpers import from_mv, round_up, to_mv
-from tinygrad.device import Compiled, LRUAllocator, MallocAllocator
->>>>>>> c9371f0d
 from tinygrad.renderer.cstyle import HIPRenderer
 from tinygrad.codegen.kernel import LinearizerOptions
 
@@ -85,10 +80,12 @@
       minor_offset = 0 # only on the first
   def copyin(self, dest:T, src: memoryview):
     check(hip.hipSetDevice(self.device.device))
-    host_mem = self._hostalloc(len(src))
-    self.device.pending_copyin.append(host_mem)
-    ctypes.memmove(host_mem, from_mv(src), len(src))
-    check(hip.hipMemcpyAsync(dest, host_mem, len(src), hip.hipMemcpyHostToDevice, None))
+    if not HIPCPU:
+      host_mem = self._hostalloc(len(src))
+      self.device.pending_copyin.append(host_mem)
+      ctypes.memmove(host_mem, from_mv(src), len(src))
+      check(hip.hipMemcpyAsync(dest, host_mem, len(src), hip.hipMemcpyHostToDevice, None))
+    else: check(hip.hipMemcpy(dest, from_mv(src), len(src), hip.hipMemcpyHostToDevice))
   def copyout(self, dest:memoryview, src:T):
     check(hip.hipSetDevice(self.device.device))
     check(hip.hipMemcpy(from_mv(dest), src, len(dest), hip.hipMemcpyDeviceToHost))
@@ -101,18 +98,11 @@
   default_arch_name = "gfx1100"
   def __init__(self, device:str=""):
     self.device = int(device.split(":")[1]) if ":" in device else 0
-<<<<<<< HEAD
+    self.pending_copyin: List[hip.hipDeviceptr_t] = []
     if self.device == 0 and not HIPCPU: HIPDevice.default_arch_name = init_c_var(hip.hipDeviceProp_t(), lambda x: check(hip.hipGetDeviceProperties(x, self.device))).gcnArchName.decode()  # noqa: E501
 
     from tinygrad.runtime.graph.hip import HIPGraph
-    super().__init__(HIPAllocator(self.device), LinearizerOptions(device="HIP"), HIPRenderer,
-=======
-    self.pending_copyin: List[hip.hipDeviceptr_t] = []
-    if self.device == 0 and not MOCKHIP: HIPDevice.default_arch_name = init_c_var(hip.hipDeviceProp_t(), lambda x: check(hip.hipGetDeviceProperties(x, self.device))).gcnArchName.decode()  # noqa: E501
-
-    from tinygrad.runtime.graph.hip import HIPGraph
-    super().__init__(MallocAllocator if MOCKHIP else HIPAllocator(self), LinearizerOptions(device="HIP"), HIPRenderer,
->>>>>>> c9371f0d
+    super().__init__(HIPAllocator(self), LinearizerOptions(device="HIP"), HIPRenderer,
                      compile_hip, functools.partial(HIPProgram, self.device), HIPGraph)
   def synchronize(self):
     check(hip.hipSetDevice(self.device))
