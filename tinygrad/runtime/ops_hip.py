--- conflicted
+++ resolved
@@ -2,26 +2,14 @@
 import ctypes, functools, subprocess, io
 from typing import Tuple, TypeVar, List
 import gpuctypes.hip as hip
-from tinygrad.helpers import DEBUG, getenv, init_c_var, compile_cuda_style, time_execution_cuda_style
-from tinygrad.device import Compiled, LRUAllocator
+from tinygrad.helpers import DEBUG, getenv, init_c_var, compile_cuda_style, encode_args_cuda_style, time_execution_cuda_style
 from tinygrad.helpers import from_mv, round_up, to_mv
+from tinygrad.device import Compiled, LRUAllocator, MallocAllocator
 from tinygrad.renderer.cstyle import HIPRenderer
 from tinygrad.codegen.kernel import LinearizerOptions
 
 # The default HIP stream is used for everything.
-HIPCPU = getenv("HIPCPU")
-
-if HIPCPU:
-  remu = ctypes.CDLL("/usr/local/lib/libremu.so")
-  # TODO this whole section will be removed, the api should ideally match 1:1
-  hip.hipSetDevice = lambda x: x
-  hip.hipDeviceptr_t = lambda: ctypes.c_void_p(None)
-  hip.hipModule_t = lambda: ctypes.c_void_p(None)
-  hip.hipDeviceSynchronize = lambda: 0
-  hip.hipMalloc = remu.hipMalloc
-  hip.hipMemcpy = remu.hipMemcpy
-  hip.hipModuleLaunchKernel.argtypes = [ctypes.c_char_p, ctypes.c_int, ctypes.c_int, ctypes.c_int, ctypes.c_int, ctypes.c_int, ctypes.c_int, ctypes.c_int, ctypes.c_int, ctypes.c_void_p, ctypes.c_void_p, ctypes.c_uint, ctypes.c_void_p]  # noqa: E501
-  hip.hipModuleLaunchKernel = lambda prg, *args: remu.hipModuleLaunchKernel(prg, len(prg), *args)
+MOCKHIP = getenv("MOCKHIP") # for CI. don't run kernels, only check if they compile
 
 def check(status):
   if status != 0: raise RuntimeError(f"HIP Error {status}, {ctypes.string_at(hip.hipGetErrorString(status)).decode()}")
@@ -39,22 +27,18 @@
       asm = subprocess.check_output(["/opt/rocm/llvm/bin/llvm-objdump", '-d', '-'], input=lib)
       print('\n'.join([x for x in asm.decode('utf-8').split("\n") if 's_code_end' not in x]))
 
-    if not HIPCPU:
-      self.module = init_c_var(hip.hipModule_t(), lambda x: check(hip.hipModuleLoadData(ctypes.byref(x), lib)))
-      prg = init_c_var(hip.hipFunction_t(), lambda x: check(hip.hipModuleGetFunction(ctypes.byref(x), self.module, name.encode("utf-8"))))
-    self.prg = prg if not HIPCPU else lib
+    if MOCKHIP: return
+    check(hip.hipSetDevice(self.device))
+    self.module = init_c_var(hip.hipModule_t(), lambda x: check(hip.hipModuleLoadData(ctypes.byref(x), lib)))
+    self.prg = init_c_var(hip.hipFunction_t(), lambda x: check(hip.hipModuleGetFunction(ctypes.byref(x), self.module, name.encode("utf-8"))))
 
   def __del__(self):
-<<<<<<< HEAD
-    if not HIPCPU: check(hip.hipModuleUnload(self.module))
-=======
     if hasattr(self, 'module'): check(hip.hipModuleUnload(self.module))
->>>>>>> 640e5c36
 
   def __call__(self, *args, global_size:Tuple[int,int,int], local_size:Tuple[int,int,int], vals:Tuple[int, ...]=(), wait=False):
+    if MOCKHIP: return float("inf")
     check(hip.hipSetDevice(self.device))
-    args = (*args, *vals)
-    return hip_time_execution(lambda: check(hip.hipModuleLaunchKernel(self.prg, *global_size, *local_size, 0, None, None, len(args), (ctypes.c_void_p * len(args))(*[ctypes.cast(x, ctypes.c_void_p) for x in args]))), enable=wait)  # noqa: E501
+    return hip_time_execution(lambda: check(hip.hipModuleLaunchKernel(self.prg, *global_size, *local_size, 0, None, None, encode_args_cuda_style(args, vals, hip.hipDeviceptr_t, marks=(1,2,3))[0])), enable=wait)  # noqa: E501
 
 T = TypeVar("T")
 CHUNK_SIZE, PAGE_SIZE = 256*1024*1024, 0x1000
@@ -96,12 +80,10 @@
       minor_offset = 0 # only on the first
   def copyin(self, dest:T, src: memoryview):
     check(hip.hipSetDevice(self.device.device))
-    if not HIPCPU:
-      host_mem = self._hostalloc(len(src))
-      self.device.pending_copyin.append(host_mem)
-      ctypes.memmove(host_mem, from_mv(src), len(src))
-      check(hip.hipMemcpyAsync(dest, host_mem, len(src), hip.hipMemcpyHostToDevice, None))
-    else: check(hip.hipMemcpy(dest, from_mv(src), len(src), hip.hipMemcpyHostToDevice))
+    host_mem = self._hostalloc(len(src))
+    self.device.pending_copyin.append(host_mem)
+    ctypes.memmove(host_mem, from_mv(src), len(src))
+    check(hip.hipMemcpyAsync(dest, host_mem, len(src), hip.hipMemcpyHostToDevice, None))
   def copyout(self, dest:memoryview, src:T):
     self.device.synchronize()
     check(hip.hipSetDevice(self.device.device))
@@ -115,19 +97,11 @@
     self.device = int(device.split(":")[1]) if ":" in device else 0
     self.arch = init_c_var(hip.hipDeviceProp_t(), lambda x: check(hip.hipGetDeviceProperties(x, self.device))).gcnArchName.decode() if not MOCKHIP else "gfx1100"  # noqa: E501
     self.pending_copyin: List[hip.hipDeviceptr_t] = []
-<<<<<<< HEAD
-    if self.device == 0 and not HIPCPU: HIPDevice.default_arch_name = init_c_var(hip.hipDeviceProp_t(), lambda x: check(hip.hipGetDeviceProperties(x, self.device))).gcnArchName.decode()  # noqa: E501
-
-    from tinygrad.runtime.graph.hip import HIPGraph
-    super().__init__(HIPAllocator(self), LinearizerOptions(device="HIP"), HIPRenderer,
-                     compile_hip, functools.partial(HIPProgram, self.device), HIPGraph)
-=======
     self.pending_events: List[hip.hipEvent_t] = []
 
     from tinygrad.runtime.graph.hip import HIPGraph
     super().__init__(MallocAllocator if MOCKHIP else HIPAllocator(self), LinearizerOptions("HIP"), HIPRenderer,
                      functools.partial(compile_hip,arch=self.arch), f"compile_hip_{self.arch}", functools.partial(HIPProgram, self.device), HIPGraph)
->>>>>>> 640e5c36
   def synchronize(self):
     check(hip.hipSetDevice(self.device))
     check(hip.hipDeviceSynchronize())
