--- conflicted
+++ resolved
@@ -1,26 +1,14 @@
 from __future__ import annotations
 import ctypes, functools, subprocess, io
-<<<<<<< HEAD
-from typing import Tuple, TypeVar, List
-import gpuctypes.hip as hip
-from tinygrad.helpers import DEBUG, getenv, init_c_var, compile_cuda_style, encode_args_cuda_style, time_execution_cuda_style
-from tinygrad.helpers import from_mv, round_up, to_mv
-from tinygrad.device import Compiled, LRUAllocator
-=======
 from typing import Tuple, TypeVar, List, Any, cast, Set
 import tinygrad.runtime.autogen.hip as hip
 from tinygrad.helpers import DEBUG, getenv, init_c_var
 from tinygrad.helpers import from_mv, round_up, to_mv, colored, init_c_struct_t
 from tinygrad.device import Compiled, LRUAllocator, MallocAllocator, BufferOptions, JITRunner, Device, Buffer, update_stats, Compiler
->>>>>>> 085dc87b
 from tinygrad.renderer.cstyle import HIPRenderer
 from tinygrad.codegen.kernel import LinearizerOptions
 from tinygrad.runtime.compiler.hip_comgr import compile_hip
 
-<<<<<<< HEAD
-def check(status):
-  if status != 0: raise RuntimeError(f"HIP Error {status}, {ctypes.string_at(hip.hipGetErrorString(status)).decode()}")
-=======
 # The default HIP stream is used for everything.
 MOCKHIP = getenv("MOCKHIP") # for CI. don't run kernels, only check if they compile
 
@@ -31,7 +19,6 @@
     super().__init__(f"compile_hip_{self.arch}")
   def render(self, name:str, uops) -> str: return HIPRenderer(name, uops)
   def compile(self, src:str) -> bytes: return compile_hip(src, self.arch)
->>>>>>> 085dc87b
 
 hip_current_device = None
 def hip_set_device(d:int):
@@ -51,23 +38,14 @@
       asm = subprocess.check_output(["/opt/rocm/llvm/bin/llvm-objdump", '-d', '-'], input=lib)
       print('\n'.join([x for x in asm.decode('utf-8').split("\n") if 's_code_end' not in x]))
 
-<<<<<<< HEAD
-    check(hip.hipSetDevice(self.device))
-=======
     if MOCKHIP: return
     hip_set_device(self.device)
->>>>>>> 085dc87b
     self.module = init_c_var(hip.hipModule_t(), lambda x: check(hip.hipModuleLoadData(ctypes.byref(x), lib)))
     self.prg = init_c_var(hip.hipFunction_t(), lambda x: check(hip.hipModuleGetFunction(ctypes.byref(x), self.module, name.encode("utf-8"))))
 
   def __del__(self):
     if hasattr(self, 'module'): check(hip.hipModuleUnload(self.module))
 
-<<<<<<< HEAD
-  def __call__(self, *args, global_size:Tuple[int,int,int], local_size:Tuple[int,int,int], vals:Tuple[int, ...]=(), wait=False):
-    check(hip.hipSetDevice(self.device))
-    return hip_time_execution(lambda: check(hip.hipModuleLaunchKernel(self.prg, *global_size, *local_size, 0, None, None, encode_args_cuda_style(args, vals, hip.hipDeviceptr_t, marks=(1,2,3))[0])), enable=wait)  # noqa: E501
-=======
   def __call__(self, *args, global_size:Tuple[int,int,int]=(1,1,1), local_size:Tuple[int,int,int]=(1,1,1), vals:Tuple[int, ...]=(), wait=False):
     if MOCKHIP: return float("inf")
     hip_set_device(self.device)
@@ -91,7 +69,6 @@
       for ev in evs: check(hip.hipEventDestroy(ev))
       return ret.value * 1e-3
     return None
->>>>>>> 085dc87b
 
 T = TypeVar("T")
 CHUNK_SIZE, PAGE_SIZE = 256*1024*1024, 0x1000
@@ -157,15 +134,6 @@
 class HIPDevice(Compiled):
   def __init__(self, device:str=""):
     self.device = int(device.split(":")[1]) if ":" in device else 0
-<<<<<<< HEAD
-    self.arch = init_c_var(hip.hipDeviceProp_t(), lambda x: check(hip.hipGetDeviceProperties(x, self.device))).gcnArchName.decode()
-    self.pending_copyin: List[hip.hipDeviceptr_t] = []
-    self.pending_events: List[hip.hipEvent_t] = []
-
-    from tinygrad.runtime.graph.hip import HIPGraph
-    super().__init__(HIPAllocator(self), LinearizerOptions("HIP"), HIPRenderer,
-                     functools.partial(compile_hip,arch=self.arch), f"compile_hip_{self.arch}", functools.partial(HIPProgram, self.device), HIPGraph)
-=======
     self.arch = init_c_var(hip.hipDeviceProp_t(), lambda x: check(hip.hipGetDeviceProperties(x, self.device))).gcnArchName.decode() if not MOCKHIP else "gfx1100"  # noqa: E501
     self.pending_copyin: List[ctypes.c_void_p] = []
     self.track_cross_buffer: List[Any] = []
@@ -174,29 +142,12 @@
     from tinygrad.runtime.graph.hip import HIPGraph
     super().__init__(device, MallocAllocator if MOCKHIP else HIPAllocator(self), HIPCompiler(self.arch),
                      functools.partial(HIPProgram, self.device), HIPGraph)
->>>>>>> 085dc87b
   def synchronize(self):
     hip_set_device(self.device)
     check(hip.hipDeviceSynchronize())
     for opaque in self.pending_copyin: check(hip.hipFree(opaque))
     self.track_cross_buffer.clear()
     self.pending_copyin.clear()
-<<<<<<< HEAD
-    self.pending_events.clear()
-  def event(self):
-    check(hip.hipSetDevice(self.device))
-    evt = init_c_var(hip.hipEvent_t(), lambda x: check(hip.hipEventCreate(ctypes.byref(x))))
-    self.pending_events.append(evt)
-    check(hip.hipEventRecord(evt, None))
-    return evt
-  def block(self, evt):
-    check(hip.hipSetDevice(self.device))
-    check(hip.hipStreamWaitEvent(None, evt, 0))
-
-if getenv("HIPCPU"):
-  from extra.backends.ops_emulatedhip import EmulatedHIPDevice
-  HIPDevice = EmulatedHIPDevice # type:ignore
-=======
   def enable_peer(self, dnum):
     if self.device == dnum or dnum in self.peers: return
     hip_set_device(self.device)
@@ -220,5 +171,4 @@
   def __call__(self, rawbufs:List[Buffer], var_vals, wait=False, jit=False):
     hip_set_device(self.device.device)
     check(hip.hipStreamWaitValue32(None, rawbufs[0]._buf, 1, 1, 0xFFFFFFFF))
-    update_stats(colored("wait", "RED"), 0, 0, {}, None, 1, jit, device=self.dname)
->>>>>>> 085dc87b
+    update_stats(colored("wait", "RED"), 0, 0, {}, None, 1, jit, device=self.dname)