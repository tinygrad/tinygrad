import ctypes, functools, subprocess
from typing import Tuple, TypeVar
import gpuctypes.hip as hip
from tinygrad.helpers import DEBUG, getenv, diskcache, from_mv, init_c_var, compile_cuda_style, encode_args_cuda_style, time_execution_cuda_style
from tinygrad.device import Compiled, LRUAllocator, MallocAllocator
from tinygrad.renderer.cstyle import HIPRenderer
from tinygrad.codegen.kernel import LinearizerOptions

# The default HIP stream is used for everything.
MOCKHIP = getenv("MOCKHIP") # for CI. don't run kernels, only check if they compile

def check(status):
  if status != 0: raise RuntimeError(f"HIP Error {status}, {ctypes.string_at(hip.hipGetErrorString(status)).decode()}")

def hip_time_execution(cb, enable=False): return time_execution_cuda_style(cb, hip.hipEvent_t, hip.hipEventCreate, hip.hipEventRecord, hip.hipEventSynchronize, hip.hipEventDestroy, hip.hipEventElapsedTime, enable=enable)

@diskcache
def compile_hip(prg) -> bytes: return compile_cuda_style(prg, [f'--offload-arch={HIPDevice.default_arch_name}'], hip.hiprtcProgram, hip.hiprtcCreateProgram, hip.hiprtcCompileProgram, hip.hiprtcGetCode, hip.hiprtcGetCodeSize, hip.hiprtcGetProgramLog, hip.hiprtcGetProgramLogSize, check)

class HIPProgram:
  def __init__(self, device:int, name:str, lib:bytes):
    self.device, self.name, self.lib = device, name, lib

    if DEBUG >= 6:
      asm = subprocess.check_output(["/opt/rocm/llvm/bin/llvm-objdump", '-d', '-'], input=lib)
      print('\n'.join([x for x in asm.decode('utf-8').split("\n") if 's_code_end' not in x]))

    if MOCKHIP: return
    check(hip.hipSetDevice(self.device))
    self.module = init_c_var(hip.hipModule_t(), lambda x: check(hip.hipModuleLoadData(ctypes.byref(x), lib)))
    self.prg = init_c_var(hip.hipFunction_t(), lambda x: check(hip.hipModuleGetFunction(ctypes.byref(x), self.module, name.encode("utf-8"))))

  def __del__(self):
    if not MOCKHIP: check(hip.hipModuleUnload(self.module))

  def __call__(self, *args, global_size:Tuple[int,int,int], local_size:Tuple[int,int,int], vals:Tuple[int, ...]=(), wait=False):
    if MOCKHIP: return float("inf")
    check(hip.hipSetDevice(self.device))
    return hip_time_execution(lambda: check(hip.hipModuleLaunchKernel(self.prg, *global_size, *local_size, 0, None, None, encode_args_cuda_style(args, vals, hip.hipDeviceptr_t, marks=(1,2,3))[0])), enable=wait)

T = TypeVar("T")
class HIPAllocator(LRUAllocator):
  def __init__(self, device):
    self.device = device
    super().__init__()
  def _alloc(self, size:int):
    check(hip.hipSetDevice(self.device))
    return init_c_var(hip.hipDeviceptr_t(), lambda x: check(hip.hipMalloc(ctypes.byref(x), size)))
  def _free(self, opaque:T): check(hip.hipFree(opaque))
  def copyin(self, dest:T, src: memoryview):
    check(hip.hipSetDevice(self.device))
<<<<<<< HEAD
    #check(hip.hipMemcpyAsync(dest, from_mv(src), len(src), hip.hipMemcpyHostToDevice, None))
    check(hip.hipMemcpy(dest, from_mv(src), len(src), hip.hipMemcpyHostToDevice, None))
=======
    # TODO: have to make sure src isn't freed to make this async
    check(hip.hipMemcpy(dest, from_mv(src), len(src), hip.hipMemcpyHostToDevice))
>>>>>>> 0fd44259
  def copyout(self, dest:memoryview, src:T):
    check(hip.hipSetDevice(self.device))
    check(hip.hipMemcpy(from_mv(dest), src, len(dest), hip.hipMemcpyDeviceToHost))
  def transfer(self, dest:T, src:T, sz:int):
    check(hip.hipSetDevice(self.device))
    # TODO: hipMemcpyAsync, but you have to track the "src" buffer to not free it
    check(hip.hipMemcpy(dest, src, sz, hip.hipMemcpyDeviceToDevice))

class HIPDevice(Compiled):
  default_arch_name = "gfx1100"
  def __init__(self, device:str=""):
    self.device = int(device.split(":")[1]) if ":" in device else 0
    if self.device == 0 and not MOCKHIP: HIPDevice.default_arch_name = init_c_var(hip.hipDeviceProp_t(), lambda x: check(hip.hipGetDeviceProperties(x, self.device))).gcnArchName.decode()

    from tinygrad.features.graph.hip import HIPGraph
    super().__init__(MallocAllocator if MOCKHIP else HIPAllocator(self.device), LinearizerOptions(device="HIP"), HIPRenderer, compile_hip, functools.partial(HIPProgram, self.device), HIPGraph)
  def synchronize(self):
    check(hip.hipSetDevice(self.device))
    check(hip.hipDeviceSynchronize())<|MERGE_RESOLUTION|>--- conflicted
+++ resolved
@@ -49,13 +49,8 @@
   def _free(self, opaque:T): check(hip.hipFree(opaque))
   def copyin(self, dest:T, src: memoryview):
     check(hip.hipSetDevice(self.device))
-<<<<<<< HEAD
-    #check(hip.hipMemcpyAsync(dest, from_mv(src), len(src), hip.hipMemcpyHostToDevice, None))
-    check(hip.hipMemcpy(dest, from_mv(src), len(src), hip.hipMemcpyHostToDevice, None))
-=======
     # TODO: have to make sure src isn't freed to make this async
     check(hip.hipMemcpy(dest, from_mv(src), len(src), hip.hipMemcpyHostToDevice))
->>>>>>> 0fd44259
   def copyout(self, dest:memoryview, src:T):
     check(hip.hipSetDevice(self.device))
     check(hip.hipMemcpy(from_mv(dest), src, len(dest), hip.hipMemcpyDeviceToHost))
