import numpy as np
import ctypes, functools
import extra.hip_wrapper as hip
from tinygrad.helpers import DEBUG, dtypes
from tinygrad.ops import Compiled
from tinygrad.runtime.lib import RawBufferCopyInOut
from tinygrad.codegen.linearizer import LinearizerOptions
from tinygrad.renderer.cstyle import uops_to_cstyle, CStyleLanguage

# TODO: if you fork and exit the child process after creating anything with cl on AMD, it hangs on e.wait()
if DEBUG >= 5:
  from extra.helpers import enable_early_exec
  early_exec = enable_early_exec()

# The default HIP stream is used for everything.

class RawHIPBuffer(RawBufferCopyInOut):
  def __init__(self, size, dtype): super().__init__(size, dtype, hip.hipMalloc(size * dtype.itemsize))
  def __del__(self): hip.hipFree(self._buf)
  def _copyin(self, x:np.ndarray): hip.hipMemcpyAsync_htod(self._buf, x.ctypes.data, self.size * self.dtype.itemsize, 0)
  def _copyout(self, x:np.ndarray): hip.hipMemcpy_dtoh(x.ctypes.data, self._buf, self.size * self.dtype.itemsize)

class HIPProgram:
  def __init__(self, name:str, prg:str, binary=False):
    try:
      if not binary:
        prog = hip.hiprtcCreateProgram(prg, name, [], [])
        device_properties = hip.hipGetDeviceProperties(hip.hipGetDevice())
        hip.hiprtcCompileProgram(prog, [f'--offload-arch={device_properties.gcnArchName}'])
        prg = hip.hiprtcGetCode(prog)
    except Exception as e:
      if DEBUG >= 3: print("FAILED TO BUILD", prg)
      raise e
    if DEBUG >= 5:
      asm = early_exec((["/opt/rocm/llvm/bin/llvm-objdump", '-d', '-'], prg))
      print('\n'.join([x for x in asm.decode('utf-8').split("\n") if 's_code_end' not in x]))

    module = hip.hipModuleLoadData(prg)
    self.prg = hip.hipModuleGetFunction(module, name)

  def __call__(self, global_size, local_size, *args, wait=False):
    if wait:
      start, end = hip.hipEventCreate(), hip.hipEventCreate()
      hip.hipEventRecord(start)
    class PackageStruct(ctypes.Structure):
      _fields_ = [(f'field{idx}', ctypes.c_void_p) for idx in range(len(args))]
    struct = PackageStruct(*[data._buf for data in args])
    hip.hipModuleLaunchKernel(self.prg, global_size[0], global_size[1], global_size[2], local_size[0], local_size[1], local_size[2], 0, 0, struct)
    if wait:
      hip.hipEventRecord(end)
      hip.hipEventSynchronize(end)
      return hip.hipEventElapsedTime(start, end)*1e-3

<<<<<<< HEAD
class HIPCodegen(CStyleCodegen):
  lang = CStyleLanguage(
    kernel_prefix = "#define INFINITY (__builtin_inff())\nextern \"C\" __global__", smem_prefix = "__shared__ ", barrier = "__syncthreads();", make_vector_prefix = "make_",
    half_prekernel = "", 
    gid = [f'blockIdx.{chr(120+i)}' for i in range(3)],
    lid = [f'threadIdx.{chr(120+i)}' for i in range(3)])
  supported_vector_sizes = {dtypes.float: [2,4], dtypes.half: [2]}
  supported_vector_sizes_alu = {dtypes.float: [2,4], dtypes.half: [2]}
  uses_float32_calculations = False

HIPBuffer = Compiled(RawHIPBuffer, HIPCodegen, HIPProgram, hip.hipDeviceSynchronize)
=======
renderer = functools.partial(uops_to_cstyle, CStyleLanguage(
  kernel_prefix = "#include <hip/hip_common.h>\n#define INFINITY (__builtin_inff())\n#define NAN (__builtin_nanf(\"\"))" + """
__device__ float4 max(float4 x, float4 y) { return float4(max(x.x, y.x), max(x.y, y.y), max(x.z, y.z), max(x.w, y.w)); }
__device__ float4 pow(float x, float4 y) { return float4(pow(x, y.x), pow(x, y.y), pow(x, y.z), pow(x, y.w)); }
__device__ float4 pow(float4 x, float4 y) { return float4(pow(x.x, y.x), pow(x.y, y.y), pow(x.z, y.z), pow(x.w, y.w)); }
__device__ float4 log2(float4 x) { return float4(log2(x.x), log2(x.y), log2(x.z), log2(x.w)); }
__device__ float4 exp2(float4 x) { return float4(exp2(x.x), exp2(x.y), exp2(x.z), exp2(x.w)); }
__device__ float4 sin(float4 x) { return float4(sin(x.x), sin(x.y), sin(x.z), sin(x.w)); }
extern "C" __global__
  """,
  smem_prefix = "__shared__ ", barrier = "__syncthreads();", float4 = "make_float4", uses_vload=True,
  half_prekernel = "#include <hip/hip_fp16.h>\nusing half4 = HIP_vector_type<half, 4>;" + """
__device__ float vload_half(size_t offset, const half *p) { return (float)*(p + offset); }
__device__ float2 vload_half2(size_t offset, const half *p) { return make_float2((float)*(p + offset*2), (float)*(p + offset*2 + 1)); }
__device__ float4 vload_half4(size_t offset, const half *p) { return make_float4((float)*(p + offset*4), (float)*(p + offset*4 + 1), (float)*(p + offset*4 + 2), (float)*(p + offset*4 + 3)); }
__device__ void vstore_half(float data, size_t offset, half *p) { *(p + offset) = (half)data; }
__device__ void vstore_half2(float2 data, size_t offset, half *p) { *(p + offset*2) = (half)data.x; *(p + offset*2 + 1) = (half)data.y; }
__device__ void vstore_half4(float4 data, size_t offset, half *p) { *(p + offset*4) = (half)data.x; *(p + offset*4 + 1) = (half)data.y; *(p + offset*4 + 2) = (half)data.z; *(p + offset*4 + 3) = (half)data.w; }
  """,
  gid = [f'blockIdx.{chr(120+i)}' for i in range(3)],
  lid = [f'threadIdx.{chr(120+i)}' for i in range(3)]))
HIPBuffer = Compiled(RawHIPBuffer, LinearizerOptions(), renderer, HIPProgram, hip.hipDeviceSynchronize)
>>>>>>> 7b8d06c9
<|MERGE_RESOLUTION|>--- conflicted
+++ resolved
@@ -51,19 +51,6 @@
       hip.hipEventSynchronize(end)
       return hip.hipEventElapsedTime(start, end)*1e-3
 
-<<<<<<< HEAD
-class HIPCodegen(CStyleCodegen):
-  lang = CStyleLanguage(
-    kernel_prefix = "#define INFINITY (__builtin_inff())\nextern \"C\" __global__", smem_prefix = "__shared__ ", barrier = "__syncthreads();", make_vector_prefix = "make_",
-    half_prekernel = "", 
-    gid = [f'blockIdx.{chr(120+i)}' for i in range(3)],
-    lid = [f'threadIdx.{chr(120+i)}' for i in range(3)])
-  supported_vector_sizes = {dtypes.float: [2,4], dtypes.half: [2]}
-  supported_vector_sizes_alu = {dtypes.float: [2,4], dtypes.half: [2]}
-  uses_float32_calculations = False
-
-HIPBuffer = Compiled(RawHIPBuffer, HIPCodegen, HIPProgram, hip.hipDeviceSynchronize)
-=======
 renderer = functools.partial(uops_to_cstyle, CStyleLanguage(
   kernel_prefix = "#include <hip/hip_common.h>\n#define INFINITY (__builtin_inff())\n#define NAN (__builtin_nanf(\"\"))" + """
 __device__ float4 max(float4 x, float4 y) { return float4(max(x.x, y.x), max(x.y, y.y), max(x.z, y.z), max(x.w, y.w)); }
@@ -85,5 +72,6 @@
   """,
   gid = [f'blockIdx.{chr(120+i)}' for i in range(3)],
   lid = [f'threadIdx.{chr(120+i)}' for i in range(3)]))
-HIPBuffer = Compiled(RawHIPBuffer, LinearizerOptions(), renderer, HIPProgram, hip.hipDeviceSynchronize)
->>>>>>> 7b8d06c9
+HIPBuffer = Compiled(RawHIPBuffer, LinearizerOptions(supported_vector_sizes={dtypes.float: [2,4], dtypes.half: [2]},
+                                                     supported_vector_sizes_alu = {dtypes.float: [2,4], dtypes.half: [2]},
+                                                     uses_float32_calculations = False), renderer, HIPProgram, hip.hipDeviceSynchronize)