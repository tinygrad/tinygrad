--- conflicted
+++ resolved
@@ -91,25 +91,16 @@
   def __get_batch(self, j): return int(math.log(j+4,2)-2) # Batch sizes are logarithmic 4,8,16,32,...
 
 class RawHIPBuffer(RawBufferCopyInOut, RawBufferTransfer):
-<<<<<<< HEAD
   def __init__(self, size, dtype, device=None, buf=None, allocator=None): super().__init__(size, dtype, buf=buf, allocator=allocator or HIP.allocator, **{'device': int(device or HIP.default_device)})
   def _copyin(self, x:np.ndarray):
     hip.hipSetDevice(self._device)
-    hip.hipMemcpyAsync(self._buf, x.ctypes.data, self.size * self.dtype.itemsize, hip.hipMemcpyHostToDevice, 0)
+    hip.hipMemcpyAsync(self._buf, np.require(x, requirements='C').ctypes.data, self.size * self.dtype.itemsize, hip.hipMemcpyHostToDevice, 0)
   def _copyout(self, x:np.ndarray):
     hip.hipSetDevice(self._device)
     hip.hipMemcpy(x.ctypes.data, self._buf, self.size * self.dtype.itemsize, hip.hipMemcpyDeviceToHost)
   def _transfer(self, x):
     hip.hipSetDevice(x._device)
     hip.hipMemcpy(self._buf, x._buf, self.size * self.dtype.itemsize, hip.hipMemcpyDeviceToDevice)
-=======
-  def __init__(self, size, dtype, device=str(HIP.default_device)): super().__init__(size, dtype, allocator=HIP.allocator, **{'device': int(device)})
-  def _copyin(self, x:np.ndarray):
-    x = np.require(x, requirements='C')
-    hip.hipMemcpyAsync(self._buf, x.ctypes.data, self.size * self.dtype.itemsize, hip.hipMemcpyHostToDevice, 0)
-  def _copyout(self, x:np.ndarray): hip.hipMemcpy(x.ctypes.data, self._buf, self.size * self.dtype.itemsize, hip.hipMemcpyDeviceToHost)
-  def _transfer(self, x): hip.hipMemcpyAsync(self._buf, x._buf, self.size * self.dtype.itemsize, hip.hipMemcpyDeviceToDevice, 0)
->>>>>>> 9c6bb7ff
 
 class HIPProgram:
   def __init__(self, name:str, prg:str, binary=False):
@@ -168,8 +159,4 @@
   """,
   gid = [f'blockIdx.{chr(120+i)}' for i in range(3)],
   lid = [f'threadIdx.{chr(120+i)}' for i in range(3)]))
-<<<<<<< HEAD
-HIPBuffer = Compiled(RawHIPBuffer, LinearizerOptions(), renderer, HIPProgram, HIP.synchronize)
-=======
-HIPBuffer = Compiled(RawHIPBuffer, LinearizerOptions(device="HIP"), renderer, HIPProgram, hip.hipDeviceSynchronize, HIPGraph)
->>>>>>> 9c6bb7ff
+HIPBuffer = Compiled(RawHIPBuffer, LinearizerOptions(device="HIP"), renderer, HIPProgram, hip.hipDeviceSynchronize, HIPGraph)