--- conflicted
+++ resolved
@@ -12,14 +12,6 @@
   return ret
 
 class LLVMCompiler(Compiler):
-<<<<<<< HEAD
-  def __init__(self, target_arch:str, triple:bytes, cpu:bytes, feats:bytes, jit:bool=False, cache_key:str="llvm"):
-    for component in ['Target', 'TargetInfo', 'TargetMC', 'AsmParser', 'AsmPrinter']: getattr(llvm, f'LLVMInitialize{target_arch}{component}')()
-
-    target = expect(llvm.LLVMGetTargetFromTriple(triple, ctypes.pointer(tgt:=llvm.LLVMTargetRef()), err:=cerr()), err, tgt)
-    if DEBUG >= 2: print(f"LLVM init for {cpu!r} with {feats!r}")
-    self.target_machine = llvm.LLVMCreateTargetMachine(target, triple, cpu, feats,
-=======
   jit = True
   target_arch = {'arm64': 'AArch64', 'aarch64': 'AArch64', 'x86_64': 'X86', 'AMD64': 'X86'}[platform.machine()]
   def __init__(self, processor:str, feats:str):
@@ -29,7 +21,6 @@
     target = expect(llvm.LLVMGetTargetFromTriple(triple, ctypes.pointer(tgt:=llvm.LLVMTargetRef()), err:=cerr()), err, tgt)
     if DEBUG >= 2: print(f"LLVM init for {processor!r} with {feats!r}")
     self.target_machine = llvm.LLVMCreateTargetMachine(target, triple, processor.encode(), feats.encode(),
->>>>>>> b44f9c40
                                                        llvm.LLVMCodeGenLevelDefault, llvm.LLVMRelocPIC, llvm.LLVMCodeModelDefault)
 
     self.pbo = llvm.LLVMCreatePassBuilderOptions()
@@ -42,12 +33,7 @@
     else:
       self.passes = b'default<O0>'
 
-<<<<<<< HEAD
-    self.jit = jit
-    super().__init__(f"compile_{cache_key}{'_opt' if opt else ''}")
-=======
     super().__init__(f"compile_llvm_{self.target_arch}{'_jit' if self.jit else ''}{'_opt' if opt else ''}")
->>>>>>> b44f9c40
 
   def __del__(self): llvm.LLVMDisposePassBuilderOptions(self.pbo)
 
@@ -68,17 +54,16 @@
 
 class HostLLVMCompiler(LLVMCompiler):
   def __init__(self):
-<<<<<<< HEAD
-    host_arch = {'arm64': 'AArch64', 'aarch64': 'AArch64', 'x86_64': 'X86', 'AMD64': 'X86'}[platform.machine()]
-    triple = {'AArch64': b'aarch64', 'X86': b'x86_64'}[host_arch] + b'-none-unknown-elf'
     # +reserve-x18 here does the same thing as -ffixed-x18 in ops_cpu.py, see comments there for why it's needed on arm osx
     cpu, feats = ctypes.string_at(llvm.LLVMGetHostCPUName()), (b'+reserve-x18,' if OSX else b'') + ctypes.string_at(llvm.LLVMGetHostCPUFeatures())
-    super().__init__(host_arch, triple, cpu, feats, jit=True, cache_key="llvm_jit")
+    super().__init__(cpu.decode(), feats.decode())
 
 class AMDGPULLVMCompiler(LLVMCompiler):
+  jit = False
+  target_arch = "AMDGPU"
   def __init__(self, arch: str):
     self.arch = arch
-    super().__init__("AMDGPU", b'amdgcn-amd-amdhsa', self.arch.encode(), b'+cumode', jit=False, cache_key="llvm_amdgpu")
+    super().__init__(self.arch, "+cumode")
   def __reduce__(self): return (AMDGPULLVMCompiler, (self.arch,))
   def compile(self, src:str) -> bytes:
     try: return super().compile(src)
@@ -86,11 +71,6 @@
       if "undefined value '@llvm.amdgcn." in str(e): raise CompileError(str(e) + "AMD with LLVM backend requires LLVM >= 18") from e
       raise CompileError(e) from e
   def disassemble(self, lib:bytes): amdgpu_disassemble(lib)
-=======
-    # +reserve-x18 here does the same thing as -ffixed-x18 in ops_cpu.py, see comments there for why it's needed on arm osx
-    cpu, feats = ctypes.string_at(llvm.LLVMGetHostCPUName()), (b'+reserve-x18,' if OSX else b'') + ctypes.string_at(llvm.LLVMGetHostCPUFeatures())
-    super().__init__(cpu.decode(), feats.decode())
->>>>>>> b44f9c40
 
 class LLVMDevice(Compiled):
   def __init__(self, device:str):
