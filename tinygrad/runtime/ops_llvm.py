import ctypes, platform, functools, queue
from tinygrad.device import Compiler
from tinygrad.runtime.support.hcq import HCQCompiled, HCQSignal
from tinygrad.runtime.ops_cpu import CPUAllocator, CPUProgram, CPUComputeQueue, CPUWorker
from tinygrad.helpers import OSX, getenv, capstone_flatdump, DEBUG
from tinygrad.renderer.llvmir import LLVMRenderer
import tinygrad.runtime.autogen.llvm as llvm
from tinygrad.runtime.support.elf import jit_loader

def cerr(): return ctypes.pointer(ctypes.pointer(ctypes.c_char()))

def expect(x, err, ret=None):
  if x: raise RuntimeError(llvm.string_cast(err.contents) if not isinstance(err, str) else err)
  return ret

class LLVMCompiler(Compiler):
  jit = True
  target_arch = {'arm64': 'AArch64', 'aarch64': 'AArch64', 'x86_64': 'X86', 'AMD64': 'X86'}[platform.machine()]
  def __init__(self, processor:str, feats:str):
    for component in ['Target', 'TargetInfo', 'TargetMC', 'AsmParser', 'AsmPrinter']: getattr(llvm, f'LLVMInitialize{self.target_arch}{component}')()

    triple = {'AArch64': b'aarch64-none-unknown-elf', 'X86': b'x86_64-none-unknown-elf', 'AMDGPU': b'amdgcn-amd-amdhsa'}[self.target_arch]
    target = expect(llvm.LLVMGetTargetFromTriple(triple, ctypes.pointer(tgt:=llvm.LLVMTargetRef()), err:=cerr()), err, tgt)
    if DEBUG >= 3: print(f"LLVM init for {processor!r} with {feats!r}")
    self.target_machine = llvm.LLVMCreateTargetMachine(target, triple, processor.encode(), feats.encode(),
                                                       llvm.LLVMCodeGenLevelDefault, llvm.LLVMRelocPIC, llvm.LLVMCodeModelDefault)

    self.pbo = llvm.LLVMCreatePassBuilderOptions()
    if (opt:=bool(getenv("LLVMOPT", "1"))):
      self.passes = b'default<O2>'
      llvm.LLVMPassBuilderOptionsSetLoopUnrolling(self.pbo, True)
      llvm.LLVMPassBuilderOptionsSetLoopVectorization(self.pbo, True)
      llvm.LLVMPassBuilderOptionsSetSLPVectorization(self.pbo, True)
      llvm.LLVMPassBuilderOptionsSetVerifyEach(self.pbo, True)
    else:
      self.passes = b'default<O0>'

    self.diag_msgs: list[str] = []
    @ctypes.CFUNCTYPE(None, llvm.LLVMDiagnosticInfoRef, ctypes.c_void_p)
    def handle_diag(diag_ref, _arg):
      severity = llvm.LLVMGetDiagInfoSeverity(diag_ref)
      msg = ctypes.string_at(llvm.LLVMGetDiagInfoDescription(diag_ref)).decode()
      if severity == llvm.LLVMDSError:
        self.diag_msgs.append(msg)
    self.handle_diag = handle_diag
    llvm.LLVMContextSetDiagnosticHandler(llvm.LLVMGetGlobalContext(), handle_diag, None)
    super().__init__(f"compile_llvm_{self.target_arch}{'_jit' if self.jit else ''}{'_opt' if opt else ''}")

  def __del__(self): llvm.LLVMDisposePassBuilderOptions(self.pbo)

  def compile(self, src:str) -> bytes:
    self.diag_msgs.clear()
    src_buf = llvm.LLVMCreateMemoryBufferWithMemoryRangeCopy(ctypes.create_string_buffer(src_bytes:=src.encode()), len(src_bytes), b'src')
    mod = expect(llvm.LLVMParseIRInContext(llvm.LLVMGetGlobalContext(), src_buf, ctypes.pointer(m:=llvm.LLVMModuleRef()), err:=cerr()), err, m)
    expect(llvm.LLVMVerifyModule(mod, llvm.LLVMReturnStatusAction, err:=cerr()), err)
    expect(llvm.LLVMRunPasses(mod, self.passes, self.target_machine, self.pbo), 'failed to run passes')
    if DEBUG >= 7: print(ctypes.string_at(llvm.LLVMPrintModuleToString(mod)).decode())
    obj_buf = expect(llvm.LLVMTargetMachineEmitToMemoryBuffer(self.target_machine, mod, llvm.LLVMObjectFile, err:=cerr(),
                                                              ctypes.pointer(buf:=llvm.LLVMMemoryBufferRef())), err, buf)
    llvm.LLVMDisposeModule(mod)
    obj = ctypes.string_at(llvm.LLVMGetBufferStart(obj_buf), llvm.LLVMGetBufferSize(obj_buf))
    llvm.LLVMDisposeMemoryBuffer(obj_buf)
    if self.diag_msgs: raise RuntimeError("llvm diagnostic: " + "\n".join(self.diag_msgs))
    return jit_loader(obj) if self.jit else obj

  def disassemble(self, lib:bytes): capstone_flatdump(lib)

class HostLLVMCompiler(LLVMCompiler):
  def __init__(self):
    # +reserve-x18 here does the same thing as -ffixed-x18 in ops_cpu.py, see comments there for why it's needed on arm osx
    cpu, feats = ctypes.string_at(llvm.LLVMGetHostCPUName()), (b'+reserve-x18,' if OSX else b'') + ctypes.string_at(llvm.LLVMGetHostCPUFeatures())
    super().__init__(cpu.decode(), feats.decode())

class LLVMDevice(HCQCompiled):
  def __init__(self, device:str=""):
    self.tasks:queue.Queue = queue.Queue()
<<<<<<< HEAD
    CPUWorker(self, self.tasks, 0).start()
=======
    CPUWorker(self, self.tasks, thread_id=0).start()
>>>>>>> e213b858
    super().__init__(device, CPUAllocator(self), LLVMRenderer(), HostLLVMCompiler(), functools.partial(CPUProgram, self), HCQSignal, CPUComputeQueue)<|MERGE_RESOLUTION|>--- conflicted
+++ resolved
@@ -74,9 +74,5 @@
 class LLVMDevice(HCQCompiled):
   def __init__(self, device:str=""):
     self.tasks:queue.Queue = queue.Queue()
-<<<<<<< HEAD
-    CPUWorker(self, self.tasks, 0).start()
-=======
     CPUWorker(self, self.tasks, thread_id=0).start()
->>>>>>> e213b858
     super().__init__(device, CPUAllocator(self), LLVMRenderer(), HostLLVMCompiler(), functools.partial(CPUProgram, self), HCQSignal, CPUComputeQueue)