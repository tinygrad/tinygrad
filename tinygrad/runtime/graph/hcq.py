--- conflicted
+++ resolved
@@ -31,11 +31,7 @@
     # Fill initial arguments.
     self.ji_args: dict[int, HCQArgsState] = {}
 
-<<<<<<< HEAD
-    kargs_alloc: Dict[Compiled, BumpAllocator] = {dev:BumpAllocator(buf.size, base=cast(int, buf.va_addr)) for dev,buf in self.kernargs_bufs.items()}
-=======
     kargs_alloc: dict[Compiled, BumpAllocator] = {dev:BumpAllocator(buf.size, start=cast(int, buf.va_addr)) for dev,buf in self.kernargs_bufs.items()}
->>>>>>> b7397c13
     for j,ji in enumerate(jit_cache):
       if not isinstance(ji.prg, CompiledRunner): continue
 
