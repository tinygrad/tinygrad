--- conflicted
+++ resolved
@@ -87,12 +87,9 @@
         enqueue_queue = self.comp_queues[enqueue_dev]
       else:
         assert (enqueue_dev.hw_copy_queue_t is not None), "device must implement a copy queue"
-<<<<<<< HEAD
-        enqueue_queue = self.copy_queues.setdefault(enqueue_dev, enqueue_dev.hw_copy_queue_t().wait(self.signals['KICK'], self.kickoff_var))
-=======
         queue_idx = next(self.copy_queue_cnt[enqueue_dev]) % self.num_copy_queues
-        enqueue_queue = self.copy_queues.setdefault((enqueue_dev, queue_idx), enqueue_dev.hw_copy_queue_t(queue_idx=queue_idx))
->>>>>>> bd55507e
+        enqueue_queue = self.copy_queues.setdefault((enqueue_dev, queue_idx),
+                                                    enqueue_dev.hw_copy_queue_t(queue_idx=queue_idx).wait(self.signals['KICK'], self.kickoff_var))
 
       out_signal = self.signals.setdefault(enqueue_queue, self.devices[0].new_signal(value=0))
 
