--- conflicted
+++ resolved
@@ -187,11 +187,7 @@
     for (j,i),input_idx in self.input_replace.items(): hcq_var_vals[self.input_replace_to_var.get((j,i))] = input_rawbuffers[input_idx]._buf.va_addr
 
     for dev in self.devices:
-<<<<<<< HEAD
-      self.comp_queues[dev].submit(dev, hcq_var_vals_local:=hcq_var_vals|self.fixedvars[dev])
-=======
       self.comp_queues[dev].submit(dev, hcq_var_vals_local:=hcq_var_vals|self.fixedvars.get(dev, {}))
->>>>>>> e1a40e80
       if (copy_queue:=self.copy_queues.get(dev, None)) is not None: copy_queue.submit(dev, hcq_var_vals_local)
 
       self.last_timeline[dev] = (dev.timeline_signal, dev.next_timeline())
