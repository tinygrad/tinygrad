--- conflicted
+++ resolved
@@ -48,11 +48,7 @@
     self.comp_queues: dict[HCQCompiled, HWQueue] = {dev: dev.hw_compute_queue_t() for dev in self.devices}
     self.copy_queues: dict[HCQCompiled, HWQueue] = {} # lazy allocation
 
-<<<<<<< HEAD
-    self.signals: dict[Any, HCQSignal] = {**{dev: dev.new_signal(value=0) for dev in self.devices}, **{"CPU": self.devices[0].new_signal(value=0)}}
-=======
-    self.signals: dict[Any, HCQSignal] = {**{dev: dev.signal_t(value=0) for dev in self.devices}, **{"KICK": self.devices[0].signal_t(value=0)}}
->>>>>>> f432eef7
+    self.signals: dict[Any, HCQSignal] = {**{dev: dev.new_signal(value=0) for dev in self.devices}, **{"KICK": self.devices[0].new_signal(value=0)}}
     self.kickoff_value: int = 0
     self.kickoff_var = UOp.variable("kickoff_var", 0, 0xffffffff, dtype=dtypes.uint32)
 
