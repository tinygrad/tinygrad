--- conflicted
+++ resolved
@@ -44,14 +44,9 @@
       batched.append(f"  {to_function_name(cast(CompiledRunner, ji.prg).p.name)}({','.join(args)});")
     batched.append("}")
 
-<<<<<<< HEAD
     prep = [renderer._render(cast(CompiledRunner, ji.prg).p.uops) for i,ji in enumerate(jit_cache)]
-    funcs = dedup(renderer._render_body(prep[i][0], *prep[i][1:], cast(CompiledRunner, ji.prg).p.uops, ["static"]) for i,ji in enumerate(jit_cache))
-=======
-    prep = [device.renderer._render(cast(CompiledRunner, ji.prg).p.uops) for i,ji in enumerate(jit_cache)]
-    funcs = dedup(device.renderer._render_body(prep[i][0], *prep[i][1:], cast(CompiledRunner, ji.prg).p.uops,
-                                               ["static", "__attribute__((always_inline))"]) for i,ji in enumerate(jit_cache))
->>>>>>> 9c1b8049
+    funcs = dedup(renderer._render_body(prep[i][0], *prep[i][1:], cast(CompiledRunner, ji.prg).p.uops,
+                                        ["static", "__attribute__((always_inline))"]) for i,ji in enumerate(jit_cache))
 
     defines = dedup(itertools.chain.from_iterable(renderer._render_defines(cast(CompiledRunner, ji.prg).p.uops) for ji in jit_cache))
     entry = renderer._render_entry("batched", [(t[0], (t[1], False)) for t in targs])
