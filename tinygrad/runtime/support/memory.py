import collections, functools, dataclasses
from typing import Any, ClassVar
from tinygrad.helpers import round_up, getenv

class BumpAllocator:
  def __init__(self, size:int, base:int=0, wrap:bool=True): self.size, self.ptr, self.base, self.wrap = size, 0, base, wrap
  def alloc(self, size:int, alignment:int=1) -> int:
    if round_up(self.ptr, alignment) + size > self.size:
      if not self.wrap: raise RuntimeError("Out of memory")
      self.ptr = 0
    self.ptr = (res:=round_up(self.ptr, alignment)) + size
    return res + self.base

class TLSFAllocator:
  """
  The allocator is based on the Two-Level Segregated Fit (TLSF) algorithm. The allocator maintains 2 level of buckets:
    * 1st level is determined by the most significant bit of the size.
    * 2nd level splits the covered memory of 1st level into @lv2_cnt entries.

  For each allocation request, the allocator searches for the smallest block that can fit the requested size.
  For each deallocation request, the allocator merges the block with its neighbors if they are free.
  """

  def __init__(self, size:int, base:int=0, block_size:int=16, lv2_cnt:int=16):
    self.size, self.base, self.block_size, self.l2_cnt = size, base, block_size, lv2_cnt.bit_length()
    self.storage:list = [collections.defaultdict(list) for _ in range(size.bit_length() + 1)]
    self.lv1_entries:list[int] = [0] * len(self.storage)

    # self.blocks is more like a linked list, where each entry is a contiguous block.
    self.blocks:dict[int, tuple[int, int|None, int|None, bool]] = {0: (size, None, None, True)} # size, next, prev, is_free
    if size > 0: self._insert_block(0, size)

  @functools.cache # pylint: disable=method-cache-max-size-none
  def lv1(self, size): return size.bit_length()

  @functools.cache # pylint: disable=method-cache-max-size-none
  def lv2(self, size): return (size - (1 << (size.bit_length() - 1))) // (1 << max(0, size.bit_length() - self.l2_cnt))

  def _insert_block(self, start:int, size:int, prev:int|None=None):
    if prev is None: prev = self.blocks[start][2]
    self.storage[self.lv1(size)][self.lv2(size)].append(start)
    self.lv1_entries[self.lv1(size)] += 1
    self.blocks[start] = (size, start + size, prev, True)
    return self

  def _remove_block(self, start:int, size:int, prev:int|None=None):
    if prev is None: prev = self.blocks[start][2]
    self.storage[self.lv1(size)][self.lv2(size)].remove(start)
    self.lv1_entries[self.lv1(size)] -= 1
    self.blocks[start] = (size, start + size, prev, False)
    return self

  def _split_block(self, start:int, size:int, new_size:int):
    nxt = self.blocks[start][1]
    assert self.blocks[start][3], "block must be free"
    self._remove_block(start, size)._insert_block(start, new_size)._insert_block(start + new_size, size - new_size, prev=start)
    if nxt in self.blocks: self.blocks[nxt] = (self.blocks[nxt][0], self.blocks[nxt][1], start + new_size, self.blocks[nxt][3])
    return self

  def _merge_right(self, start:int):
    size, nxt, _, is_free = self.blocks[start]
    assert is_free, "block must be free"

    while is_free and nxt in self.blocks:
      if (blk:=self.blocks[nxt])[3] is False: break
      self._remove_block(start, size)._remove_block(nxt, blk[0])._insert_block(start, size:=size + blk[0])
      assert self.blocks[start][1] == blk[1]
      _, nxt, _, _ = self.blocks.pop(nxt)

    if nxt in self.blocks: self.blocks[nxt] = (self.blocks[nxt][0], self.blocks[nxt][1], start, self.blocks[nxt][3])

  def _merge_block(self, start:int):
    # Go left while blocks are free. Then merge all them right.
    while (x:=self.blocks[start][2]) is not None and self.blocks[x][3] is True: start = x
    self._merge_right(start)

  def alloc(self, req_size:int, align:int=1) -> int:
    req_size = max(self.block_size, req_size) # at least block size.
    size = max(self.block_size, req_size + align - 1)

    # Round up the allocation size to the next bucket, so any entry there can fit the requested size.
    size = round_up(size, (1 << size.bit_length() - self.l2_cnt))

    # Search for the smallest block that can fit the requested size. Start with the it's bucket and go up until any block is found.
    for l1 in range(self.lv1(size), len(self.storage)):
      if self.lv1_entries[l1] == 0: continue
      for l2 in range(self.lv2(size) if l1 == size.bit_length() else 0, (1 << self.l2_cnt)):
        if len(self.storage[l1][l2]) > 0:
          # Block start address.
          start = self.storage[l1][l2][0]
          nsize = self.blocks[start][0]
          assert nsize >= size, "block must be larger"

          # If request contains alignment, split the block into two parts.
          if (new_start:=round_up(start, align)) != start:
            self._split_block(start, nsize, new_start - start)
            start, nsize = new_start, self.blocks[new_start][0]

          # If the block is larger than the requested size, split it into two parts.
          if nsize > req_size: self._split_block(start, nsize, req_size)
          self._remove_block(start, req_size) # Mark the block as allocated.
          return start + self.base
    raise MemoryError(f"Can't allocate {req_size} bytes")

  def free(self, start:int):
    self._insert_block(start - self.base, self.blocks[start - self.base][0])._merge_block(start - self.base)

# Memory Managment

@dataclasses.dataclass(frozen=True)
class VirtMapping: va_addr:int; size:int; paddrs:list[tuple[int, int]]; uncached:bool=False; system:bool=False; snooped:bool=False # noqa: E702

class PageTableTraverseContext:
  def __init__(self, dev, pt, vaddr, create_pts=False, free_pts=False, boot=False):
    self.dev, self.vaddr, self.create_pts, self.free_pts, self.boot = dev, vaddr - dev.mm.va_base, create_pts, free_pts, boot
    self.pt_stack:list[tuple[Any, int, int]] = [(pt, self._pt_pte_idx(pt, self.vaddr), self._pt_pte_size(pt))]

  def _pt_pte_cnt(self, lv): return self.dev.mm.pte_cnt[lv]
  def _pt_pte_size(self, pt): return self.dev.mm.pte_covers[pt.lv]
  def _pt_pte_idx(self, pt, va): return (va // self._pt_pte_size(pt)) % self._pt_pte_cnt(pt.lv)

  def level_down(self):
    pt, pte_idx, _ = self.pt_stack[-1]

    if not pt.valid(pte_idx):
      assert self.create_pts, "Not allowed to create new page table"
      pt.set_entry(pte_idx, self.dev.mm.palloc(0x1000, zero=True, boot=self.boot, ptable=True), table=True, valid=True)

    assert not pt.is_page(pte_idx), f"Must be table pt={pt.paddr:#x}, {pt.lv=} {pte_idx=} {pt.read_fields(pte_idx)}"
    child_page_table = self.dev.mm.pt_t(self.dev, pt.address(pte_idx), lv=pt.lv+1)

    self.pt_stack.append((child_page_table, self._pt_pte_idx(child_page_table, self.vaddr), self._pt_pte_size(child_page_table)))
    return self.pt_stack[-1]

  def _try_free_pt(self) -> bool:
    pt, _, _ = self.pt_stack[-1]
    if self.free_pts and pt != self.dev.mm.root_page_table and all(not pt.valid(i) for i in range(self._pt_pte_cnt(self.pt_stack[-1][0].lv))):
      self.dev.mm.pfree(pt.paddr, ptable=True)
      parent_pt, parent_pte_idx, _ = self.pt_stack[-2]
      parent_pt.set_entry(parent_pte_idx, 0x0, valid=False)
      return True
    return False

  def level_up(self):
    while self._try_free_pt() or self.pt_stack[-1][1] == self._pt_pte_cnt(self.pt_stack[-1][0].lv):
      pt, pt_cnt, _ = self.pt_stack.pop()
      if pt_cnt == self._pt_pte_cnt(pt.lv): self.pt_stack[-1] = (self.pt_stack[-1][0], self.pt_stack[-1][1] + 1, self.pt_stack[-1][2])

  def next(self, size:int, paddr:int|None=None, off:int=0):
    while size > 0:
      pt, pte_idx, pte_covers = self.pt_stack[-1]
      if self.create_pts:
        assert paddr is not None, "paddr must be provided when allocating new page tables"
        while pte_covers > size or not pt.supports_huge_page(paddr+off) or self.vaddr&(pte_covers-1) != 0: pt, pte_idx, pte_covers = self.level_down()
      else:
        while not pt.is_page(pte_idx): pt, pte_idx, pte_covers = self.level_down()

      entries = min(size // pte_covers, self._pt_pte_cnt(pt.lv) - pte_idx)
      assert entries > 0, f"Invalid entries {size=:#x}, {pte_covers=:#x}"
      yield off, pt, pte_idx, entries, pte_covers

      size, off, self.vaddr = size - entries * pte_covers, off + entries * pte_covers, self.vaddr + entries * pte_covers
      self.pt_stack[-1] = (pt, pte_idx + entries, pte_covers)
      self.level_up()

class MemoryManager:
  va_allocator: ClassVar[TLSFAllocator|None] = None

  def __init__(self, dev, vram_size:int, boot_size:int, pt_t, va_bits:int, va_shifts:list[int], va_base:int,
               palloc_ranges:list[tuple[int, int]], first_lv:int=0, reserve_ptable=False):
    self.dev, self.vram_size, self.va_shifts, self.va_base, lvl_msb = dev, vram_size, va_shifts, va_base, va_shifts + [va_bits + 1]
    self.pte_covers, self.pte_cnt = [1 << x for x in va_shifts][::-1], [1 << (lvl_msb[i+1] - lvl_msb[i]) for i in range(len(lvl_msb) - 1)][::-1]
    self.pt_t, self.palloc_ranges, self.level_cnt, self.va_bits, self.reserve_ptable = pt_t, palloc_ranges, len(va_shifts), va_bits, reserve_ptable

    self.boot_allocator = TLSFAllocator(boot_size, base=0)
    self.ptable_allocator = TLSFAllocator(round_up(vram_size // 512, 1 << 20) if self.reserve_ptable else 0, base=self.boot_allocator.size)
    self.pa_allocator = TLSFAllocator(vram_size - (64 << 20), base=self.boot_allocator.size + self.ptable_allocator.size)
    self.root_page_table = pt_t(self.dev, self.palloc(0x1000, zero=not self.dev.smi_dev, boot=True), lv=first_lv)

  def _frag_size(self, va, sz, must_cover=True):
    """
    Calculate the tlb fragment size for a given virtual address and size.
    If must_cover is True, the fragment size must cover the size, otherwise the biggest fragment size that fits the size is returned.
    Fragment 0 is 4KB, 1 is 8KB and so on.
    """
    va_pwr2_div, sz_pwr2_div, sz_pwr2_max = va & -(va) if va > 0 else (1 << 63), sz & -(sz), (1 << (sz.bit_length() - 1))
    return (min(va_pwr2_div, sz_pwr2_div) if must_cover else min(va_pwr2_div, sz_pwr2_max)).bit_length() - 1 - 12

  def page_tables(self, vaddr:int, size:int):
    ctx = PageTableTraverseContext(self.dev, self.root_page_table, vaddr, create_pts=True)
    for _ in ctx.next(size, paddr=0): return [pt for pt, _, _ in ctx.pt_stack]

  def map_range(self, vaddr:int, size:int, paddrs:list[tuple[int, int]], uncached=False, system=False, snooped=False, boot=False) -> VirtMapping:
    if getenv("MM_DEBUG", 0): print(f"mm {self.dev.devfmt}: mapping {vaddr=:#x} ({size=:#x})")

    assert size == sum(p[1] for p in paddrs), f"Size mismatch {size=} {sum(p[1] for p in paddrs)=}"

    ctx = PageTableTraverseContext(self.dev, self.root_page_table, vaddr, create_pts=True, boot=boot)
    for paddr, psize in paddrs:
      for off, pt, pte_idx, pte_cnt, pte_covers in ctx.next(psize, paddr=paddr):
        for pte_off in range(pte_cnt):
          assert not pt.valid(pte_idx + pte_off), f"PTE already mapped: {pt.entry(pte_idx + pte_off):#x}"
          pt.set_entry(pte_idx + pte_off, paddr + off + pte_off * pte_covers, uncached=uncached, system=system, snooped=snooped,
                       frag=self._frag_size(ctx.vaddr+off, pte_cnt * pte_covers), valid=True)

    self.on_range_mapped()
    return VirtMapping(vaddr, size, paddrs, uncached=uncached, system=system, snooped=snooped)

  def unmap_range(self, vaddr:int, size:int):
    if getenv("MM_DEBUG", 0): print(f"mm {self.dev.devfmt}: unmapping {vaddr=:#x} ({size=:#x})")

    ctx = PageTableTraverseContext(self.dev, self.root_page_table, vaddr, free_pts=True)
    for _, pt, pte_idx, pte_cnt, _ in ctx.next(size):
      for pte_id in range(pte_idx, pte_idx + pte_cnt):
        assert pt.valid(pte_id), f"PTE not mapped: {pt.entry(pte_id):#x}"
        pt.set_entry(pte_id, paddr=0x0, valid=False)

  def on_range_mapped(self): pass

  @classmethod
  def alloc_vaddr(cls, size:int, align=0x1000) -> int:
    assert cls.va_allocator is not None, "must be set it"
    return cls.va_allocator.alloc(size, max((1 << (size.bit_length() - 1)), align))

  def valloc(self, size:int, align=0x1000, uncached=False, contiguous=False) -> VirtMapping:
    # Alloc physical memory and map it to the virtual address
    va = self.alloc_vaddr(size:=round_up(size, 0x1000), align)

    if contiguous: paddrs = [(self.palloc(size, zero=True), size)]
    else:
      # Traverse the PT to find the largest contiguous sizes we need to allocate. Try to allocate the longest segment to reduce TLB pressure.
      nxt_range, rem_size, paddrs = 0, size, []
      while rem_size > 0:
        while self.palloc_ranges[nxt_range][0] > rem_size: nxt_range += 1

        try: paddrs += [(self.palloc(try_sz:=self.palloc_ranges[nxt_range][0], self.palloc_ranges[nxt_range][1], zero=False), try_sz)]
        except MemoryError:
          # Move to a smaller size and try again.
          nxt_range += 1
          if nxt_range == len(self.palloc_ranges):
            for paddr, _ in paddrs: self.pa_allocator.free(paddr)
            raise MemoryError(f"Failed to allocate memory. (total allocation size={size:#x}, current try={self.palloc_ranges[nxt_range-1]})")
          continue
        rem_size -= self.palloc_ranges[nxt_range][0]

    return self.map_range(va, size, paddrs, uncached=uncached)

  def vfree(self, vm:VirtMapping):
    assert self.va_allocator is not None, "must be set it"
    self.unmap_range(vm.va_addr, vm.size)
    self.va_allocator.free(vm.va_addr)
    for paddr, _ in vm.paddrs: self.pa_allocator.free(paddr)

  def palloc(self, size:int, align:int=0x1000, zero=True, boot=False, ptable=False) -> int:
    assert self.dev.is_booting == boot, "During booting, only boot memory can be allocated"
    allocator = self.boot_allocator if boot else (self.ptable_allocator if self.reserve_ptable and ptable else self.pa_allocator)
    paddr = allocator.alloc(round_up(size, 0x1000), align)
    if zero: self.dev.vram[paddr:paddr+size] = bytes(size)
    return paddr

<<<<<<< HEAD
  def pfree(self, paddr:int, ptable=False): self.ptable_allocator if self.reserve_ptable and ptable else self.pa_allocator.free(paddr)
=======
  def pfree(self, paddr:int, ptable=False): (self.ptable_allocator if self.reserve_ptable and ptable else self.pa_allocator).free(paddr)
>>>>>>> c3278e56
<|MERGE_RESOLUTION|>--- conflicted
+++ resolved
@@ -258,8 +258,4 @@
     if zero: self.dev.vram[paddr:paddr+size] = bytes(size)
     return paddr
 
-<<<<<<< HEAD
-  def pfree(self, paddr:int, ptable=False): self.ptable_allocator if self.reserve_ptable and ptable else self.pa_allocator.free(paddr)
-=======
-  def pfree(self, paddr:int, ptable=False): (self.ptable_allocator if self.reserve_ptable and ptable else self.pa_allocator).free(paddr)
->>>>>>> c3278e56
+  def pfree(self, paddr:int, ptable=False): (self.ptable_allocator if self.reserve_ptable and ptable else self.pa_allocator).free(paddr)