import collections, functools, dataclasses
from typing import Any, ClassVar
from tinygrad.helpers import round_up, getenv

class BumpAllocator:
  def __init__(self, size:int, base:int=0, wrap:bool=True): self.size, self.ptr, self.base, self.wrap = size, 0, base, wrap
  def alloc(self, size:int, alignment:int=1) -> int:
    if round_up(self.ptr, alignment) + size > self.size:
      if not self.wrap: raise RuntimeError("Out of memory")
      self.ptr = 0
    self.ptr = (res:=round_up(self.ptr, alignment)) + size
    return res + self.base

class TLSFAllocator:
  """
  The allocator is based on the Two-Level Segregated Fit (TLSF) algorithm. The allocator maintains 2 level of buckets:
    * 1st level is determined by the most significant bit of the size.
    * 2nd level splits the covered memory of 1st level into @lv2_cnt entries.

  For each allocation request, the allocator searches for the smallest block that can fit the requested size.
  For each deallocation request, the allocator merges the block with its neighbors if they are free.
  """

  def __init__(self, size:int, base:int=0, block_size:int=16, lv2_cnt:int=16):
    self.size, self.base, self.block_size, self.l2_cnt = size, base, block_size, lv2_cnt.bit_length()
    self.storage:list = [collections.defaultdict(list) for _ in range(size.bit_length() + 1)]
    self.lv1_entries:list[int] = [0] * len(self.storage)

    # self.blocks is more like a linked list, where each entry is a contiguous block.
    self.blocks:dict[int, tuple[int, int|None, int|None, bool]] = {0: (size, None, None, True)} # size, next, prev, is_free
    if size > 0: self._insert_block(0, size)

  @functools.cache # pylint: disable=method-cache-max-size-none
  def lv1(self, size): return size.bit_length()

  @functools.cache # pylint: disable=method-cache-max-size-none
  def lv2(self, size): return (size - (1 << (size.bit_length() - 1))) // (1 << max(0, size.bit_length() - self.l2_cnt))

  def _insert_block(self, start:int, size:int, prev:int|None=None):
    if prev is None: prev = self.blocks[start][2]
    self.storage[self.lv1(size)][self.lv2(size)].append(start)
    self.lv1_entries[self.lv1(size)] += 1
    self.blocks[start] = (size, start + size, prev, True)
    return self

  def _remove_block(self, start:int, size:int, prev:int|None=None):
    if prev is None: prev = self.blocks[start][2]
    self.storage[self.lv1(size)][self.lv2(size)].remove(start)
    self.lv1_entries[self.lv1(size)] -= 1
    self.blocks[start] = (size, start + size, prev, False)
    return self

  def _split_block(self, start:int, size:int, new_size:int):
    nxt = self.blocks[start][1]
    assert self.blocks[start][3], "block must be free"
    self._remove_block(start, size)._insert_block(start, new_size)._insert_block(start + new_size, size - new_size, prev=start)
    if nxt in self.blocks: self.blocks[nxt] = (self.blocks[nxt][0], self.blocks[nxt][1], start + new_size, self.blocks[nxt][3])
    return self

  def _merge_right(self, start:int):
    size, nxt, _, is_free = self.blocks[start]
    assert is_free, "block must be free"

    while is_free and nxt in self.blocks:
      if (blk:=self.blocks[nxt])[3] is False: break
      self._remove_block(start, size)._remove_block(nxt, blk[0])._insert_block(start, size:=size + blk[0])
      assert self.blocks[start][1] == blk[1]
      _, nxt, _, _ = self.blocks.pop(nxt)

    if nxt in self.blocks: self.blocks[nxt] = (self.blocks[nxt][0], self.blocks[nxt][1], start, self.blocks[nxt][3])

  def _merge_block(self, start:int):
    # Go left while blocks are free. Then merge all them right.
    while (x:=self.blocks[start][2]) is not None and self.blocks[x][3] is True: start = x
    self._merge_right(start)

  def alloc(self, req_size:int, align:int=1) -> int:
    req_size = max(self.block_size, req_size) # at least block size.
    size = max(self.block_size, req_size + align - 1)

    # Round up the allocation size to the next bucket, so any entry there can fit the requested size.
    size = round_up(size, (1 << size.bit_length() - self.l2_cnt))

    # Search for the smallest block that can fit the requested size. Start with the it's bucket and go up until any block is found.
    for l1 in range(self.lv1(size), len(self.storage)):
      if self.lv1_entries[l1] == 0: continue
      for l2 in range(self.lv2(size) if l1 == size.bit_length() else 0, (1 << self.l2_cnt)):
        if len(self.storage[l1][l2]) > 0:
          # Block start address.
          start = self.storage[l1][l2][0]
          nsize = self.blocks[start][0]
          assert nsize >= size, "block must be larger"

          # If request contains alignment, split the block into two parts.
          if (new_start:=round_up(start, align)) != start:
            self._split_block(start, nsize, new_start - start)
            start, nsize = new_start, self.blocks[new_start][0]

          # If the block is larger than the requested size, split it into two parts.
          if nsize > req_size: self._split_block(start, nsize, req_size)
          self._remove_block(start, req_size) # Mark the block as allocated.
          return start + self.base
    raise MemoryError(f"Can't allocate {req_size} bytes")

  def free(self, start:int):
    self._insert_block(start - self.base, self.blocks[start - self.base][0])._merge_block(start - self.base)

# Memory Managment

@dataclasses.dataclass(frozen=True)
class VirtMapping: va_addr:int; size:int; paddrs:list[tuple[int, int]]; sva:int=0; uncached:bool=False; system:bool=False; snooped:bool=False # noqa: E702

class PageTableTraverseContext:
  def __init__(self, dev, pt, vaddr, create_pts=False, free_pts=False, boot=False):
    self.dev, self.vaddr, self.create_pts, self.free_pts, self.boot = dev, vaddr - dev.mm.va_base, create_pts, free_pts, boot
    self.pt_stack:list[tuple[Any, int, int]] = [(pt, self._pt_pte_idx(pt, self.vaddr), self._pt_pte_size(pt))]

  def _pt_pte_cnt(self, lv): return self.dev.mm.pte_cnt[lv]
  def _pt_pte_size(self, pt): return self.dev.mm.pte_covers[pt.lv]
  def _pt_pte_idx(self, pt, va): return (va // self._pt_pte_size(pt)) % self._pt_pte_cnt(pt.lv)

  def level_down(self):
    pt, pte_idx, _ = self.pt_stack[-1]

    if not pt.valid(pte_idx):
      assert self.create_pts, "Not allowed to create new page table"
      pt.set_entry(pte_idx, self.dev.mm.palloc(0x1000, zero=True, boot=self.boot, ptable=True), table=True, valid=True)

<<<<<<< HEAD
    assert not pt.is_huge_page(pte_idx), f"Must be table pt={pt.paddr:#x}, {pt.is_huge_page(pte_idx)=} {pt.lv=} {pte_idx=}, {pt.entry(pte_idx):#x}"
=======
    assert not pt.is_page(pte_idx), f"Must be table pt={pt.paddr:#x}, {pt.lv=} {pte_idx=} {pt.read_fields(pte_idx)}"
>>>>>>> 4eae4b0c
    child_page_table = self.dev.mm.pt_t(self.dev, pt.address(pte_idx), lv=pt.lv+1)

    self.pt_stack.append((child_page_table, self._pt_pte_idx(child_page_table, self.vaddr), self._pt_pte_size(child_page_table)))
    return self.pt_stack[-1]

  def _try_free_pt(self) -> bool:
    pt, _, _ = self.pt_stack[-1]
    if self.free_pts and pt != self.dev.mm.root_page_table and all(not pt.valid(i) for i in range(self._pt_pte_cnt(self.pt_stack[-1][0].lv))):
      self.dev.mm.pfree(pt.paddr, ptable=True)
      parent_pt, parent_pte_idx, _ = self.pt_stack[-2]
      parent_pt.set_entry(parent_pte_idx, 0x0, valid=False)
      return True
    return False

  def level_up(self):
    while self._try_free_pt() or self.pt_stack[-1][1] == self._pt_pte_cnt(self.pt_stack[-1][0].lv):
      pt, pt_cnt, _ = self.pt_stack.pop()
      if pt_cnt == self._pt_pte_cnt(pt.lv): self.pt_stack[-1] = (self.pt_stack[-1][0], self.pt_stack[-1][1] + 1, self.pt_stack[-1][2])

  def next(self, size:int, paddr:int|None=None, off:int=0):
    while size > 0:
      pt, pte_idx, pte_covers = self.pt_stack[-1]
      if self.create_pts:
        assert paddr is not None, "paddr must be provided when allocating new page tables"
        while pte_covers > size or not pt.supports_huge_page(paddr+off) or self.vaddr&(pte_covers-1) != 0: pt, pte_idx, pte_covers = self.level_down()
      else:
        while not pt.is_page(pte_idx): pt, pte_idx, pte_covers = self.level_down()

      entries = min(size // pte_covers, self._pt_pte_cnt(pt.lv) - pte_idx)
      assert entries > 0, f"Invalid entries {size=:#x}, {pte_covers=:#x}"
      yield off, pt, pte_idx, entries, pte_covers

      size, off, self.vaddr = size - entries * pte_covers, off + entries * pte_covers, self.vaddr + entries * pte_covers
      self.pt_stack[-1] = (pt, pte_idx + entries, pte_covers)
      self.level_up()

class MemoryManager:
  va_allocator: ClassVar[TLSFAllocator|None] = None

  def __init__(self, dev, vram_size:int, boot_size:int, pt_t, va_bits:int, va_shifts:list[int], va_base:int,
               palloc_ranges:list[tuple[int, int]], first_lv:int=0, reserve_ptable=False):
    self.dev, self.vram_size, self.va_shifts, self.va_base, lvl_msb = dev, vram_size, va_shifts, va_base, va_shifts + [va_bits + 1]
    self.pte_covers, self.pte_cnt = [1 << x for x in va_shifts][::-1], [1 << (lvl_msb[i+1] - lvl_msb[i]) for i in range(len(lvl_msb) - 1)][::-1]
    self.pt_t, self.palloc_ranges, self.level_cnt, self.va_bits, self.reserve_ptable = pt_t, palloc_ranges, len(va_shifts), va_bits, reserve_ptable

    self.boot_allocator = TLSFAllocator(boot_size, base=0)
    self.ptable_allocator = TLSFAllocator(round_up(vram_size // 512, 1 << 20) if self.reserve_ptable else 0, base=self.boot_allocator.size)
    self.pa_allocator = TLSFAllocator(vram_size - (64 << 20), base=self.boot_allocator.size + self.ptable_allocator.size)
    self.root_page_table = pt_t(self.dev, self.palloc(0x1000, zero=not self.dev.smi_dev, boot=True), lv=first_lv)

  def _frag_size(self, va, sz, must_cover=True):
    """
    Calculate the tlb fragment size for a given virtual address and size.
    If must_cover is True, the fragment size must cover the size, otherwise the biggest fragment size that fits the size is returned.
    Fragment 0 is 4KB, 1 is 8KB and so on.
    """
    va_pwr2_div, sz_pwr2_div, sz_pwr2_max = va & -(va) if va > 0 else (1 << 63), sz & -(sz), (1 << (sz.bit_length() - 1))
    return (min(va_pwr2_div, sz_pwr2_div) if must_cover else min(va_pwr2_div, sz_pwr2_max)).bit_length() - 1 - 12

  def page_tables(self, vaddr:int, size:int):
    ctx = PageTableTraverseContext(self.dev, self.root_page_table, vaddr, create_pts=True)
    for _ in ctx.next(size, paddr=0): return [pt for pt, _, _ in ctx.pt_stack]

  def map_range(self, vaddr:int, size:int, paddrs:list[tuple[int, int]], uncached=False, system=False, snooped=False, boot=False) -> VirtMapping:
    if getenv("MM_DEBUG", 0): print(f"mm {self.dev.devfmt}: mapping {vaddr=:#x} ({size=:#x})")

    assert size == sum(p[1] for p in paddrs), f"Size mismatch {size=} {sum(p[1] for p in paddrs)=}"

    ctx = PageTableTraverseContext(self.dev, self.root_page_table, vaddr, create_pts=True, boot=boot)
    for paddr, psize in paddrs:
      for off, pt, pte_idx, pte_cnt, pte_covers in ctx.next(psize, paddr=paddr):
        for pte_off in range(pte_cnt):
          assert not pt.valid(pte_idx + pte_off), f"PTE already mapped: {pt.entry(pte_idx + pte_off):#x}"
          print(f"Mapping {vaddr + off + pte_off * pte_covers:#x} to {paddr + off + pte_off * pte_covers:#x} size={pte_covers:#x} uncached={uncached} system={system} snooped={snooped} frag={self._frag_size(ctx.vaddr+off, pte_covers)}")
          pt.set_entry(pte_idx + pte_off, paddr + off + pte_off * pte_covers, uncached=uncached, system=system, snooped=snooped,
                       frag=self._frag_size(ctx.vaddr+off, pte_cnt * pte_covers), valid=True)

    self.on_range_mapped()
    # print(paddrs[0][0])
    mc_addr = self.dev.paddr2mc(paddrs[0][0])
    return VirtMapping(mc_addr, size, paddrs, sva=vaddr, uncached=uncached, system=system, snooped=snooped)

  def unmap_range(self, vaddr:int, size:int):
    if getenv("MM_DEBUG", 0): print(f"mm {self.dev.devfmt}: unmapping {vaddr=:#x} ({size=:#x})")

    ctx = PageTableTraverseContext(self.dev, self.root_page_table, vaddr, free_pts=True)
    for _, pt, pte_idx, pte_cnt, _ in ctx.next(size):
      for pte_id in range(pte_idx, pte_idx + pte_cnt):
        assert pt.valid(pte_id), f"PTE not mapped: {pt.entry(pte_id):#x}"
        pt.set_entry(pte_id, paddr=0x0, valid=False)

  def on_range_mapped(self): pass

  @classmethod
  def alloc_vaddr(cls, size:int, align=0x1000) -> int:
    assert cls.va_allocator is not None, "must be set it"
    return cls.va_allocator.alloc(size, max((1 << (size.bit_length() - 1)), align))

  def valloc(self, size:int, align=0x1000, uncached=False, contiguous=False) -> VirtMapping:
    # Alloc physical memory and map it to the virtual address
    va = self.alloc_vaddr(size:=round_up(size, 0x1000), align)

    contiguous = True
    if contiguous: paddrs = [(self.palloc(size, zero=True), size)]
    else:
      # Traverse the PT to find the largest contiguous sizes we need to allocate. Try to allocate the longest segment to reduce TLB pressure.
      nxt_range, rem_size, paddrs = 0, size, []
      while rem_size > 0:
        while self.palloc_ranges[nxt_range][0] > rem_size: nxt_range += 1

        try: paddrs += [(self.palloc(try_sz:=self.palloc_ranges[nxt_range][0], self.palloc_ranges[nxt_range][1], zero=False), try_sz)]
        except MemoryError:
          # Move to a smaller size and try again.
          nxt_range += 1
          if nxt_range == len(self.palloc_ranges):
            for paddr, _ in paddrs: self.pa_allocator.free(paddr)
            raise MemoryError(f"Failed to allocate memory. (total allocation size={size:#x}, current try={self.palloc_ranges[nxt_range-1]})")
          continue
        rem_size -= self.palloc_ranges[nxt_range][0]

    return self.map_range(va, size, paddrs, uncached=uncached)

  def vfree(self, vm:VirtMapping):
    assert self.va_allocator is not None, "must be set it"
    self.unmap_range(vm.va_addr, vm.size)
    self.va_allocator.free(vm.va_addr)
    for paddr, _ in vm.paddrs: self.pa_allocator.free(paddr)

  def palloc(self, size:int, align:int=0x1000, zero=True, boot=False, ptable=False) -> int:
    assert self.dev.is_booting == boot, "During booting, only boot memory can be allocated"
    allocator = self.boot_allocator if boot else (self.ptable_allocator if self.reserve_ptable and ptable else self.pa_allocator)
    paddr = allocator.alloc(round_up(size, 0x1000), align)
    if zero: self.dev.vram[paddr:paddr+size] = bytes(size)
    return paddr

  def pfree(self, paddr:int, ptable=False): (self.ptable_allocator if self.reserve_ptable and ptable else self.pa_allocator).free(paddr)<|MERGE_RESOLUTION|>--- conflicted
+++ resolved
@@ -126,11 +126,7 @@
       assert self.create_pts, "Not allowed to create new page table"
       pt.set_entry(pte_idx, self.dev.mm.palloc(0x1000, zero=True, boot=self.boot, ptable=True), table=True, valid=True)
 
-<<<<<<< HEAD
-    assert not pt.is_huge_page(pte_idx), f"Must be table pt={pt.paddr:#x}, {pt.is_huge_page(pte_idx)=} {pt.lv=} {pte_idx=}, {pt.entry(pte_idx):#x}"
-=======
     assert not pt.is_page(pte_idx), f"Must be table pt={pt.paddr:#x}, {pt.lv=} {pte_idx=} {pt.read_fields(pte_idx)}"
->>>>>>> 4eae4b0c
     child_page_table = self.dev.mm.pt_t(self.dev, pt.address(pte_idx), lv=pt.lv+1)
 
     self.pt_stack.append((child_page_table, self._pt_pte_idx(child_page_table, self.vaddr), self._pt_pte_size(child_page_table)))
