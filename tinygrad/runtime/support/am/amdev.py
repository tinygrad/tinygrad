from __future__ import annotations
import ctypes, collections, dataclasses, functools, hashlib, array
from tinygrad.helpers import mv_address, getenv, DEBUG, fetch
from tinygrad.runtime.autogen.am import am
from tinygrad.runtime.support.hcq import MMIOInterface
from tinygrad.runtime.support.amd import AMDReg, import_module, import_asic_regs
from tinygrad.runtime.support.memory import TLSFAllocator, MemoryManager
from tinygrad.runtime.support.system import PCIDevice, PCIDevImplBase
from tinygrad.runtime.support.am.ip import AM_SOC, AM_GMC, AM_IH, AM_PSP, AM_SMU, AM_GFX, AM_SDMA

AM_DEBUG = getenv("AM_DEBUG", 0)

@dataclasses.dataclass
class AMRegister(AMDReg):
  adev:AMDev

  def read(self, inst=0): return self.adev.rreg(self.addr[inst])
  def read_bitfields(self, inst=0) -> dict[str, int]: return self.decode(self.read(inst=inst))

  def write(self, _am_val:int=0, inst=0, **kwargs): self.adev.wreg(self.addr[inst], _am_val | self.encode(**kwargs))

  def update(self, inst=0, **kwargs): self.write(self.read(inst=inst) & ~self.fields_mask(*kwargs.keys()), inst=inst, **kwargs)

class AMFirmware:
  def __init__(self, adev):
    self.adev = adev
    def fmt_ver(hwip): return '_'.join(map(str, adev.ip_ver[hwip]))

    # Load SOS firmware
    self.sos_fw = {}

    blob, sos_hdr = self.load_fw(f"psp_{fmt_ver(am.MP0_HWIP)}_sos.bin", versioned_header='struct_psp_firmware_header')
    fw_bin = sos_hdr.psp_fw_bin

    for fw_i in range(sos_hdr.psp_fw_bin_count):
      fw_bin_desc = am.struct_psp_fw_bin_desc.from_address(ctypes.addressof(fw_bin) + fw_i * ctypes.sizeof(am.struct_psp_fw_bin_desc))
      ucode_start_offset = fw_bin_desc.offset_bytes + sos_hdr.header.ucode_array_offset_bytes
      self.sos_fw[fw_bin_desc.fw_type] = blob[ucode_start_offset:ucode_start_offset+fw_bin_desc.size_bytes]

    # Load other fw
    self.ucode_start: dict[str, int] = {}
    self.descs: list[tuple[list[int], memoryview]] = []

    # SMU firmware
    blob, hdr = self.load_fw(f"smu_{fmt_ver(am.MP1_HWIP)}.bin", versioned_header="struct_smc_firmware_header")
    if self.adev.ip_ver[am.GC_HWIP] >= (11,0,0):
      self.smu_psp_desc = self.desc(blob, hdr.header.ucode_array_offset_bytes, hdr.header.ucode_size_bytes, am.GFX_FW_TYPE_SMU)
    else:
      p2stables = (am.struct_smc_soft_pptable_entry * hdr.pptable_count).from_buffer(blob[hdr.pptable_entry_offset:])
      for p2stable in p2stables:
        if p2stable.id == (__P2S_TABLE_ID_X:=0x50325358):
          self.descs += [self.desc(blob, p2stable.ppt_offset_bytes, p2stable.ppt_size_bytes, am.GFX_FW_TYPE_P2S_TABLE)]

    # SDMA firmware
    blob, hdr = self.load_fw(f"sdma_{fmt_ver(am.SDMA0_HWIP)}.bin", versioned_header="struct_sdma_firmware_header")
    if hdr.header.header_version_major == 1:
      self.descs += [self.desc(blob, hdr.header.ucode_array_offset_bytes, hdr.header.ucode_size_bytes, am.GFX_FW_TYPE_SDMA0)]
    elif hdr.header.header_version_major == 2:
      self.descs += [self.desc(blob, hdr.ctl_ucode_offset, hdr.ctl_ucode_size_bytes, am.GFX_FW_TYPE_SDMA_UCODE_TH1)]
      self.descs += [self.desc(blob, hdr.header.ucode_array_offset_bytes, hdr.ctx_ucode_size_bytes, am.GFX_FW_TYPE_SDMA_UCODE_TH0)]
    else: self.descs += [self.desc(blob, hdr.header.ucode_array_offset_bytes, hdr.ucode_size_bytes, am.GFX_FW_TYPE_SDMA_UCODE_TH0)]

    # PFP, ME, MEC firmware
    for (fw_name, fw_cnt) in ([('PFP', 1), ('ME', 1)] if self.adev.ip_ver[am.GC_HWIP] >= (12,0,0) else []) + [('MEC', 1)]:
      blob, hdr = self.load_fw(f"gc_{fmt_ver(am.GC_HWIP)}_{fw_name.lower()}.bin", versioned_header="struct_gfx_firmware_header")

      # Code part
      if hdr.header.header_version_major == 1:
        self.descs += [self.desc(blob, hdr.header.ucode_array_offset_bytes, hdr.header.ucode_size_bytes - hdr.jt_size * 4, getattr(am, f'GFX_FW_TYPE_CP_{fw_name}'))]
        
        self.descs += [self.desc(blob, hdr.header.ucode_array_offset_bytes + hdr.jt_offset * 4, hdr.jt_size * 4, getattr(am, f'GFX_FW_TYPE_CP_{fw_name}_ME1'))]
      else:
        self.descs += [self.desc(blob, hdr.header.ucode_array_offset_bytes, hdr.ucode_size_bytes, getattr(am, f'GFX_FW_TYPE_RS64_{fw_name}'))]

        # Stack
        stack_fws = [getattr(am, f'GFX_FW_TYPE_RS64_{fw_name}_P{fwnum}_STACK') for fwnum in range(fw_cnt)]
        self.descs += [self.desc(blob, hdr.data_offset_bytes, hdr.data_size_bytes, *stack_fws)]
        self.ucode_start[fw_name] = hdr.ucode_start_addr_lo | (hdr.ucode_start_addr_hi << 32)

    # IMU firmware
    if self.adev.ip_ver[am.GC_HWIP] >= (11,0,0):
      blob, hdr = self.load_fw(f"gc_{fmt_ver(am.GC_HWIP)}_imu.bin", am.struct_imu_firmware_header_v1_0)
      imu_i_off, imu_i_sz, imu_d_sz = hdr.header.ucode_array_offset_bytes, hdr.imu_iram_ucode_size_bytes, hdr.imu_dram_ucode_size_bytes
      self.descs += [self.desc(blob, imu_i_off, imu_i_sz, am.GFX_FW_TYPE_IMU_I), self.desc(blob, imu_i_off + imu_i_sz, imu_d_sz, am.GFX_FW_TYPE_IMU_D)]

    # RLC firmware
    blob, hdr0, hdr1, hdr2, hdr3 = self.load_fw(f"gc_{fmt_ver(am.GC_HWIP)}_rlc.bin", am.struct_rlc_firmware_header_v2_0,
      am.struct_rlc_firmware_header_v2_1, am.struct_rlc_firmware_header_v2_2, am.struct_rlc_firmware_header_v2_3)

    if hdr0.header.header_version_major == 2 and hdr0.header.header_version_minor == 1:
      for mem,fmem in [('LIST_SRM_CNTL', 'list_cntl'), ('LIST_GPM_MEM', 'list_gpm'), ('LIST_SRM_MEM', 'list_srm')]:
        off, sz = getattr(hdr1, f'save_restore_{fmem}_offset_bytes'), getattr(hdr1, f'save_restore_{fmem}_size_bytes')
        self.descs += [self.desc(blob, off, sz, getattr(am, f'GFX_FW_TYPE_RLC_RESTORE_{mem}'))]
    else:
      for mem,fmem in [('IRAM', 'iram'), ('DRAM_BOOT', 'dram')]:
        off, sz = getattr(hdr2, f'rlc_{fmem}_ucode_offset_bytes'), getattr(hdr2, f'rlc_{fmem}_ucode_size_bytes')
        self.descs += [self.desc(blob, off, sz, getattr(am, f'GFX_FW_TYPE_RLC_{mem}'))]

      if hdr0.header.header_version_minor == 3:
        for mem in ['P', 'V']:
          off, sz = getattr(hdr3, f'rlc{mem.lower()}_ucode_offset_bytes'), getattr(hdr3, f'rlc{mem.lower()}_ucode_size_bytes')
          self.descs += [self.desc(blob, off, sz, getattr(am, f'GFX_FW_TYPE_RLC_{mem}'))]

    self.descs += [self.desc(blob, hdr0.header.ucode_array_offset_bytes, hdr0.header.ucode_size_bytes, am.GFX_FW_TYPE_RLC_G)]

  def load_fw(self, fname:str, *headers, versioned_header:str|None=None):
    fpath = fetch(f"https://gitlab.com/kernel-firmware/linux-firmware/-/raw/a9f26799247aa60fbaa3b64267a18f20b72b5235/amdgpu/{fname}", subdir="fw")
    blob = memoryview(bytearray(fpath.read_bytes()))
    if AM_DEBUG >= 1: print(f"am {self.adev.devfmt}: loading firmware {fname}: {hashlib.sha256(blob).hexdigest()}")
    if versioned_header:
      chdr = am.struct_common_firmware_header.from_address(mv_address(blob))
      headers += (getattr(am, versioned_header + f"_v{chdr.header_version_major}_{chdr.header_version_minor}"),)
    return tuple([blob] + [hdr.from_address(mv_address(blob)) for hdr in headers])

  def desc(self, blob:memoryview, offset:int, size:int, *types:int) -> tuple[list[int], memoryview]: return (list(types), blob[offset:offset+size])

class AMPageTableEntry:
  def __init__(self, adev, paddr, lv): self.adev, self.paddr, self.lv, self.entries = adev, paddr, lv, adev.vram.view(paddr, 0x1000, fmt='Q')

  def set_entry(self, entry_id:int, paddr:int, table=False, uncached=False, system=False, snooped=False, frag=0, valid=True):
<<<<<<< HEAD
    if not system: paddr = self.adev.paddr2xgmi_paddr(paddr)
=======
    if not system: paddr = self.adev.paddr2xgmi(paddr)
>>>>>>> e36385e5
    assert paddr & self.adev.gmc.address_space_mask == paddr, f"Invalid physical address {paddr:#x}"
    self.entries[entry_id] = self.adev.gmc.get_pte_flags(self.lv, table, frag, uncached, system, snooped, valid) | (paddr & 0x0000FFFFFFFFF000)
    # print(f"Setting PTE {self.entries[entry_id]=:#x} (lv={self.lv}) {entry_id} to {paddr:#x} table={table} uncached={uncached} system={system} snooped={snooped} frag={frag} valid={valid}")

  def entry(self, entry_id:int) -> int: return self.entries[entry_id]
<<<<<<< HEAD
  def valid(self, entry_id:int) -> bool: return self.entries[entry_id] & am.AMDGPU_PTE_VALID != 0
  def address(self, entry_id:int) -> int: return self.adev.xgmi_paddr2paddr(self.entries[entry_id] & 0x0000FFFFFFFFF000)
  def is_page(self, entry_id:int) -> bool: return self.lv == am.AMDGPU_VM_PTB or self.adev.gmc.is_pte_huge_page(self.lv, self.entries[entry_id])
=======
  def valid(self, entry_id:int) -> bool: return (self.entries[entry_id] & am.AMDGPU_PTE_VALID) != 0
  def address(self, entry_id:int) -> int:
    assert self.entries[entry_id] & am.AMDGPU_PTE_SYSTEM == 0, "should not be system address"
    return self.adev.xgmi2paddr(self.entries[entry_id] & 0x0000FFFFFFFFF000)
  def is_page(self, entry_id:int) -> bool: return self.lv == am.AMDGPU_VM_PTB or self.adev.gmc.is_pte_huge_page(self.entries[entry_id])
>>>>>>> e36385e5
  def supports_huge_page(self, paddr:int): return self.lv >= am.AMDGPU_VM_PDB2

class AMMemoryManager(MemoryManager):
  va_allocator = TLSFAllocator(512 * (1 << 30), base=0x200000000000) # global for all devices.

  def on_range_mapped(self):
    # Invalidate TLB after mappings.
    self.dev.gmc.flush_tlb(ip='GC', vmid=0)
    self.dev.gmc.flush_tlb(ip='MM', vmid=0)

class AMDev(PCIDevImplBase):
  Version = 0xA0000006

  def __init__(self, pci_dev:PCIDevice, dma_regions:list[tuple[int, MMIOInterface]]|None=None):
    self.pci_dev, self.devfmt, self.dma_regions = pci_dev, pci_dev.pcibus, dma_regions

    # import time
    # print(self.devfmt)
    # x = [self.pci_dev.read_config(off, 4) for off in range(0, 256, 4)]
    # self.pci_dev.reset()
    # time.sleep(1.0)
    # for off, val in enumerate(x):
    #   if self.pci_dev.read_config(off * 4, 4) != val: print(f"am {self.devfmt}: PCI config space mismatch at offset {off * 4:#x}")
    #   self.pci_dev.write_config(off * 4, val, 4)

    self.vram, self.doorbell64, self.mmio = self.pci_dev.map_bar(0), self.pci_dev.map_bar(2, fmt='Q'), self.pci_dev.map_bar(5, fmt='I')

    self._run_discovery()
    self._build_regs()

    # AM boot Process:
    # The GPU being passed can be in one of several states: 1. Not initialized. 2. Initialized by amdgpu. 3. Initialized by AM.
    # The 1st and 2nd states require a full GPU setup since their states are unknown. The 2nd state also requires a mode1 reset to
    # reinitialize all components.
    #
    # The 3rd state can be set up partially to optimize boot time. In this case, only the GFX and SDMA IPs need to be initialized.
    # To enable this, AM uses a separate boot memory that is guaranteed not to be overwritten. This physical memory is utilized for
    # all blocks that are initialized only during the initial AM boot.
    # To determine if the GPU is in the third state, AM uses regSCRATCH_REG7 as a flag.
    self.is_booting = True
    self.init_sw(smi_dev=False)

    self.partial_boot = (self.reg("regSCRATCH_REG7").read() == AMDev.Version) and (getenv("AM_RESET", 0) != 1)
    if self.partial_boot and (self.reg("regGCVM_CONTEXT0_CNTL").read() != 0 or self.reg(self.gmc.pf_status_reg("GC")).read() != 0):
      if DEBUG >= 2: print(f"am {self.devfmt}: Malformed state. Issuing a full reset.")
      self.partial_boot = False

    # Init hw for IP blocks where it is needed
    if not self.partial_boot:
      if self.psp.is_sos_alive() and self.smu.is_smu_alive(): self.smu.mode1_reset()
      for ip in [self.soc, self.gmc, self.ih, self.psp, self.smu]:
        ip.init_hw()
        if DEBUG >= 2: print(f"am {self.devfmt}: {ip.__class__.__name__} initialized")

    # Booting done
    self.is_booting = False

    # Re-initialize main blocks
    for ip in [self.gfx, self.sdma]:
      ip.init_hw()
      if DEBUG >= 2: print(f"am {self.devfmt}: {ip.__class__.__name__} initialized")

    # self.smu.set_clocks(level=-1) # last level, max perf.
    for ip in [self.soc, self.gfx]: ip.set_clockgating_state()
    self.reg("regSCRATCH_REG7").write(AMDev.Version)
    if DEBUG >= 2: print(f"am {self.devfmt}: boot done")

  def init_sw(self, smi_dev=False):
    self.smi_dev = smi_dev # During boot only boot memory can be allocated. This flag is to validate this.

    # Memory manager & firmware
    self.mm = AMMemoryManager(self, self.vram_size, boot_size=(32 << 20), pt_t=AMPageTableEntry, va_shifts=[12, 21, 30, 39], va_bits=48,
      first_lv=am.AMDGPU_VM_PDB2, va_base=AMMemoryManager.va_allocator.base,
      palloc_ranges=[(1 << (i + 12), 0x1000) for i in range(9 * (3 - am.AMDGPU_VM_PDB2), -1, -1)], reserve_ptable=not self.large_bar)
    self.fw = AMFirmware(self)

    # Initialize IP blocks
    self.soc:AM_SOC = AM_SOC(self)
    self.gmc:AM_GMC = AM_GMC(self)
    self.ih:AM_IH = AM_IH(self)
    self.psp:AM_PSP = AM_PSP(self)
    self.smu:AM_SMU = AM_SMU(self)
    self.gfx:AM_GFX = AM_GFX(self)
    self.sdma:AM_SDMA = AM_SDMA(self)

    # Init sw for all IP blocks
    for ip in [self.soc, self.gmc, self.ih, self.psp, self.smu, self.gfx, self.sdma]: ip.init_sw()

  def fini(self):
    if DEBUG >= 2: print(f"am {self.devfmt}: Finalizing")
    for ip in [self.sdma, self.gfx]: ip.fini_hw()
    # self.smu.set_clocks(level=0)
    self.gmc.on_interrupt()
    self.ih.interrupt_handler()

  def paddr2mc(self, paddr:int) -> int: return self.gmc.mc_base + paddr
<<<<<<< HEAD
  def paddr2xgmi_paddr(self, paddr:int) -> int: return self.gmc.paddr_base + paddr
  def xgmi_paddr2paddr(self, xgmi_paddr:int) -> int: return xgmi_paddr - self.gmc.paddr_base
=======
  def paddr2xgmi(self, paddr:int) -> int: return self.gmc.paddr_base + paddr
  def xgmi2paddr(self, xgmi_paddr:int) -> int: return xgmi_paddr - self.gmc.paddr_base
>>>>>>> e36385e5

  def reg(self, reg:str) -> AMRegister: return self.__dict__[reg]

  def rreg(self, reg:int) -> int:
    val = self.indirect_rreg(reg * 4) if reg > len(self.mmio) else self.mmio[reg]
    if AM_DEBUG >= 4 and getattr(self, '_prev_rreg', None) != (reg, val): print(f"am {self.devfmt}: Reading register {reg:#x} with value {val:#x}")
    self._prev_rreg = (reg, val)
    return val

  def wreg(self, reg:int, val:int):
    if AM_DEBUG >= 4: print(f"am {self.devfmt}: Writing register {reg:#x} with value {val:#x}")
    if reg > len(self.mmio): self.indirect_wreg(reg * 4, val)
    else: self.mmio[reg] = val

  def wreg_pair(self, reg_base:str, lo_suffix:str, hi_suffix:str, val:int, inst:int=0):
    self.reg(f"{reg_base}{lo_suffix}").write(val & 0xffffffff, inst=inst)
    self.reg(f"{reg_base}{hi_suffix}").write(val >> 32, inst=inst)

  def indirect_rreg(self, reg:int) -> int:
    self.reg("regBIF_BX_PF0_RSMU_INDEX").write(reg)
    return self.reg("regBIF_BX_PF0_RSMU_DATA").read()

  def indirect_wreg(self, reg:int, val:int):
    self.reg("regBIF_BX_PF0_RSMU_INDEX").write(reg)
    self.reg("regBIF_BX_PF0_RSMU_DATA").write(val)

  def indirect_wreg_pcie(self, reg:int, val:int):
    self.reg("regBIF_BX0_PCIE_INDEX2").write(reg)
    self.reg("regBIF_BX0_PCIE_DATA2").write(val)

  def _read_vram(self, addr, size) -> bytes:
    assert addr % 4 == 0 and size % 4 == 0, f"Invalid address {addr:#x} or size {size:#x}"
    res = []
    for caddr in range(addr, addr + size, 4):
      self.wreg(0x06, caddr >> 31)
      self.wreg(0x00, (caddr & 0x7FFFFFFF) | 0x80000000)
      res.append(self.rreg(0x01))
    return bytes(array.array('I', res))

  def _run_discovery(self):
    # NOTE: Fixed register to query memory size without known ip bases to find the discovery table.
    #       The table is located at the end of VRAM - 64KB and is 10KB in size.
    mmRCC_CONFIG_MEMSIZE = 0xde3
    self.vram_size = self.rreg(mmRCC_CONFIG_MEMSIZE) << 20
    self.large_bar = self.vram.nbytes >= self.vram_size
    tmr_offset, tmr_size = self.vram_size - (64 << 10), (10 << 10)

    disc_tbl = self.vram.view(tmr_offset, tmr_size)[:] if self.large_bar else self._read_vram(tmr_offset, tmr_size)
    self.bhdr = am.struct_binary_header.from_buffer(bytearray(disc_tbl))
    ihdr = am.struct_ip_discovery_header.from_address(ctypes.addressof(self.bhdr) + self.bhdr.table_list[am.IP_DISCOVERY].offset)
    assert self.bhdr.binary_signature == am.BINARY_SIGNATURE and ihdr.signature == am.DISCOVERY_TABLE_SIGNATURE, "discovery signatures mismatch"

    self.regs_offset:dict[int, dict[int, tuple]] = collections.defaultdict(dict)
    self.ip_ver:dict[int, tuple[int, int, int]] = {}

    for num_die in range(ihdr.num_dies):
      dhdr = am.struct_die_header.from_address(ctypes.addressof(self.bhdr) + ihdr.die_info[num_die].die_offset)

      ip_offset = ctypes.addressof(self.bhdr) + ctypes.sizeof(dhdr) + ihdr.die_info[num_die].die_offset
      for _ in range(dhdr.num_ips):
        ip = am.struct_ip_v4.from_address(ip_offset)
        ba = ((ctypes.c_uint64 if ihdr.base_addr_64_bit else ctypes.c_uint32) * ip.num_base_address).from_address(ip_offset + 8)
        for hw_ip in range(1, am.MAX_HWIP):
          if hw_ip in am.hw_id_map and am.hw_id_map[hw_ip] == ip.hw_id:
            self.regs_offset[hw_ip][ip.instance_number] = tuple(list(ba))
            self.ip_ver[hw_ip] = (ip.major, ip.minor, ip.revision)

        ip_offset += 8 + (8 if ihdr.base_addr_64_bit else 4) * ip.num_base_address

    gc_info = am.struct_gc_info_v1_0.from_address(gc_addr:=ctypes.addressof(self.bhdr) + self.bhdr.table_list[am.GC].offset)
    self.gc_info = getattr(am, f"struct_gc_info_v{gc_info.header.version_major}_{gc_info.header.version_minor}").from_address(gc_addr)

  def _ip_module(self, prefix:str, hwip, prever_prefix:str=""): return import_module(prefix, self.ip_ver[hwip], prever_prefix)

  def _build_regs(self):
    mods = [("mp", am.MP0_HWIP), ("hdp", am.HDP_HWIP), ("gc", am.GC_HWIP), ("mmhub", am.MMHUB_HWIP), ("osssys", am.OSSSYS_HWIP),
      ("nbio" if self.ip_ver[am.GC_HWIP] < (12,0,0) else "nbif", am.NBIO_HWIP), ("sdma", am.SDMA0_HWIP)]

    for prefix, hwip in mods:
      self.__dict__.update(import_asic_regs(prefix, self.ip_ver[hwip], cls=functools.partial(AMRegister, adev=self, bases=self.regs_offset[hwip])))
    self.__dict__.update(import_asic_regs('mp', (11, 0), cls=functools.partial(AMRegister, adev=self, bases=self.regs_offset[am.MP1_HWIP])))<|MERGE_RESOLUTION|>--- conflicted
+++ resolved
@@ -118,27 +118,17 @@
   def __init__(self, adev, paddr, lv): self.adev, self.paddr, self.lv, self.entries = adev, paddr, lv, adev.vram.view(paddr, 0x1000, fmt='Q')
 
   def set_entry(self, entry_id:int, paddr:int, table=False, uncached=False, system=False, snooped=False, frag=0, valid=True):
-<<<<<<< HEAD
-    if not system: paddr = self.adev.paddr2xgmi_paddr(paddr)
-=======
     if not system: paddr = self.adev.paddr2xgmi(paddr)
->>>>>>> e36385e5
     assert paddr & self.adev.gmc.address_space_mask == paddr, f"Invalid physical address {paddr:#x}"
     self.entries[entry_id] = self.adev.gmc.get_pte_flags(self.lv, table, frag, uncached, system, snooped, valid) | (paddr & 0x0000FFFFFFFFF000)
     # print(f"Setting PTE {self.entries[entry_id]=:#x} (lv={self.lv}) {entry_id} to {paddr:#x} table={table} uncached={uncached} system={system} snooped={snooped} frag={frag} valid={valid}")
 
   def entry(self, entry_id:int) -> int: return self.entries[entry_id]
-<<<<<<< HEAD
-  def valid(self, entry_id:int) -> bool: return self.entries[entry_id] & am.AMDGPU_PTE_VALID != 0
-  def address(self, entry_id:int) -> int: return self.adev.xgmi_paddr2paddr(self.entries[entry_id] & 0x0000FFFFFFFFF000)
-  def is_page(self, entry_id:int) -> bool: return self.lv == am.AMDGPU_VM_PTB or self.adev.gmc.is_pte_huge_page(self.lv, self.entries[entry_id])
-=======
   def valid(self, entry_id:int) -> bool: return (self.entries[entry_id] & am.AMDGPU_PTE_VALID) != 0
   def address(self, entry_id:int) -> int:
     assert self.entries[entry_id] & am.AMDGPU_PTE_SYSTEM == 0, "should not be system address"
     return self.adev.xgmi2paddr(self.entries[entry_id] & 0x0000FFFFFFFFF000)
-  def is_page(self, entry_id:int) -> bool: return self.lv == am.AMDGPU_VM_PTB or self.adev.gmc.is_pte_huge_page(self.entries[entry_id])
->>>>>>> e36385e5
+  def is_page(self, entry_id:int) -> bool: return self.lv == am.AMDGPU_VM_PTB or self.adev.gmc.is_pte_huge_page(self.lv, self.entries[entry_id])
   def supports_huge_page(self, paddr:int): return self.lv >= am.AMDGPU_VM_PDB2
 
 class AMMemoryManager(MemoryManager):
@@ -235,13 +225,8 @@
     self.ih.interrupt_handler()
 
   def paddr2mc(self, paddr:int) -> int: return self.gmc.mc_base + paddr
-<<<<<<< HEAD
-  def paddr2xgmi_paddr(self, paddr:int) -> int: return self.gmc.paddr_base + paddr
-  def xgmi_paddr2paddr(self, xgmi_paddr:int) -> int: return xgmi_paddr - self.gmc.paddr_base
-=======
   def paddr2xgmi(self, paddr:int) -> int: return self.gmc.paddr_base + paddr
   def xgmi2paddr(self, xgmi_paddr:int) -> int: return xgmi_paddr - self.gmc.paddr_base
->>>>>>> e36385e5
 
   def reg(self, reg:str) -> AMRegister: return self.__dict__[reg]
 
