--- conflicted
+++ resolved
@@ -1,11 +1,6 @@
 from __future__ import annotations
-<<<<<<< HEAD
-import ctypes, collections, time, dataclasses, pathlib, fcntl, os, importlib
-from tinygrad.helpers import to_mv, mv_address, getenv, round_up, DEBUG, temp, fetch
-=======
 import ctypes, collections, time, dataclasses, functools, fcntl, os, hashlib, array
 from tinygrad.helpers import mv_address, getenv, round_up, DEBUG, temp, fetch
->>>>>>> a25abf55
 from tinygrad.runtime.autogen.am import am, mp_11_0
 from tinygrad.runtime.support.hcq import MMIOInterface
 from tinygrad.runtime.support.amd import AMDRegBase, collect_registers, import_module
@@ -102,14 +97,7 @@
     self.descs += [self.desc(blob, hdr0.header.ucode_array_offset_bytes, hdr0.header.ucode_size_bytes, am.GFX_FW_TYPE_RLC_G)]
 
   def load_fw(self, fname:str, *headers):
-<<<<<<< HEAD
-    # if not (path:=pathlib.Path(f"/lib/firmware/amdgpu/{fname}")).exists():
-    fpath = fetch(f"https://git.kernel.org/pub/scm/linux/kernel/git/firmware/linux-firmware.git/plain/amdgpu/{fname}")
-    # fpath = next(f for loc in ["/lib/firmware/updates/amdgpu/", "/lib/firmware/amdgpu/"] if (f:=pathlib.Path(loc + fname)).exists())
-    print("fname", fname, fpath)
-=======
     fpath = fetch(f"https://gitlab.com/kernel-firmware/linux-firmware/-/raw/45f59212aebd226c7630aff4b58598967c0c8c91/amdgpu/{fname}", subdir="fw")
->>>>>>> a25abf55
     blob = memoryview(bytearray(fpath.read_bytes()))
     if AM_DEBUG >= 1: print(f"am {self.adev.devfmt}: loading firmware {fname}: {hashlib.sha256(blob).hexdigest()}")
     return tuple([blob] + [hdr.from_address(mv_address(blob)) for hdr in headers])
@@ -120,26 +108,13 @@
 class AMMapping: va_addr:int; size:int; paddrs:list[tuple[int, int]]; uncached:bool=False; system:bool=False; snooped:bool=False # noqa: E702
 
 class AMPageTableEntry:
-<<<<<<< HEAD
-  def __init__(self, adev, paddr, lv): self.adev, self.paddr, self.lv = adev, paddr, lv
-=======
   def __init__(self, adev, paddr, lv): self.adev, self.paddr, self.lv, self.entries = adev, paddr, lv, adev.vram.view(paddr, 0x1000, fmt='Q')
->>>>>>> a25abf55
 
   def set_entry(self, entry_id:int, paddr:int, table=False, uncached=False, system=False, snooped=False, frag=0, valid=True):
     assert paddr & self.adev.gmc.address_space_mask == paddr, f"Invalid physical address {paddr:#x}"
     self.entries[entry_id] = self.adev.gmc.get_pte_flags(self.lv, table, frag, uncached, system, snooped, valid, extra=(paddr & 0x0000FFFFFFFFF000))
 
-<<<<<<< HEAD
-    f = (am.AMDGPU_PTE_VALID if valid else 0) | ((am.AMDGPU_PTE_WRITEABLE | am.AMDGPU_PTE_READABLE | am.AMDGPU_PTE_EXECUTABLE) if not table else 0) \
-      | am.AMDGPU_PTE_FRAG(frag) | (am.AMDGPU_PDE_PTE if not table and self.lv != am.AMDGPU_VM_PTB else 0) \
-      | ((am.AMDGPU_PTE_SYSTEM) if system else 0) | ((am.AMDGPU_PTE_SNOOPED) if snooped else 0) \
-      | (am.AMDGPU_PTE_MTYPE_NV10(0, am.MTYPE_UC) if uncached else 0)
-    self.adev.vram.write(self.paddr + entry_id * 8, (paddr & 0x0000FFFFFFFFF000) | f, 8)
-  def entry(self, entry_id:int) -> int: return self.adev.vram.read(self.paddr + entry_id * 8, 8)
-=======
   def entry(self, entry_id:int) -> int: return self.entries[entry_id]
->>>>>>> a25abf55
 
 class AMPageTableTraverseContext:
   def __init__(self, adev, pt, vaddr, create_pts=False, free_pts=False):
@@ -182,11 +157,7 @@
       if self.create_pts:
         while pte_covers > size: pt, pte_idx, pte_covers = self.level_down()
       else:
-<<<<<<< HEAD
-        while pt.lv!=am.AMDGPU_VM_PTB and (pt.entry(pte_idx) & am.AMDGPU_PDE_PTE != am.AMDGPU_PDE_PTE): pt, pte_idx, pte_covers = self.level_down()
-=======
         while pt.lv!=am.AMDGPU_VM_PTB and not self.adev.gmc.is_pte_huge_page(pt.entry(pte_idx)): pt, pte_idx, pte_covers = self.level_down()
->>>>>>> a25abf55
 
       entries = min(size // pte_covers, 512 - pte_idx)
       assert entries > 0, "Invalid entries"
@@ -257,15 +228,9 @@
         rem_len = seg_cnt * seg_size
         while rem_len > 0:
           # Try to allocate as long segment (power of 2) as possible
-<<<<<<< HEAD
-          cont_seg_sz, paddr = 1 << (self._frag_size(ctx.vaddr+off, seg_cnt*seg_size) + 12), None
-          while cont_seg_sz >= seg_size:
-            try: paddr = self.palloc(cont_seg_sz, zero=False)
-=======
           cont_seg_sz, paddr = 1 << (self._frag_size(ctx.vaddr+off, rem_len) + 12), None
           while cont_seg_sz >= 0x1000:
             try: paddr = self.palloc(cont_seg_sz, zero=True)
->>>>>>> a25abf55
             except MemoryError: cont_seg_sz //= 2
             else: break
 
@@ -285,21 +250,13 @@
   def palloc(self, size:int, align:int=0x1000, zero=True, boot=False) -> int:
     assert self.adev.is_booting == boot, "During booting, only boot memory can be allocated"
     paddr = (self.boot_allocator if boot else self.pa_allocator).alloc(round_up(size, 0x1000), align)
-<<<<<<< HEAD
-    if zero: self.adev.vram.copyin(paddr, memoryview(bytearray(size)))
-=======
     if zero: self.adev.vram[paddr:paddr+size] = bytes(size)
->>>>>>> a25abf55
     return paddr
 
   def pfree(self, paddr:int): self.pa_allocator.free(paddr)
 
 class AMDev:
-<<<<<<< HEAD
-  def __init__(self, devfmt, vram_bar:AMBar, doorbell_bar:AMBar, mmio_bar:AMBar):
-=======
   def __init__(self, devfmt, vram_bar:MMIOInterface, doorbell_bar:MMIOInterface, mmio_bar:MMIOInterface):
->>>>>>> a25abf55
     self.devfmt = devfmt
     self.vram, self.doorbell64, self.mmio = vram_bar, doorbell_bar, mmio_bar
 
@@ -360,13 +317,8 @@
     # Init hw for IP blocks where it is needed
     if not self.partial_boot:
       if self.psp.is_sos_alive() and self.smu.is_smu_alive(): self.smu.mode1_reset()
-<<<<<<< HEAD
-      for ip in [self.soc, self.gmc, self.psp, self.smu]:
-        ip.init()
-=======
       for ip in [self.soc, self.gmc, self.ih, self.psp, self.smu]:
         ip.init_hw()
->>>>>>> a25abf55
         if DEBUG >= 2: print(f"am {self.devfmt}: {ip.__class__.__name__} initialized")
 
     # Booting done
@@ -389,10 +341,6 @@
     self.smu.set_clocks(level=0)
     # self.ih.interrupt_handler()
 
-<<<<<<< HEAD
-  # def paddr2cpu(self, paddr:int) -> int: return mv_address(self.vram) + paddr
-=======
->>>>>>> a25abf55
   def paddr2mc(self, paddr:int) -> int: return self.gmc.mc_base + paddr
 
   def reg(self, reg:str) -> AMRegister: return self.__dict__[reg]
@@ -443,14 +391,8 @@
 
     exit(0)
 
-<<<<<<< HEAD
-    bhdr = am.struct_binary_header.from_buffer_copy(bn)
-    print(hex(bhdr.table_list[am.IP_DISCOVERY].offset))
-    ihdr = am.struct_ip_discovery_header.from_address(ctypes.addressof(bhdr) + bhdr.table_list[am.IP_DISCOVERY].offset)
-=======
     self.bhdr = am.struct_binary_header.from_buffer(array.array('B', self.vram.view(self.vram_size - (64 << 10), (10 << 10))[:]))
     ihdr = am.struct_ip_discovery_header.from_address(ctypes.addressof(self.bhdr) + self.bhdr.table_list[am.IP_DISCOVERY].offset)
->>>>>>> a25abf55
     assert ihdr.signature == am.DISCOVERY_TABLE_SIGNATURE and not ihdr.base_addr_64_bit, f"0x{ihdr.signature:X} != 0x{am.DISCOVERY_TABLE_SIGNATURE:X}"
 
     # Mapping of HW IP to Discovery HW IP
