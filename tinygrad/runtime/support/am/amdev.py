--- conflicted
+++ resolved
@@ -201,15 +201,9 @@
     for paddr, psize in paddrs:
       for off, pt, pte_idx, pte_cnt, pte_covers in ctx.next(psize):
         for pte_off in range(pte_cnt):
-<<<<<<< HEAD
-          assert pt.entry(pte_idx + pte_off) & am.AMDGPU_PTE_VALID == 0, f"PTE already mapped: {pt.entry(pte_idx + pte_off):#x}"
-          pt.set_entry(pte_idx + pte_off, paddr + off + pte_off * pte_covers,
-            uncached=uncached, system=system, snooped=snooped, frag=0 if pte_covers == 0x1000 else 0x9, valid=True)
-=======
           assert pt.entries[pte_idx + pte_off] & am.AMDGPU_PTE_VALID == 0, f"PTE already mapped: {pt.entries[pte_idx + pte_off]:#x}"
           pt.set_entry(pte_idx + pte_off, paddr + off + pte_off * pte_covers, uncached=uncached, system=system, snooped=snooped,
                        frag=self._frag_size(ctx.vaddr+off, pte_cnt * pte_covers), valid=True)
->>>>>>> 25847080
 
     # Invalidate TLB after mappings.
     self.adev.gmc.flush_tlb(ip='GC', vmid=0)
