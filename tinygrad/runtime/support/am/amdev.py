--- conflicted
+++ resolved
@@ -164,13 +164,8 @@
 
     # Memory manager & firmware
     self.mm = AMMemoryManager(self, self.vram_size, boot_size=(32 << 20), pt_t=AMPageTableEntry, pte_cnt=[512, 512, 512, 512],
-<<<<<<< HEAD
-      pte_covers=[(1 << ((9 * (3-lv)) + 12)) for lv in range(4)], first_lv=am.AMDGPU_VM_PDB1, first_page_lv=am.AMDGPU_VM_PDB2,
-      va_base=AMMemoryManager.va_allocator.base)
-=======
       pte_covers=[(1 << ((9 * (3-lv)) + 12)) for lv in range(4)], first_lv=am.AMDGPU_VM_PDB1, va_base=AMMemoryManager.va_allocator.base,
       palloc_ranges=[(1 << (i + 12), 0x1000) for i in range(9 * (3 - am.AMDGPU_VM_PDB2), -1, -1)])
->>>>>>> 510349b4
     self.fw = AMFirmware(self)
 
     # Initialize IP blocks
