--- conflicted
+++ resolved
@@ -14,17 +14,10 @@
 class AMRegister(AMDReg):
   adev:AMDev
 
-<<<<<<< HEAD
-  def read(self, inst=0): return self.adev.rreg(self.addrs[inst])
-  def read_bitfields(self, inst=0) -> dict[str, int]: return self.decode(self.read(inst=inst))
-
-  def write(self, _am_val:int=0, inst=0, **kwargs): self.adev.wreg(self.addrs[inst], _am_val | self.encode(**kwargs))
-=======
   def read(self, inst=0): return self.adev.rreg(self.addr[inst])
   def read_bitfields(self, inst=0) -> dict[str, int]: return self.decode(self.read(inst=inst))
 
   def write(self, _am_val:int=0, inst=0, **kwargs): self.adev.wreg(self.addr[inst], _am_val | self.encode(**kwargs))
->>>>>>> 4eae4b0c
 
   def update(self, inst=0, **kwargs): self.write(self.read(inst=inst) & ~self.fields_mask(*kwargs.keys()), inst=inst, **kwargs)
 
@@ -59,15 +52,10 @@
           self.descs += [self.desc(blob, p2stable.ppt_offset_bytes, p2stable.ppt_size_bytes, am.GFX_FW_TYPE_P2S_TABLE)]
 
     # SDMA firmware
-<<<<<<< HEAD
     blob, hdr = self.load_fw(f"sdma_{fmt_ver(am.SDMA0_HWIP)}.bin", versioned_header="struct_sdma_firmware_header")
     if hdr.header.header_version_major == 1:
       self.descs += [self.desc(blob, hdr.header.ucode_array_offset_bytes, hdr.header.ucode_size_bytes, am.GFX_FW_TYPE_SDMA0)]
     elif hdr.header.header_version_major == 2:
-=======
-    blob, hdr = self.load_fw(f"sdma_{fmt_ver(am.SDMA0_HWIP)}.bin", versioned_header='struct_sdma_firmware_header')
-    if hdr.header.header_version_major < 3:
->>>>>>> 4eae4b0c
       self.descs += [self.desc(blob, hdr.ctl_ucode_offset, hdr.ctl_ucode_size_bytes, am.GFX_FW_TYPE_SDMA_UCODE_TH1)]
       self.descs += [self.desc(blob, hdr.header.ucode_array_offset_bytes, hdr.ctx_ucode_size_bytes, am.GFX_FW_TYPE_SDMA_UCODE_TH0)]
     else: self.descs += [self.desc(blob, hdr.header.ucode_array_offset_bytes, hdr.ucode_size_bytes, am.GFX_FW_TYPE_SDMA_UCODE_TH0)]
@@ -116,20 +104,12 @@
     self.descs += [self.desc(blob, hdr0.header.ucode_array_offset_bytes, hdr0.header.ucode_size_bytes, am.GFX_FW_TYPE_RLC_G)]
 
   def load_fw(self, fname:str, *headers, versioned_header:str|None=None):
-<<<<<<< HEAD
-    fpath = fetch(f"https://gitlab.com/kernel-firmware/linux-firmware/-/raw/45f59212aebd226c7630aff4b58598967c0c8c91/amdgpu/{fname}", subdir="fw")
-=======
     fpath = fetch(f"https://gitlab.com/kernel-firmware/linux-firmware/-/raw/a9f26799247aa60fbaa3b64267a18f20b72b5235/amdgpu/{fname}", subdir="fw")
->>>>>>> 4eae4b0c
     blob = memoryview(bytearray(fpath.read_bytes()))
     if AM_DEBUG >= 1: print(f"am {self.adev.devfmt}: loading firmware {fname}: {hashlib.sha256(blob).hexdigest()}")
     if versioned_header:
       chdr = am.struct_common_firmware_header.from_address(mv_address(blob))
-<<<<<<< HEAD
-      headers = [getattr(am, versioned_header + f"_v{chdr.header_version_major}_{chdr.header_version_minor}")] + list(headers)
-=======
       headers += (getattr(am, versioned_header + f"_v{chdr.header_version_major}_{chdr.header_version_minor}"),)
->>>>>>> 4eae4b0c
     return tuple([blob] + [hdr.from_address(mv_address(blob)) for hdr in headers])
 
   def desc(self, blob:memoryview, offset:int, size:int, *types:int) -> tuple[list[int], memoryview]: return (list(types), blob[offset:offset+size])
@@ -277,11 +257,7 @@
     disc_tbl = self.vram.view(tmr_offset, tmr_size)[:] if self.large_bar else self._read_vram(tmr_offset, tmr_size)
     self.bhdr = am.struct_binary_header.from_buffer(bytearray(disc_tbl))
     ihdr = am.struct_ip_discovery_header.from_address(ctypes.addressof(self.bhdr) + self.bhdr.table_list[am.IP_DISCOVERY].offset)
-<<<<<<< HEAD
-    assert self.bhdr.binary_signature == am.BINARY_SIGNATURE and ihdr.signature == am.DISCOVERY_TABLE_SIGNATURE, f"signatures mismatch"
-=======
     assert self.bhdr.binary_signature == am.BINARY_SIGNATURE and ihdr.signature == am.DISCOVERY_TABLE_SIGNATURE, "discovery signatures mismatch"
->>>>>>> 4eae4b0c
 
     self.regs_offset:dict[int, dict[int, tuple]] = collections.defaultdict(dict)
     self.ip_ver:dict[int, tuple[int, int, int]] = {}
