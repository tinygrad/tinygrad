--- conflicted
+++ resolved
@@ -321,11 +321,7 @@
 
     if not self.partial_boot:
       if self.psp.is_sos_alive() and self.smu.is_smu_alive(): self.smu.mode1_reset()
-<<<<<<< HEAD
-      for ip in [self.soc21, self.gmc, self.psp, self.smu]:
-=======
-      for ip in [self.soc, self.gmc, self.ih, self.psp, self.smu]:
->>>>>>> a5c971ff
+      for ip in [self.soc, self.gmc, self.psp, self.smu]:
         ip.init()
         if DEBUG >= 2: print(f"am {self.devfmt}: {ip.__class__.__name__} initialized")
 
