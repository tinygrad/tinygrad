--- conflicted
+++ resolved
@@ -1,11 +1,6 @@
 from __future__ import annotations
-<<<<<<< HEAD
-import ctypes, collections, time, dataclasses, pathlib, fcntl, os
-from tinygrad.helpers import to_mv, mv_address, getenv, round_up, DEBUG, temp, fetch
-=======
 import ctypes, collections, time, dataclasses, pathlib, fcntl, os, importlib
 from tinygrad.helpers import to_mv, mv_address, getenv, round_up, DEBUG, temp
->>>>>>> d2cfbd8a
 from tinygrad.runtime.autogen.am import am, mp_11_0
 from tinygrad.runtime.support.allocator import TLSFAllocator
 from tinygrad.runtime.support.am.ip import AM_SOC21, AM_GMC, AM_IH, AM_PSP, AM_SMU, AM_GFX, AM_SDMA
