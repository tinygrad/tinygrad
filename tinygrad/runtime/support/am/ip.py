import ctypes, time, contextlib
from typing import Literal
from tinygrad.runtime.autogen.am import am, smu_v13_0_0
from tinygrad.helpers import to_mv, data64, lo32, hi32, DEBUG

class AM_IP:
  def __init__(self, adev): self.adev = adev
  def init(self): raise NotImplementedError("IP block init must be implemeted")
  def fini(self): pass

class AM_SOC21(AM_IP):
  def init(self):
    self.adev.regRCC_DEV0_EPF2_STRAP2.update(strap_no_soft_reset_dev0_f2=0x0)
    self.adev.regRCC_DEV0_EPF0_RCC_DOORBELL_APER_EN.write(0x1)

class AM_GMC(AM_IP):
  def __init__(self, adev):
    super().__init__(adev)

    # Memory controller aperture
    self.mc_base = (self.adev.regMMMC_VM_FB_LOCATION_BASE.read() & 0xFFFFFF) << 24
    self.mc_end = self.mc_base + self.adev.mm.vram_size - 1

    # VM aperture
    self.vm_base = self.adev.mm.va_allocator.base
    self.vm_end = self.vm_base + self.adev.mm.va_allocator.size - 1

    # GFX11 has 44-bit address space
    self.address_space_mask = (1 << 44) - 1

    self.memscratch_paddr = self.adev.mm.palloc(0x1000, zero=not self.adev.partial_boot, boot=True)
    self.dummy_page_paddr = self.adev.mm.palloc(0x1000, zero=not self.adev.partial_boot, boot=True)
    self.hub_initted = {"MM": False, "GC": False}

  def init(self): self.init_hub("MM")

  def flush_hdp(self): self.adev.regBIF_BX_PF0_GPU_HDP_FLUSH_REQ.write(0xffffffff)
  def flush_tlb(self, ip:Literal["MM", "GC"], vmid, flush_type=0):
    self.flush_hdp()

    # Can't issue TLB invalidation if the hub isn't initialized.
    if not self.hub_initted[ip]: return

    if ip == "MM": self.adev.wait_reg(self.adev.regMMVM_INVALIDATE_ENG17_SEM, mask=0x1, value=0x1)

    self.adev.reg(f"reg{ip}VM_INVALIDATE_ENG17_REQ").write(flush_type=flush_type, per_vmid_invalidate_req=(1 << vmid), invalidate_l2_ptes=1,
      invalidate_l2_pde0=1, invalidate_l2_pde1=1, invalidate_l2_pde2=1, invalidate_l1_ptes=1, clear_protection_fault_status_addr=0)

    self.adev.wait_reg(self.adev.reg(f"reg{ip}VM_INVALIDATE_ENG17_ACK"), mask=(1 << vmid), value=(1 << vmid))

    if ip == "MM":
      self.adev.regMMVM_INVALIDATE_ENG17_SEM.write(0x0)
      self.adev.regMMVM_L2_BANK_SELECT_RESERVED_CID2.update(reserved_cache_private_invalidation=1)

      # Read back the register to ensure the invalidation is complete
      self.adev.regMMVM_L2_BANK_SELECT_RESERVED_CID2.read()

  def enable_vm_addressing(self, page_table, ip:Literal["MM", "GC"], vmid):
    self.adev.wreg_pair(f"reg{ip}VM_CONTEXT{vmid}_PAGE_TABLE_START_ADDR", "_LO32", "_HI32", self.vm_base >> 12)
    self.adev.wreg_pair(f"reg{ip}VM_CONTEXT{vmid}_PAGE_TABLE_END_ADDR", "_LO32", "_HI32", self.vm_end >> 12)
    self.adev.wreg_pair(f"reg{ip}VM_CONTEXT{vmid}_PAGE_TABLE_BASE_ADDR", "_LO32", "_HI32", page_table.paddr | 1)
    self.adev.reg(f"reg{ip}VM_CONTEXT{vmid}_CNTL").write(0x1fffe00, enable_context=1, page_table_depth=(3 - page_table.lv))

  def init_hub(self, ip:Literal["MM", "GC"]):
    # Init system apertures
    self.adev.reg(f"reg{ip}MC_VM_AGP_BASE").write(0)
    self.adev.reg(f"reg{ip}MC_VM_AGP_BOT").write(0xffffffffffff >> 24) # disable AGP
    self.adev.reg(f"reg{ip}MC_VM_AGP_TOP").write(0)

    self.adev.reg(f"reg{ip}MC_VM_SYSTEM_APERTURE_LOW_ADDR").write(self.mc_base >> 18)
    self.adev.reg(f"reg{ip}MC_VM_SYSTEM_APERTURE_HIGH_ADDR").write(self.mc_end >> 18)
    self.adev.wreg_pair(f"reg{ip}MC_VM_SYSTEM_APERTURE_DEFAULT_ADDR", "_LSB", "_MSB", self.memscratch_paddr >> 12)
    self.adev.wreg_pair(f"reg{ip}VM_L2_PROTECTION_FAULT_DEFAULT_ADDR", "_LO32", "_HI32", self.dummy_page_paddr >> 12)

    self.adev.reg(f"reg{ip}VM_L2_PROTECTION_FAULT_CNTL2").update(active_page_migration_pte_read_retry=1)

    # Init TLB and cache
    self.adev.reg(f"reg{ip}MC_VM_MX_L1_TLB_CNTL").update(enable_l1_tlb=1, system_access_mode=3, enable_advanced_driver_model=1,
                                                         system_aperture_unmapped_access=0, eco_bits=0, mtype=am.MTYPE_UC)

    self.adev.reg(f"reg{ip}VM_L2_CNTL").update(enable_l2_cache=1, enable_l2_fragment_processing=0, enable_default_page_out_to_system_memory=1,
      l2_pde0_cache_tag_generation_mode=0, pde_fault_classification=0, context1_identity_access_mode=1, identity_mode_fragment_size=0)
    self.adev.reg(f"reg{ip}VM_L2_CNTL2").update(invalidate_all_l1_tlbs=1, invalidate_l2_cache=1)
    self.adev.reg(f"reg{ip}VM_L2_CNTL3").write(bank_select=9, l2_cache_bigk_fragment_size=6,l2_cache_4k_associativity=1,l2_cache_bigk_associativity=1)
    self.adev.reg(f"reg{ip}VM_L2_CNTL4").write(l2_cache_4k_partition_count=1)
    self.adev.reg(f"reg{ip}VM_L2_CNTL5").write(walker_priority_client_id=0x1ff)

    self.enable_vm_addressing(self.adev.mm.root_page_table, ip, vmid=0)

    # Disable identity aperture
    self.adev.wreg_pair(f"reg{ip}VM_L2_CONTEXT1_IDENTITY_APERTURE_LOW_ADDR", "_LO32", "_HI32", 0xfffffffff)
    self.adev.wreg_pair(f"reg{ip}VM_L2_CONTEXT1_IDENTITY_APERTURE_HIGH_ADDR", "_LO32", "_HI32", 0x0)
    self.adev.wreg_pair(f"reg{ip}VM_L2_CONTEXT_IDENTITY_PHYSICAL_OFFSET", "_LO32", "_HI32", 0x0)

    for eng_i in range(18): self.adev.wreg_pair(f"reg{ip}VM_INVALIDATE_ENG{eng_i}_ADDR_RANGE", "_LO32", "_HI32", 0x1fffffffff)
    self.hub_initted[ip] = True

  def on_interrupt(self):
    for ip in ["MM", "GC"]:
      st, va = self.adev.reg(f'reg{ip}VM_L2_PROTECTION_FAULT_STATUS').read(), self.adev.reg(f'reg{ip}VM_L2_PROTECTION_FAULT_ADDR_LO32').read()
      va = (va | (self.adev.reg(f'reg{ip}VM_L2_PROTECTION_FAULT_ADDR_HI32').read()) << 32) << 12
      if self.adev.reg(f"reg{ip}VM_L2_PROTECTION_FAULT_STATUS").read(): raise RuntimeError(f"{ip}VM_L2_PROTECTION_FAULT_STATUS: {st:#x} {va:#x}")

class AM_SMU(AM_IP):
  def __init__(self, adev):
    super().__init__(adev)
    self.driver_table_paddr = self.adev.mm.palloc(0x4000, zero=not self.adev.partial_boot, boot=True)

  def init(self):
    self._send_msg(smu_v13_0_0.PPSMC_MSG_SetDriverDramAddrHigh, hi32(self.adev.paddr2mc(self.driver_table_paddr)), poll=True)
    self._send_msg(smu_v13_0_0.PPSMC_MSG_SetDriverDramAddrLow, lo32(self.adev.paddr2mc(self.driver_table_paddr)), poll=True)
    self._send_msg(smu_v13_0_0.PPSMC_MSG_EnableAllSmuFeatures, 0, poll=True)

  def is_smu_alive(self):
    with contextlib.suppress(RuntimeError): self._send_msg(smu_v13_0_0.PPSMC_MSG_GetSmuVersion, 0, timeout=100)
    return self.adev.mmMP1_SMN_C2PMSG_90.read() != 0

  def mode1_reset(self):
    if DEBUG >= 2: print(f"am {self.adev.devfmt}: mode1 reset")
    self._send_msg(smu_v13_0_0.PPSMC_MSG_Mode1Reset, 0, poll=True)
    time.sleep(0.5) # 500ms

  def read_table(self, table_t, cmd):
    self._send_msg(smu_v13_0_0.PPSMC_MSG_TransferTableSmu2Dram, cmd, poll=True)
    return table_t.from_buffer(to_mv(self.adev.paddr2cpu(self.driver_table_paddr), ctypes.sizeof(table_t)))
  def read_metrics(self): return self.read_table(smu_v13_0_0.SmuMetricsExternal_t, smu_v13_0_0.TABLE_SMU_METRICS)

  def set_clocks(self, level):
    if not hasattr(self, 'clcks'):
      self.clcks = {}
      for clck in [smu_v13_0_0.PPCLK_GFXCLK, smu_v13_0_0.PPCLK_UCLK, smu_v13_0_0.PPCLK_FCLK, smu_v13_0_0.PPCLK_SOCCLK]:
        cnt = self._send_msg(smu_v13_0_0.PPSMC_MSG_GetDpmFreqByIndex, (clck<<16)|0xff, read_back_arg=True)&0x7fffffff
        self.clcks[clck] = [self._send_msg(smu_v13_0_0.PPSMC_MSG_GetDpmFreqByIndex, (clck<<16)|i, read_back_arg=True)&0x7fffffff for i in range(cnt)]

    for clck, vals in self.clcks.items():
      self._send_msg(smu_v13_0_0.PPSMC_MSG_SetSoftMinByFreq, clck << 16 | (vals[level]), poll=True)
      self._send_msg(smu_v13_0_0.PPSMC_MSG_SetSoftMaxByFreq, clck << 16 | (vals[level]), poll=True)

  def _smu_cmn_poll_stat(self, timeout=10000): self.adev.wait_reg(self.adev.mmMP1_SMN_C2PMSG_90, mask=0xFFFFFFFF, value=1, timeout=timeout)
  def _smu_cmn_send_msg(self, msg, param=0):
    self.adev.mmMP1_SMN_C2PMSG_90.write(0) # resp reg
    self.adev.mmMP1_SMN_C2PMSG_82.write(param)
    self.adev.mmMP1_SMN_C2PMSG_66.write(msg)

  def _send_msg(self, msg, param, poll=True, read_back_arg=False, timeout=10000): # 10s
    if poll: self._smu_cmn_poll_stat(timeout=timeout)

    self._smu_cmn_send_msg(msg, param)
    self._smu_cmn_poll_stat(timeout=timeout)
    return self.adev.mmMP1_SMN_C2PMSG_82.read() if read_back_arg else None

class AM_GFX(AM_IP):
  def init(self):
    # Wait for RLC autoload to complete
    while self.adev.regCP_STAT.read() != 0 and self.adev.regRLC_RLCS_BOOTLOAD_STATUS.read(bootload_complete=1) != 0: pass

    self._config_gfx_rs64()
    self.adev.gmc.init_hub("GC")

    # NOTE: Golden reg for gfx11. No values for this reg provided. The kernel just ors 0x20000000 to this reg.
    self.adev.regTCP_CNTL.write(self.adev.regTCP_CNTL.read() | 0x20000000)
    self.adev.regRLC_SRM_CNTL.update(srm_enable=1, auto_incr_addr=1)

    self.adev.regGRBM_CNTL.update(read_timeout=0xff)
    for i in range(0, 16):
      self._grbm_select(vmid=i)
      self.adev.regSH_MEM_CONFIG.write(address_mode=am.SH_MEM_ADDRESS_MODE_64, alignment_mode=am.SH_MEM_ALIGNMENT_MODE_UNALIGNED,
                                       initial_inst_prefetch=3)

      # Configure apertures:
      # LDS:         0x10000000'00000000 - 0x10000001'00000000 (4GB)
      # Scratch:     0x20000000'00000000 - 0x20000001'00000000 (4GB)
      self.adev.regSH_MEM_BASES.write(shared_base=0x1, private_base=0x2)
    self._grbm_select()

    # Configure MEC doorbell range
    self.adev.regCP_MEC_DOORBELL_RANGE_LOWER.write(0x0)
    self.adev.regCP_MEC_DOORBELL_RANGE_UPPER.write(0x450)

    # Enable MEC
    self.adev.regCP_MEC_RS64_CNTL.update(mec_invalidate_icache=0, mec_pipe0_reset=0, mec_pipe1_reset=0, mec_pipe2_reset=0, mec_pipe3_reset=0,
                                         mec_pipe0_active=1, mec_pipe1_active=1, mec_pipe2_active=1, mec_pipe3_active=1, mec_halt=0)

    # NOTE: Wait for MEC to be ready. The kernel does udelay here as well.
    time.sleep(0.05)

  def fini(self):
    self._grbm_select(me=1, pipe=0, queue=0)
    self.adev.regCP_HQD_DEQUEUE_REQUEST.write(0x2) # 1 - DRAIN_PIPE; 2 - RESET_WAVES
    self.adev.regSPI_COMPUTE_QUEUE_RESET.write(1)
    self._grbm_select()
    self.adev.regGCVM_CONTEXT0_CNTL.write(0)

  def setup_ring(self, ring_addr:int, ring_size:int, rptr_addr:int, wptr_addr:int, eop_addr:int, eop_size:int, doorbell:int, pipe:int, queue:int):
    mqd = self.adev.mm.valloc(0x1000, uncached=True, contigous=True)

    mqd_struct = am.struct_v11_compute_mqd(header=0xC0310800, cp_mqd_base_addr_lo=lo32(mqd.va_addr), cp_mqd_base_addr_hi=hi32(mqd.va_addr),
      cp_hqd_persistent_state=self.adev.regCP_HQD_PERSISTENT_STATE.build(preload_size=0x55, preload_req=1),
      cp_hqd_pipe_priority=0x2, cp_hqd_queue_priority=0xf, cp_hqd_quantum=0x111,
      cp_hqd_pq_base_lo=lo32(ring_addr>>8), cp_hqd_pq_base_hi=hi32(ring_addr>>8),
      cp_hqd_pq_rptr_report_addr_lo=lo32(rptr_addr), cp_hqd_pq_rptr_report_addr_hi=hi32(rptr_addr),
      cp_hqd_pq_wptr_poll_addr_lo=lo32(wptr_addr), cp_hqd_pq_wptr_poll_addr_hi=hi32(wptr_addr),
      cp_hqd_pq_doorbell_control=self.adev.regCP_HQD_PQ_DOORBELL_CONTROL.build(doorbell_offset=doorbell*2, doorbell_en=1),
      cp_hqd_pq_control=self.adev.regCP_HQD_PQ_CONTROL.build(rptr_block_size=5, unord_dispatch=1, queue_size=(ring_size//4).bit_length()-2),
      cp_hqd_ib_control=self.adev.regCP_HQD_IB_CONTROL.build(min_ib_avail_size=0x3), cp_hqd_hq_status0=0x20004000,
      cp_mqd_control=self.adev.regCP_MQD_CONTROL.build(priv_state=1), cp_hqd_vmid=0,
      cp_hqd_eop_base_addr_lo=lo32(eop_addr>>8), cp_hqd_eop_base_addr_hi=hi32(eop_addr>>8),
      cp_hqd_eop_control=self.adev.regCP_HQD_EOP_CONTROL.build(eop_size=(eop_size//4).bit_length()-2))

    # Copy mqd into memory
    ctypes.memmove(self.adev.paddr2cpu(mqd.paddrs[0][0]), ctypes.addressof(mqd_struct), ctypes.sizeof(mqd_struct))
    self.adev.gmc.flush_hdp()

    self._grbm_select(me=1, pipe=pipe, queue=queue)

    mqd_st_mv = to_mv(ctypes.addressof(mqd_struct), ctypes.sizeof(mqd_struct)).cast('I')
    for i, reg in enumerate(range(self.adev.regCP_MQD_BASE_ADDR.reg_off, self.adev.regCP_HQD_PQ_WPTR_HI.reg_off + 1)):
      self.adev.wreg(reg, mqd_st_mv[0x80 + i])
    self.adev.regCP_HQD_ACTIVE.write(0x1)

    self._grbm_select()

    self.adev.reg(f"regCP_ME1_PIPE{pipe}_INT_CNTL").update(time_stamp_int_enable=1, generic0_int_enable=1)

  def set_clockgating_state(self):
    if hasattr(self.adev, 'regMM_ATC_L2_MISC_CG'): self.adev.regMM_ATC_L2_MISC_CG.write(enable=1, mem_ls_enable=1)

    self.adev.regRLC_SAFE_MODE.write(message=1, cmd=1)
    self.adev.wait_reg(self.adev.regRLC_SAFE_MODE, mask=0x1, value=0x0)

    self.adev.regRLC_CGCG_CGLS_CTRL.update(cgcg_gfx_idle_threshold=0x36, cgcg_en=1, cgls_rep_compansat_delay=0xf, cgls_en=1)

    self.adev.regCP_RB_WPTR_POLL_CNTL.update(poll_frequency=0x100, idle_poll_count=0x90)
    self.adev.regCP_INT_CNTL.update(cntx_busy_int_enable=1, cntx_empty_int_enable=1, cmp_busy_int_enable=1, gfx_idle_int_enable=1)
    self.adev.regSDMA0_RLC_CGCG_CTRL.update(cgcg_int_enable=1)
    self.adev.regSDMA1_RLC_CGCG_CTRL.update(cgcg_int_enable=1)

    self.adev.regRLC_CGTT_MGCG_OVERRIDE.update(perfmon_clock_state=0, gfxip_fgcg_override=0, gfxip_repeater_fgcg_override=0,
      grbm_cgtt_sclk_override=0, rlc_cgtt_sclk_override=0, gfxip_mgcg_override=0, gfxip_cgls_override=0, gfxip_cgcg_override=0)

    self.adev.regRLC_SAFE_MODE.write(message=0, cmd=1)

  def _grbm_select(self, me=0, pipe=0, queue=0, vmid=0): self.adev.regGRBM_GFX_CNTL.write(meid=me, pipeid=pipe, vmid=vmid, queueid=queue)

  def _config_gfx_rs64(self):
    def _config_helper(eng_name, cntl_reg, eng_reg, pipe_cnt, me=0):
      for pipe in range(pipe_cnt):
        self._grbm_select(me=me, pipe=pipe)
        self.adev.wreg_pair(f"regCP_{eng_reg}_PRGRM_CNTR_START", "", "_HI", self.adev.fw.ucode_start[eng_name] >> 2)
      self._grbm_select()
      self.adev.reg(f"regCP_{cntl_reg}_CNTL").update(**{f"{eng_name.lower()}_pipe{pipe}_reset": 1 for pipe in range(pipe_cnt)})
      self.adev.reg(f"regCP_{cntl_reg}_CNTL").update(**{f"{eng_name.lower()}_pipe{pipe}_reset": 0 for pipe in range(pipe_cnt)})

    _config_helper(eng_name="PFP", cntl_reg="ME", eng_reg="PFP", pipe_cnt=2)
    _config_helper(eng_name="ME", cntl_reg="ME", eng_reg="ME", pipe_cnt=2)
    _config_helper(eng_name="MEC", cntl_reg="MEC_RS64", eng_reg="MEC_RS64", pipe_cnt=4, me=1)

class AM_IH(AM_IP):
  def __init__(self, adev):
    super().__init__(adev)
    self.ring_size = 512 << 10
    def _alloc_ring(size): return (self.adev.mm.palloc(size, zero=not self.adev.partial_boot, boot=True),
                                    self.adev.mm.palloc(0x1000, zero=not self.adev.partial_boot, boot=True))
    self.rings = [(*_alloc_ring(self.ring_size), "", 0), (*_alloc_ring(self.ring_size), "_RING1", 1)]

  def interrupt_handler(self):
    _, rwptr_vm, suf, _ = self.rings[0]
    wptr = to_mv(self.adev.paddr2cpu(rwptr_vm), 8).cast('Q')[0]

    if self.adev.reg(f"regIH_RB_WPTR{suf}").read(rb_overflow=1):
      self.adev.reg(f"regIH_RB_WPTR{suf}").update(rb_overflow=0)
      self.adev.reg(f"regIH_RB_CNTL{suf}").update(wptr_overflow_clear=1)
      self.adev.reg(f"regIH_RB_CNTL{suf}").update(wptr_overflow_clear=0)
    self.adev.regIH_RB_RPTR.write(wptr % self.ring_size)

  def init(self):
    for ring_vm, rwptr_vm, suf, ring_id in self.rings:
      self.adev.wreg_pair("regIH_RB_BASE", suf, f"_HI{suf}", self.adev.paddr2mc(ring_vm) >> 8)

      self.adev.reg(f"regIH_RB_CNTL{suf}").write(mc_space=4, wptr_overflow_clear=1, rb_size=(self.ring_size//4).bit_length(),
        mc_snoop=1, mc_ro=0, mc_vmid=0, **({'wptr_overflow_enable': 1, 'rptr_rearm': 1} if ring_id == 0 else {'rb_full_drain_enable': 1}))

      if ring_id == 0: self.adev.wreg_pair("regIH_RB_WPTR_ADDR", "_LO", "_HI", self.adev.paddr2mc(rwptr_vm))

      self.adev.reg(f"regIH_RB_WPTR{suf}").write(0)
      self.adev.reg(f"regIH_RB_RPTR{suf}").write(0)

      self.adev.reg(f"regIH_DOORBELL_RPTR{suf}").write(((am.AMDGPU_NAVI10_DOORBELL_IH + ring_id) * 2), enable=1)

    self.adev.regIH_STORM_CLIENT_LIST_CNTL.update(client18_is_storm_client=1)
    self.adev.regIH_INT_FLOOD_CNTL.update(flood_cntl_enable=1)
    self.adev.regIH_MSI_STORM_CTRL.update(delay=3)

    # toggle interrupts
    for _, rwptr_vm, suf, ring_id in self.rings:
      self.adev.reg(f"regIH_RB_CNTL{suf}").update(rb_enable=1, **({'enable_intr': 1} if ring_id == 0 else {}))

class AM_SDMA(AM_IP):
  def setup_ring(self, ring_addr:int, ring_size:int, rptr_addr:int, wptr_addr:int, doorbell:int, pipe:int, queue:int):
    # Setup the ring
    self.adev.reg(f"regSDMA{pipe}_QUEUE{queue}_MINOR_PTR_UPDATE").write(0x1)
    self.adev.wreg_pair(f"regSDMA{pipe}_QUEUE{queue}_RB_RPTR", "", "_HI", 0)
    self.adev.wreg_pair(f"regSDMA{pipe}_QUEUE{queue}_RB_WPTR", "", "_HI", 0)
    self.adev.wreg_pair(f"regSDMA{pipe}_QUEUE{queue}_RB_BASE", "", "_HI", ring_addr >> 8)
    self.adev.wreg_pair(f"regSDMA{pipe}_QUEUE{queue}_RB_RPTR_ADDR", "_LO", "_HI", rptr_addr)
    self.adev.wreg_pair(f"regSDMA{pipe}_QUEUE{queue}_RB_WPTR_POLL_ADDR", "_LO", "_HI", wptr_addr)
    self.adev.reg(f"regSDMA{pipe}_QUEUE{queue}_DOORBELL_OFFSET").update(offset=doorbell * 2)
    self.adev.reg(f"regSDMA{pipe}_QUEUE{queue}_DOORBELL").update(enable=1)
    self.adev.reg(f"regSDMA{pipe}_QUEUE{queue}_MINOR_PTR_UPDATE").write(0x0)
    self.adev.reg(f"regSDMA{pipe}_QUEUE{queue}_RB_CNTL").write(rb_vmid=0, rptr_writeback_enable=1, rptr_writeback_timer=4,
      f32_wptr_poll_enable=1, rb_size=(ring_size//4).bit_length()-1, rb_enable=1, rb_priv=1)
    self.adev.reg(f"regSDMA{pipe}_QUEUE{queue}_IB_CNTL").update(ib_enable=1)

  def init(self):
    for pipe in range(2):
      self.adev.reg(f"regSDMA{pipe}_WATCHDOG_CNTL").update(queue_hang_count=100) # 10s, 100ms per unit
      self.adev.reg(f"regSDMA{pipe}_UTCL1_CNTL").update(resp_mode=3, redo_delay=9)
      self.adev.reg(f"regSDMA{pipe}_UTCL1_PAGE").update(rd_l2_policy=0x2, wr_l2_policy=0x3, llc_noalloc=1) # rd=noa, wr=bypass
      self.adev.reg(f"regSDMA{pipe}_F32_CNTL").update(halt=0, th1_reset=0)
      self.adev.reg(f"regSDMA{pipe}_CNTL").update(ctxempty_int_enable=1, trap_enable=1)

  def fini(self):
    self.adev.regSDMA0_QUEUE0_RB_CNTL.update(rb_enable=0)
    self.adev.regSDMA0_QUEUE0_IB_CNTL.update(ib_enable=0)
    self.adev.regGRBM_SOFT_RESET.write(soft_reset_sdma0=1)
    time.sleep(0.01)
    self.adev.regGRBM_SOFT_RESET.write(0x0)

class AM_PSP(AM_IP):
  def __init__(self, adev):
    super().__init__(adev)

    self.msg1_paddr = self.adev.mm.palloc(am.PSP_1_MEG, align=am.PSP_1_MEG, zero=not self.adev.partial_boot, boot=True)
    self.cmd_paddr = self.adev.mm.palloc(am.PSP_CMD_BUFFER_SIZE, zero=not self.adev.partial_boot, boot=True)
    self.fence_paddr = self.adev.mm.palloc(am.PSP_FENCE_BUFFER_SIZE, zero=not self.adev.partial_boot, boot=True)

    self.ring_size = 0x10000
    self.ring_paddr = self.adev.mm.palloc(self.ring_size, zero=not self.adev.partial_boot, boot=True)

    self.max_tmr_size = 0x1300000
    self.tmr_paddr = self.adev.mm.palloc(self.max_tmr_size, align=am.PSP_TMR_ALIGNMENT, zero=not self.adev.partial_boot, boot=True)

  def is_sos_alive(self): return self.adev.regMP0_SMN_C2PMSG_81.read() != 0x0
  def init(self):
    sos_components_load_order = [
      (am.PSP_FW_TYPE_PSP_KDB, am.PSP_BL__LOAD_KEY_DATABASE), (am.PSP_FW_TYPE_PSP_KDB, am.PSP_BL__LOAD_TOS_SPL_TABLE),
      (am.PSP_FW_TYPE_PSP_SYS_DRV, am.PSP_BL__LOAD_SYSDRV), (am.PSP_FW_TYPE_PSP_SOC_DRV, am.PSP_BL__LOAD_SOCDRV),
      (am.PSP_FW_TYPE_PSP_INTF_DRV, am.PSP_BL__LOAD_INTFDRV), (am.PSP_FW_TYPE_PSP_DBG_DRV, am.PSP_BL__LOAD_DBGDRV),
      (am.PSP_FW_TYPE_PSP_RAS_DRV, am.PSP_BL__LOAD_RASDRV), (am.PSP_FW_TYPE_PSP_SOS, am.PSP_BL__LOAD_SOSDRV)]

    if not self.is_sos_alive():
      for fw, compid in sos_components_load_order: self._bootloader_load_component(fw, compid)
      while not self.is_sos_alive(): time.sleep(0.01)

    self._ring_create()
    self._tmr_init()

    # SMU fw should be loaded before TMR.
    self._load_ip_fw_cmd(*self.adev.fw.smu_psp_desc)
    self._tmr_load_cmd()

    for psp_desc in self.adev.fw.descs: self._load_ip_fw_cmd(*psp_desc)
    self._rlc_autoload_cmd()

  def _wait_for_bootloader(self): self.adev.wait_reg(self.adev.regMP0_SMN_C2PMSG_35, mask=0xFFFFFFFF, value=0x80000000)

  def _prep_msg1(self, data):
    assert data.nbytes <= 267552, f"{data.nbytes}"
    self.adev.vram.copyin(self.msg1_paddr, data)
    self.adev.vram.copyin(self.msg1_paddr + data.nbytes, memoryview(bytearray(267552 - data.nbytes)))
    self.adev.gmc.flush_hdp()

  def _bootloader_load_component(self, fw, compid):
    if fw not in self.adev.fw.sos_fw: return 0

    self._wait_for_bootloader()

    self._prep_msg1(self.adev.fw.sos_fw[fw])
    self.adev.regMP0_SMN_C2PMSG_36.write(self.adev.paddr2mc(self.msg1_paddr) >> 20)
    self.adev.regMP0_SMN_C2PMSG_35.write(compid)

    return self._wait_for_bootloader()

  def _tmr_init(self):
    # Load TOC and calculate TMR size
    self._prep_msg1(fwm:=self.adev.fw.sos_fw[am.PSP_FW_TYPE_PSP_TOC])
    self.tmr_size = self._load_toc_cmd(len(fwm)).resp.tmr_size
    assert self.tmr_size <= self.max_tmr_size

  def _ring_create(self):
    # If the ring is already created, destroy it
    if self.adev.regMP0_SMN_C2PMSG_71.read() != 0:
      self.adev.regMP0_SMN_C2PMSG_64.write(am.GFX_CTRL_CMD_ID_DESTROY_RINGS)

      # There might be handshake issue with hardware which needs delay
      time.sleep(0.02)

    # Wait until the sOS is ready
    self.adev.wait_reg(self.adev.regMP0_SMN_C2PMSG_64, mask=0x80000000, value=0x80000000)

    self.adev.wreg_pair("regMP0_SMN_C2PMSG", "_69", "_70", self.adev.paddr2mc(self.ring_paddr))
    self.adev.regMP0_SMN_C2PMSG_71.write(self.ring_size)
    self.adev.regMP0_SMN_C2PMSG_64.write(am.PSP_RING_TYPE__KM << 16)

    # There might be handshake issue with hardware which needs delay
    time.sleep(0.02)

    self.adev.wait_reg(self.adev.regMP0_SMN_C2PMSG_64, mask=0x8000FFFF, value=0x80000000)

  def _ring_submit(self, cmd):
    prev_wptr = self.adev.regMP0_SMN_C2PMSG_67.read()
    # ring_entry_addr = self.adev.paddr2cpu(self.ring_paddr) + prev_wptr * 4
    # ctypes.memset(ring_entry_addr, 0, ctypes.sizeof(am.struct_psp_gfx_rb_frame))
    write_loc = am.struct_psp_gfx_rb_frame()
    write_loc.cmd_buf_addr_hi, write_loc.cmd_buf_addr_lo = data64(self.adev.paddr2mc(self.cmd_paddr))
    write_loc.fence_addr_hi, write_loc.fence_addr_lo = data64(self.adev.paddr2mc(self.fence_paddr))
    write_loc.fence_value = prev_wptr

    self.adev.vram.copyin(self.cmd_paddr, memoryview(cmd))
    self.adev.vram.copyin(self.ring_paddr + prev_wptr * 4, memoryview(write_loc))

    # Move the wptr
    self.adev.regMP0_SMN_C2PMSG_67.write(prev_wptr + ctypes.sizeof(am.struct_psp_gfx_rb_frame) // 4)

    while self.adev.vram.read(self.fence_paddr, 4) != prev_wptr: pass
    time.sleep(0.005)

    resp = type(cmd).from_buffer(self.adev.vram.copyout(self.cmd_paddr, ctypes.sizeof(cmd)))
    if resp.resp.status != 0: raise RuntimeError(f"PSP command failed {resp.cmd_id} {resp.resp.status}")

    return resp

  # def _prep_ring_cmd(self, hdr):
    # ctypes.memset(self.adev.paddr2cpu(self.cmd_paddr), 0, 0x1000)
    # cmd = am.struct_psp_gfx_cmd_resp.from_address(self.adev.paddr2cpu(self.cmd_paddr))
    # cmd.cmd_id = hdr
    # return cmd

  def _load_ip_fw_cmd(self, fw_types, fw_bytes):
    self._prep_msg1(fw_bytes)
<<<<<<< HEAD
    cmd = am.struct_psp_gfx_cmd_resp(cmd_id=am.GFX_CMD_ID_LOAD_IP_FW)
    cmd.cmd.cmd_load_ip_fw.fw_phy_addr_hi, cmd.cmd.cmd_load_ip_fw.fw_phy_addr_lo = data64(self.adev.paddr2mc(self.msg1_paddr))
    cmd.cmd.cmd_load_ip_fw.fw_size = len(fw_bytes)
    cmd.cmd.cmd_load_ip_fw.fw_type = fw_type
    return self._ring_submit(cmd)
=======
    for fw_type in fw_types:
      if DEBUG >= 2: print(f"am {self.adev.devfmt}: loading fw: {am.psp_gfx_fw_type__enumvalues[fw_type]}")
      cmd = self._prep_ring_cmd(am.GFX_CMD_ID_LOAD_IP_FW)
      cmd.cmd.cmd_load_ip_fw.fw_phy_addr_hi, cmd.cmd.cmd_load_ip_fw.fw_phy_addr_lo = data64(self.adev.paddr2mc(self.msg1_paddr))
      cmd.cmd.cmd_load_ip_fw.fw_size = len(fw_bytes)
      cmd.cmd.cmd_load_ip_fw.fw_type = fw_type
      self._ring_submit()
>>>>>>> 14aa2395

  def _tmr_load_cmd(self):
    cmd = am.struct_psp_gfx_cmd_resp(cmd_id=am.GFX_CMD_ID_SETUP_TMR)
    cmd.cmd.cmd_setup_tmr.buf_phy_addr_hi, cmd.cmd.cmd_setup_tmr.buf_phy_addr_lo = data64(self.adev.paddr2mc(self.tmr_paddr))
    cmd.cmd.cmd_setup_tmr.system_phy_addr_hi, cmd.cmd.cmd_setup_tmr.system_phy_addr_lo = data64(self.tmr_paddr)
    cmd.cmd.cmd_setup_tmr.bitfield.virt_phy_addr = 1
    cmd.cmd.cmd_setup_tmr.buf_size = self.tmr_size
    return self._ring_submit(cmd)

  def _load_toc_cmd(self, toc_size):
    cmd = am.struct_psp_gfx_cmd_resp(cmd_id=am.GFX_CMD_ID_LOAD_TOC)
    cmd.cmd.cmd_load_toc.toc_phy_addr_hi, cmd.cmd.cmd_load_toc.toc_phy_addr_lo = data64(self.adev.paddr2mc(self.msg1_paddr))
    cmd.cmd.cmd_load_toc.toc_size = toc_size
    return self._ring_submit(cmd)

  def _rlc_autoload_cmd(self): return self._ring_submit(am.struct_psp_gfx_cmd_resp(cmd_id=am.GFX_CMD_ID_AUTOLOAD_RLC))<|MERGE_RESOLUTION|>--- conflicted
+++ resolved
@@ -438,21 +438,13 @@
 
   def _load_ip_fw_cmd(self, fw_types, fw_bytes):
     self._prep_msg1(fw_bytes)
-<<<<<<< HEAD
-    cmd = am.struct_psp_gfx_cmd_resp(cmd_id=am.GFX_CMD_ID_LOAD_IP_FW)
-    cmd.cmd.cmd_load_ip_fw.fw_phy_addr_hi, cmd.cmd.cmd_load_ip_fw.fw_phy_addr_lo = data64(self.adev.paddr2mc(self.msg1_paddr))
-    cmd.cmd.cmd_load_ip_fw.fw_size = len(fw_bytes)
-    cmd.cmd.cmd_load_ip_fw.fw_type = fw_type
-    return self._ring_submit(cmd)
-=======
     for fw_type in fw_types:
       if DEBUG >= 2: print(f"am {self.adev.devfmt}: loading fw: {am.psp_gfx_fw_type__enumvalues[fw_type]}")
-      cmd = self._prep_ring_cmd(am.GFX_CMD_ID_LOAD_IP_FW)
+      cmd = am.struct_psp_gfx_cmd_resp(cmd_id=am.GFX_CMD_ID_LOAD_IP_FW)
       cmd.cmd.cmd_load_ip_fw.fw_phy_addr_hi, cmd.cmd.cmd_load_ip_fw.fw_phy_addr_lo = data64(self.adev.paddr2mc(self.msg1_paddr))
       cmd.cmd.cmd_load_ip_fw.fw_size = len(fw_bytes)
       cmd.cmd.cmd_load_ip_fw.fw_type = fw_type
-      self._ring_submit()
->>>>>>> 14aa2395
+      self._ring_submit(cmd)
 
   def _tmr_load_cmd(self):
     cmd = am.struct_psp_gfx_cmd_resp(cmd_id=am.GFX_CMD_ID_SETUP_TMR)
