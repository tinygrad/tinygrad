--- conflicted
+++ resolved
@@ -252,13 +252,8 @@
     self.adev.regIH_RB_RPTR.write(wptr % ring_vm.size)
 
   def init(self):
-<<<<<<< HEAD
-    self.rings = [(self.adev.mm.palloc(256 << 10, boot=True), self.adev.mm.palloc(0x1000, boot=True), "", 0),
-      (self.adev.mm.palloc(256 << 10, boot=True), self.adev.mm.palloc(0x1000, boot=True), "_RING1", 1)]
-=======
-    self.rings = [(self.adev.mm.valloc(512 << 10, uncached=True, contigous=True), self.adev.mm.valloc(0x1000, uncached=True, contigous=True), "", 0),
-      (self.adev.mm.valloc(512 << 10, uncached=True, contigous=True), self.adev.mm.valloc(0x1000, uncached=True, contigous=True), "_RING1", 1)]
->>>>>>> 337328e4
+    self.rings = [(self.adev.mm.palloc(512 << 10, boot=True), self.adev.mm.palloc(0x1000, boot=True), "", 0),
+      (self.adev.mm.palloc(512 << 10, boot=True), self.adev.mm.palloc(0x1000, boot=True), "_RING1", 1)]
 
     for ring_vm, rwptr_vm, suf, ring_id in self.rings:
       self.adev.wreg_pair("regIH_RB_BASE", suf, f"_HI{suf}", ring_vm.mc_addr() >> 8)
@@ -286,14 +281,6 @@
 
 class AM_SDMA(AM_IP):
   def setup_ring(self, ring_addr:int, ring_size:int, rptr_addr:int, wptr_addr:int, doorbell:int, pipe:int, queue:int):
-<<<<<<< HEAD
-    # Stop if something is running...
-    # self.adev.reg(f"regSDMA{pipe}_QUEUE{queue}_RB_CNTL").update(rb_enable=0)
-    # self.adev.reg(f"regSDMA{pipe}_QUEUE{queue}_IB_CNTL").update(ib_enable=0)
-    # while not self.adev.reg(f"regSDMA{pipe}_QUEUE{queue}_CONTEXT_STATUS").read(idle=1): pass
-
-=======
->>>>>>> 337328e4
     # Setup the ring
     self.adev.reg(f"regSDMA{pipe}_QUEUE{queue}_MINOR_PTR_UPDATE").write(0x1)
     self.adev.wreg_pair(f"regSDMA{pipe}_QUEUE{queue}_RB_RPTR", "", "_HI", 0)
