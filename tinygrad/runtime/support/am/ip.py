import ctypes, time, contextlib, functools
from typing import Literal
from tinygrad.helpers import to_mv, data64, lo32, hi32, DEBUG, wait_cond, pad_bytes
from tinygrad.runtime.autogen.am import am
from tinygrad.runtime.support.amd import import_soc

class AM_IP:
  def __init__(self, adev): self.adev = adev
  def init_sw(self): pass # Prepare sw/allocations for this IP
  def init_hw(self): pass # Initialize hw for this IP
  def fini_hw(self): pass # Finalize hw for this IP
  def set_clockgating_state(self): pass # Set clockgating state for this IP

class AM_SOC(AM_IP):
  def init_sw(self): self.module = import_soc(self.adev.ip_ver[am.GC_HWIP])

  def init_hw(self):
    # pass
    # self.adev.regRCC_DEV0_EPF2_STRAP2.update(strap_no_soft_reset_dev0_f2=0x0)
    self.adev.regXCC_DOORBELL_FENCE.write(0x0)
    self.adev.regBIFC_GFX_INT_MONITOR_MASK.write(0x7ff)
    self.adev.regBIF_BX0_REMAP_HDP_MEM_FLUSH_CNTL.write(0x1a000)
    self.adev.regBIF_BX0_REMAP_HDP_REG_FLUSH_CNTL.write(0x1a004)
    self.adev.regBIFC_DOORBELL_ACCESS_EN_PF.write(0xfffff)
    self.adev.regRCC_DEV0_EPF0_VF7_RCC_DOORBELL_APER_EN.write(0x1)

  def set_clockgating_state(self): 
    pass
    # self.adev.regHDP_MEM_POWER_CTRL.update(atomic_mem_power_ctrl_en=1, atomic_mem_power_ds_en=1)

  def doorbell_enable(self, port, awid=0, awaddr_31_28_value=0, offset=0, size=0):
    pass
    # self.adev.reg(f"{'regGDC_S2A0_S2A' if self.adev.ip_ver[am.GC_HWIP] >= (12,0,0) else 'regS2A'}_DOORBELL_ENTRY_{port}_CTRL").update(
    #   **{f"s2a_doorbell_port{port}_enable":1, f"s2a_doorbell_port{port}_awid":awid, f"s2a_doorbell_port{port}_awaddr_31_28_value":awaddr_31_28_value,
    #      f"s2a_doorbell_port{port}_range_offset":offset, f"s2a_doorbell_port{port}_range_size":size})

class AM_GMC(AM_IP):
  def init_sw(self):
    self.translate_further = True
    self.vmhubs = len(self.adev.regs_offset[am.MMHUB_HWIP])

    # XGMI (for supported systems)
    xgmi_phys_id = self.adev.regMMMC_VM_XGMI_LFB_CNTL.read_bitfields()['pf_lfb_region'] if hasattr(self.adev, 'regMMMC_VM_XGMI_LFB_CNTL') else 0
    xgmi_seg_sz = (self.adev.regMMMC_VM_XGMI_LFB_SIZE.read_bitfields()['pf_lfb_size'] << 24) if hasattr(self.adev, 'regMMMC_VM_XGMI_LFB_SIZE') else 0

    self.paddr_base = xgmi_phys_id * xgmi_seg_sz

    self.fb_base = (self.adev.regMMMC_VM_FB_LOCATION_BASE.read() & 0xFFFFFF) << 24
    self.fb_end = (self.adev.regMMMC_VM_FB_LOCATION_TOP.read() & 0xFFFFFF) << 24

    # Memory controller aperture
    self.mc_base = self.fb_base + self.paddr_base

    # VM aperture
    self.vm_base = self.adev.mm.va_base
    self.vm_end = min(self.vm_base + (1 << self.adev.mm.va_bits) - 1, 0x7fffffffffff)

    # GFX11/GFX12 has 44-bit address space
    self.address_space_mask = (1 << 44) - 1

    self.memscratch_xgmi_paddr = self.adev.paddr2xgmi(self.adev.mm.palloc(0x1000, zero=False, boot=True))
    self.dummy_page_xgmi_paddr = self.adev.paddr2xgmi(self.adev.mm.palloc(0x1000, zero=False, boot=True))
    self.hub_initted = {"MM": False, "GC": False}

    self.pf_status_reg = lambda ip: f"reg{ip}VM_L2_PROTECTION_FAULT_STATUS{'_LO32' if self.adev.ip_ver[am.GC_HWIP] >= (12,0,0) else ''}"

  def init_hw(self):
    self.init_hub("MM", inst_cnt=self.vmhubs)
    for xcc in range(self.adev.gfx.xccs): self.adev.regRLC_SPM_MC_CNTL.write(0xf, inst=xcc)

  def flush_hdp(self): self.adev.wreg(self.adev.reg("regBIF_BX0_REMAP_HDP_MEM_FLUSH_CNTL").read() // 4, 0x0)
  def flush_tlb(self, ip:Literal["MM", "GC"], vmid, flush_type=0):
    self.flush_hdp()

    # Can't issue TLB invalidation if the hub isn't initialized.
    if not self.hub_initted[ip]: return

    # self.adev.reg(f"reg{ip}VM_INVALIDATE_ENG17_REQ").write(flush_type=flush_type, per_vmid_invalidate_req=(1 << vmid), invalidate_l2_ptes=1,
    #   invalidate_l2_pde0=1, invalidate_l2_pde1=1, invalidate_l2_pde2=1, invalidate_l1_ptes=1, clear_protection_fault_status_addr=0)

    for inst in range(self.adev.gmc.vmhubs if ip == "MM" else self.adev.gfx.xccs):
      # if ip == "MM": wait_cond(lambda: self.adev.regMMVM_INVALIDATE_ENG17_SEM.read(inst=inst) & 0x1, value=1, msg="mm flush_tlb timeout")
      self.adev.reg(f"reg{ip}VM_INVALIDATE_ENG17_REQ").write(0x7c0001, inst=inst)
      wait_cond(lambda: self.adev.reg(f"reg{ip}VM_INVALIDATE_ENG17_ACK").read(inst=inst) & (1 << vmid), value=(1 << vmid), msg="flush_tlb timeout")

    # if ip == "MM":
    #   self.adev.regMMVM_INVALIDATE_ENG17_SEM.write(0x0)
    #   self.adev.regMMVM_L2_BANK_SELECT_RESERVED_CID2.update(reserved_cache_private_invalidation=1)

    #   # Read back the register to ensure the invalidation is complete
    #   self.adev.regMMVM_L2_BANK_SELECT_RESERVED_CID2.read()

  def enable_vm_addressing(self, page_table, ip:Literal["MM", "GC"], vmid, inst):
    self.adev.wreg_pair(f"reg{ip}VM_CONTEXT{vmid}_PAGE_TABLE_START_ADDR", "_LO32", "_HI32", self.vm_base >> 12, inst=inst)
    self.adev.wreg_pair(f"reg{ip}VM_CONTEXT{vmid}_PAGE_TABLE_END_ADDR", "_LO32", "_HI32", self.vm_end >> 12, inst=inst)
    self.adev.wreg_pair(f"reg{ip}VM_CONTEXT{vmid}_PAGE_TABLE_BASE_ADDR", "_LO32", "_HI32", self.adev.paddr2xgmi(page_table.paddr) | 1, inst=inst)
    self.adev.reg(f"reg{ip}VM_CONTEXT{vmid}_CNTL").write(0x1800000, pde0_protection_fault_enable_interrupt=1, pde0_protection_fault_enable_default=1,
                                                         dummy_page_protection_fault_enable_interrupt=1, dummy_page_protection_fault_enable_default=1,
                                                         range_protection_fault_enable_interrupt=1, range_protection_fault_enable_default=1,
                                                         valid_protection_fault_enable_interrupt=1, valid_protection_fault_enable_default=1,
                                                         read_protection_fault_enable_interrupt=1, read_protection_fault_enable_default=1,
                                                         write_protection_fault_enable_interrupt=1, write_protection_fault_enable_default=1,
                                                         execute_protection_fault_enable_interrupt=1, execute_protection_fault_enable_default=1,
                                                         enable_context=1, page_table_depth=2, page_table_block_size=9, inst=inst)

  def init_hub(self, ip:Literal["MM", "GC"], inst_cnt:int):
    # Init system apertures
    for i in range(inst_cnt):
      self.adev.reg(f"reg{ip}MC_VM_AGP_BASE").write(0, inst=i)
      self.adev.reg(f"reg{ip}MC_VM_AGP_BOT").write(0xffffffffffff >> 24, inst=i) # disable AGP
      self.adev.reg(f"reg{ip}MC_VM_AGP_TOP").write(0, inst=i)

<<<<<<< HEAD
      self.adev.reg(f"reg{ip}MC_VM_SYSTEM_APERTURE_LOW_ADDR").write(self.fb_base >> 18, inst=i)
      self.adev.reg(f"reg{ip}MC_VM_SYSTEM_APERTURE_HIGH_ADDR").write(self.fb_end >> 18, inst=i)
      self.adev.wreg_pair(f"reg{ip}MC_VM_SYSTEM_APERTURE_DEFAULT_ADDR", "_LSB", "_MSB", self.memscratch_xgmi_paddr >> 12, inst=i)
      self.adev.wreg_pair(f"reg{ip}VM_L2_PROTECTION_FAULT_DEFAULT_ADDR", "_LO32", "_HI32", self.dummy_page_xgmi_paddr >> 12, inst=i)
=======
      self.adev.reg(f"reg{ip}MC_VM_SYSTEM_APERTURE_LOW_ADDR").write(self.fb_base >> 18, inst=inst)
      self.adev.reg(f"reg{ip}MC_VM_SYSTEM_APERTURE_HIGH_ADDR").write(self.fb_end >> 18, inst=inst)
      self.adev.wreg_pair(f"reg{ip}MC_VM_SYSTEM_APERTURE_DEFAULT_ADDR", "_LSB", "_MSB", self.memscratch_xgmi_paddr >> 12, inst=inst)
      self.adev.wreg_pair(f"reg{ip}VM_L2_PROTECTION_FAULT_DEFAULT_ADDR", "_LO32", "_HI32", self.dummy_page_xgmi_paddr >> 12, inst=inst)
>>>>>>> cddbdaf5

      self.adev.reg(f"reg{ip}VM_L2_PROTECTION_FAULT_CNTL2").update(active_page_migration_pte_read_retry=1, inst=i)

      # Init TLB and cache
      self.adev.reg(f"reg{ip}MC_VM_MX_L1_TLB_CNTL").update(enable_l1_tlb=1, system_access_mode=3, enable_advanced_driver_model=1,
        system_aperture_unmapped_access=0, mtype=self.adev.soc.module.MTYPE_UC, atc_en=1, inst=i)

      self.adev.reg(f"reg{ip}VM_L2_CNTL").update(enable_l2_cache=1, enable_l2_fragment_processing=1, context1_identity_access_mode=1, inst=i)
      self.adev.reg(f"reg{ip}VM_L2_CNTL2").update(invalidate_all_l1_tlbs=1, invalidate_l2_cache=1, inst=i)
      self.adev.reg(f"reg{ip}VM_L2_CNTL3").update(bank_select=12 if self.translate_further else 9,
        l2_cache_bigk_fragment_size=9 if self.translate_further else 6, inst=i)
      self.adev.reg(f"reg{ip}VM_L2_CNTL4").write(0x1, inst=i)

      # self.adev.reg(f"reg{ip}VM_L2_CNTL").write(0x80603, inst=i)
      # self.adev.reg(f"reg{ip}VM_L2_CNTL2").write(0x3, inst=i)
      # self.adev.reg(f"reg{ip}VM_L2_CNTL3").write(0x8014800c, inst=i)
      # self.adev.reg(f"reg{ip}VM_L2_CNTL4").write(0x1, inst=i)
      # self.adev.reg(f"reg{ip}VM_L2_CNTL5").write(inst=i, walker_priority_client_id=0x1ff)

      self.enable_vm_addressing(self.adev.mm.root_page_table, ip, vmid=0, inst=i)

      # Disable identity aperture
      self.adev.wreg_pair(f"reg{ip}VM_L2_CONTEXT1_IDENTITY_APERTURE_LOW_ADDR", "_LO32", "_HI32", 0xfffffffff, inst=i)
      self.adev.wreg_pair(f"reg{ip}VM_L2_CONTEXT1_IDENTITY_APERTURE_HIGH_ADDR", "_LO32", "_HI32", 0x0, inst=i)
      self.adev.wreg_pair(f"reg{ip}VM_L2_CONTEXT_IDENTITY_PHYSICAL_OFFSET", "_LO32", "_HI32", 0x0, inst=i)

      for eng_i in range(18): self.adev.wreg_pair(f"reg{ip}VM_INVALIDATE_ENG{eng_i}_ADDR_RANGE", "_LO32", "_HI32", 0x1fffffffff, inst=i)
    self.hub_initted[ip] = True

  @functools.cache  # pylint: disable=method-cache-max-size-none
  def get_pte_flags(self, pte_lv, is_table, frag, uncached, system, snooped, valid, extra=0):
    extra |= (am.AMDGPU_PTE_SYSTEM * system) | (am.AMDGPU_PTE_SNOOPED * snooped) | (am.AMDGPU_PTE_VALID * valid) #| am.AMDGPU_PTE_FRAG(frag)
    if not is_table: extra |= (am.AMDGPU_PTE_WRITEABLE | am.AMDGPU_PTE_READABLE | am.AMDGPU_PTE_EXECUTABLE)
    if self.adev.ip_ver[am.GC_HWIP] >= (12,0,0):
      extra |= am.AMDGPU_PTE_MTYPE_GFX12(0, self.adev.soc.module.MTYPE_UC if uncached else 0)
      extra |= (am.AMDGPU_PDE_PTE_GFX12 if not is_table and pte_lv != am.AMDGPU_VM_PTB else (am.AMDGPU_PTE_IS_PTE if not is_table else 0))
    elif self.adev.ip_ver[am.GC_HWIP] >= (10,0,0):
      extra |= am.AMDGPU_PTE_MTYPE_NV10(0, self.adev.soc.module.MTYPE_UC if uncached else 0)
      extra |= (am.AMDGPU_PDE_PTE if not is_table and pte_lv != am.AMDGPU_VM_PTB else 0)
    else:
      # [  585.530578] amdgpu 0000:e5:00.0: amdgpu: amdgpu_vm_ptes_update: size=0x2 start=0xffffffbfe dst=0x1244bb96000
      # [  585.530606] amdgpu 0000:e5:00.0: amdgpu: 	nptes=0x2 incr=0x1000 upd_flags=0x6000000000000b7 frags=0x1
      # [  585.530615] amdgpu 0000:e5:00.0: amdgpu: 		pde: level=2, addr=0x5fed6ed000, flags=0x100000000000001
      # [  585.530621] amdgpu 0000:e5:00.0: amdgpu: 		amdgpu_vm_pde_update: level=0x2 pde=0xfe8 pt=0x5fed6ed000 flags=0x100000000000001
      # [  585.530627] amdgpu 0000:e5:00.0: amdgpu: 		pde: level=1, addr=0x5fed6ee000, flags=0x4800000000000001
      # [  585.530632] amdgpu 0000:e5:00.0: amdgpu: 		amdgpu_vm_pde_update: level=0x1 pde=0xff8 pt=0x5fed6ee000 flags=0x4800000000000001
      # [  585.530638] amdgpu 0000:e5:00.0: amdgpu: 		pde: level=0, addr=0x5fed6ef000, flags=0x1
      # [  585.530643] amdgpu 0000:e5:00.0: amdgpu: 		amdgpu_vm_pde_update: level=0x0 pde=0xff8 pt=0x5fed6ef000 flags=0x1
      # [  585.531090] amdgpu 0000:e5:00.0: amdgpu: 		pde: level=-1, addr=0x5fed6dc000, flags=0x1
      # [  585.531099] amdgpu 0000:e5:00.0: amdgpu: 		pte: flags=0x600000000000077

      extra |= am.AMDGPU_PTE_MTYPE_VG10(0, self.adev.soc.module.MTYPE_UC if uncached else 0)
      print(hex(am.AMDGPU_PTE_MTYPE_VG10(0, self.adev.soc.module.MTYPE_UC if uncached else 0)))
      if is_table and pte_lv == am.AMDGPU_VM_PDB1: extra |= am.AMDGPU_PDE_BFS(0x9)
      if is_table and pte_lv == am.AMDGPU_VM_PDB0: extra |= am.AMDGPU_PTE_TF
      if not is_table and pte_lv not in {am.AMDGPU_VM_PTB, am.AMDGPU_VM_PDB0}: extra |= am.AMDGPU_PDE_PTE
      # if not is_table and pte_lv == am.AMDGPU_VM_PDB0: extra |= (1 << 12)
      # extra |= (am.AMDGPU_PDE_PTE if not is_table and pte_lv != am.AMDGPU_VM_PTB else 0)
    # else:
    #   # GFX9 / Vega10-style PTEs (MI300 gfx942 lives under major 9)
    #   extra |= am.AMDGPU_PTE_MTYPE_VG10(0, self.adev.soc.module.MTYPE_UC if uncached else 0)
    #   tf = True # bool(getattr(self, "translate_further", False))
    #   if is_table:
    #     # When TF is enabled, kernel sets BFS for PDB1 tables and sets TF bit on PDB0 tables
    #     if tf and pte_lv == am.AMDGPU_VM_PDB1:
    #       extra |= am.AMDGPU_PDE_BFS(0x9)
    #     if tf and pte_lv == am.AMDGPU_VM_PDB0:
    #       extra |= am.AMDGPU_PTE_TF
    #   else:
    #     # Leaf at higher levels (huge pages) normally uses PDE_PTE…
    #     if pte_lv != am.AMDGPU_VM_PTB:
    #       extra |= am.AMDGPU_PDE_PTE
    #     # …but for TF-enabled GFX9, kernel clears PDE_PTE for *PDB0 leaves*.
    #     if tf and pte_lv == am.AMDGPU_VM_PDB0:
    #       extra &= ~am.AMDGPU_PDE_PTE
    return extra
  def is_pte_huge_page(self, pte_lv, pte):
    # GFX12+
    if self.adev.ip_ver[am.GC_HWIP] >= (12,0,0):
      return bool(pte & am.AMDGPU_PDE_PTE_GFX12)

    # GFX10/11
    if self.adev.ip_ver[am.GC_HWIP] >= (10,0,0):
      return bool(pte & am.AMDGPU_PDE_PTE)

    # GFX9 (Vega10-style, incl MI300 gfx942)
    # In translate_further mode, for PDB0:
    #  - tables have AMDGPU_PTE_TF set
    #  - leaf mappings clear AMDGPU_PDE_PTE, so we must detect "leaf" as VALID && !TF
    tf = True # getattr(self, "translate_further", False)
    if tf and pte_lv == am.AMDGPU_VM_PDB0:
      return bool((pte & am.AMDGPU_PTE_VALID) and not (pte & am.AMDGPU_PTE_TF))

    return bool(pte & am.AMDGPU_PDE_PTE)
    
    # return pte & (am.AMDGPU_PDE_PTE_GFX12 if self.adev.ip_ver[am.GC_HWIP] >= (12,0,0) else am.AMDGPU_PDE_PTE)

  def on_interrupt(self):
    for ip in ["MM", "GC"]:
      va = (self.adev.reg(f'reg{ip}VM_L2_PROTECTION_FAULT_ADDR_HI32').read()<<32) | self.adev.reg(f'reg{ip}VM_L2_PROTECTION_FAULT_ADDR_LO32').read()
      if self.adev.reg(self.pf_status_reg(ip)).read():
        raise RuntimeError(f"{ip}VM_L2_PROTECTION_FAULT_STATUS: {self.adev.reg(self.pf_status_reg(ip)).read_bitfields()} {va<<12:#x}")

class AM_SMU(AM_IP):
  def init_sw(self):
    self.smu_mod = self.adev._ip_module("smu", am.MP1_HWIP, prever_prefix='v')
    self.driver_table_paddr = self.adev.mm.palloc(0x4000, zero=False, boot=True)

  def init_hw(self):
    self._send_msg(self.smu_mod.PPSMC_MSG_SetDriverDramAddrHigh, hi32(self.adev.paddr2mc(self.driver_table_paddr)))
    self._send_msg(self.smu_mod.PPSMC_MSG_SetDriverDramAddrLow, lo32(self.adev.paddr2mc(self.driver_table_paddr)))
    self._send_msg(self.smu_mod.PPSMC_MSG_EnableAllSmuFeatures, 0)

  def is_smu_alive(self):
    with contextlib.suppress(TimeoutError): self._send_msg(self.smu_mod.PPSMC_MSG_GetSmuVersion, 0, timeout=100)
    return self.adev.mmMP1_SMN_C2PMSG_90.read() != 0

  def mode1_reset(self):
    # self.adev.regSDMA_GB_ADDR_CONFIG.read(0x0)
    if DEBUG >= 2: print(f"am {self.adev.devfmt}: mode1 reset")
    # if self.adev.ip_ver[am.MP0_HWIP] >= (14,0,0): self._send_msg(__DEBUGSMC_MSG_Mode1Reset:=2, 0, debug=True)
    # elif self.adev.ip_ver[am.MP0_HWIP] == (13,0,6): self._send_msg(self.smu_mod.PPSMC_MSG_GfxDriverReset, 2)
    # else: self._send_msg(self.smu_mod.PPSMC_MSG_Mode1Reset, 0)
    # time.sleep(0.5) # 500ms
    self.adev.smu._send_msg(self.adev.smu.smu_mod.PPSMC_MSG_ResetSDMA, 0xff)
    self.adev.regGRBM_SOFT_RESET.write(soft_reset_cp=1, soft_reset_gfx=1, soft_reset_cpc=1)
    time.sleep(0.01)
    self.adev.regGRBM_SOFT_RESET.write(0x0)

  def read_table(self, table_t, cmd):
    self._send_msg(self.smu_mod.PPSMC_MSG_TransferTableSmu2Dram, cmd)
    return table_t.from_buffer(bytearray(self.adev.vram.view(self.driver_table_paddr, ctypes.sizeof(table_t))[:]))
  def read_metrics(self): return self.read_table(self.smu_mod.SmuMetricsExternal_t, self.smu_mod.TABLE_SMU_METRICS)

  def set_clocks(self, level):
    if not hasattr(self, 'clcks'):
      self.clcks = {}
      for clck in [self.smu_mod.PPCLK_GFXCLK, self.smu_mod.PPCLK_UCLK, self.smu_mod.PPCLK_FCLK, self.smu_mod.PPCLK_SOCCLK]:
        cnt = self._send_msg(self.smu_mod.PPSMC_MSG_GetDpmFreqByIndex, (clck<<16)|0xff, read_back_arg=True)&0x7fffffff
        self.clcks[clck] = [self._send_msg(self.smu_mod.PPSMC_MSG_GetDpmFreqByIndex, (clck<<16)|i, read_back_arg=True)&0x7fffffff for i in range(cnt)]

    for clck, vals in self.clcks.items():
      self._send_msg(self.smu_mod.PPSMC_MSG_SetSoftMinByFreq, clck << 16 | (vals[level]))
      self._send_msg(self.smu_mod.PPSMC_MSG_SetSoftMaxByFreq, clck << 16 | (vals[level]))

  def _smu_cmn_send_msg(self, msg:int, param=0, debug=False):
    (self.adev.mmMP1_SMN_C2PMSG_90 if not debug else self.adev.mmMP1_SMN_C2PMSG_54).write(0) # resp reg
    (self.adev.mmMP1_SMN_C2PMSG_82 if not debug else self.adev.mmMP1_SMN_C2PMSG_53).write(param)
    (self.adev.mmMP1_SMN_C2PMSG_66 if not debug else self.adev.mmMP1_SMN_C2PMSG_75).write(msg)

  def _send_msg(self, msg:int, param:int, read_back_arg=False, timeout=10000, debug=False): # default timeout is 10 seconds
    self._smu_cmn_send_msg(msg, param, debug=debug)
    wait_cond((self.adev.mmMP1_SMN_C2PMSG_90 if not debug else self.adev.mmMP1_SMN_C2PMSG_54).read, value=1, timeout_ms=timeout,
      msg=f"SMU msg {msg:#x} timeout")
    return (self.adev.mmMP1_SMN_C2PMSG_82 if not debug else self.adev.mmMP1_SMN_C2PMSG_53).read() if read_back_arg else None

class AM_GFX(AM_IP):
  def init_sw(self): self.xccs = len(self.adev.regs_offset[am.GC_HWIP])

  def init_hw(self):
    # Wait for RLC autoload to complete
    while self.adev.regCP_STAT.read() != 0 and self.adev.regRLC_RLCS_BOOTLOAD_STATUS.read_bitfields()['bootload_complete'] != 0: pass

    self._config_gfx_rs64()
    self.adev.gmc.init_hub("GC", inst_cnt=self.xccs)

    # NOTE: Golden reg for gfx11. No values for this reg provided. The kernel just ors 0x20000000 to this reg.
    for xcc in range(self.xccs): self.adev.regTCP_CNTL.write(self.adev.regTCP_CNTL.read() | 0x20000000, inst=xcc)

    for xcc in range(self.xccs): self.adev.regRLC_SRM_CNTL.update(srm_enable=1, auto_incr_addr=1, inst=xcc)

    self.adev.soc.doorbell_enable(port=0, awid=0x3, awaddr_31_28_value=0x3)
    self.adev.soc.doorbell_enable(port=3, awid=0x6, awaddr_31_28_value=0x3)

    for xcc in range(self.xccs):
      self.adev.regGB_ADDR_CONFIG.write(0x2a114042, inst=xcc)
      self.adev.regTCP_UTCL1_CNTL2.write(0x18000001, inst=xcc)
    
      self.adev.regGRBM_CNTL.update(read_timeout=0xff, inst=xcc)
      for i in range(0, 16):
        self._grbm_select(vmid=i, inst=xcc)
        self.adev.regSH_MEM_CONFIG.write(address_mode=self.adev.soc.module.SH_MEM_ADDRESS_MODE_64,
                                         alignment_mode=self.adev.soc.module.SH_MEM_ALIGNMENT_MODE_UNALIGNED, inst=xcc)

        # Configure apertures:
        # LDS:         0x10000000'00000000 - 0x10000001'00000000 (4GB)
        # Scratch:     0x20000000'00000000 - 0x20000001'00000000 (4GB)
        self.adev.regSH_MEM_BASES.write(shared_base=0x1, private_base=0x2, inst=xcc)
      self._grbm_select(inst=xcc)

      # Configure MEC doorbell range
      self.adev.regCP_MEC_DOORBELL_RANGE_LOWER.write(0x100 * xcc, inst=xcc)
      self.adev.regCP_MEC_DOORBELL_RANGE_UPPER.write(0x100 * xcc + 0xf8, inst=xcc)

      # Enable MEC
      if self.adev.ip_ver[am.GC_HWIP] < (10,0,0): self.adev.regCP_MEC_CNTL.write(0, inst=xcc)
      else: self.adev.regCP_MEC_RS64_CNTL.update(mec_invalidate_icache=0, mec_pipe0_reset=0, mec_pipe0_active=1, mec_halt=0, inst=xcc)

      self.adev.regSQ_CONFIG1.write(0x1804, inst=xcc)

    print("RLC")
    for xcc in range(self.xccs):
      self.adev.regRLC_CNTL.write(0x1, inst=xcc)
      self.adev.regRLC_SAFE_MODE.write(message=1, cmd=1, inst=xcc)
      wait_cond(lambda: self.adev.regRLC_SAFE_MODE.read(inst=xcc) & 0x1, value=0, msg="RLC safe mode timeout")
      self.adev.regRLC_CGCG_CGLS_CTRL.write(0, inst=xcc)
      self.adev.regRLC_SRM_CNTL.write(3, inst=xcc)
      self.adev.regCP_INT_CNTL_RING0.write(0x0, inst=xcc)
      self.adev.regRLC_SAFE_MODE.write(message=0, cmd=1, inst=xcc)

    # Program xcc
    for xcc in range(self.xccs): self.adev.regCP_HYP_XCP_CTL.write(num_xcc_in_xcp=self.xccs, virtual_xcc_id=xcc, inst=xcc)
    # self.adev.psp._spatial_partition_cmd(1)

    # NOTE: Wait for MEC to be ready. The kernel does udelay here as well.
    time.sleep(0.05)

  def fini_hw(self):
    for xcc in range(self.xccs):
      self._grbm_select(me=1, pipe=0, queue=0, inst=xcc)
<<<<<<< HEAD
      self.adev.regCP_HQD_DEQUEUE_REQUEST.write(0x2, inst=xcc) # 1 - DRAIN_PIPE; 2 - RESET_WAVES
      self.adev.regGCVM_CONTEXT0_CNTL.write(0, inst=xcc)
    self._grbm_select(inst=xcc)

  def setup_ring(self, ring_addr:int, ring_size:int, rptr_addr:int, wptr_addr:int, eop_addr:int, eop_size:int, doorbell:int, pipe:int, queue:int,
                 aql:bool):
    for xcc in range(self.xccs):
=======
      if self.adev.regCP_HQD_ACTIVE.read(inst=xcc) & 1: self.adev.regCP_HQD_DEQUEUE_REQUEST.write(0x2, inst=xcc) # 1 - DRAIN_PIPE; 2 - RESET_WAVES
      self._grbm_select(inst=xcc)
    for xcc in range(self.xccs): self.adev.regGCVM_CONTEXT0_CNTL.write(0, inst=xcc)

  def setup_ring(self, ring_addr:int, ring_size:int, rptr_addr:int, wptr_addr:int, eop_addr:int, eop_size:int, doorbell:int, pipe:int, queue:int,
                 aql:bool):
    for xcc in range(self.xccs if aql else 1):
>>>>>>> cddbdaf5
      mqd = self.adev.mm.valloc(0x1000, uncached=True, contiguous=True)

      struct_t = getattr(am, f"struct_v{self.adev.ip_ver[am.GC_HWIP][0]}_compute_mqd")
      mqd_struct = struct_t(header=0xC0310800, cp_mqd_base_addr_lo=lo32(mqd.va_addr), cp_mqd_base_addr_hi=hi32(mqd.va_addr),
        cp_hqd_persistent_state=self.adev.regCP_HQD_PERSISTENT_STATE.encode(preload_size=0x55, preload_req=1),
        cp_hqd_pipe_priority=0x2, cp_hqd_queue_priority=0xf, cp_hqd_quantum=0x111,
        cp_hqd_pq_base_lo=lo32(ring_addr>>8), cp_hqd_pq_base_hi=hi32(ring_addr>>8),
        cp_hqd_pq_rptr_report_addr_lo=lo32(rptr_addr), cp_hqd_pq_rptr_report_addr_hi=hi32(rptr_addr),
        cp_hqd_pq_wptr_poll_addr_lo=lo32(wptr_addr), cp_hqd_pq_wptr_poll_addr_hi=hi32(wptr_addr),
        cp_hqd_pq_doorbell_control=self.adev.regCP_HQD_PQ_DOORBELL_CONTROL.encode(doorbell_offset=doorbell*2, doorbell_en=1),
        cp_hqd_pq_control=self.adev.regCP_HQD_PQ_CONTROL.encode(rptr_block_size=5, unord_dispatch=0, queue_size=(ring_size//4).bit_length()-2,
<<<<<<< HEAD
          **({'queue_full_en':1, 'slot_based_wptr':2} if aql else {})),
        cp_hqd_ib_control=self.adev.regCP_HQD_IB_CONTROL.encode(min_ib_avail_size=0x3), cp_hqd_hq_status0=0x20004000,
        cp_mqd_control=self.adev.regCP_MQD_CONTROL.encode(priv_state=1), cp_hqd_vmid=0, cp_hqd_aql_control=int(aql),
        cp_hqd_eop_base_addr_lo=lo32(eop_addr>>8), cp_hqd_eop_base_addr_hi=hi32(eop_addr>>8),
        cp_hqd_eop_control=self.adev.regCP_HQD_EOP_CONTROL.encode(eop_size=(eop_size//4).bit_length()-2),
        compute_tg_chunk_size=1, compute_current_logic_xcc_id=xcc, no_update_rptr=(1 if xcc == 0 else 0), )
      for se in range(4): setattr(mqd_struct, f'compute_static_thread_mgmt_se{se}', 0xffffffff)
=======
          **({'queue_full_en':1, 'slot_based_wptr':2, 'no_update_rptr':1} if aql else {})),
        cp_hqd_ib_control=self.adev.regCP_HQD_IB_CONTROL.encode(min_ib_avail_size=0x3), cp_hqd_hq_status0=0x20004000,
        cp_mqd_control=self.adev.regCP_MQD_CONTROL.encode(priv_state=1), cp_hqd_vmid=0, cp_hqd_aql_control=int(aql),
        cp_hqd_eop_base_addr_lo=lo32(eop_addr>>8), cp_hqd_eop_base_addr_hi=hi32(eop_addr>>8),
        cp_hqd_eop_control=self.adev.regCP_HQD_EOP_CONTROL.encode(eop_size=(eop_size//4).bit_length()-2))
      for se in range(8): setattr(mqd_struct, f'compute_static_thread_mgmt_se{se}', 0xffffffff)
>>>>>>> cddbdaf5

      # Copy mqd into memory
      self.adev.vram.view(mqd.paddrs[0][0], ctypes.sizeof(mqd_struct))[:] = memoryview(mqd_struct).cast('B')
      self.adev.gmc.flush_hdp()

<<<<<<< HEAD
      self._grbm_select(inst=xcc, me=1, pipe=pipe, queue=queue)
=======
      self._grbm_select(me=1, pipe=pipe, queue=queue, inst=xcc)
>>>>>>> cddbdaf5

      mqd_st_mv = to_mv(ctypes.addressof(mqd_struct), ctypes.sizeof(mqd_struct)).cast('I')
      for i, reg in enumerate(range(self.adev.regCP_MQD_BASE_ADDR.addr[xcc], self.adev.regCP_HQD_PQ_WPTR_HI.addr[xcc] + 1)):
        self.adev.wreg(reg, mqd_st_mv[0x80 + i])
      self.adev.regCP_HQD_ACTIVE.write(0x1, inst=xcc)

<<<<<<< HEAD
    self._grbm_select()

    # self.adev.reg(f"regCP_ME1_PIPE{pipe}_INT_CNTL").update(time_stamp_int_enable=1, generic0_int_enable=1)
=======
      self._grbm_select(inst=xcc)

      self.adev.reg(f"regCP_ME1_PIPE{pipe}_INT_CNTL").update(time_stamp_int_enable=1, generic0_int_enable=1, inst=xcc)
>>>>>>> cddbdaf5

  def set_clockgating_state(self):
    for xcc in range(self.xccs):
      self.adev.regRLC_SAFE_MODE.write(message=1, cmd=1, inst=xcc)
      wait_cond(lambda: self.adev.regRLC_SAFE_MODE.read(inst=xcc) & 0x1, value=0, msg="RLC safe mode timeout")

      self.adev.regRLC_CGTT_MGCG_OVERRIDE.write(0xfffffc81, inst=xcc)
      self.adev.regRLC_CGCG_CGLS_CTRL.write(0x27103f, inst=xcc)
      self.adev.regCP_RB_WPTR_POLL_CNTL.write(0x33450100, inst=xcc)

      self.adev.regRLC_SAFE_MODE.write(message=0, cmd=1, inst=xcc)

    return # TODO

    for xcc in range(self.xccs):
      self.adev.regRLC_SAFE_MODE.write(message=1, cmd=1, inst=xcc)
      wait_cond(lambda: self.adev.regRLC_SAFE_MODE.read(inst=xcc) & 0x1, value=0, msg="RLC safe mode timeout")

      self.adev.regRLC_CGCG_CGLS_CTRL.update(cgcg_gfx_idle_threshold=0x36, cgcg_en=1, cgls_rep_compansat_delay=0xf, cgls_en=1, inst=xcc)

      self.adev.regCP_RB_WPTR_POLL_CNTL.update(poll_frequency=0x100, idle_poll_count=0x90, inst=xcc)
      self.adev.regCP_INT_CNTL.update(cntx_busy_int_enable=1, cntx_empty_int_enable=1, cmp_busy_int_enable=1, gfx_idle_int_enable=1, inst=xcc)
      self.adev.regSDMA0_RLC_CGCG_CTRL.update(cgcg_int_enable=1, inst=xcc)
      self.adev.regSDMA1_RLC_CGCG_CTRL.update(cgcg_int_enable=1, inst=xcc)

      self.adev.regRLC_CGTT_MGCG_OVERRIDE.update(perfmon_clock_state=1, gfxip_fgcg_override=0, gfxip_repeater_fgcg_override=0,
        grbm_cgtt_sclk_override=0, rlc_cgtt_sclk_override=0, gfxip_mgcg_override=0, gfxip_cgls_override=0, gfxip_cgcg_override=0, inst=xcc)

      self.adev.regRLC_SAFE_MODE.write(message=0, cmd=1, inst=xcc)

  def _grbm_select(self, me=0, pipe=0, queue=0, vmid=0, inst=0):
    self.adev.regGRBM_GFX_CNTL.write(meid=me, pipeid=pipe, vmid=vmid, queueid=queue, inst=inst)

  def _config_gfx_rs64(self):
    def _config_helper(eng_name, cntl_reg, eng_reg, pipe_cnt, me=0, xcc=0):
      for pipe in range(pipe_cnt):
        self._grbm_select(me=me, pipe=pipe, inst=xcc)
        self.adev.wreg_pair(f"regCP_{eng_reg}_PRGRM_CNTR_START", "", "_HI", self.adev.fw.ucode_start[eng_name] >> 2, inst=xcc)
      self._grbm_select(inst=xcc)
      self.adev.reg(f"regCP_{cntl_reg}_CNTL").update(**{f"{eng_name.lower()}_pipe{pipe}_reset": 1 for pipe in range(pipe_cnt)}, inst=xcc)
      self.adev.reg(f"regCP_{cntl_reg}_CNTL").update(**{f"{eng_name.lower()}_pipe{pipe}_reset": 0 for pipe in range(pipe_cnt)}, inst=xcc)

    for xcc in range(self.adev.gfx.xccs):
      if self.adev.ip_ver[am.GC_HWIP] <= (10,0,0):
        self.adev.regCP_MEC_CNTL.update(mec_invalidate_icache=1, mec_me1_pipe0_reset=1, mec_me2_pipe0_reset=1, mec_me1_halt=1, mec_me2_halt=1, inst=xcc)
      else:
        if self.adev.ip_ver[am.GC_HWIP] >= (12,0,0):
          _config_helper(eng_name="PFP", cntl_reg="ME", eng_reg="PFP", pipe_cnt=1, xcc=xcc)
          _config_helper(eng_name="ME", cntl_reg="ME", eng_reg="ME", pipe_cnt=1, xcc=xcc)
        _config_helper(eng_name="MEC", cntl_reg="MEC_RS64", eng_reg="MEC_RS64", pipe_cnt=1, me=1, xcc=xcc)

class AM_IH(AM_IP):
  def init_sw(self):
    self.ring_size = 512 << 10
    def _alloc_ring(size): return (self.adev.mm.palloc(size, zero=False, boot=True), self.adev.mm.palloc(0x1000, zero=False, boot=True))
    self.rings = [(*_alloc_ring(self.ring_size), "", 0), (*_alloc_ring(self.ring_size), "_RING1", 1)]

  def init_hw(self):
    pass
    # for ring_vm, rwptr_vm, suf, ring_id in self.rings:
    #   self.adev.wreg_pair("regIH_RB_BASE", suf, f"_HI{suf}", self.adev.paddr2mc(ring_vm) >> 8)

    #   self.adev.reg(f"regIH_RB_CNTL{suf}").write(mc_space=4, wptr_overflow_clear=1, rb_size=(self.ring_size//4).bit_length(),
    #     mc_snoop=1, mc_ro=0, mc_vmid=0, **({'wptr_overflow_enable': 1, 'rptr_rearm': 1} if ring_id == 0 else {'rb_full_drain_enable': 1}))

    #   if ring_id == 0: self.adev.wreg_pair("regIH_RB_WPTR_ADDR", "_LO", "_HI", self.adev.paddr2mc(rwptr_vm))

    #   self.adev.reg(f"regIH_RB_WPTR{suf}").write(0)
    #   self.adev.reg(f"regIH_RB_RPTR{suf}").write(0)

    #   self.adev.reg(f"regIH_DOORBELL_RPTR{suf}").write(offset=(am.AMDGPU_NAVI10_DOORBELL_IH + ring_id) * 2, enable=1)

    # self.adev.regIH_STORM_CLIENT_LIST_CNTL.update(client18_is_storm_client=1)
    # self.adev.regIH_INT_FLOOD_CNTL.update(flood_cntl_enable=1)
    # self.adev.regIH_MSI_STORM_CTRL.update(delay=3)

    # # toggle interrupts
    # for _, rwptr_vm, suf, ring_id in self.rings:
    #   self.adev.reg(f"regIH_RB_CNTL{suf}").update(rb_enable=1, **({'enable_intr': 1} if ring_id == 0 else {}))

    # self.adev.soc.doorbell_enable(port=1, awid=0x0, awaddr_31_28_value=0x0, offset=am.AMDGPU_NAVI10_DOORBELL_IH*2, size=2)

  def interrupt_handler(self):
    _, rwptr_vm, suf, _ = self.rings[0]
    wptr = self.adev.vram.view(offset=rwptr_vm, size=8, fmt='Q')[0]

    if self.adev.reg(f"regIH_RB_WPTR{suf}").read_bitfields()['rb_overflow']:
      self.adev.reg(f"regIH_RB_WPTR{suf}").update(rb_overflow=0)
      self.adev.reg(f"regIH_RB_CNTL{suf}").update(wptr_overflow_clear=1)
      self.adev.reg(f"regIH_RB_CNTL{suf}").update(wptr_overflow_clear=0)
    self.adev.regIH_RB_RPTR.write(wptr % self.ring_size)

class AM_SDMA(AM_IP):
  def init_sw(self): self.sdma_name = "F32" if self.adev.ip_ver[am.SDMA0_HWIP] < (7,0,0) else "MCU"
  def init_hw(self):
    # self.adev.smu._send_msg(self.adev.smu.smu_mod.PPSMC_MSG_ResetSDMA, 0xff)
    for inst in range(16):
      self.adev.regSDMA_GB_ADDR_CONFIG.write(0x104002, inst=inst)
      self.adev.regSDMA_GB_ADDR_CONFIG_READ.write(0x104002, inst=inst)
      self.adev.regSDMA_PHASE0_QUANTUM.write(0x2000, inst=inst)
      self.adev.regSDMA_PHASE1_QUANTUM.write(0x2000, inst=inst)
      self.adev.regSDMA_PHASE2_QUANTUM.write(0x2000, inst=inst)
      self.adev.regSDMA_UTCL1_TIMEOUT.write(0x800080, inst=inst)
      self.adev.regSDMA_SEM_WAIT_FAIL_TIMER_CNTL.write(0x0, inst=inst)
      # self.adev.regSDMA_F32_CNTL.update(halt=0, inst=inst)
      print(inst, self.adev.regSDMA_F32_CNTL.read_bitfields(inst=inst))
      # self.adev.regSDMA_CNTL.update(utc_l1_enable=1, ctxempty_int_enable=1, auto_ctxsw_enable=1, inst=inst)
      self.adev.regSDMA_CNTL.write(0x10046382, inst=inst)

    self.adev.indirect_wreg_pcie(0x141ea04, 0x1028071d)
    self.adev.reg(f"regDOORBELL0_CTRL_ENTRY_1").write(0x5200)

    # for pipe in range(2):
      
        # pass

      # self.adev.reg(f"regSDMA{pipe}_WATCHDOG_CNTL").update(queue_hang_count=100) # 10s, 100ms per unit
      # self.adev.reg(f"regSDMA{pipe}_UTCL1_CNTL").update(resp_mode=3, redo_delay=9)

      # rd=noa, wr=bypass
      # self.adev.reg(f"regSDMA{pipe}_UTCL1_PAGE").update(rd_l2_policy=0x2, wr_l2_policy=0x3, **({'llc_noalloc':1} if self.sdma_name == "F32" else {}))
      # self.adev.reg(f"regSDMA_{self.sdma_name}_CNTL").update(halt=0, **{f"{'th1_' if self.sdma_name == 'F32' else ''}reset":0})
      # self.adev.reg(f"regSDMA_CNTL").update(ctxempty_int_enable=1, trap_enable=1)
    # self.adev.soc.doorbell_enable(port=2, awid=0xe, awaddr_31_28_value=0x3, offset=am.AMDGPU_NAVI10_DOORBELL_sDMA_ENGINE0, size=4)

  def fini_hw(self):
    self.adev.regSDMA_GFX_RB_CNTL.update(rb_enable=0)
    self.adev.regSDMA_GFX_IB_CNTL.update(ib_enable=0)
    self.adev.reg(f"regSDMA_GFX_DOORBELL").update(enable=0, inst=0)
    self.adev.reg(f"regSDMA_GFX_DOORBELL_OFFSET").update(offset=0, inst=0)
    # self.adev.smu._send_msg(self.adev.smu.smu_mod.PPSMC_MSG_ResetSDMA, 0xff)
    # self.adev.regGRBM_SOFT_RESET.write(soft_reset_cp=1, soft_reset_gfx=1, soft_reset_cpc=1)
    # time.sleep(0.01)
    # self.adev.regGRBM_SOFT_RESET.write(0x0)

  def setup_ring(self, ring_addr:int, ring_size:int, rptr_addr:int, wptr_addr:int, doorbell:int, pipe:int, queue:int):
    # Setup the ring
    inst = 0
    self.adev.reg(f"regSDMA_GFX_MINOR_PTR_UPDATE").write(0x1, inst=inst)
    self.adev.wreg_pair(f"regSDMA_GFX_RB_RPTR", "", "_HI", 0, inst=inst)
    self.adev.wreg_pair(f"regSDMA_GFX_RB_WPTR", "", "_HI", 0, inst=inst)
    self.adev.wreg_pair(f"regSDMA_GFX_RB_BASE", "", "_HI", ring_addr >> 8, inst=inst)
    self.adev.wreg_pair(f"regSDMA_GFX_RB_RPTR_ADDR", "_LO", "_HI", rptr_addr, inst=inst)
    self.adev.wreg_pair(f"regSDMA_GFX_RB_WPTR_POLL_ADDR", "_LO", "_HI", wptr_addr, inst=inst)
    self.adev.reg(f"regSDMA_GFX_DOORBELL_OFFSET").update(offset=doorbell * 2, inst=inst)
    self.adev.reg(f"regSDMA_GFX_DOORBELL").update(enable=1, inst=inst)
    self.adev.reg(f"regSDMA_GFX_MINOR_PTR_UPDATE").write(0x0, inst=inst)
    self.adev.regSDMA_GFX_RB_WPTR_POLL_CNTL.update(f32_poll_enable=0, inst=inst)
    self.adev.reg(f"regSDMA_GFX_RB_CNTL").write(rb_vmid=0, rptr_writeback_enable=1, rptr_writeback_timer=6,
      rb_size=(ring_size//4).bit_length()-1, rb_enable=1, inst=inst)
    self.adev.reg(f"regSDMA_GFX_IB_CNTL").update(ib_enable=1, inst=inst)

    # self.adev.reg(f"regSDMA{pipe}_QUEUE{queue}_MINOR_PTR_UPDATE").write(0x1)
    # self.adev.wreg_pair(f"regSDMA{pipe}_QUEUE{queue}_RB_RPTR", "", "_HI", 0)
    # self.adev.wreg_pair(f"regSDMA{pipe}_QUEUE{queue}_RB_WPTR", "", "_HI", 0)
    # self.adev.wreg_pair(f"regSDMA{pipe}_QUEUE{queue}_RB_BASE", "", "_HI", ring_addr >> 8)
    # self.adev.wreg_pair(f"regSDMA{pipe}_QUEUE{queue}_RB_RPTR_ADDR", "_LO", "_HI", rptr_addr)
    # self.adev.wreg_pair(f"regSDMA{pipe}_QUEUE{queue}_RB_WPTR_POLL_ADDR", "_LO", "_HI", wptr_addr)
    # self.adev.reg(f"regSDMA{pipe}_QUEUE{queue}_DOORBELL_OFFSET").update(offset=doorbell * 2)
    # self.adev.reg(f"regSDMA{pipe}_QUEUE{queue}_DOORBELL").update(enable=1)
    # self.adev.reg(f"regSDMA{pipe}_QUEUE{queue}_MINOR_PTR_UPDATE").write(0x0)
    # self.adev.reg(f"regSDMA{pipe}_QUEUE{queue}_RB_CNTL").write(rb_vmid=0, rptr_writeback_enable=1, rptr_writeback_timer=4,
    #   **{f'{self.sdma_name.lower()}_wptr_poll_enable':1}, rb_size=(ring_size//4).bit_length()-1, rb_enable=1, rb_priv=1)
    # self.adev.reg(f"regSDMA{pipe}_QUEUE{queue}_IB_CNTL").update(ib_enable=1)

class AM_PSP(AM_IP):
  def init_sw(self):
    self.reg_pref = "regMP0_SMN_C2PMSG" if self.adev.ip_ver[am.MP0_HWIP] < (14,0,0) else "regMPASP_SMN_C2PMSG"

    msg1_region = next((reg for reg in self.adev.dma_regions or [] if reg[1].nbytes >= (512 << 10)), None)
    if msg1_region is not None:
      self.msg1_addr, self.msg1_view = self.adev.mm.alloc_vaddr(size=msg1_region[1].nbytes, align=am.PSP_1_MEG), msg1_region[1]
      self.adev.mm.map_range(self.msg1_addr, msg1_region[1].nbytes, [(msg1_region[0], msg1_region[1].nbytes)], system=True, uncached=True, boot=True)
    else:
      self.msg1_paddr = self.adev.mm.palloc(am.PSP_1_MEG, align=am.PSP_1_MEG, zero=False, boot=True)
      self.msg1_addr, self.msg1_view = self.adev.paddr2mc(self.msg1_paddr), self.adev.vram.view(self.msg1_paddr, am.PSP_1_MEG, 'B')

    self.cmd_paddr = self.adev.mm.palloc(am.PSP_CMD_BUFFER_SIZE, zero=False, boot=True)
    self.fence_paddr = self.adev.mm.palloc(am.PSP_FENCE_BUFFER_SIZE, zero=True, boot=True)

    self.ring_size = 0x10000
    self.ring_paddr = self.adev.mm.palloc(self.ring_size, zero=False, boot=True)

    self.max_tmr_size = 0x1300000
    self.autoload_supported, self.boot_time_tmr = False, True
    # if not self.boot_time_tmr:
    # self.tmr_paddr = self.adev.mm.palloc(self.max_tmr_size, align=am.PSP_TMR_ALIGNMENT, zero=False, boot=True)
    self.tmr_paddr = 0

  def init_hw(self):
    spl_key = am.PSP_FW_TYPE_PSP_SPL if self.adev.ip_ver[am.MP0_HWIP] >= (14,0,0) else am.PSP_FW_TYPE_PSP_KDB
    sos_components = [(am.PSP_FW_TYPE_PSP_KDB, am.PSP_BL__LOAD_KEY_DATABASE), (spl_key, am.PSP_BL__LOAD_TOS_SPL_TABLE),
      (am.PSP_FW_TYPE_PSP_SYS_DRV, am.PSP_BL__LOAD_SYSDRV), (am.PSP_FW_TYPE_PSP_SOC_DRV, am.PSP_BL__LOAD_SOCDRV),
      (am.PSP_FW_TYPE_PSP_INTF_DRV, am.PSP_BL__LOAD_INTFDRV), (am.PSP_FW_TYPE_PSP_DBG_DRV, am.PSP_BL__LOAD_DBGDRV),
      (am.PSP_FW_TYPE_PSP_RAS_DRV, am.PSP_BL__LOAD_RASDRV), (am.PSP_FW_TYPE_PSP_SOS, am.PSP_BL__LOAD_SOSDRV)]

    # print(self.is_sos_alive())

    was_alive = self.is_sos_alive()
    if not self.is_sos_alive():
      for fw, compid in sos_components: self._bootloader_load_component(fw, compid)
      while not self.is_sos_alive(): time.sleep(0.01)

    self._ring_create()
    if was_alive: pass
      # self._tmr_unload_cmd()
      # self._tmr_init()

    if not self.boot_time_tmr or self.autoload_supported: self._tmr_init()

    # SMU fw should be loaded before TMR.
    if hasattr(self.adev.fw, 'smu_psp_desc'): self._load_ip_fw_cmd(*self.adev.fw.smu_psp_desc)
    if not was_alive and not self.boot_time_tmr or not self.autoload_supported: self._tmr_load_cmd()

    for psp_desc in self.adev.fw.descs: self._load_ip_fw_cmd(*psp_desc)

    if self.adev.ip_ver[am.GC_HWIP] >= (11,0,0): self._rlc_autoload_cmd()
    else: self._load_ip_fw_cmd((am.GFX_FW_TYPE_REG_LIST,), self.adev.fw.sos_fw[am.PSP_FW_TYPE_PSP_RL])

  def is_sos_alive(self): return self.adev.reg(f"{self.reg_pref}_81").read() != 0x0

  def _wait_for_bootloader(self): wait_cond(lambda: self.adev.reg(f"{self.reg_pref}_35").read() & 0x80000000, value=0x80000000, msg="BL not ready")

  def _prep_msg1(self, data:memoryview):
    assert len(data) <= self.msg1_view.nbytes, f"msg1 buffer is too small {len(data):#x} > {self.msg1_view.nbytes:#x}"
    padded_data = pad_bytes(bytes(data) + b'\x00' * 4, 16) # HACK: apple's memcpy requires 16-bytes alignment
    self.msg1_view[:len(padded_data)] = padded_data
    self.adev.gmc.flush_hdp()

  def _bootloader_load_component(self, fw:int, compid:int):
    if fw not in self.adev.fw.sos_fw: return 0

    self._wait_for_bootloader()

    if DEBUG >= 2: print(f"am {self.adev.devfmt}: loading sos component: {am.enum_psp_fw_type.get(fw)}")

    self._prep_msg1(self.adev.fw.sos_fw[fw])
    self.adev.reg(f"{self.reg_pref}_36").write(self.msg1_addr >> 20)
    self.adev.reg(f"{self.reg_pref}_35").write(compid)

    return self._wait_for_bootloader() if compid != am.PSP_BL__LOAD_SOSDRV else 0

  def _tmr_init(self):
    # Load TOC and calculate TMR size
    self._prep_msg1(fwm:=self.adev.fw.sos_fw[am.PSP_FW_TYPE_PSP_TOC])
    self.tmr_size = self._load_toc_cmd(len(fwm)).resp.tmr_size
    assert self.tmr_size <= self.max_tmr_size

  def _ring_create(self):
    # If the ring is already created, destroy it
    if self.adev.reg(f"{self.reg_pref}_71").read() != 0:
      self.adev.reg(f"{self.reg_pref}_64").write(am.GFX_CTRL_CMD_ID_DESTROY_RINGS)

      # There might be handshake issue with hardware which needs delay
      time.sleep(0.02)

    # Wait until the sOS is ready
    wait_cond(lambda: self.adev.reg(f"{self.reg_pref}_64").read() & 0x80000000, value=0x80000000, msg="sOS not ready")

    self.adev.wreg_pair(self.reg_pref, "_69", "_70", self.adev.paddr2mc(self.ring_paddr))
    self.adev.reg(f"{self.reg_pref}_71").write(self.ring_size)
    self.adev.reg(f"{self.reg_pref}_64").write(am.PSP_RING_TYPE__KM << 16)

    # There might be handshake issue with hardware which needs delay
    time.sleep(0.02)

    wait_cond(lambda: self.adev.reg(f"{self.reg_pref}_64").read() & 0x8000FFFF, value=0x80000000, msg="sOS ring not created")

  def _ring_submit(self, cmd:am.struct_psp_gfx_cmd_resp) -> am.struct_psp_gfx_cmd_resp:
    msg = am.struct_psp_gfx_rb_frame(fence_value=(prev_wptr:=self.adev.reg(f"{self.reg_pref}_67").read()) + 1,
      cmd_buf_addr_lo=lo32(self.adev.paddr2mc(self.cmd_paddr)), cmd_buf_addr_hi=hi32(self.adev.paddr2mc(self.cmd_paddr)),
      fence_addr_lo=lo32(self.adev.paddr2mc(self.fence_paddr)), fence_addr_hi=hi32(self.adev.paddr2mc(self.fence_paddr)))

    self.adev.vram.view(self.cmd_paddr, ctypes.sizeof(cmd))[:] = memoryview(cmd).cast('B')
    self.adev.vram.view(self.ring_paddr + prev_wptr * 4, ctypes.sizeof(msg))[:] = memoryview(msg).cast('B')
    print(hex(self.adev.paddr2mc(self.cmd_paddr)), hex(msg.fence_value))

    # Move the wptr
    self.adev.reg(f"{self.reg_pref}_67").write(prev_wptr + ctypes.sizeof(am.struct_psp_gfx_rb_frame) // 4)

    wait_cond(lambda: self.adev.vram.view(self.fence_paddr, 4, 'I')[0], value=msg.fence_value, msg="sOS ring not responding")

    resp = type(cmd).from_buffer(bytearray(self.adev.vram.view(self.cmd_paddr, ctypes.sizeof(cmd))[:]))
    if resp.resp.status != 0: raise RuntimeError(f"PSP command failed {resp.cmd_id} {resp.resp.status}")

    return resp

  def _load_ip_fw_cmd(self, fw_types:list[int], fw_bytes:memoryview):
    self._prep_msg1(fw_bytes)
    for fw_type in fw_types:
      if DEBUG >= 2: print(f"am {self.adev.devfmt}: loading fw: {am.enum_psp_gfx_fw_type.get(fw_type)}")
      cmd = am.struct_psp_gfx_cmd_resp(cmd_id=am.GFX_CMD_ID_LOAD_IP_FW)
      cmd.cmd.cmd_load_ip_fw.fw_phy_addr_hi, cmd.cmd.cmd_load_ip_fw.fw_phy_addr_lo = data64(self.msg1_addr)
      cmd.cmd.cmd_load_ip_fw.fw_size = len(fw_bytes)
      cmd.cmd.cmd_load_ip_fw.fw_type = fw_type
      self._ring_submit(cmd)

  def _tmr_load_cmd(self) -> am.struct_psp_gfx_cmd_resp:
    cmd = am.struct_psp_gfx_cmd_resp(cmd_id=am.GFX_CMD_ID_SETUP_TMR)
    cmd.cmd.cmd_setup_tmr.buf_phy_addr_hi, cmd.cmd.cmd_setup_tmr.buf_phy_addr_lo = data64(self.adev.paddr2mc(self.tmr_paddr) if self.tmr_paddr else 0)
    cmd.cmd.cmd_setup_tmr.system_phy_addr_hi, cmd.cmd.cmd_setup_tmr.system_phy_addr_lo = data64(self.adev.paddr2xgmi(self.tmr_paddr))
    cmd.cmd.cmd_setup_tmr.bitfield.virt_phy_addr = 1
    cmd.cmd.cmd_setup_tmr.buf_size = 0 # self.tmr_size
    return self._ring_submit(cmd)

  def _tmr_unload_cmd(self) -> am.struct_psp_gfx_cmd_resp: return self._ring_submit(am.struct_psp_gfx_cmd_resp(cmd_id=am.GFX_CMD_ID_DESTROY_TMR))

  def _spatial_partition_cmd(self, mode):
    cmd = am.struct_psp_gfx_cmd_resp(cmd_id=am.GFX_CMD_ID_SRIOV_SPATIAL_PART)
    cmd.cmd.cmd_spatial_part.mode = mode
    return self._ring_submit(cmd)

  def _load_toc_cmd(self, toc_size:int) -> am.struct_psp_gfx_cmd_resp:
    cmd = am.struct_psp_gfx_cmd_resp(cmd_id=am.GFX_CMD_ID_LOAD_TOC)
    cmd.cmd.cmd_load_toc.toc_phy_addr_hi, cmd.cmd.cmd_load_toc.toc_phy_addr_lo = data64(self.msg1_addr)
    cmd.cmd.cmd_load_toc.toc_size = toc_size
    return self._ring_submit(cmd)

  def _rlc_autoload_cmd(self): return self._ring_submit(am.struct_psp_gfx_cmd_resp(cmd_id=am.GFX_CMD_ID_AUTOLOAD_RLC))<|MERGE_RESOLUTION|>--- conflicted
+++ resolved
@@ -105,34 +105,27 @@
 
   def init_hub(self, ip:Literal["MM", "GC"], inst_cnt:int):
     # Init system apertures
-    for i in range(inst_cnt):
-      self.adev.reg(f"reg{ip}MC_VM_AGP_BASE").write(0, inst=i)
-      self.adev.reg(f"reg{ip}MC_VM_AGP_BOT").write(0xffffffffffff >> 24, inst=i) # disable AGP
-      self.adev.reg(f"reg{ip}MC_VM_AGP_TOP").write(0, inst=i)
-
-<<<<<<< HEAD
-      self.adev.reg(f"reg{ip}MC_VM_SYSTEM_APERTURE_LOW_ADDR").write(self.fb_base >> 18, inst=i)
-      self.adev.reg(f"reg{ip}MC_VM_SYSTEM_APERTURE_HIGH_ADDR").write(self.fb_end >> 18, inst=i)
-      self.adev.wreg_pair(f"reg{ip}MC_VM_SYSTEM_APERTURE_DEFAULT_ADDR", "_LSB", "_MSB", self.memscratch_xgmi_paddr >> 12, inst=i)
-      self.adev.wreg_pair(f"reg{ip}VM_L2_PROTECTION_FAULT_DEFAULT_ADDR", "_LO32", "_HI32", self.dummy_page_xgmi_paddr >> 12, inst=i)
-=======
+    for inst in range(inst_cnt):
+      self.adev.reg(f"reg{ip}MC_VM_AGP_BASE").write(0, inst=inst)
+      self.adev.reg(f"reg{ip}MC_VM_AGP_BOT").write(0xffffffffffff >> 24, inst=inst) # disable AGP
+      self.adev.reg(f"reg{ip}MC_VM_AGP_TOP").write(0, inst=inst)
+
       self.adev.reg(f"reg{ip}MC_VM_SYSTEM_APERTURE_LOW_ADDR").write(self.fb_base >> 18, inst=inst)
       self.adev.reg(f"reg{ip}MC_VM_SYSTEM_APERTURE_HIGH_ADDR").write(self.fb_end >> 18, inst=inst)
       self.adev.wreg_pair(f"reg{ip}MC_VM_SYSTEM_APERTURE_DEFAULT_ADDR", "_LSB", "_MSB", self.memscratch_xgmi_paddr >> 12, inst=inst)
       self.adev.wreg_pair(f"reg{ip}VM_L2_PROTECTION_FAULT_DEFAULT_ADDR", "_LO32", "_HI32", self.dummy_page_xgmi_paddr >> 12, inst=inst)
->>>>>>> cddbdaf5
-
-      self.adev.reg(f"reg{ip}VM_L2_PROTECTION_FAULT_CNTL2").update(active_page_migration_pte_read_retry=1, inst=i)
+
+      self.adev.reg(f"reg{ip}VM_L2_PROTECTION_FAULT_CNTL2").update(active_page_migration_pte_read_retry=1, inst=inst)
 
       # Init TLB and cache
       self.adev.reg(f"reg{ip}MC_VM_MX_L1_TLB_CNTL").update(enable_l1_tlb=1, system_access_mode=3, enable_advanced_driver_model=1,
-        system_aperture_unmapped_access=0, mtype=self.adev.soc.module.MTYPE_UC, atc_en=1, inst=i)
-
-      self.adev.reg(f"reg{ip}VM_L2_CNTL").update(enable_l2_cache=1, enable_l2_fragment_processing=1, context1_identity_access_mode=1, inst=i)
-      self.adev.reg(f"reg{ip}VM_L2_CNTL2").update(invalidate_all_l1_tlbs=1, invalidate_l2_cache=1, inst=i)
+        system_aperture_unmapped_access=0, mtype=self.adev.soc.module.MTYPE_UC, atc_en=1, inst=inst)
+
+      self.adev.reg(f"reg{ip}VM_L2_CNTL").update(enable_l2_cache=1, enable_l2_fragment_processing=1, context1_identity_access_mode=1, inst=inst)
+      self.adev.reg(f"reg{ip}VM_L2_CNTL2").update(invalidate_all_l1_tlbs=1, invalidate_l2_cache=1, inst=inst)
       self.adev.reg(f"reg{ip}VM_L2_CNTL3").update(bank_select=12 if self.translate_further else 9,
-        l2_cache_bigk_fragment_size=9 if self.translate_further else 6, inst=i)
-      self.adev.reg(f"reg{ip}VM_L2_CNTL4").write(0x1, inst=i)
+        l2_cache_bigk_fragment_size=9 if self.translate_further else 6, inst=inst)
+      self.adev.reg(f"reg{ip}VM_L2_CNTL4").write(0x1, inst=inst)
 
       # self.adev.reg(f"reg{ip}VM_L2_CNTL").write(0x80603, inst=i)
       # self.adev.reg(f"reg{ip}VM_L2_CNTL2").write(0x3, inst=i)
@@ -140,14 +133,14 @@
       # self.adev.reg(f"reg{ip}VM_L2_CNTL4").write(0x1, inst=i)
       # self.adev.reg(f"reg{ip}VM_L2_CNTL5").write(inst=i, walker_priority_client_id=0x1ff)
 
-      self.enable_vm_addressing(self.adev.mm.root_page_table, ip, vmid=0, inst=i)
+      self.enable_vm_addressing(self.adev.mm.root_page_table, ip, vmid=0, inst=inst)
 
       # Disable identity aperture
-      self.adev.wreg_pair(f"reg{ip}VM_L2_CONTEXT1_IDENTITY_APERTURE_LOW_ADDR", "_LO32", "_HI32", 0xfffffffff, inst=i)
-      self.adev.wreg_pair(f"reg{ip}VM_L2_CONTEXT1_IDENTITY_APERTURE_HIGH_ADDR", "_LO32", "_HI32", 0x0, inst=i)
-      self.adev.wreg_pair(f"reg{ip}VM_L2_CONTEXT_IDENTITY_PHYSICAL_OFFSET", "_LO32", "_HI32", 0x0, inst=i)
-
-      for eng_i in range(18): self.adev.wreg_pair(f"reg{ip}VM_INVALIDATE_ENG{eng_i}_ADDR_RANGE", "_LO32", "_HI32", 0x1fffffffff, inst=i)
+      self.adev.wreg_pair(f"reg{ip}VM_L2_CONTEXT1_IDENTITY_APERTURE_LOW_ADDR", "_LO32", "_HI32", 0xfffffffff, inst=inst)
+      self.adev.wreg_pair(f"reg{ip}VM_L2_CONTEXT1_IDENTITY_APERTURE_HIGH_ADDR", "_LO32", "_HI32", 0x0, inst=inst)
+      self.adev.wreg_pair(f"reg{ip}VM_L2_CONTEXT_IDENTITY_PHYSICAL_OFFSET", "_LO32", "_HI32", 0x0, inst=inst)
+
+      for eng_i in range(18): self.adev.wreg_pair(f"reg{ip}VM_INVALIDATE_ENG{eng_i}_ADDR_RANGE", "_LO32", "_HI32", 0x1fffffffff, inst=inst)
     self.hub_initted[ip] = True
 
   @functools.cache  # pylint: disable=method-cache-max-size-none
@@ -341,15 +334,6 @@
   def fini_hw(self):
     for xcc in range(self.xccs):
       self._grbm_select(me=1, pipe=0, queue=0, inst=xcc)
-<<<<<<< HEAD
-      self.adev.regCP_HQD_DEQUEUE_REQUEST.write(0x2, inst=xcc) # 1 - DRAIN_PIPE; 2 - RESET_WAVES
-      self.adev.regGCVM_CONTEXT0_CNTL.write(0, inst=xcc)
-    self._grbm_select(inst=xcc)
-
-  def setup_ring(self, ring_addr:int, ring_size:int, rptr_addr:int, wptr_addr:int, eop_addr:int, eop_size:int, doorbell:int, pipe:int, queue:int,
-                 aql:bool):
-    for xcc in range(self.xccs):
-=======
       if self.adev.regCP_HQD_ACTIVE.read(inst=xcc) & 1: self.adev.regCP_HQD_DEQUEUE_REQUEST.write(0x2, inst=xcc) # 1 - DRAIN_PIPE; 2 - RESET_WAVES
       self._grbm_select(inst=xcc)
     for xcc in range(self.xccs): self.adev.regGCVM_CONTEXT0_CNTL.write(0, inst=xcc)
@@ -357,7 +341,6 @@
   def setup_ring(self, ring_addr:int, ring_size:int, rptr_addr:int, wptr_addr:int, eop_addr:int, eop_size:int, doorbell:int, pipe:int, queue:int,
                  aql:bool):
     for xcc in range(self.xccs if aql else 1):
->>>>>>> cddbdaf5
       mqd = self.adev.mm.valloc(0x1000, uncached=True, contiguous=True)
 
       struct_t = getattr(am, f"struct_v{self.adev.ip_ver[am.GC_HWIP][0]}_compute_mqd")
@@ -369,7 +352,6 @@
         cp_hqd_pq_wptr_poll_addr_lo=lo32(wptr_addr), cp_hqd_pq_wptr_poll_addr_hi=hi32(wptr_addr),
         cp_hqd_pq_doorbell_control=self.adev.regCP_HQD_PQ_DOORBELL_CONTROL.encode(doorbell_offset=doorbell*2, doorbell_en=1),
         cp_hqd_pq_control=self.adev.regCP_HQD_PQ_CONTROL.encode(rptr_block_size=5, unord_dispatch=0, queue_size=(ring_size//4).bit_length()-2,
-<<<<<<< HEAD
           **({'queue_full_en':1, 'slot_based_wptr':2} if aql else {})),
         cp_hqd_ib_control=self.adev.regCP_HQD_IB_CONTROL.encode(min_ib_avail_size=0x3), cp_hqd_hq_status0=0x20004000,
         cp_mqd_control=self.adev.regCP_MQD_CONTROL.encode(priv_state=1), cp_hqd_vmid=0, cp_hqd_aql_control=int(aql),
@@ -377,39 +359,21 @@
         cp_hqd_eop_control=self.adev.regCP_HQD_EOP_CONTROL.encode(eop_size=(eop_size//4).bit_length()-2),
         compute_tg_chunk_size=1, compute_current_logic_xcc_id=xcc, no_update_rptr=(1 if xcc == 0 else 0), )
       for se in range(4): setattr(mqd_struct, f'compute_static_thread_mgmt_se{se}', 0xffffffff)
-=======
-          **({'queue_full_en':1, 'slot_based_wptr':2, 'no_update_rptr':1} if aql else {})),
-        cp_hqd_ib_control=self.adev.regCP_HQD_IB_CONTROL.encode(min_ib_avail_size=0x3), cp_hqd_hq_status0=0x20004000,
-        cp_mqd_control=self.adev.regCP_MQD_CONTROL.encode(priv_state=1), cp_hqd_vmid=0, cp_hqd_aql_control=int(aql),
-        cp_hqd_eop_base_addr_lo=lo32(eop_addr>>8), cp_hqd_eop_base_addr_hi=hi32(eop_addr>>8),
-        cp_hqd_eop_control=self.adev.regCP_HQD_EOP_CONTROL.encode(eop_size=(eop_size//4).bit_length()-2))
-      for se in range(8): setattr(mqd_struct, f'compute_static_thread_mgmt_se{se}', 0xffffffff)
->>>>>>> cddbdaf5
 
       # Copy mqd into memory
       self.adev.vram.view(mqd.paddrs[0][0], ctypes.sizeof(mqd_struct))[:] = memoryview(mqd_struct).cast('B')
       self.adev.gmc.flush_hdp()
 
-<<<<<<< HEAD
-      self._grbm_select(inst=xcc, me=1, pipe=pipe, queue=queue)
-=======
       self._grbm_select(me=1, pipe=pipe, queue=queue, inst=xcc)
->>>>>>> cddbdaf5
 
       mqd_st_mv = to_mv(ctypes.addressof(mqd_struct), ctypes.sizeof(mqd_struct)).cast('I')
       for i, reg in enumerate(range(self.adev.regCP_MQD_BASE_ADDR.addr[xcc], self.adev.regCP_HQD_PQ_WPTR_HI.addr[xcc] + 1)):
         self.adev.wreg(reg, mqd_st_mv[0x80 + i])
       self.adev.regCP_HQD_ACTIVE.write(0x1, inst=xcc)
 
-<<<<<<< HEAD
-    self._grbm_select()
-
-    # self.adev.reg(f"regCP_ME1_PIPE{pipe}_INT_CNTL").update(time_stamp_int_enable=1, generic0_int_enable=1)
-=======
       self._grbm_select(inst=xcc)
 
-      self.adev.reg(f"regCP_ME1_PIPE{pipe}_INT_CNTL").update(time_stamp_int_enable=1, generic0_int_enable=1, inst=xcc)
->>>>>>> cddbdaf5
+      # self.adev.reg(f"regCP_ME1_PIPE{pipe}_INT_CNTL").update(time_stamp_int_enable=1, generic0_int_enable=1, inst=xcc)
 
   def set_clockgating_state(self):
     for xcc in range(self.xccs):
