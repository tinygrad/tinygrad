--- conflicted
+++ resolved
@@ -12,10 +12,7 @@
   def set_clockgating_state(self): pass # Set clockgating state for this IP
 
 class AM_SOC(AM_IP):
-  def init_sw(self):
-    self.xccs = len(self.adev.regs_offset[am.GC_HWIP])
-    self.vmhubs = 4
-    self.module = import_soc(self.adev.ip_ver[am.GC_HWIP])
+  def init_sw(self): self.module = import_soc(self.adev.ip_ver[am.GC_HWIP])
 
   def init_hw(self):
     # pass
@@ -39,19 +36,7 @@
 
 class AM_GMC(AM_IP):
   def init_sw(self):
-<<<<<<< HEAD
     self.translate_further = True
-
-    # xgmi
-    self.xgmi_phys_id = self.adev.regMMMC_VM_XGMI_LFB_CNTL.read_bitfields()['pf_lfb_region']
-    self.xgmi_seg_size = self.adev.regMMMC_VM_XGMI_LFB_SIZE.read_bitfields()['pf_lfb_size'] << 24
-
-    self.fb_base = (self.adev.regMMMC_VM_FB_LOCATION_BASE.read() & 0xFFFFFF) << 24
-    self.fb_end = (self.adev.regMMMC_VM_FB_LOCATION_TOP.read() & 0xFFFFFF) << 24
-    
-    # Memory controller aperture
-    self.mc_base = self.fb_base + self.xgmi_phys_id * self.xgmi_seg_size
-=======
     self.vmhubs = len(self.adev.regs_offset[am.MMHUB_HWIP])
 
     # XGMI (for supported systems)
@@ -65,7 +50,6 @@
 
     # Memory controller aperture
     self.mc_base = self.fb_base + self.paddr_base
->>>>>>> e36385e5
     self.mc_end = self.mc_base + self.adev.mm.vram_size - 1
 
     # Paddr base
@@ -84,13 +68,9 @@
 
     self.pf_status_reg = lambda ip: f"reg{ip}VM_L2_PROTECTION_FAULT_STATUS{'_LO32' if self.adev.ip_ver[am.GC_HWIP] >= (12,0,0) else ''}"
 
-<<<<<<< HEAD
   def init_hw(self):
-    self.init_hub("MM", insts=self.adev.soc.vmhubs)
+    self.init_hub("MM", insts=self.vmhubs)
     for xcc in range(self.adev.soc.xccs): self.adev.regRLC_SPM_MC_CNTL.write(0xf, inst=xcc)
-=======
-  def init_hw(self): self.init_hub("MM", inst_cnt=self.vmhubs)
->>>>>>> e36385e5
 
   def flush_hdp(self): self.adev.wreg(self.adev.reg("regBIF_BX0_REMAP_HDP_MEM_FLUSH_CNTL").read() // 4, 0x0)
   def flush_tlb(self, ip:Literal["MM", "GC"], vmid, flush_type=0):
@@ -114,20 +94,10 @@
     #   # Read back the register to ensure the invalidation is complete
     #   self.adev.regMMVM_L2_BANK_SELECT_RESERVED_CID2.read()
 
-<<<<<<< HEAD
-  def enable_vm_addressing(self, page_table, ip:Literal["MM", "GC"], vmid, inst):
-    self.adev.wreg_pair(f"reg{ip}VM_CONTEXT{vmid}_PAGE_TABLE_START_ADDR", "_LO32", "_HI32", self.vm_base >> 12, inst=inst)
-    self.adev.wreg_pair(f"reg{ip}VM_CONTEXT{vmid}_PAGE_TABLE_END_ADDR", "_LO32", "_HI32", self.vm_end >> 12, inst=inst)
-    self.adev.wreg_pair(f"reg{ip}VM_CONTEXT{vmid}_PAGE_TABLE_BASE_ADDR", "_LO32", "_HI32", self.adev.paddr2xgmi_paddr(page_table.paddr) | 1, inst=inst)
-=======
-      # Read back the register to ensure the invalidation is complete
-      self.adev.regMMVM_L2_BANK_SELECT_RESERVED_CID2.read()
-
   def enable_vm_addressing(self, page_table, ip:Literal["MM", "GC"], vmid, inst):
     self.adev.wreg_pair(f"reg{ip}VM_CONTEXT{vmid}_PAGE_TABLE_START_ADDR", "_LO32", "_HI32", self.vm_base >> 12, inst=inst)
     self.adev.wreg_pair(f"reg{ip}VM_CONTEXT{vmid}_PAGE_TABLE_END_ADDR", "_LO32", "_HI32", self.vm_end >> 12, inst=inst)
     self.adev.wreg_pair(f"reg{ip}VM_CONTEXT{vmid}_PAGE_TABLE_BASE_ADDR", "_LO32", "_HI32", self.adev.paddr2xgmi(page_table.paddr) | 1, inst=inst)
->>>>>>> e36385e5
     self.adev.reg(f"reg{ip}VM_CONTEXT{vmid}_CNTL").write(0x1800000, pde0_protection_fault_enable_interrupt=1, pde0_protection_fault_enable_default=1,
                                                          dummy_page_protection_fault_enable_interrupt=1, dummy_page_protection_fault_enable_default=1,
                                                          range_protection_fault_enable_interrupt=1, range_protection_fault_enable_default=1,
@@ -135,7 +105,6 @@
                                                          read_protection_fault_enable_interrupt=1, read_protection_fault_enable_default=1,
                                                          write_protection_fault_enable_interrupt=1, write_protection_fault_enable_default=1,
                                                          execute_protection_fault_enable_interrupt=1, execute_protection_fault_enable_default=1,
-<<<<<<< HEAD
                                                          enable_context=1, page_table_depth=2, page_table_block_size=9, inst=inst)
 
   def init_hub(self, ip:Literal["MM", "GC"], insts:int):
@@ -176,44 +145,6 @@
       self.adev.wreg_pair(f"reg{ip}VM_L2_CONTEXT_IDENTITY_PHYSICAL_OFFSET", "_LO32", "_HI32", 0x0, inst=i)
 
       for eng_i in range(18): self.adev.wreg_pair(f"reg{ip}VM_INVALIDATE_ENG{eng_i}_ADDR_RANGE", "_LO32", "_HI32", 0x1fffffffff, inst=i)
-=======
-                                                         enable_context=1, page_table_depth=(3 - page_table.lv), inst=inst)
-
-  def init_hub(self, ip:Literal["MM", "GC"], inst_cnt:int):
-    # Init system apertures
-    for inst in range(inst_cnt):
-      self.adev.reg(f"reg{ip}MC_VM_AGP_BASE").write(0, inst=inst)
-      self.adev.reg(f"reg{ip}MC_VM_AGP_BOT").write(0xffffffffffff >> 24, inst=inst) # disable AGP
-      self.adev.reg(f"reg{ip}MC_VM_AGP_TOP").write(0, inst=inst)
-
-      self.adev.reg(f"reg{ip}MC_VM_SYSTEM_APERTURE_LOW_ADDR").write(self.mc_base >> 18, inst=inst)
-      self.adev.reg(f"reg{ip}MC_VM_SYSTEM_APERTURE_HIGH_ADDR").write(self.mc_end >> 18, inst=inst)
-      self.adev.wreg_pair(f"reg{ip}MC_VM_SYSTEM_APERTURE_DEFAULT_ADDR", "_LSB", "_MSB", self.memscratch_xgmi_paddr >> 12, inst=inst)
-      self.adev.wreg_pair(f"reg{ip}VM_L2_PROTECTION_FAULT_DEFAULT_ADDR", "_LO32", "_HI32", self.dummy_page_xgmi_paddr >> 12, inst=inst)
-
-      self.adev.reg(f"reg{ip}VM_L2_PROTECTION_FAULT_CNTL2").update(active_page_migration_pte_read_retry=1, inst=inst)
-
-      # Init TLB and cache
-      self.adev.reg(f"reg{ip}MC_VM_MX_L1_TLB_CNTL").update(enable_l1_tlb=1, system_access_mode=3, enable_advanced_driver_model=1,
-        system_aperture_unmapped_access=0, eco_bits=0, mtype=self.adev.soc.module.MTYPE_UC, inst=inst)
-
-      self.adev.reg(f"reg{ip}VM_L2_CNTL").update(enable_l2_cache=1, enable_l2_fragment_processing=0, enable_default_page_out_to_system_memory=1,
-        l2_pde0_cache_tag_generation_mode=0, pde_fault_classification=0, context1_identity_access_mode=1, identity_mode_fragment_size=0, inst=inst)
-      self.adev.reg(f"reg{ip}VM_L2_CNTL2").update(invalidate_all_l1_tlbs=1, invalidate_l2_cache=1, inst=inst)
-      self.adev.reg(f"reg{ip}VM_L2_CNTL3").write(bank_select=9, l2_cache_bigk_fragment_size=6,l2_cache_4k_associativity=1,
-        l2_cache_bigk_associativity=1, inst=inst)
-      self.adev.reg(f"reg{ip}VM_L2_CNTL4").write(l2_cache_4k_partition_count=1, inst=inst)
-      self.adev.reg(f"reg{ip}VM_L2_CNTL5").write(walker_priority_client_id=0x1ff, inst=inst)
-
-      self.enable_vm_addressing(self.adev.mm.root_page_table, ip, vmid=0, inst=inst)
-
-      # Disable identity aperture
-      self.adev.wreg_pair(f"reg{ip}VM_L2_CONTEXT1_IDENTITY_APERTURE_LOW_ADDR", "_LO32", "_HI32", 0xfffffffff, inst=inst)
-      self.adev.wreg_pair(f"reg{ip}VM_L2_CONTEXT1_IDENTITY_APERTURE_HIGH_ADDR", "_LO32", "_HI32", 0x0, inst=inst)
-      self.adev.wreg_pair(f"reg{ip}VM_L2_CONTEXT_IDENTITY_PHYSICAL_OFFSET", "_LO32", "_HI32", 0x0, inst=inst)
-
-      for eng_i in range(18): self.adev.wreg_pair(f"reg{ip}VM_INVALIDATE_ENG{eng_i}_ADDR_RANGE", "_LO32", "_HI32", 0x1fffffffff, inst=inst)
->>>>>>> e36385e5
     self.hub_initted[ip] = True
 
   @functools.cache  # pylint: disable=method-cache-max-size-none
@@ -350,15 +281,6 @@
     # Wait for RLC autoload to complete
     while self.adev.regCP_STAT.read() != 0 and self.adev.regRLC_RLCS_BOOTLOAD_STATUS.read_bitfields()['bootload_complete'] != 0: pass
 
-<<<<<<< HEAD
-    for xcc in range(self.adev.soc.xccs): self._config_gfx(xcc=xcc)
-    self.adev.gmc.init_hub("GC", insts=self.adev.soc.xccs)
-
-    # NOTE: Golden reg for gfx11. No values for this reg provided. The kernel just ors 0x20000000 to this reg.
-    for xcc in range(self.adev.soc.xccs): self.adev.regTCP_CNTL.write(self.adev.regTCP_CNTL.read() | 0x20000000, inst=xcc)
-
-    for xcc in range(self.adev.soc.xccs): self.adev.regRLC_SRM_CNTL.update(srm_enable=1, auto_incr_addr=1, inst=xcc)
-=======
     self._config_gfx_rs64()
     self.adev.gmc.init_hub("GC", inst_cnt=self.xccs)
 
@@ -366,35 +288,25 @@
     for xcc in range(self.xccs): self.adev.regTCP_CNTL.write(self.adev.regTCP_CNTL.read() | 0x20000000, inst=xcc)
 
     for xcc in range(self.xccs): self.adev.regRLC_SRM_CNTL.update(srm_enable=1, auto_incr_addr=1, inst=xcc)
->>>>>>> e36385e5
 
     self.adev.soc.doorbell_enable(port=0, awid=0x3, awaddr_31_28_value=0x3)
     self.adev.soc.doorbell_enable(port=3, awid=0x6, awaddr_31_28_value=0x3)
 
-<<<<<<< HEAD
-    for xcc in range(self.adev.soc.xccs):
+    for xcc in range(self.xccs):
       self.adev.regGB_ADDR_CONFIG.write(0x2a114042, inst=xcc)
       self.adev.regTCP_UTCL1_CNTL2.write(0x18000001, inst=xcc)
-
-      self.adev.regGRBM_CNTL.update(read_timeout=0xff, inst=xcc)
-      for i in range(0, 16):
-        self._grbm_select(vmid=i, xcc=xcc)
-        self.adev.regSH_MEM_CONFIG.write(0x1018, inst=xcc)
-=======
-    for xcc in range(self.xccs):
+    
       self.adev.regGRBM_CNTL.update(read_timeout=0xff, inst=xcc)
       for i in range(0, 16):
         self._grbm_select(vmid=i, inst=xcc)
         self.adev.regSH_MEM_CONFIG.write(address_mode=self.adev.soc.module.SH_MEM_ADDRESS_MODE_64,
                                          alignment_mode=self.adev.soc.module.SH_MEM_ALIGNMENT_MODE_UNALIGNED, initial_inst_prefetch=3, inst=xcc)
->>>>>>> e36385e5
 
         # Configure apertures:
         # LDS:         0x10000000'00000000 - 0x10000001'00000000 (4GB)
         # Scratch:     0x20000000'00000000 - 0x20000001'00000000 (4GB)
-<<<<<<< HEAD
-        self.adev.regSH_MEM_BASES.write(0x60006000, inst=xcc)
-      self._grbm_select(xcc=xcc)
+        self.adev.regSH_MEM_BASES.write(shared_base=0x1, private_base=0x2, inst=xcc)
+      self._grbm_select(inst=xcc)
 
       # Configure MEC doorbell range
       self.adev.regCP_MEC_DOORBELL_RANGE_LOWER.write(0x100 * xcc, inst=xcc)
@@ -420,17 +332,6 @@
     for xcc in range(self.adev.soc.xccs): self.adev.regCP_HYP_XCP_CTL.write(num_xcc_in_xcp=self.adev.soc.xccs, virtual_xcc_id=xcc, inst=xcc)
     # self.adev.psp._spatial_partition_cmd(1)
 
-=======
-        self.adev.regSH_MEM_BASES.write(shared_base=0x1, private_base=0x2, inst=xcc)
-      self._grbm_select(inst=xcc)
-
-      # Configure MEC doorbell range
-      self.adev.regCP_MEC_DOORBELL_RANGE_LOWER.write(0x0, inst=xcc)
-      self.adev.regCP_MEC_DOORBELL_RANGE_UPPER.write(0x450, inst=xcc)
-
-      # Enable MEC
-      self.adev.regCP_MEC_RS64_CNTL.update(mec_invalidate_icache=0, mec_pipe0_reset=0, mec_pipe0_active=1, mec_halt=0, inst=xcc)
->>>>>>> e36385e5
     # NOTE: Wait for MEC to be ready. The kernel does udelay here as well.
     time.sleep(0.05)
 
@@ -483,50 +384,13 @@
       self.adev.regRLC_SAFE_MODE.write(message=1, cmd=1, inst=xcc)
       wait_cond(lambda: self.adev.regRLC_SAFE_MODE.read(inst=xcc) & 0x1, value=0, msg="RLC safe mode timeout")
 
-<<<<<<< HEAD
       self.adev.regRLC_CGTT_MGCG_OVERRIDE.write(0xfffffc81, inst=xcc)
       self.adev.regRLC_CGCG_CGLS_CTRL.write(0x27103f, inst=xcc)
       self.adev.regCP_RB_WPTR_POLL_CNTL.write(0x33450100, inst=xcc)
 
       self.adev.regRLC_SAFE_MODE.write(message=0, cmd=1, inst=xcc)
 
-    # if hasattr(self.adev, 'regMM_ATC_L2_MISC_CG'): self.adev.regMM_ATC_L2_MISC_CG.write(enable=1, mem_ls_enable=1)
-
-    # self.adev.regRLC_SAFE_MODE.write(message=1, cmd=1)
-    # wait_cond(lambda: self.adev.regRLC_SAFE_MODE.read() & 0x1, value=0, msg="RLC safe mode timeout")
-
-    # self.adev.regRLC_CGCG_CGLS_CTRL.update(cgcg_gfx_idle_threshold=0x36, cgcg_en=1, cgls_rep_compansat_delay=0xf, cgls_en=1)
-
-    # self.adev.regCP_RB_WPTR_POLL_CNTL.update(poll_frequency=0x100, idle_poll_count=0x90)
-    # self.adev.regCP_INT_CNTL.update(cntx_busy_int_enable=1, cntx_empty_int_enable=1, cmp_busy_int_enable=1, gfx_idle_int_enable=1)
-    # self.adev.regSDMA0_RLC_CGCG_CTRL.update(cgcg_int_enable=1)
-    # self.adev.regSDMA1_RLC_CGCG_CTRL.update(cgcg_int_enable=1)
-
-    # self.adev.regRLC_CGTT_MGCG_OVERRIDE.update(perfmon_clock_state=1, gfxip_fgcg_override=0, gfxip_repeater_fgcg_override=0,
-    #   grbm_cgtt_sclk_override=0, rlc_cgtt_sclk_override=0, gfxip_mgcg_override=0, gfxip_cgls_override=0, gfxip_cgcg_override=0)
-
-    # self.adev.regRLC_SAFE_MODE.write(message=0, cmd=1)
-
-  def _grbm_select(self, me=0, pipe=0, queue=0, vmid=0, xcc=0):
-    self.adev.regGRBM_GFX_CNTL.write(meid=me, pipeid=pipe, vmid=vmid, queueid=queue, inst=xcc)
-
-  def _config_gfx(self, xcc=0):
-    if self.adev.ip_ver[am.GC_HWIP] <= (10,0,0):
-      self.adev.regCP_MEC_CNTL.update(mec_invalidate_icache=1, mec_me1_pipe0_reset=1, mec_me2_pipe0_reset=1, mec_me1_halt=1, mec_me2_halt=1, inst=xcc)
-    else:
-      def _config_helper(eng_name, cntl_reg, eng_reg, pipe_cnt, me=0):
-        for pipe in range(pipe_cnt):
-          self._grbm_select(me=me, pipe=pipe, xcc=xcc)
-          self.adev.wreg_pair(f"regCP_{eng_reg}_PRGRM_CNTR_START", "", "_HI", self.adev.fw.ucode_start[eng_name] >> 2, inst=xcc)
-        self._grbm_select(xcc=xcc)
-        self.adev.reg(f"regCP_{cntl_reg}_CNTL").update(**{f"{eng_name.lower()}_pipe{pipe}_reset": 1 for pipe in range(pipe_cnt)}, inst=xcc)
-        self.adev.reg(f"regCP_{cntl_reg}_CNTL").update(**{f"{eng_name.lower()}_pipe{pipe}_reset": 0 for pipe in range(pipe_cnt)}, inst=xcc)
-
-      if self.adev.ip_ver[am.GC_HWIP] >= (12,0,0):
-        _config_helper(eng_name="PFP", cntl_reg="ME", eng_reg="PFP", pipe_cnt=1)
-        _config_helper(eng_name="ME", cntl_reg="ME", eng_reg="ME", pipe_cnt=1)
-      _config_helper(eng_name="MEC", cntl_reg="MEC_RS64", eng_reg="MEC_RS64", pipe_cnt=1, me=1)
-=======
+    return # TODO
     for xcc in range(self.xccs):
       self.adev.regRLC_SAFE_MODE.write(message=1, cmd=1, inst=xcc)
       wait_cond(lambda: self.adev.regRLC_SAFE_MODE.read(inst=xcc) & 0x1, value=0, msg="RLC safe mode timeout")
@@ -560,7 +424,6 @@
         _config_helper(eng_name="PFP", cntl_reg="ME", eng_reg="PFP", pipe_cnt=1, xcc=xcc)
         _config_helper(eng_name="ME", cntl_reg="ME", eng_reg="ME", pipe_cnt=1, xcc=xcc)
       _config_helper(eng_name="MEC", cntl_reg="MEC_RS64", eng_reg="MEC_RS64", pipe_cnt=1, me=1, xcc=xcc)
->>>>>>> e36385e5
 
 class AM_IH(AM_IP):
   def init_sw(self):
@@ -810,13 +673,8 @@
 
   def _tmr_load_cmd(self) -> am.struct_psp_gfx_cmd_resp:
     cmd = am.struct_psp_gfx_cmd_resp(cmd_id=am.GFX_CMD_ID_SETUP_TMR)
-<<<<<<< HEAD
     cmd.cmd.cmd_setup_tmr.buf_phy_addr_hi, cmd.cmd.cmd_setup_tmr.buf_phy_addr_lo = data64(self.adev.paddr2mc(self.tmr_paddr) if self.tmr_paddr else 0)
-    cmd.cmd.cmd_setup_tmr.system_phy_addr_hi, cmd.cmd.cmd_setup_tmr.system_phy_addr_lo = data64(self.adev.paddr2xgmi_paddr(self.tmr_paddr))
-=======
-    cmd.cmd.cmd_setup_tmr.buf_phy_addr_hi, cmd.cmd.cmd_setup_tmr.buf_phy_addr_lo = data64(self.adev.paddr2mc(self.tmr_paddr))
-    cmd.cmd.cmd_setup_tmr.system_phy_addr_hi, cmd.cmd.cmd_setup_tmr.system_phy_addr_lo = data64(self.adev.paddr2xgmi(self.tmr_paddr))
->>>>>>> e36385e5
+    cmd.cmd.cmd_setup_tmr.system_phy_addr_hi, cmd.cmd.cmd_setup_tmr.system_phy_addr_lo = data64(self.adev.paddr2xgmi(self.tmr_paddr) if self.tmr_paddr else 0)
     cmd.cmd.cmd_setup_tmr.bitfield.virt_phy_addr = 1
     cmd.cmd.cmd_setup_tmr.buf_size = 0 # self.tmr_size
     return self._ring_submit(cmd)
