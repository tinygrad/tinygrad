import ctypes, time, contextlib, importlib, array
from typing import Literal
from tinygrad.runtime.autogen.am import am
from tinygrad.helpers import to_mv, data64, lo32, hi32, DEBUG

class AM_IP:
  def __init__(self, adev): self.adev = adev
  def init_sw(self): pass # Prepare sw/allocations for this IP
  def init_hw(self): pass # Initialize hw for this IP
  def fini_hw(self): pass # Finalize hw for this IP
  def set_clockgating_state(self): pass # Set clockgating state for this IP

class AM_SOC(AM_IP):
  def init_sw(self):
    self.soc_ver = 24 if self.adev.ip_ver[am.GC_HWIP] >= (12,0,0) else 21
    self.module = importlib.import_module(f"tinygrad.runtime.autogen.am.soc{self.soc_ver}")

  def init_hw(self):
    self.adev.regRCC_DEV0_EPF2_STRAP2.update(strap_no_soft_reset_dev0_f2=0x0)
    self.adev.regRCC_DEV0_EPF0_RCC_DOORBELL_APER_EN.write(0x1)
  def set_clockgating_state(self): self.adev.regHDP_MEM_POWER_CTRL.update(atomic_mem_power_ctrl_en=1, atomic_mem_power_ds_en=1)

  def doorbell_enable(self, port, awid=0, awaddr_31_28_value=0, offset=0, size=0):
    self.adev.reg(f"{'regGDC_S2A0_S2A' if self.adev.ip_ver[am.GC_HWIP] >= (12,0,0) else 'regS2A'}_DOORBELL_ENTRY_{port}_CTRL").update(
      **{f"s2a_doorbell_port{port}_enable":1, f"s2a_doorbell_port{port}_awid":awid, f"s2a_doorbell_port{port}_awaddr_31_28_value":awaddr_31_28_value,
         f"s2a_doorbell_port{port}_range_offset":offset, f"s2a_doorbell_port{port}_range_size":size})

class AM_GMC(AM_IP):
  def init_sw(self):
    # Memory controller aperture
    self.mc_base = (self.adev.regMMMC_VM_FB_LOCATION_BASE.read() & 0xFFFFFF) << 24
    print(hex(self.mc_base))
    self.mc_end = self.mc_base + self.adev.mm.vram_size - 1
    # self.mc_end = self.mc_base + (256 << 20) - 1
    # print(hex(self.mc_base))

    self.aper_base = self.mc_base # (128 << 20) #+ self.adev.mm.vram_size+ (256 << 20)
    self.aper_end = self.aper_base + (256 << 20) - 1

    # self.adev.regMMMC_VM_FB_LOCATION_BASE.

    # VM aperture
    self.vm_base = self.adev.mm.va_allocator.base
    self.vm_end = self.vm_base + self.adev.mm.va_allocator.size - 1

    # GFX11/GFX12 has 44-bit address space
    self.address_space_mask = (1 << 44) - 1

    self.memscratch_paddr = self.adev.mm.palloc(0x1000, zero=not self.adev.partial_boot, boot=True)
    self.dummy_page_paddr = self.adev.mm.palloc(0x1000, zero=not self.adev.partial_boot, boot=True)
    self.hub_initted = {"MM": False, "GC": False}

  def init_hw(self): self.init_hub("MM")

  def flush_hdp(self): self.adev.wreg(self.adev.reg("regBIF_BX0_REMAP_HDP_MEM_FLUSH_CNTL").read() // 4, 0x0)
  def flush_tlb(self, ip:Literal["MM", "GC"], vmid, flush_type=0):
    self.flush_hdp()

    # Can't issue TLB invalidation if the hub isn't initialized.
    if not self.hub_initted[ip]: return

    if ip == "MM": self.adev.wait_reg(self.adev.regMMVM_INVALIDATE_ENG17_SEM, mask=0x1, value=0x1)

    self.adev.reg(f"reg{ip}VM_INVALIDATE_ENG17_REQ").write(flush_type=flush_type, per_vmid_invalidate_req=(1 << vmid), invalidate_l2_ptes=1,
      invalidate_l2_pde0=1, invalidate_l2_pde1=1, invalidate_l2_pde2=1, invalidate_l1_ptes=1, clear_protection_fault_status_addr=0)

    self.adev.wait_reg(self.adev.reg(f"reg{ip}VM_INVALIDATE_ENG17_ACK"), mask=(1 << vmid), value=(1 << vmid))

    if ip == "MM":
      self.adev.regMMVM_INVALIDATE_ENG17_SEM.write(0x0)
      self.adev.regMMVM_L2_BANK_SELECT_RESERVED_CID2.update(reserved_cache_private_invalidation=1)

      # Read back the register to ensure the invalidation is complete
      self.adev.regMMVM_L2_BANK_SELECT_RESERVED_CID2.read()

  def enable_vm_addressing(self, page_table, ip:Literal["MM", "GC"], vmid):
    self.adev.wreg_pair(f"reg{ip}VM_CONTEXT{vmid}_PAGE_TABLE_START_ADDR", "_LO32", "_HI32", self.vm_base >> 12)
    self.adev.wreg_pair(f"reg{ip}VM_CONTEXT{vmid}_PAGE_TABLE_END_ADDR", "_LO32", "_HI32", self.vm_end >> 12)
    self.adev.wreg_pair(f"reg{ip}VM_CONTEXT{vmid}_PAGE_TABLE_BASE_ADDR", "_LO32", "_HI32", page_table.paddr | 1)
    self.adev.reg(f"reg{ip}VM_CONTEXT{vmid}_CNTL").write(0x1800000, pde0_protection_fault_enable_interrupt=1, pde0_protection_fault_enable_default=1,
                                                         dummy_page_protection_fault_enable_interrupt=1, dummy_page_protection_fault_enable_default=1,
                                                         range_protection_fault_enable_interrupt=1, range_protection_fault_enable_default=1,
                                                         valid_protection_fault_enable_interrupt=1, valid_protection_fault_enable_default=1,
                                                         read_protection_fault_enable_interrupt=1, read_protection_fault_enable_default=1,
                                                         write_protection_fault_enable_interrupt=1, write_protection_fault_enable_default=1,
                                                         execute_protection_fault_enable_interrupt=1, execute_protection_fault_enable_default=1,
                                                         enable_context=1, page_table_depth=(3 - page_table.lv))

  def init_hub(self, ip:Literal["MM", "GC"]):
    # Init system apertures
    self.adev.reg(f"reg{ip}MC_VM_AGP_BASE").write(0)
    self.adev.reg(f"reg{ip}MC_VM_AGP_BOT").write(0xffffffffffff >> 24) # disable AGP
    self.adev.reg(f"reg{ip}MC_VM_AGP_TOP").write(0)

    self.adev.reg(f"reg{ip}MC_VM_SYSTEM_APERTURE_LOW_ADDR").write(self.mc_base >> 18)
    self.adev.reg(f"reg{ip}MC_VM_SYSTEM_APERTURE_HIGH_ADDR").write(self.mc_end >> 18)
    self.adev.wreg_pair(f"reg{ip}MC_VM_SYSTEM_APERTURE_DEFAULT_ADDR", "_LSB", "_MSB", self.memscratch_paddr >> 12)
    self.adev.wreg_pair(f"reg{ip}VM_L2_PROTECTION_FAULT_DEFAULT_ADDR", "_LO32", "_HI32", self.dummy_page_paddr >> 12)

    self.adev.reg(f"reg{ip}VM_L2_PROTECTION_FAULT_CNTL2").update(active_page_migration_pte_read_retry=1)

    # Init TLB and cache
    self.adev.reg(f"reg{ip}MC_VM_MX_L1_TLB_CNTL").update(enable_l1_tlb=1, system_access_mode=3, enable_advanced_driver_model=1,
                                                         system_aperture_unmapped_access=0, eco_bits=0, mtype=self.adev.soc.module.MTYPE_UC)

    self.adev.reg(f"reg{ip}VM_L2_CNTL").update(enable_l2_cache=1, enable_l2_fragment_processing=0, enable_default_page_out_to_system_memory=1,
      l2_pde0_cache_tag_generation_mode=0, pde_fault_classification=0, context1_identity_access_mode=1, identity_mode_fragment_size=0)
    self.adev.reg(f"reg{ip}VM_L2_CNTL2").update(invalidate_all_l1_tlbs=1, invalidate_l2_cache=1)
    self.adev.reg(f"reg{ip}VM_L2_CNTL3").write(bank_select=9, l2_cache_bigk_fragment_size=6,l2_cache_4k_associativity=1,l2_cache_bigk_associativity=1)
    self.adev.reg(f"reg{ip}VM_L2_CNTL4").write(l2_cache_4k_partition_count=1)
    self.adev.reg(f"reg{ip}VM_L2_CNTL5").write(walker_priority_client_id=0x1ff)

    self.enable_vm_addressing(self.adev.mm.root_page_table, ip, vmid=0)

    # Disable identity aperture
    self.adev.wreg_pair(f"reg{ip}VM_L2_CONTEXT1_IDENTITY_APERTURE_LOW_ADDR", "_LO32", "_HI32", 0xfffffffff)
    self.adev.wreg_pair(f"reg{ip}VM_L2_CONTEXT1_IDENTITY_APERTURE_HIGH_ADDR", "_LO32", "_HI32", 0x0)
    self.adev.wreg_pair(f"reg{ip}VM_L2_CONTEXT_IDENTITY_PHYSICAL_OFFSET", "_LO32", "_HI32", 0x0)

    for eng_i in range(18): self.adev.wreg_pair(f"reg{ip}VM_INVALIDATE_ENG{eng_i}_ADDR_RANGE", "_LO32", "_HI32", 0x1fffffffff)
    self.hub_initted[ip] = True

  def get_pte_flags(self, pte_lv, is_table, frag, uncached, system, snooped, valid, extra=0):
    extra |= (am.AMDGPU_PTE_SYSTEM * system) | (am.AMDGPU_PTE_SNOOPED * snooped) | (am.AMDGPU_PTE_VALID * valid) | am.AMDGPU_PTE_FRAG(frag)
    if not is_table: extra |= (am.AMDGPU_PTE_WRITEABLE | am.AMDGPU_PTE_READABLE | am.AMDGPU_PTE_EXECUTABLE)
    if self.adev.ip_ver[am.GC_HWIP] >= (12,0,0):
      extra |= am.AMDGPU_PTE_MTYPE_GFX12(0, self.adev.soc.module.MTYPE_UC if uncached else 0)
      extra |= (am.AMDGPU_PDE_PTE_GFX12 if not is_table and pte_lv != am.AMDGPU_VM_PTB else (am.AMDGPU_PTE_IS_PTE if not is_table else 0))
    else:
      extra |= am.AMDGPU_PTE_MTYPE_NV10(0, self.adev.soc.module.MTYPE_UC if uncached else 0)
      extra |= (am.AMDGPU_PDE_PTE if not is_table and pte_lv != am.AMDGPU_VM_PTB else 0)
    return extra
  def is_pte_huge_page(self, pte): return pte & (am.AMDGPU_PDE_PTE_GFX12 if self.adev.ip_ver[am.GC_HWIP] >= (12,0,0) else am.AMDGPU_PDE_PTE)

  def on_interrupt(self):
    for ip in ["MM", "GC"]:
      st = self.adev.reg(f"reg{ip}VM_L2_PROTECTION_FAULT_STATUS{'_LO32' if self.adev.ip_ver[am.GC_HWIP] >= (12,0,0) else ''}").read()
      va = (self.adev.reg(f'reg{ip}VM_L2_PROTECTION_FAULT_ADDR_LO32').read()
            | (self.adev.reg(f'reg{ip}VM_L2_PROTECTION_FAULT_ADDR_HI32').read()) << 32) << 12
      if st: raise RuntimeError(f"{ip}VM_L2_PROTECTION_FAULT_STATUS: {st:#x} {va:#x}")

class AM_SMU(AM_IP):
  def init_sw(self):
    self.smu_mod = self.adev._ip_module("smu", am.MP1_HWIP, prever_prefix='v')
    self.driver_table_paddr = self.adev.mm.palloc(0x4000, zero=not self.adev.partial_boot, boot=True)

  def init_hw(self):
    self._send_msg(self.smu_mod.PPSMC_MSG_SetDriverDramAddrHigh, hi32(self.adev.paddr2mc(self.driver_table_paddr)))
    self._send_msg(self.smu_mod.PPSMC_MSG_SetDriverDramAddrLow, lo32(self.adev.paddr2mc(self.driver_table_paddr)))
    self._send_msg(self.smu_mod.PPSMC_MSG_EnableAllSmuFeatures, 0)

  def is_smu_alive(self):
    with contextlib.suppress(RuntimeError): self._send_msg(self.smu_mod.PPSMC_MSG_GetSmuVersion, 0, timeout=100)
    return self.adev.mmMP1_SMN_C2PMSG_90.read() != 0

  def mode1_reset(self):
    if DEBUG >= 2: print(f"am {self.adev.devfmt}: mode1 reset")
    if self.adev.ip_ver[am.MP0_HWIP] >= (14,0,0): self._send_msg(__DEBUGSMC_MSG_Mode1Reset:=2, 0, debug=True)
    else: self._send_msg(self.smu_mod.PPSMC_MSG_Mode1Reset, 0)
    time.sleep(0.5) # 500ms

  def read_table(self, table_t, cmd):
    self._send_msg(self.smu_mod.PPSMC_MSG_TransferTableSmu2Dram, cmd)
    return table_t.from_buffer(array.array('B', self.adev.vram.view(self.driver_table_paddr, ctypes.sizeof(table_t))[:]))
  def read_metrics(self): return self.read_table(self.smu_mod.SmuMetricsExternal_t, self.smu_mod.TABLE_SMU_METRICS)

  def set_clocks(self, level):
    if not hasattr(self, 'clcks'):
      self.clcks = {}
      for clck in [self.smu_mod.PPCLK_GFXCLK, self.smu_mod.PPCLK_UCLK, self.smu_mod.PPCLK_FCLK, self.smu_mod.PPCLK_SOCCLK]:
        cnt = self._send_msg(self.smu_mod.PPSMC_MSG_GetDpmFreqByIndex, (clck<<16)|0xff, read_back_arg=True)&0x7fffffff
        self.clcks[clck] = [self._send_msg(self.smu_mod.PPSMC_MSG_GetDpmFreqByIndex, (clck<<16)|i, read_back_arg=True)&0x7fffffff for i in range(cnt)]

    for clck, vals in self.clcks.items():
      self._send_msg(self.smu_mod.PPSMC_MSG_SetSoftMinByFreq, clck << 16 | (vals[level]))
      self._send_msg(self.smu_mod.PPSMC_MSG_SetSoftMaxByFreq, clck << 16 | (vals[level]))

  def _smu_cmn_send_msg(self, msg, param=0, debug=False):
    (self.adev.mmMP1_SMN_C2PMSG_90 if not debug else self.adev.mmMP1_SMN_C2PMSG_54).write(0) # resp reg
    (self.adev.mmMP1_SMN_C2PMSG_82 if not debug else self.adev.mmMP1_SMN_C2PMSG_53).write(param)
    (self.adev.mmMP1_SMN_C2PMSG_66 if not debug else self.adev.mmMP1_SMN_C2PMSG_75).write(msg)

  def _send_msg(self, msg, param, read_back_arg=False, timeout=10000, debug=False): # 10s
    self._smu_cmn_send_msg(msg, param, debug=debug)
    self.adev.wait_reg(self.adev.mmMP1_SMN_C2PMSG_90 if not debug else self.adev.mmMP1_SMN_C2PMSG_54, mask=0xFFFFFFFF, value=1, timeout=timeout)
    return (self.adev.mmMP1_SMN_C2PMSG_82 if not debug else self.adev.mmMP1_SMN_C2PMSG_53).read() if read_back_arg else None

class AM_GFX(AM_IP):
  def init_hw(self):
    # Wait for RLC autoload to complete
    while self.adev.regCP_STAT.read() != 0 and self.adev.regRLC_RLCS_BOOTLOAD_STATUS.read_bitfields()['bootload_complete'] != 0: pass

    self._config_gfx_rs64()
    self.adev.gmc.init_hub("GC")

    # NOTE: Golden reg for gfx11. No values for this reg provided. The kernel just ors 0x20000000 to this reg.
    self.adev.regTCP_CNTL.write(self.adev.regTCP_CNTL.read() | 0x20000000)

    self.adev.regRLC_SRM_CNTL.update(srm_enable=1, auto_incr_addr=1)

    self.adev.soc.doorbell_enable(port=0, awid=0x3, awaddr_31_28_value=0x3)
    self.adev.soc.doorbell_enable(port=3, awid=0x6, awaddr_31_28_value=0x3)

    self.adev.regGRBM_CNTL.update(read_timeout=0xff)
    for i in range(0, 16):
      self._grbm_select(vmid=i)
      self.adev.regSH_MEM_CONFIG.write(address_mode=self.adev.soc.module.SH_MEM_ADDRESS_MODE_64,
                                       alignment_mode=self.adev.soc.module.SH_MEM_ALIGNMENT_MODE_UNALIGNED, initial_inst_prefetch=3)

      # Configure apertures:
      # LDS:         0x10000000'00000000 - 0x10000001'00000000 (4GB)
      # Scratch:     0x20000000'00000000 - 0x20000001'00000000 (4GB)
      self.adev.regSH_MEM_BASES.write(shared_base=0x1, private_base=0x2)
    self._grbm_select()

    # Configure MEC doorbell range
    self.adev.regCP_MEC_DOORBELL_RANGE_LOWER.write(0x0)
    self.adev.regCP_MEC_DOORBELL_RANGE_UPPER.write(0x450)

    # Enable MEC
    self.adev.regCP_MEC_RS64_CNTL.update(mec_invalidate_icache=0, mec_pipe0_reset=0, mec_pipe1_reset=0, mec_pipe2_reset=0, mec_pipe3_reset=0,
                                         mec_pipe0_active=1, mec_pipe1_active=1, mec_pipe2_active=1, mec_pipe3_active=1, mec_halt=0)

    # NOTE: Wait for MEC to be ready. The kernel does udelay here as well.
    time.sleep(0.05)

  def fini_hw(self):
    self._grbm_select(me=1, pipe=0, queue=0)
    self.adev.regCP_HQD_DEQUEUE_REQUEST.write(0x2) # 1 - DRAIN_PIPE; 2 - RESET_WAVES
    self.adev.regSPI_COMPUTE_QUEUE_RESET.write(1)
    self._grbm_select()
    self.adev.regGCVM_CONTEXT0_CNTL.write(0)

  def setup_ring(self, ring_addr:int, ring_size:int, rptr_addr:int, wptr_addr:int, eop_addr:int, eop_size:int, doorbell:int, pipe:int, queue:int):
    mqd = self.adev.mm.valloc(0x1000, uncached=True, contigous=True)

    struct_t = getattr(am, f"struct_v{self.adev.ip_ver[am.GC_HWIP][0]}_compute_mqd")
    mqd_struct = struct_t(header=0xC0310800, cp_mqd_base_addr_lo=lo32(mqd.va_addr), cp_mqd_base_addr_hi=hi32(mqd.va_addr),
      cp_hqd_persistent_state=self.adev.regCP_HQD_PERSISTENT_STATE.encode(preload_size=0x55, preload_req=1),
      cp_hqd_pipe_priority=0x2, cp_hqd_queue_priority=0xf, cp_hqd_quantum=0x111,
      cp_hqd_pq_base_lo=lo32(ring_addr>>8), cp_hqd_pq_base_hi=hi32(ring_addr>>8),
      cp_hqd_pq_rptr_report_addr_lo=lo32(rptr_addr), cp_hqd_pq_rptr_report_addr_hi=hi32(rptr_addr),
      cp_hqd_pq_wptr_poll_addr_lo=lo32(wptr_addr), cp_hqd_pq_wptr_poll_addr_hi=hi32(wptr_addr),
      cp_hqd_pq_doorbell_control=self.adev.regCP_HQD_PQ_DOORBELL_CONTROL.encode(doorbell_offset=doorbell*2, doorbell_en=1),
      cp_hqd_pq_control=self.adev.regCP_HQD_PQ_CONTROL.encode(rptr_block_size=5, unord_dispatch=0, queue_size=(ring_size//4).bit_length()-2),
      cp_hqd_ib_control=self.adev.regCP_HQD_IB_CONTROL.encode(min_ib_avail_size=0x3), cp_hqd_hq_status0=0x20004000,
      cp_mqd_control=self.adev.regCP_MQD_CONTROL.encode(priv_state=1), cp_hqd_vmid=0,
      cp_hqd_eop_base_addr_lo=lo32(eop_addr>>8), cp_hqd_eop_base_addr_hi=hi32(eop_addr>>8),
      cp_hqd_eop_control=self.adev.regCP_HQD_EOP_CONTROL.encode(eop_size=(eop_size//4).bit_length()-2))

    # Copy mqd into memory
    self.adev.vram.view(mqd.paddrs[0][0], ctypes.sizeof(mqd_struct))[:] = memoryview(mqd_struct).cast('B')
    self.adev.gmc.flush_hdp()

    self._grbm_select(me=1, pipe=pipe, queue=queue)

    mqd_st_mv = to_mv(ctypes.addressof(mqd_struct), ctypes.sizeof(mqd_struct)).cast('I')
    for i, reg in enumerate(range(self.adev.regCP_MQD_BASE_ADDR.addr, self.adev.regCP_HQD_PQ_WPTR_HI.addr + 1)):
      self.adev.wreg(reg, mqd_st_mv[0x80 + i])
    self.adev.regCP_HQD_ACTIVE.write(0x1)

    self._grbm_select()

    self.adev.reg(f"regCP_ME1_PIPE{pipe}_INT_CNTL").update(time_stamp_int_enable=1, generic0_int_enable=1)

  def set_clockgating_state(self):
    if hasattr(self.adev, 'regMM_ATC_L2_MISC_CG'): self.adev.regMM_ATC_L2_MISC_CG.write(enable=1, mem_ls_enable=1)

    self.adev.regRLC_SAFE_MODE.write(message=1, cmd=1)
    self.adev.wait_reg(self.adev.regRLC_SAFE_MODE, mask=0x1, value=0x0)

    self.adev.regRLC_CGCG_CGLS_CTRL.update(cgcg_gfx_idle_threshold=0x36, cgcg_en=1, cgls_rep_compansat_delay=0xf, cgls_en=1)

    self.adev.regCP_RB_WPTR_POLL_CNTL.update(poll_frequency=0x100, idle_poll_count=0x90)
    self.adev.regCP_INT_CNTL.update(cntx_busy_int_enable=1, cntx_empty_int_enable=1, cmp_busy_int_enable=1, gfx_idle_int_enable=1)
    self.adev.regSDMA0_RLC_CGCG_CTRL.update(cgcg_int_enable=1)
    self.adev.regSDMA1_RLC_CGCG_CTRL.update(cgcg_int_enable=1)

    self.adev.regRLC_CGTT_MGCG_OVERRIDE.update(perfmon_clock_state=0, gfxip_fgcg_override=0, gfxip_repeater_fgcg_override=0,
      grbm_cgtt_sclk_override=0, rlc_cgtt_sclk_override=0, gfxip_mgcg_override=0, gfxip_cgls_override=0, gfxip_cgcg_override=0)

    self.adev.regRLC_SAFE_MODE.write(message=0, cmd=1)

  def _grbm_select(self, me=0, pipe=0, queue=0, vmid=0): self.adev.regGRBM_GFX_CNTL.write(meid=me, pipeid=pipe, vmid=vmid, queueid=queue)

  def _config_gfx_rs64(self):
    def _config_helper(eng_name, cntl_reg, eng_reg, pipe_cnt, me=0):
      for pipe in range(pipe_cnt):
        self._grbm_select(me=me, pipe=pipe)
        self.adev.wreg_pair(f"regCP_{eng_reg}_PRGRM_CNTR_START", "", "_HI", self.adev.fw.ucode_start[eng_name] >> 2)
      self._grbm_select()
      self.adev.reg(f"regCP_{cntl_reg}_CNTL").update(**{f"{eng_name.lower()}_pipe{pipe}_reset": 1 for pipe in range(pipe_cnt)})
      self.adev.reg(f"regCP_{cntl_reg}_CNTL").update(**{f"{eng_name.lower()}_pipe{pipe}_reset": 0 for pipe in range(pipe_cnt)})

    _config_helper(eng_name="MEC", cntl_reg="MEC_RS64", eng_reg="MEC_RS64", pipe_cnt=1, me=1)

class AM_IH(AM_IP):
  def init_sw(self):
    self.ring_size = 512 << 10
    def _alloc_ring(size): return (self.adev.mm.palloc(size, zero=False, boot=True), self.adev.mm.palloc(0x1000, zero=False, boot=True))
    self.rings = [(*_alloc_ring(self.ring_size), "", 0), (*_alloc_ring(self.ring_size), "_RING1", 1)]

  def init_hw(self):
    for ring_vm, rwptr_vm, suf, ring_id in self.rings:
      self.adev.wreg_pair("regIH_RB_BASE", suf, f"_HI{suf}", self.adev.paddr2mc(ring_vm) >> 8)

      self.adev.reg(f"regIH_RB_CNTL{suf}").write(mc_space=4, wptr_overflow_clear=1, rb_size=(self.ring_size//4).bit_length(),
        mc_snoop=1, mc_ro=0, mc_vmid=0, **({'wptr_overflow_enable': 1, 'rptr_rearm': 1} if ring_id == 0 else {'rb_full_drain_enable': 1}))

      if ring_id == 0: self.adev.wreg_pair("regIH_RB_WPTR_ADDR", "_LO", "_HI", self.adev.paddr2mc(rwptr_vm))

      self.adev.reg(f"regIH_RB_WPTR{suf}").write(0)
      self.adev.reg(f"regIH_RB_RPTR{suf}").write(0)

      self.adev.reg(f"regIH_DOORBELL_RPTR{suf}").write(offset=(am.AMDGPU_NAVI10_DOORBELL_IH + ring_id) * 2, enable=1)

    self.adev.regIH_STORM_CLIENT_LIST_CNTL.update(client18_is_storm_client=1)
    self.adev.regIH_INT_FLOOD_CNTL.update(flood_cntl_enable=1)
    self.adev.regIH_MSI_STORM_CTRL.update(delay=3)

    # toggle interrupts
    for _, rwptr_vm, suf, ring_id in self.rings:
      self.adev.reg(f"regIH_RB_CNTL{suf}").update(rb_enable=1, **({'enable_intr': 1} if ring_id == 0 else {}))

    self.adev.soc.doorbell_enable(port=1, awid=0x0, awaddr_31_28_value=0x0, offset=am.AMDGPU_NAVI10_DOORBELL_IH*2, size=2)

  def interrupt_handler(self):
    _, rwptr_vm, suf, _ = self.rings[0]
    wptr = self.adev.vram.view(offset=rwptr_vm, size=8, fmt='Q')[0]

    if self.adev.reg(f"regIH_RB_WPTR{suf}").read_bitfields()['rb_overflow']:
      self.adev.reg(f"regIH_RB_WPTR{suf}").update(rb_overflow=0)
      self.adev.reg(f"regIH_RB_CNTL{suf}").update(wptr_overflow_clear=1)
      self.adev.reg(f"regIH_RB_CNTL{suf}").update(wptr_overflow_clear=0)
    self.adev.regIH_RB_RPTR.write(wptr % self.ring_size)

class AM_SDMA(AM_IP):
  def init_sw(self): self.sdma_name = "F32" if self.adev.ip_ver[am.SDMA0_HWIP] < (7,0,0) else "MCU"
  def init_hw(self):
    for pipe in range(2):
      self.adev.reg(f"regSDMA{pipe}_WATCHDOG_CNTL").update(queue_hang_count=100) # 10s, 100ms per unit
      self.adev.reg(f"regSDMA{pipe}_UTCL1_CNTL").update(resp_mode=3, redo_delay=9)

      # rd=noa, wr=bypass
      self.adev.reg(f"regSDMA{pipe}_UTCL1_PAGE").update(rd_l2_policy=0x2, wr_l2_policy=0x3, **({'llc_noalloc':1} if self.sdma_name == "F32" else {}))
      self.adev.reg(f"regSDMA{pipe}_{self.sdma_name}_CNTL").update(halt=0, **{f"{'th1_' if self.sdma_name == 'F32' else ''}reset":0})
      self.adev.reg(f"regSDMA{pipe}_CNTL").update(ctxempty_int_enable=1, trap_enable=1)
    self.adev.soc.doorbell_enable(port=2, awid=0xe, awaddr_31_28_value=0x3, offset=am.AMDGPU_NAVI10_DOORBELL_sDMA_ENGINE0*2, size=4)

  def fini_hw(self):
    self.adev.regSDMA0_QUEUE0_RB_CNTL.update(rb_enable=0)
    self.adev.regSDMA0_QUEUE0_IB_CNTL.update(ib_enable=0)
    self.adev.regGRBM_SOFT_RESET.write(soft_reset_sdma0=1)
    time.sleep(0.01)
    self.adev.regGRBM_SOFT_RESET.write(0x0)

  def setup_ring(self, ring_addr:int, ring_size:int, rptr_addr:int, wptr_addr:int, doorbell:int, pipe:int, queue:int):
    # Setup the ring
    self.adev.reg(f"regSDMA{pipe}_QUEUE{queue}_MINOR_PTR_UPDATE").write(0x1)
    self.adev.wreg_pair(f"regSDMA{pipe}_QUEUE{queue}_RB_RPTR", "", "_HI", 0)
    self.adev.wreg_pair(f"regSDMA{pipe}_QUEUE{queue}_RB_WPTR", "", "_HI", 0)
    self.adev.wreg_pair(f"regSDMA{pipe}_QUEUE{queue}_RB_BASE", "", "_HI", ring_addr >> 8)
    self.adev.wreg_pair(f"regSDMA{pipe}_QUEUE{queue}_RB_RPTR_ADDR", "_LO", "_HI", rptr_addr)
    self.adev.wreg_pair(f"regSDMA{pipe}_QUEUE{queue}_RB_WPTR_POLL_ADDR", "_LO", "_HI", wptr_addr)
    self.adev.reg(f"regSDMA{pipe}_QUEUE{queue}_DOORBELL_OFFSET").update(offset=doorbell * 2)
    self.adev.reg(f"regSDMA{pipe}_QUEUE{queue}_DOORBELL").update(enable=1)
    self.adev.reg(f"regSDMA{pipe}_QUEUE{queue}_MINOR_PTR_UPDATE").write(0x0)
    self.adev.reg(f"regSDMA{pipe}_QUEUE{queue}_RB_CNTL").write(rb_vmid=0, rptr_writeback_enable=1, rptr_writeback_timer=4,
      **{f'{self.sdma_name.lower()}_wptr_poll_enable':1}, rb_size=(ring_size//4).bit_length()-1, rb_enable=1, rb_priv=1)
    self.adev.reg(f"regSDMA{pipe}_QUEUE{queue}_IB_CNTL").update(ib_enable=1)

class AM_PSP(AM_IP):
  def init_sw(self):
    self.reg_pref = "regMP0_SMN_C2PMSG" if self.adev.ip_ver[am.MP0_HWIP] < (14,0,0) else "regMPASP_SMN_C2PMSG"
    self.msg1_paddr = self.adev.mm.palloc(am.PSP_1_MEG, align=am.PSP_1_MEG, zero=False, boot=True)
    self.cmd_paddr = self.adev.mm.palloc(am.PSP_CMD_BUFFER_SIZE, zero=False, boot=True)
    self.fence_paddr = self.adev.mm.palloc(am.PSP_FENCE_BUFFER_SIZE, zero=not self.adev.partial_boot, boot=True)

    self.ring_size = 0x10000
    self.ring_paddr = self.adev.mm.palloc(self.ring_size, zero=False, boot=True)

    self.max_tmr_size = 0x1300000
    self.boot_time_tmr = self.adev.ip_ver[am.GC_HWIP] >= (12,0,0)
    if not self.boot_time_tmr:
      self.tmr_paddr = self.adev.mm.palloc(self.max_tmr_size, align=am.PSP_TMR_ALIGNMENT, zero=False, boot=True)

  def init_hw(self):
    spl_key = am.PSP_FW_TYPE_PSP_SPL if self.adev.ip_ver[am.MP0_HWIP] >= (14,0,0) else am.PSP_FW_TYPE_PSP_KDB
<<<<<<< HEAD
    sos_components_load_order = [
      (am.PSP_FW_TYPE_PSP_KDB, am.PSP_BL__LOAD_KEY_DATABASE), (spl_key, am.PSP_BL__LOAD_TOS_SPL_TABLE),
      (am.PSP_FW_TYPE_PSP_SYS_DRV, am.PSP_BL__LOAD_SYSDRV), (am.PSP_FW_TYPE_PSP_SOS, am.PSP_BL__LOAD_SOSDRV),
    ]
=======
    sos_components = [(am.PSP_FW_TYPE_PSP_KDB, am.PSP_BL__LOAD_KEY_DATABASE), (spl_key, am.PSP_BL__LOAD_TOS_SPL_TABLE),
      (am.PSP_FW_TYPE_PSP_SYS_DRV, am.PSP_BL__LOAD_SYSDRV), (am.PSP_FW_TYPE_PSP_SOC_DRV, am.PSP_BL__LOAD_SOCDRV),
      (am.PSP_FW_TYPE_PSP_INTF_DRV, am.PSP_BL__LOAD_INTFDRV), (am.PSP_FW_TYPE_PSP_DBG_DRV, am.PSP_BL__LOAD_DBGDRV),
      (am.PSP_FW_TYPE_PSP_RAS_DRV, am.PSP_BL__LOAD_RASDRV), (am.PSP_FW_TYPE_PSP_SOS, am.PSP_BL__LOAD_SOSDRV)]
>>>>>>> 3b67f56c

    # print(self.is_sos_alive())
    if not self.is_sos_alive():
<<<<<<< HEAD
      for fw, compid in sos_components_load_order: self._bootloader_load_component(fw, compid)

      # print("will load")
      
      # self.adev.regMP0_SMN_C2PMSG_36.write(self.adev.paddr2mc(self.msg1_paddr) >> 20)
      # self.adev.regMP0_SMN_C2PMSG_35.write(am.PSP_BL__LOAD_SYSDRV)

      # self._wait_for_bootloader()
      # print("first ok")

      # self.adev.regMP0_SMN_C2PMSG_36.write(self.adev.paddr2mc(self.msg2_paddr) >> 20)
      # self.adev.regMP0_SMN_C2PMSG_35.write(am.PSP_BL__LOAD_SOSDRV)
      # self._wait_for_bootloader()
      # print("ok")

=======
      for fw, compid in sos_components: self._bootloader_load_component(fw, compid)
>>>>>>> 3b67f56c
      while not self.is_sos_alive(): time.sleep(0.01)

    self._ring_create()
    self._tmr_init()

    # SMU fw should be loaded before TMR.
    self._load_ip_fw_cmd(*self.adev.fw.smu_psp_desc)
    if not self.boot_time_tmr: self._tmr_load_cmd()

    for psp_desc in self.adev.fw.descs: self._load_ip_fw_cmd(*psp_desc)
    self._rlc_autoload_cmd()

  def is_sos_alive(self): return self.adev.reg(f"{self.reg_pref}_81").read() != 0x0

  def _wait_for_bootloader(self): self.adev.wait_reg(self.adev.reg(f"{self.reg_pref}_35"), mask=0x80000000, value=0x80000000)

  def _prep_msg1(self, data):
    self.adev.vram.view(self.msg1_paddr, len(data))[:] = data
    self.adev.vram[self.msg1_paddr + len(data)] = 0
    self.adev.gmc.flush_hdp()

  def _bootloader_load_component(self, fw, compid):
    if fw not in self.adev.fw.sos_fw: return 0

    self._wait_for_bootloader()

    if DEBUG >= 2: print(f"am {self.adev.devfmt}: loading sos component: {am.psp_fw_type__enumvalues[fw]}")

    self._prep_msg1(self.adev.fw.sos_fw[fw])
    self.adev.reg(f"{self.reg_pref}_36").write(self.adev.paddr2mc(self.msg1_paddr) >> 20)
    self.adev.reg(f"{self.reg_pref}_35").write(compid)

    return self._wait_for_bootloader() if compid != am.PSP_BL__LOAD_SOSDRV else 0

  def _tmr_init(self):
    # Load TOC and calculate TMR size
    self._prep_msg1(fwm:=self.adev.fw.sos_fw[am.PSP_FW_TYPE_PSP_TOC])
    self.tmr_size = self._load_toc_cmd(len(fwm)).resp.tmr_size
    assert self.tmr_size <= self.max_tmr_size

  def _ring_create(self):
    # If the ring is already created, destroy it
    if self.adev.reg(f"{self.reg_pref}_71").read() != 0:
      self.adev.reg(f"{self.reg_pref}_64").write(am.GFX_CTRL_CMD_ID_DESTROY_RINGS)

      # There might be handshake issue with hardware which needs delay
      time.sleep(0.02)

    # Wait until the sOS is ready
    self.adev.wait_reg(self.adev.reg(f"{self.reg_pref}_64"), mask=0x80000000, value=0x80000000)

    self.adev.wreg_pair(self.reg_pref, "_69", "_70", self.adev.paddr2mc(self.ring_paddr))
    self.adev.reg(f"{self.reg_pref}_71").write(self.ring_size)
    self.adev.reg(f"{self.reg_pref}_64").write(am.PSP_RING_TYPE__KM << 16)

    # There might be handshake issue with hardware which needs delay
    time.sleep(0.02)

    self.adev.wait_reg(self.adev.reg(f"{self.reg_pref}_64"), mask=0x8000FFFF, value=0x80000000)

  def _ring_submit(self, cmd):
    msg = am.struct_psp_gfx_rb_frame(fence_value=(prev_wptr:=self.adev.reg(f"{self.reg_pref}_67").read()),
      cmd_buf_addr_lo=lo32(self.adev.paddr2mc(self.cmd_paddr)), cmd_buf_addr_hi=hi32(self.adev.paddr2mc(self.cmd_paddr)),
      fence_addr_lo=lo32(self.adev.paddr2mc(self.fence_paddr)), fence_addr_hi=hi32(self.adev.paddr2mc(self.fence_paddr)))

    self.adev.vram.view(self.cmd_paddr, ctypes.sizeof(cmd))[:] = memoryview(cmd).cast('B')
    self.adev.vram.view(self.ring_paddr + prev_wptr * 4, ctypes.sizeof(msg))[:] = memoryview(msg).cast('B')

    # self.adev.vram.copyin(self.cmd_paddr, memoryview(cmd).cast('B'))
    # self.adev.vram.copyin(self.ring_paddr + prev_wptr * 4, memoryview(write_loc).cast('B'))

    # Move the wptr
    self.adev.reg(f"{self.reg_pref}_67").write(prev_wptr + ctypes.sizeof(am.struct_psp_gfx_rb_frame) // 4)

    while self.adev.vram.view(self.fence_paddr, 4, 'I')[0] != prev_wptr: pass
    time.sleep(0.005)

    resp = type(cmd).from_buffer(array.array('B', self.adev.vram.view(self.cmd_paddr, ctypes.sizeof(cmd))[:]))
    if resp.resp.status != 0: raise RuntimeError(f"PSP command failed {resp.cmd_id} {resp.resp.status}")

    return resp

  def _load_ip_fw_cmd(self, fw_types, fw_bytes):
    self._prep_msg1(fw_bytes)
    for fw_type in fw_types:
      if DEBUG >= 2: print(f"am {self.adev.devfmt}: loading fw: {am.psp_gfx_fw_type__enumvalues[fw_type]}")
      cmd = am.struct_psp_gfx_cmd_resp(cmd_id=am.GFX_CMD_ID_LOAD_IP_FW)
      cmd.cmd.cmd_load_ip_fw.fw_phy_addr_hi, cmd.cmd.cmd_load_ip_fw.fw_phy_addr_lo = data64(self.adev.paddr2mc(self.msg1_paddr))
      cmd.cmd.cmd_load_ip_fw.fw_size = len(fw_bytes)
      cmd.cmd.cmd_load_ip_fw.fw_type = fw_type
      self._ring_submit(cmd)

  def _tmr_load_cmd(self):
    cmd = am.struct_psp_gfx_cmd_resp(cmd_id=am.GFX_CMD_ID_SETUP_TMR)
    cmd.cmd.cmd_setup_tmr.buf_phy_addr_hi, cmd.cmd.cmd_setup_tmr.buf_phy_addr_lo = data64(self.adev.paddr2mc(self.tmr_paddr))
    cmd.cmd.cmd_setup_tmr.system_phy_addr_hi, cmd.cmd.cmd_setup_tmr.system_phy_addr_lo = data64(self.tmr_paddr)
    cmd.cmd.cmd_setup_tmr.bitfield.virt_phy_addr = 1
    cmd.cmd.cmd_setup_tmr.buf_size = self.tmr_size
    return self._ring_submit(cmd)

  def _load_toc_cmd(self, toc_size):
    cmd = am.struct_psp_gfx_cmd_resp(cmd_id=am.GFX_CMD_ID_LOAD_TOC)
    cmd.cmd.cmd_load_toc.toc_phy_addr_hi, cmd.cmd.cmd_load_toc.toc_phy_addr_lo = data64(self.adev.paddr2mc(self.msg1_paddr))
    cmd.cmd.cmd_load_toc.toc_size = toc_size
    return self._ring_submit(cmd)

  def _rlc_autoload_cmd(self): return self._ring_submit(am.struct_psp_gfx_cmd_resp(cmd_id=am.GFX_CMD_ID_AUTOLOAD_RLC))<|MERGE_RESOLUTION|>--- conflicted
+++ resolved
@@ -386,39 +386,12 @@
 
   def init_hw(self):
     spl_key = am.PSP_FW_TYPE_PSP_SPL if self.adev.ip_ver[am.MP0_HWIP] >= (14,0,0) else am.PSP_FW_TYPE_PSP_KDB
-<<<<<<< HEAD
-    sos_components_load_order = [
-      (am.PSP_FW_TYPE_PSP_KDB, am.PSP_BL__LOAD_KEY_DATABASE), (spl_key, am.PSP_BL__LOAD_TOS_SPL_TABLE),
-      (am.PSP_FW_TYPE_PSP_SYS_DRV, am.PSP_BL__LOAD_SYSDRV), (am.PSP_FW_TYPE_PSP_SOS, am.PSP_BL__LOAD_SOSDRV),
-    ]
-=======
     sos_components = [(am.PSP_FW_TYPE_PSP_KDB, am.PSP_BL__LOAD_KEY_DATABASE), (spl_key, am.PSP_BL__LOAD_TOS_SPL_TABLE),
-      (am.PSP_FW_TYPE_PSP_SYS_DRV, am.PSP_BL__LOAD_SYSDRV), (am.PSP_FW_TYPE_PSP_SOC_DRV, am.PSP_BL__LOAD_SOCDRV),
-      (am.PSP_FW_TYPE_PSP_INTF_DRV, am.PSP_BL__LOAD_INTFDRV), (am.PSP_FW_TYPE_PSP_DBG_DRV, am.PSP_BL__LOAD_DBGDRV),
-      (am.PSP_FW_TYPE_PSP_RAS_DRV, am.PSP_BL__LOAD_RASDRV), (am.PSP_FW_TYPE_PSP_SOS, am.PSP_BL__LOAD_SOSDRV)]
->>>>>>> 3b67f56c
+      (am.PSP_FW_TYPE_PSP_SYS_DRV, am.PSP_BL__LOAD_SYSDRV), (am.PSP_FW_TYPE_PSP_SOS, am.PSP_BL__LOAD_SOSDRV)]
 
     # print(self.is_sos_alive())
     if not self.is_sos_alive():
-<<<<<<< HEAD
-      for fw, compid in sos_components_load_order: self._bootloader_load_component(fw, compid)
-
-      # print("will load")
-      
-      # self.adev.regMP0_SMN_C2PMSG_36.write(self.adev.paddr2mc(self.msg1_paddr) >> 20)
-      # self.adev.regMP0_SMN_C2PMSG_35.write(am.PSP_BL__LOAD_SYSDRV)
-
-      # self._wait_for_bootloader()
-      # print("first ok")
-
-      # self.adev.regMP0_SMN_C2PMSG_36.write(self.adev.paddr2mc(self.msg2_paddr) >> 20)
-      # self.adev.regMP0_SMN_C2PMSG_35.write(am.PSP_BL__LOAD_SOSDRV)
-      # self._wait_for_bootloader()
-      # print("ok")
-
-=======
       for fw, compid in sos_components: self._bootloader_load_component(fw, compid)
->>>>>>> 3b67f56c
       while not self.is_sos_alive(): time.sleep(0.01)
 
     self._ring_create()
