import ctypes, time, contextlib, functools
from typing import Literal
from tinygrad.helpers import to_mv, data64, lo32, hi32, DEBUG, wait_cond, pad_bytes
from tinygrad.runtime.autogen.am import am
from tinygrad.runtime.support.amd import import_soc

class AM_IP:
  def __init__(self, adev): self.adev = adev
  def init_sw(self): pass # Prepare sw/allocations for this IP
  def init_hw(self): pass # Initialize hw for this IP
  def fini_hw(self): pass # Finalize hw for this IP
  def set_clockgating_state(self): pass # Set clockgating state for this IP

class AM_SOC(AM_IP):
  def init_sw(self): self.module = import_soc(self.adev.ip_ver[am.GC_HWIP])

  def init_hw(self):
    self.adev.regRCC_DEV0_EPF2_STRAP2.update(strap_no_soft_reset_dev0_f2=0x0)
    self.adev.regRCC_DEV0_EPF0_RCC_DOORBELL_APER_EN.write(0x1)
  def set_clockgating_state(self): self.adev.regHDP_MEM_POWER_CTRL.update(atomic_mem_power_ctrl_en=1, atomic_mem_power_ds_en=1)

  def doorbell_enable(self, port, awid=0, awaddr_31_28_value=0, offset=0, size=0):
    self.adev.reg(f"{'regGDC_S2A0_S2A' if self.adev.ip_ver[am.GC_HWIP] >= (12,0,0) else 'regS2A'}_DOORBELL_ENTRY_{port}_CTRL").update(
      **{f"s2a_doorbell_port{port}_enable":1, f"s2a_doorbell_port{port}_awid":awid, f"s2a_doorbell_port{port}_awaddr_31_28_value":awaddr_31_28_value,
         f"s2a_doorbell_port{port}_range_offset":offset, f"s2a_doorbell_port{port}_range_size":size})

class AM_GMC(AM_IP):
  def init_sw(self):
    self.vmhubs = len(self.adev.regs_offset[am.MMHUB_HWIP])

    # XGMI (for supported systems)
    xgmi_phys_id = self.adev.regMMMC_VM_XGMI_LFB_CNTL.read_bitfields()['pf_lfb_region'] if hasattr(self.adev, 'regMMMC_VM_XGMI_LFB_CNTL') else 0
    xgmi_seg_sz = (self.adev.regMMMC_VM_XGMI_LFB_SIZE.read_bitfields()['pf_lfb_size'] << 24) if hasattr(self.adev, 'regMMMC_VM_XGMI_LFB_SIZE') else 0

    self.paddr_base = xgmi_phys_id * xgmi_seg_sz

    self.fb_base = (self.adev.regMMMC_VM_FB_LOCATION_BASE.read() & 0xFFFFFF) << 24
    self.fb_end = (self.adev.regMMMC_VM_FB_LOCATION_TOP.read() & 0xFFFFFF) << 24

    # Memory controller aperture
    self.mc_base = self.fb_base + self.paddr_base

    # VM aperture
    self.vm_base = self.adev.mm.va_base
    self.vm_end = min(self.vm_base + (1 << self.adev.mm.va_bits) - 1, 0x7fffffffffff)

    # GFX11/GFX12 has 44-bit address space
    self.address_space_mask = (1 << 44) - 1

    self.memscratch_xgmi_paddr = self.adev.paddr2xgmi(self.adev.mm.palloc(0x1000, zero=False, boot=True))
    self.dummy_page_xgmi_paddr = self.adev.paddr2xgmi(self.adev.mm.palloc(0x1000, zero=False, boot=True))
    self.hub_initted = {"MM": False, "GC": False}

    self.pf_status_reg = lambda ip: f"reg{ip}VM_L2_PROTECTION_FAULT_STATUS{'_LO32' if self.adev.ip_ver[am.GC_HWIP] >= (12,0,0) else ''}"

  def init_hw(self): self.init_hub("MM", inst_cnt=self.vmhubs)

  def flush_hdp(self): self.adev.wreg(self.adev.reg("regBIF_BX0_REMAP_HDP_MEM_FLUSH_CNTL").read() // 4, 0x0)
  def flush_tlb(self, ip:Literal["MM", "GC"], vmid, flush_type=0):
    self.flush_hdp()

    # Can't issue TLB invalidation if the hub isn't initialized.
    if not self.hub_initted[ip]: return

    if ip == "MM": wait_cond(lambda: self.adev.regMMVM_INVALIDATE_ENG17_SEM.read() & 0x1, value=1, msg="mm flush_tlb timeout")

    self.adev.reg(f"reg{ip}VM_INVALIDATE_ENG17_REQ").write(flush_type=flush_type, per_vmid_invalidate_req=(1 << vmid), invalidate_l2_ptes=1,
      invalidate_l2_pde0=1, invalidate_l2_pde1=1, invalidate_l2_pde2=1, invalidate_l1_ptes=1, clear_protection_fault_status_addr=0)

    wait_cond(lambda: self.adev.reg(f"reg{ip}VM_INVALIDATE_ENG17_ACK").read() & (1 << vmid), value=(1 << vmid), msg="flush_tlb timeout")

    if ip == "MM":
      self.adev.regMMVM_INVALIDATE_ENG17_SEM.write(0x0)
      self.adev.regMMVM_L2_BANK_SELECT_RESERVED_CID2.update(reserved_cache_private_invalidation=1)

      # Read back the register to ensure the invalidation is complete
      self.adev.regMMVM_L2_BANK_SELECT_RESERVED_CID2.read()

  def enable_vm_addressing(self, page_table, ip:Literal["MM", "GC"], vmid, inst):
    self.adev.wreg_pair(f"reg{ip}VM_CONTEXT{vmid}_PAGE_TABLE_START_ADDR", "_LO32", "_HI32", self.vm_base >> 12, inst=inst)
    self.adev.wreg_pair(f"reg{ip}VM_CONTEXT{vmid}_PAGE_TABLE_END_ADDR", "_LO32", "_HI32", self.vm_end >> 12, inst=inst)
    self.adev.wreg_pair(f"reg{ip}VM_CONTEXT{vmid}_PAGE_TABLE_BASE_ADDR", "_LO32", "_HI32", self.adev.paddr2xgmi(page_table.paddr) | 1, inst=inst)
    self.adev.reg(f"reg{ip}VM_CONTEXT{vmid}_CNTL").write(0x1800000, pde0_protection_fault_enable_interrupt=1, pde0_protection_fault_enable_default=1,
                                                         dummy_page_protection_fault_enable_interrupt=1, dummy_page_protection_fault_enable_default=1,
                                                         range_protection_fault_enable_interrupt=1, range_protection_fault_enable_default=1,
                                                         valid_protection_fault_enable_interrupt=1, valid_protection_fault_enable_default=1,
                                                         read_protection_fault_enable_interrupt=1, read_protection_fault_enable_default=1,
                                                         write_protection_fault_enable_interrupt=1, write_protection_fault_enable_default=1,
                                                         execute_protection_fault_enable_interrupt=1, execute_protection_fault_enable_default=1,
                                                         enable_context=1, page_table_depth=(3 - page_table.lv), inst=inst)

  def init_hub(self, ip:Literal["MM", "GC"], inst_cnt:int):
    # Init system apertures
    for inst in range(inst_cnt):
      self.adev.reg(f"reg{ip}MC_VM_AGP_BASE").write(0, inst=inst)
      self.adev.reg(f"reg{ip}MC_VM_AGP_BOT").write(0xffffffffffff >> 24, inst=inst) # disable AGP
      self.adev.reg(f"reg{ip}MC_VM_AGP_TOP").write(0, inst=inst)

      self.adev.reg(f"reg{ip}MC_VM_SYSTEM_APERTURE_LOW_ADDR").write(self.fb_base >> 18, inst=inst)
      self.adev.reg(f"reg{ip}MC_VM_SYSTEM_APERTURE_HIGH_ADDR").write(self.fb_end >> 18, inst=inst)
      self.adev.wreg_pair(f"reg{ip}MC_VM_SYSTEM_APERTURE_DEFAULT_ADDR", "_LSB", "_MSB", self.memscratch_xgmi_paddr >> 12, inst=inst)
      self.adev.wreg_pair(f"reg{ip}VM_L2_PROTECTION_FAULT_DEFAULT_ADDR", "_LO32", "_HI32", self.dummy_page_xgmi_paddr >> 12, inst=inst)

      self.adev.reg(f"reg{ip}VM_L2_PROTECTION_FAULT_CNTL2").update(active_page_migration_pte_read_retry=1, inst=inst)

      # Init TLB and cache
      self.adev.reg(f"reg{ip}MC_VM_MX_L1_TLB_CNTL").update(enable_l1_tlb=1, system_access_mode=3, enable_advanced_driver_model=1,
        system_aperture_unmapped_access=0, eco_bits=0, mtype=self.adev.soc.module.MTYPE_UC, inst=inst)

      self.adev.reg(f"reg{ip}VM_L2_CNTL").update(enable_l2_cache=1, enable_l2_fragment_processing=0, enable_default_page_out_to_system_memory=1,
        l2_pde0_cache_tag_generation_mode=0, pde_fault_classification=0, context1_identity_access_mode=1, identity_mode_fragment_size=0, inst=inst)
      self.adev.reg(f"reg{ip}VM_L2_CNTL2").update(invalidate_all_l1_tlbs=1, invalidate_l2_cache=1, inst=inst)
      self.adev.reg(f"reg{ip}VM_L2_CNTL3").write(bank_select=9, l2_cache_bigk_fragment_size=6,l2_cache_4k_associativity=1,
        l2_cache_bigk_associativity=1, inst=inst)
      self.adev.reg(f"reg{ip}VM_L2_CNTL4").write(l2_cache_4k_partition_count=1, inst=inst)
      self.adev.reg(f"reg{ip}VM_L2_CNTL5").write(walker_priority_client_id=0x1ff, inst=inst)

      self.enable_vm_addressing(self.adev.mm.root_page_table, ip, vmid=0, inst=inst)

      # Disable identity aperture
      self.adev.wreg_pair(f"reg{ip}VM_L2_CONTEXT1_IDENTITY_APERTURE_LOW_ADDR", "_LO32", "_HI32", 0xfffffffff, inst=inst)
      self.adev.wreg_pair(f"reg{ip}VM_L2_CONTEXT1_IDENTITY_APERTURE_HIGH_ADDR", "_LO32", "_HI32", 0x0, inst=inst)
      self.adev.wreg_pair(f"reg{ip}VM_L2_CONTEXT_IDENTITY_PHYSICAL_OFFSET", "_LO32", "_HI32", 0x0, inst=inst)

      for eng_i in range(18): self.adev.wreg_pair(f"reg{ip}VM_INVALIDATE_ENG{eng_i}_ADDR_RANGE", "_LO32", "_HI32", 0x1fffffffff, inst=inst)
    self.hub_initted[ip] = True

  @functools.cache  # pylint: disable=method-cache-max-size-none
  def get_pte_flags(self, pte_lv, is_table, frag, uncached, system, snooped, valid, extra=0):
    extra |= (am.AMDGPU_PTE_SYSTEM * system) | (am.AMDGPU_PTE_SNOOPED * snooped) | (am.AMDGPU_PTE_VALID * valid) | am.AMDGPU_PTE_FRAG(frag)
    if not is_table: extra |= (am.AMDGPU_PTE_WRITEABLE | am.AMDGPU_PTE_READABLE | am.AMDGPU_PTE_EXECUTABLE)
    if self.adev.ip_ver[am.GC_HWIP] >= (12,0,0):
      extra |= am.AMDGPU_PTE_MTYPE_GFX12(0, self.adev.soc.module.MTYPE_UC if uncached else 0)
      extra |= (am.AMDGPU_PDE_PTE_GFX12 if not is_table and pte_lv != am.AMDGPU_VM_PTB else (am.AMDGPU_PTE_IS_PTE if not is_table else 0))
    else:
      extra |= am.AMDGPU_PTE_MTYPE_NV10(0, self.adev.soc.module.MTYPE_UC if uncached else 0)
      extra |= (am.AMDGPU_PDE_PTE if not is_table and pte_lv != am.AMDGPU_VM_PTB else 0)
    return extra
  def is_pte_huge_page(self, pte): return pte & (am.AMDGPU_PDE_PTE_GFX12 if self.adev.ip_ver[am.GC_HWIP] >= (12,0,0) else am.AMDGPU_PDE_PTE)

  def on_interrupt(self):
    for ip in ["MM", "GC"]:
      va = (self.adev.reg(f'reg{ip}VM_L2_PROTECTION_FAULT_ADDR_HI32').read()<<32) | self.adev.reg(f'reg{ip}VM_L2_PROTECTION_FAULT_ADDR_LO32').read()
      if self.adev.reg(self.pf_status_reg(ip)).read():
        raise RuntimeError(f"{ip}VM_L2_PROTECTION_FAULT_STATUS: {self.adev.reg(self.pf_status_reg(ip)).read_bitfields()} {va<<12:#x}")

class AM_SMU(AM_IP):
  def init_sw(self):
    self.smu_mod = self.adev._ip_module("smu", am.MP1_HWIP, prever_prefix='v')
    self.driver_table_paddr = self.adev.mm.palloc(0x4000, zero=False, boot=True)

  def init_hw(self):
    self._send_msg(self.smu_mod.PPSMC_MSG_SetDriverDramAddrHigh, hi32(self.adev.paddr2mc(self.driver_table_paddr)))
    self._send_msg(self.smu_mod.PPSMC_MSG_SetDriverDramAddrLow, lo32(self.adev.paddr2mc(self.driver_table_paddr)))
    self._send_msg(self.smu_mod.PPSMC_MSG_EnableAllSmuFeatures, 0)

  def is_smu_alive(self):
    with contextlib.suppress(TimeoutError): self._send_msg(self.smu_mod.PPSMC_MSG_GetSmuVersion, 0, timeout=100)
    return self.adev.mmMP1_SMN_C2PMSG_90.read() != 0

  def mode1_reset(self):
    if DEBUG >= 2: print(f"am {self.adev.devfmt}: mode1 reset")
    if self.adev.ip_ver[am.MP0_HWIP] >= (14,0,0): self._send_msg(__DEBUGSMC_MSG_Mode1Reset:=2, 0, debug=True)
    else: self._send_msg(self.smu_mod.PPSMC_MSG_Mode1Reset, 0)
    time.sleep(0.5) # 500ms

  def read_table(self, table_t, cmd):
    self._send_msg(self.smu_mod.PPSMC_MSG_TransferTableSmu2Dram, cmd)
    return table_t.from_buffer(bytearray(self.adev.vram.view(self.driver_table_paddr, ctypes.sizeof(table_t))[:]))
  def read_metrics(self): return self.read_table(self.smu_mod.SmuMetricsExternal_t, self.smu_mod.TABLE_SMU_METRICS)

  def set_clocks(self, level):
    if not hasattr(self, 'clcks'):
      self.clcks = {}
      for clck in [self.smu_mod.PPCLK_GFXCLK, self.smu_mod.PPCLK_UCLK, self.smu_mod.PPCLK_FCLK, self.smu_mod.PPCLK_SOCCLK]:
        cnt = self._send_msg(self.smu_mod.PPSMC_MSG_GetDpmFreqByIndex, (clck<<16)|0xff, read_back_arg=True)&0x7fffffff
        self.clcks[clck] = [self._send_msg(self.smu_mod.PPSMC_MSG_GetDpmFreqByIndex, (clck<<16)|i, read_back_arg=True)&0x7fffffff for i in range(cnt)]

    for clck, vals in self.clcks.items():
      self._send_msg(self.smu_mod.PPSMC_MSG_SetSoftMinByFreq, clck << 16 | (vals[level]))
      self._send_msg(self.smu_mod.PPSMC_MSG_SetSoftMaxByFreq, clck << 16 | (vals[level]))

  def _smu_cmn_send_msg(self, msg:int, param=0, debug=False):
    (self.adev.mmMP1_SMN_C2PMSG_90 if not debug else self.adev.mmMP1_SMN_C2PMSG_54).write(0) # resp reg
    (self.adev.mmMP1_SMN_C2PMSG_82 if not debug else self.adev.mmMP1_SMN_C2PMSG_53).write(param)
    (self.adev.mmMP1_SMN_C2PMSG_66 if not debug else self.adev.mmMP1_SMN_C2PMSG_75).write(msg)

  def _send_msg(self, msg:int, param:int, read_back_arg=False, timeout=10000, debug=False): # default timeout is 10 seconds
    self._smu_cmn_send_msg(msg, param, debug=debug)
    wait_cond((self.adev.mmMP1_SMN_C2PMSG_90 if not debug else self.adev.mmMP1_SMN_C2PMSG_54).read, value=1, timeout_ms=timeout,
      msg=f"SMU msg {msg:#x} timeout")
    return (self.adev.mmMP1_SMN_C2PMSG_82 if not debug else self.adev.mmMP1_SMN_C2PMSG_53).read() if read_back_arg else None

class AM_GFX(AM_IP):
  def init_sw(self): self.xccs = len(self.adev.regs_offset[am.GC_HWIP])

  def init_hw(self):
    # Wait for RLC autoload to complete
    while self.adev.regCP_STAT.read() != 0 and self.adev.regRLC_RLCS_BOOTLOAD_STATUS.read_bitfields()['bootload_complete'] != 0: pass

    self._config_gfx_rs64()
    self.adev.gmc.init_hub("GC", inst_cnt=self.xccs)

    # NOTE: Golden reg for gfx11. No values for this reg provided. The kernel just ors 0x20000000 to this reg.
    for xcc in range(self.xccs): self.adev.regTCP_CNTL.write(self.adev.regTCP_CNTL.read() | 0x20000000, inst=xcc)

    for xcc in range(self.xccs): self.adev.regRLC_SRM_CNTL.update(srm_enable=1, auto_incr_addr=1, inst=xcc)

    self.adev.soc.doorbell_enable(port=0, awid=0x3, awaddr_31_28_value=0x3)
    self.adev.soc.doorbell_enable(port=3, awid=0x6, awaddr_31_28_value=0x3)

    for xcc in range(self.xccs):
      self.adev.regGRBM_CNTL.update(read_timeout=0xff, inst=xcc)
      for i in range(0, 16):
        self._grbm_select(vmid=i, inst=xcc)
        self.adev.regSH_MEM_CONFIG.write(address_mode=self.adev.soc.module.SH_MEM_ADDRESS_MODE_64,
                                         alignment_mode=self.adev.soc.module.SH_MEM_ALIGNMENT_MODE_UNALIGNED, initial_inst_prefetch=3, inst=xcc)

        # Configure apertures:
        # LDS:         0x10000000'00000000 - 0x10000001'00000000 (4GB)
        # Scratch:     0x20000000'00000000 - 0x20000001'00000000 (4GB)
        self.adev.regSH_MEM_BASES.write(shared_base=0x1, private_base=0x2, inst=xcc)
      self._grbm_select(inst=xcc)

      # Configure MEC doorbell range
      self.adev.regCP_MEC_DOORBELL_RANGE_LOWER.write(0x0, inst=xcc)
      self.adev.regCP_MEC_DOORBELL_RANGE_UPPER.write(0x450, inst=xcc)

      # Enable MEC
      self.adev.regCP_MEC_RS64_CNTL.update(mec_invalidate_icache=0, mec_pipe0_reset=0, mec_pipe0_active=1, mec_halt=0, inst=xcc)
    # NOTE: Wait for MEC to be ready. The kernel does udelay here as well.
    time.sleep(0.05)

  def fini_hw(self):
<<<<<<< HEAD
    for xcc in range(self.xccs):
      self._grbm_select(me=1, pipe=0, queue=0, inst=xcc)
      self.adev.regCP_HQD_DEQUEUE_REQUEST.write(0x2, inst=xcc) # 1 - DRAIN_PIPE; 2 - RESET_WAVES
      self._grbm_select(inst=xcc)
      self.adev.regGCVM_CONTEXT0_CNTL.write(0, inst=xcc)
=======
    self._grbm_select(me=1, pipe=0, queue=0)
    if self.adev.regCP_HQD_ACTIVE.read() & 1: self.adev.regCP_HQD_DEQUEUE_REQUEST.write(0x2) # 1 - DRAIN_PIPE; 2 - RESET_WAVES
    self._grbm_select()
    self.adev.regGCVM_CONTEXT0_CNTL.write(0)
>>>>>>> 8430ee7d

  def setup_ring(self, ring_addr:int, ring_size:int, rptr_addr:int, wptr_addr:int, eop_addr:int, eop_size:int, doorbell:int, pipe:int, queue:int,
                 aql:bool):
    for xcc in range(self.xccs if aql else 1):
      mqd = self.adev.mm.valloc(0x1000, uncached=True, contiguous=True)

      struct_t = getattr(am, f"struct_v{self.adev.ip_ver[am.GC_HWIP][0]}_compute_mqd")
      mqd_struct = struct_t(header=0xC0310800, cp_mqd_base_addr_lo=lo32(mqd.va_addr), cp_mqd_base_addr_hi=hi32(mqd.va_addr),
        cp_hqd_persistent_state=self.adev.regCP_HQD_PERSISTENT_STATE.encode(preload_size=0x55, preload_req=1),
        cp_hqd_pipe_priority=0x2, cp_hqd_queue_priority=0xf, cp_hqd_quantum=0x111,
        cp_hqd_pq_base_lo=lo32(ring_addr>>8), cp_hqd_pq_base_hi=hi32(ring_addr>>8),
        cp_hqd_pq_rptr_report_addr_lo=lo32(rptr_addr), cp_hqd_pq_rptr_report_addr_hi=hi32(rptr_addr),
        cp_hqd_pq_wptr_poll_addr_lo=lo32(wptr_addr), cp_hqd_pq_wptr_poll_addr_hi=hi32(wptr_addr),
        cp_hqd_pq_doorbell_control=self.adev.regCP_HQD_PQ_DOORBELL_CONTROL.encode(doorbell_offset=doorbell*2, doorbell_en=1),
        cp_hqd_pq_control=self.adev.regCP_HQD_PQ_CONTROL.encode(rptr_block_size=5, unord_dispatch=0, queue_size=(ring_size//4).bit_length()-2,
          **({'queue_full_en':1, 'slot_based_wptr':2, 'no_update_rptr':1} if aql else {})),
        cp_hqd_ib_control=self.adev.regCP_HQD_IB_CONTROL.encode(min_ib_avail_size=0x3), cp_hqd_hq_status0=0x20004000,
        cp_mqd_control=self.adev.regCP_MQD_CONTROL.encode(priv_state=1), cp_hqd_vmid=0, cp_hqd_aql_control=int(aql),
        cp_hqd_eop_base_addr_lo=lo32(eop_addr>>8), cp_hqd_eop_base_addr_hi=hi32(eop_addr>>8),
        cp_hqd_eop_control=self.adev.regCP_HQD_EOP_CONTROL.encode(eop_size=(eop_size//4).bit_length()-2))
      for se in range(8): setattr(mqd_struct, f'compute_static_thread_mgmt_se{se}', 0xffffffff)

      # Copy mqd into memory
      self.adev.vram.view(mqd.paddrs[0][0], ctypes.sizeof(mqd_struct))[:] = memoryview(mqd_struct).cast('B')
      self.adev.gmc.flush_hdp()

      self._grbm_select(me=1, pipe=pipe, queue=queue, inst=xcc)

      mqd_st_mv = to_mv(ctypes.addressof(mqd_struct), ctypes.sizeof(mqd_struct)).cast('I')
      for i, reg in enumerate(range(self.adev.regCP_MQD_BASE_ADDR.addr[xcc], self.adev.regCP_HQD_PQ_WPTR_HI.addr[xcc] + 1)):
        self.adev.wreg(reg, mqd_st_mv[0x80 + i])
      self.adev.regCP_HQD_ACTIVE.write(0x1, inst=xcc)

      self._grbm_select(inst=xcc)

      self.adev.reg(f"regCP_ME1_PIPE{pipe}_INT_CNTL").update(time_stamp_int_enable=1, generic0_int_enable=1, inst=xcc)

  def set_clockgating_state(self):
    if hasattr(self.adev, 'regMM_ATC_L2_MISC_CG'): self.adev.regMM_ATC_L2_MISC_CG.write(enable=1, mem_ls_enable=1)

    for xcc in range(self.xccs):
      self.adev.regRLC_SAFE_MODE.write(message=1, cmd=1, inst=xcc)
      wait_cond(lambda: self.adev.regRLC_SAFE_MODE.read(inst=xcc) & 0x1, value=0, msg="RLC safe mode timeout")

      self.adev.regRLC_CGCG_CGLS_CTRL.update(cgcg_gfx_idle_threshold=0x36, cgcg_en=1, cgls_rep_compansat_delay=0xf, cgls_en=1, inst=xcc)

      self.adev.regCP_RB_WPTR_POLL_CNTL.update(poll_frequency=0x100, idle_poll_count=0x90, inst=xcc)
      self.adev.regCP_INT_CNTL.update(cntx_busy_int_enable=1, cntx_empty_int_enable=1, cmp_busy_int_enable=1, gfx_idle_int_enable=1, inst=xcc)
      self.adev.regSDMA0_RLC_CGCG_CTRL.update(cgcg_int_enable=1, inst=xcc)
      self.adev.regSDMA1_RLC_CGCG_CTRL.update(cgcg_int_enable=1, inst=xcc)

      self.adev.regRLC_CGTT_MGCG_OVERRIDE.update(perfmon_clock_state=1, gfxip_fgcg_override=0, gfxip_repeater_fgcg_override=0,
        grbm_cgtt_sclk_override=0, rlc_cgtt_sclk_override=0, gfxip_mgcg_override=0, gfxip_cgls_override=0, gfxip_cgcg_override=0, inst=xcc)

      self.adev.regRLC_SAFE_MODE.write(message=0, cmd=1, inst=xcc)

  def _grbm_select(self, me=0, pipe=0, queue=0, vmid=0, inst=0):
    self.adev.regGRBM_GFX_CNTL.write(meid=me, pipeid=pipe, vmid=vmid, queueid=queue, inst=inst)

  def _config_gfx_rs64(self):
    def _config_helper(eng_name, cntl_reg, eng_reg, pipe_cnt, me=0, xcc=0):
      for pipe in range(pipe_cnt):
        self._grbm_select(me=me, pipe=pipe, inst=xcc)
        self.adev.wreg_pair(f"regCP_{eng_reg}_PRGRM_CNTR_START", "", "_HI", self.adev.fw.ucode_start[eng_name] >> 2, inst=xcc)
      self._grbm_select(inst=xcc)
      self.adev.reg(f"regCP_{cntl_reg}_CNTL").update(**{f"{eng_name.lower()}_pipe{pipe}_reset": 1 for pipe in range(pipe_cnt)}, inst=xcc)
      self.adev.reg(f"regCP_{cntl_reg}_CNTL").update(**{f"{eng_name.lower()}_pipe{pipe}_reset": 0 for pipe in range(pipe_cnt)}, inst=xcc)

    for xcc in range(self.adev.gfx.xccs):
      if self.adev.ip_ver[am.GC_HWIP] >= (12,0,0):
        _config_helper(eng_name="PFP", cntl_reg="ME", eng_reg="PFP", pipe_cnt=1, xcc=xcc)
        _config_helper(eng_name="ME", cntl_reg="ME", eng_reg="ME", pipe_cnt=1, xcc=xcc)
      _config_helper(eng_name="MEC", cntl_reg="MEC_RS64", eng_reg="MEC_RS64", pipe_cnt=1, me=1, xcc=xcc)

class AM_IH(AM_IP):
  def init_sw(self):
    self.ring_size = 512 << 10
    def _alloc_ring(size): return (self.adev.mm.palloc(size, zero=False, boot=True), self.adev.mm.palloc(0x1000, zero=False, boot=True))
    self.rings = [(*_alloc_ring(self.ring_size), "", 0), (*_alloc_ring(self.ring_size), "_RING1", 1)]

  def init_hw(self):
    for ring_vm, rwptr_vm, suf, ring_id in self.rings:
      self.adev.wreg_pair("regIH_RB_BASE", suf, f"_HI{suf}", self.adev.paddr2mc(ring_vm) >> 8)

      self.adev.reg(f"regIH_RB_CNTL{suf}").write(mc_space=4, wptr_overflow_clear=1, rb_size=(self.ring_size//4).bit_length(),
        mc_snoop=1, mc_ro=0, mc_vmid=0, **({'wptr_overflow_enable': 1, 'rptr_rearm': 1} if ring_id == 0 else {'rb_full_drain_enable': 1}))

      if ring_id == 0: self.adev.wreg_pair("regIH_RB_WPTR_ADDR", "_LO", "_HI", self.adev.paddr2mc(rwptr_vm))

      self.adev.reg(f"regIH_RB_WPTR{suf}").write(0)
      self.adev.reg(f"regIH_RB_RPTR{suf}").write(0)

      self.adev.reg(f"regIH_DOORBELL_RPTR{suf}").write(offset=(am.AMDGPU_NAVI10_DOORBELL_IH + ring_id) * 2, enable=1)

    self.adev.regIH_STORM_CLIENT_LIST_CNTL.update(client18_is_storm_client=1)
    self.adev.regIH_INT_FLOOD_CNTL.update(flood_cntl_enable=1)
    self.adev.regIH_MSI_STORM_CTRL.update(delay=3)

    # toggle interrupts
    for _, rwptr_vm, suf, ring_id in self.rings:
      self.adev.reg(f"regIH_RB_CNTL{suf}").update(rb_enable=1, **({'enable_intr': 1} if ring_id == 0 else {}))

    self.adev.soc.doorbell_enable(port=1, awid=0x0, awaddr_31_28_value=0x0, offset=am.AMDGPU_NAVI10_DOORBELL_IH*2, size=2)

  def interrupt_handler(self):
    _, rwptr_vm, suf, _ = self.rings[0]
    wptr = self.adev.vram.view(offset=rwptr_vm, size=8, fmt='Q')[0]

    if self.adev.reg(f"regIH_RB_WPTR{suf}").read_bitfields()['rb_overflow']:
      self.adev.reg(f"regIH_RB_WPTR{suf}").update(rb_overflow=0)
      self.adev.reg(f"regIH_RB_CNTL{suf}").update(wptr_overflow_clear=1)
      self.adev.reg(f"regIH_RB_CNTL{suf}").update(wptr_overflow_clear=0)
    self.adev.regIH_RB_RPTR.write(wptr % self.ring_size)

class AM_SDMA(AM_IP):
  def init_sw(self): self.sdma_name = "F32" if self.adev.ip_ver[am.SDMA0_HWIP] < (7,0,0) else "MCU"
  def init_hw(self):
    for pipe in range(2):
      self.adev.reg(f"regSDMA{pipe}_WATCHDOG_CNTL").update(queue_hang_count=100) # 10s, 100ms per unit
      self.adev.reg(f"regSDMA{pipe}_UTCL1_CNTL").update(resp_mode=3, redo_delay=9)

      # rd=noa, wr=bypass
      self.adev.reg(f"regSDMA{pipe}_UTCL1_PAGE").update(rd_l2_policy=0x2, wr_l2_policy=0x3, **({'llc_noalloc':1} if self.sdma_name == "F32" else {}))
      self.adev.reg(f"regSDMA{pipe}_{self.sdma_name}_CNTL").update(halt=0, **{f"{'th1_' if self.sdma_name == 'F32' else ''}reset":0})
      self.adev.reg(f"regSDMA{pipe}_CNTL").update(ctxempty_int_enable=1, trap_enable=1)
    self.adev.soc.doorbell_enable(port=2, awid=0xe, awaddr_31_28_value=0x3, offset=am.AMDGPU_NAVI10_DOORBELL_sDMA_ENGINE0*2, size=4)

  def fini_hw(self):
    self.adev.regSDMA0_QUEUE0_RB_CNTL.update(rb_enable=0)
    self.adev.regSDMA0_QUEUE0_IB_CNTL.update(ib_enable=0)
    self.adev.regGRBM_SOFT_RESET.write(soft_reset_sdma0=1)
    time.sleep(0.01)
    self.adev.regGRBM_SOFT_RESET.write(0x0)

  def setup_ring(self, ring_addr:int, ring_size:int, rptr_addr:int, wptr_addr:int, doorbell:int, pipe:int, queue:int):
    # Setup the ring
    self.adev.reg(f"regSDMA{pipe}_QUEUE{queue}_MINOR_PTR_UPDATE").write(0x1)
    self.adev.wreg_pair(f"regSDMA{pipe}_QUEUE{queue}_RB_RPTR", "", "_HI", 0)
    self.adev.wreg_pair(f"regSDMA{pipe}_QUEUE{queue}_RB_WPTR", "", "_HI", 0)
    self.adev.wreg_pair(f"regSDMA{pipe}_QUEUE{queue}_RB_BASE", "", "_HI", ring_addr >> 8)
    self.adev.wreg_pair(f"regSDMA{pipe}_QUEUE{queue}_RB_RPTR_ADDR", "_LO", "_HI", rptr_addr)
    self.adev.wreg_pair(f"regSDMA{pipe}_QUEUE{queue}_RB_WPTR_POLL_ADDR", "_LO", "_HI", wptr_addr)
    self.adev.reg(f"regSDMA{pipe}_QUEUE{queue}_DOORBELL_OFFSET").update(offset=doorbell * 2)
    self.adev.reg(f"regSDMA{pipe}_QUEUE{queue}_DOORBELL").update(enable=1)
    self.adev.reg(f"regSDMA{pipe}_QUEUE{queue}_MINOR_PTR_UPDATE").write(0x0)
    self.adev.reg(f"regSDMA{pipe}_QUEUE{queue}_RB_CNTL").write(rb_vmid=0, rptr_writeback_enable=1, rptr_writeback_timer=4,
      **{f'{self.sdma_name.lower()}_wptr_poll_enable':1}, rb_size=(ring_size//4).bit_length()-1, rb_enable=1, rb_priv=1)
    self.adev.reg(f"regSDMA{pipe}_QUEUE{queue}_IB_CNTL").update(ib_enable=1)

class AM_PSP(AM_IP):
  def init_sw(self):
    self.reg_pref = "regMP0_SMN_C2PMSG" if self.adev.ip_ver[am.MP0_HWIP] < (14,0,0) else "regMPASP_SMN_C2PMSG"

    msg1_region = next((reg for reg in self.adev.dma_regions or [] if reg[1].nbytes >= (512 << 10)), None)
    if msg1_region is not None:
      self.msg1_addr, self.msg1_view = self.adev.mm.alloc_vaddr(size=msg1_region[1].nbytes, align=am.PSP_1_MEG), msg1_region[1]
      self.adev.mm.map_range(self.msg1_addr, msg1_region[1].nbytes, [(msg1_region[0], msg1_region[1].nbytes)], system=True, uncached=True, boot=True)
    else:
      self.msg1_paddr = self.adev.mm.palloc(am.PSP_1_MEG, align=am.PSP_1_MEG, zero=False, boot=True)
      self.msg1_addr, self.msg1_view = self.adev.paddr2mc(self.msg1_paddr), self.adev.vram.view(self.msg1_paddr, am.PSP_1_MEG, 'B')

    self.cmd_paddr = self.adev.mm.palloc(am.PSP_CMD_BUFFER_SIZE, zero=False, boot=True)
    self.fence_paddr = self.adev.mm.palloc(am.PSP_FENCE_BUFFER_SIZE, zero=True, boot=True)

    self.ring_size = 0x10000
    self.ring_paddr = self.adev.mm.palloc(self.ring_size, zero=False, boot=True)

    self.max_tmr_size = 0x1300000
    self.boot_time_tmr = self.adev.ip_ver[am.GC_HWIP] >= (12,0,0)
    if not self.boot_time_tmr:
      self.tmr_paddr = self.adev.mm.palloc(self.max_tmr_size, align=am.PSP_TMR_ALIGNMENT, zero=False, boot=True)

  def init_hw(self):
    spl_key = am.PSP_FW_TYPE_PSP_SPL if self.adev.ip_ver[am.MP0_HWIP] >= (14,0,0) else am.PSP_FW_TYPE_PSP_KDB
    sos_components = [(am.PSP_FW_TYPE_PSP_KDB, am.PSP_BL__LOAD_KEY_DATABASE), (spl_key, am.PSP_BL__LOAD_TOS_SPL_TABLE),
      (am.PSP_FW_TYPE_PSP_SYS_DRV, am.PSP_BL__LOAD_SYSDRV), (am.PSP_FW_TYPE_PSP_SOC_DRV, am.PSP_BL__LOAD_SOCDRV),
      (am.PSP_FW_TYPE_PSP_INTF_DRV, am.PSP_BL__LOAD_INTFDRV), (am.PSP_FW_TYPE_PSP_DBG_DRV, am.PSP_BL__LOAD_DBGDRV),
      (am.PSP_FW_TYPE_PSP_RAS_DRV, am.PSP_BL__LOAD_RASDRV), (am.PSP_FW_TYPE_PSP_SOS, am.PSP_BL__LOAD_SOSDRV)]

    if not self.is_sos_alive():
      for fw, compid in sos_components: self._bootloader_load_component(fw, compid)
      while not self.is_sos_alive(): time.sleep(0.01)

    self._ring_create()
    self._tmr_init()

    # SMU fw should be loaded before TMR.
    self._load_ip_fw_cmd(*self.adev.fw.smu_psp_desc)
    if not self.boot_time_tmr: self._tmr_load_cmd()

    for psp_desc in self.adev.fw.descs: self._load_ip_fw_cmd(*psp_desc)
    self._rlc_autoload_cmd()

  def is_sos_alive(self): return self.adev.reg(f"{self.reg_pref}_81").read() != 0x0

  def _wait_for_bootloader(self): wait_cond(lambda: self.adev.reg(f"{self.reg_pref}_35").read() & 0x80000000, value=0x80000000, msg="BL not ready")

  def _prep_msg1(self, data:memoryview):
    assert len(data) <= self.msg1_view.nbytes, f"msg1 buffer is too small {len(data):#x} > {self.msg1_view.nbytes:#x}"
    padded_data = pad_bytes(bytes(data) + b'\x00' * 4, 16) # HACK: apple's memcpy requires 16-bytes alignment
    self.msg1_view[:len(padded_data)] = padded_data
    self.adev.gmc.flush_hdp()

  def _bootloader_load_component(self, fw:int, compid:int):
    if fw not in self.adev.fw.sos_fw: return 0

    self._wait_for_bootloader()

    if DEBUG >= 2: print(f"am {self.adev.devfmt}: loading sos component: {am.enum_psp_fw_type.get(fw)}")

    self._prep_msg1(self.adev.fw.sos_fw[fw])
    self.adev.reg(f"{self.reg_pref}_36").write(self.msg1_addr >> 20)
    self.adev.reg(f"{self.reg_pref}_35").write(compid)

    return self._wait_for_bootloader() if compid != am.PSP_BL__LOAD_SOSDRV else 0

  def _tmr_init(self):
    # Load TOC and calculate TMR size
    self._prep_msg1(fwm:=self.adev.fw.sos_fw[am.PSP_FW_TYPE_PSP_TOC])
    self.tmr_size = self._load_toc_cmd(len(fwm)).resp.tmr_size
    assert self.tmr_size <= self.max_tmr_size

  def _ring_create(self):
    # If the ring is already created, destroy it
    if self.adev.reg(f"{self.reg_pref}_71").read() != 0:
      self.adev.reg(f"{self.reg_pref}_64").write(am.GFX_CTRL_CMD_ID_DESTROY_RINGS)

      # There might be handshake issue with hardware which needs delay
      time.sleep(0.02)

    # Wait until the sOS is ready
    wait_cond(lambda: self.adev.reg(f"{self.reg_pref}_64").read() & 0x80000000, value=0x80000000, msg="sOS not ready")

    self.adev.wreg_pair(self.reg_pref, "_69", "_70", self.adev.paddr2mc(self.ring_paddr))
    self.adev.reg(f"{self.reg_pref}_71").write(self.ring_size)
    self.adev.reg(f"{self.reg_pref}_64").write(am.PSP_RING_TYPE__KM << 16)

    # There might be handshake issue with hardware which needs delay
    time.sleep(0.02)

    wait_cond(lambda: self.adev.reg(f"{self.reg_pref}_64").read() & 0x8000FFFF, value=0x80000000, msg="sOS ring not created")

  def _ring_submit(self, cmd:am.struct_psp_gfx_cmd_resp) -> am.struct_psp_gfx_cmd_resp:
    msg = am.struct_psp_gfx_rb_frame(fence_value=(prev_wptr:=self.adev.reg(f"{self.reg_pref}_67").read()) + 1,
      cmd_buf_addr_lo=lo32(self.adev.paddr2mc(self.cmd_paddr)), cmd_buf_addr_hi=hi32(self.adev.paddr2mc(self.cmd_paddr)),
      fence_addr_lo=lo32(self.adev.paddr2mc(self.fence_paddr)), fence_addr_hi=hi32(self.adev.paddr2mc(self.fence_paddr)))

    self.adev.vram.view(self.cmd_paddr, ctypes.sizeof(cmd))[:] = memoryview(cmd).cast('B')
    self.adev.vram.view(self.ring_paddr + prev_wptr * 4, ctypes.sizeof(msg))[:] = memoryview(msg).cast('B')

    # Move the wptr
    self.adev.reg(f"{self.reg_pref}_67").write(prev_wptr + ctypes.sizeof(am.struct_psp_gfx_rb_frame) // 4)

    wait_cond(lambda: self.adev.vram.view(self.fence_paddr, 4, 'I')[0], value=msg.fence_value, msg="sOS ring not responding")

    resp = type(cmd).from_buffer(bytearray(self.adev.vram.view(self.cmd_paddr, ctypes.sizeof(cmd))[:]))
    if resp.resp.status != 0: raise RuntimeError(f"PSP command failed {resp.cmd_id} {resp.resp.status}")

    return resp

  def _load_ip_fw_cmd(self, fw_types:list[int], fw_bytes:memoryview):
    self._prep_msg1(fw_bytes)
    for fw_type in fw_types:
      if DEBUG >= 2: print(f"am {self.adev.devfmt}: loading fw: {am.enum_psp_gfx_fw_type.get(fw_type)}")
      cmd = am.struct_psp_gfx_cmd_resp(cmd_id=am.GFX_CMD_ID_LOAD_IP_FW)
      cmd.cmd.cmd_load_ip_fw.fw_phy_addr_hi, cmd.cmd.cmd_load_ip_fw.fw_phy_addr_lo = data64(self.msg1_addr)
      cmd.cmd.cmd_load_ip_fw.fw_size = len(fw_bytes)
      cmd.cmd.cmd_load_ip_fw.fw_type = fw_type
      self._ring_submit(cmd)

  def _tmr_load_cmd(self) -> am.struct_psp_gfx_cmd_resp:
    cmd = am.struct_psp_gfx_cmd_resp(cmd_id=am.GFX_CMD_ID_SETUP_TMR)
    cmd.cmd.cmd_setup_tmr.buf_phy_addr_hi, cmd.cmd.cmd_setup_tmr.buf_phy_addr_lo = data64(self.adev.paddr2mc(self.tmr_paddr))
    cmd.cmd.cmd_setup_tmr.system_phy_addr_hi, cmd.cmd.cmd_setup_tmr.system_phy_addr_lo = data64(self.adev.paddr2xgmi(self.tmr_paddr))
    cmd.cmd.cmd_setup_tmr.bitfield.virt_phy_addr = 1
    cmd.cmd.cmd_setup_tmr.buf_size = self.tmr_size
    return self._ring_submit(cmd)

  def _load_toc_cmd(self, toc_size:int) -> am.struct_psp_gfx_cmd_resp:
    cmd = am.struct_psp_gfx_cmd_resp(cmd_id=am.GFX_CMD_ID_LOAD_TOC)
    cmd.cmd.cmd_load_toc.toc_phy_addr_hi, cmd.cmd.cmd_load_toc.toc_phy_addr_lo = data64(self.msg1_addr)
    cmd.cmd.cmd_load_toc.toc_size = toc_size
    return self._ring_submit(cmd)

  def _rlc_autoload_cmd(self): return self._ring_submit(am.struct_psp_gfx_cmd_resp(cmd_id=am.GFX_CMD_ID_AUTOLOAD_RLC))<|MERGE_RESOLUTION|>--- conflicted
+++ resolved
@@ -232,18 +232,11 @@
     time.sleep(0.05)
 
   def fini_hw(self):
-<<<<<<< HEAD
     for xcc in range(self.xccs):
       self._grbm_select(me=1, pipe=0, queue=0, inst=xcc)
-      self.adev.regCP_HQD_DEQUEUE_REQUEST.write(0x2, inst=xcc) # 1 - DRAIN_PIPE; 2 - RESET_WAVES
+      if self.adev.regCP_HQD_ACTIVE.read(inst=xcc) & 1: self.adev.regCP_HQD_DEQUEUE_REQUEST.write(0x2, inst=xcc) # 1 - DRAIN_PIPE; 2 - RESET_WAVES
       self._grbm_select(inst=xcc)
-      self.adev.regGCVM_CONTEXT0_CNTL.write(0, inst=xcc)
-=======
-    self._grbm_select(me=1, pipe=0, queue=0)
-    if self.adev.regCP_HQD_ACTIVE.read() & 1: self.adev.regCP_HQD_DEQUEUE_REQUEST.write(0x2) # 1 - DRAIN_PIPE; 2 - RESET_WAVES
-    self._grbm_select()
-    self.adev.regGCVM_CONTEXT0_CNTL.write(0)
->>>>>>> 8430ee7d
+    for xcc in range(self.xccs): self.adev.regGCVM_CONTEXT0_CNTL.write(0, inst=xcc)
 
   def setup_ring(self, ring_addr:int, ring_size:int, rptr_addr:int, wptr_addr:int, eop_addr:int, eop_size:int, doorbell:int, pipe:int, queue:int,
                  aql:bool):
