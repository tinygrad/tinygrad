--- conflicted
+++ resolved
@@ -1,10 +1,6 @@
 import ctypes.util, importlib.metadata, itertools, re, functools, os
 from tinygrad.helpers import flatten, unwrap
-<<<<<<< HEAD
-assert importlib.metadata.version('clang')[:2] == "20", f'clang version 20 required, pip install "clang==20.1.0"'
-=======
 assert importlib.metadata.version('clang')[:2] == "20", 'clang version 20 required, pip install "clang==20.1.0"'
->>>>>>> 14eb48b1
 from clang.cindex import Config, Index, CursorKind as CK, TranslationUnit as TU, LinkageKind as LK, TokenKind as ToK, TypeKind as TK
 from clang.cindex import PrintingPolicy as PP, PrintingPolicyProperty as PPP, SourceRange
 
