from __future__ import annotations
from typing import cast, Callable, Type, TypeVar, Generic, Any
import contextlib, decimal, statistics, time, ctypes, array, os, struct, traceback, collections
from tinygrad.helpers import PROFILE, getenv, to_mv, round_up, ProfileRangeEvent
from tinygrad.renderer import Renderer
from tinygrad.device import BufferSpec, Compiler, Compiled, LRUAllocator, ProfileDeviceEvent, ProfileProgramEvent
from tinygrad.uop.ops import sym_infer, sint, Variable, UOp
from tinygrad.runtime.autogen import libc

class MMIOInterface:
  def __init__(self, addr:int, nbytes:int, fmt='B'): self.mv, self.addr, self.nbytes, self.fmt = to_mv(addr, nbytes).cast(fmt), addr, nbytes, fmt
  def __len__(self): return self.nbytes // struct.calcsize(self.fmt)
  def __getitem__(self, k): return (bytes(self.mv[k]) if self.fmt == 'B' else self.mv[k].tolist()) if isinstance(k, slice) else self.mv[k]
  def __setitem__(self, k, v): self.mv[k] = v
  def view(self, offset:int=0, size:int|None=None, fmt=None) -> MMIOInterface:
    return MMIOInterface(self.addr+offset, size or (self.nbytes - offset), fmt=fmt or self.fmt)

class FileIOInterface:
  """
  Hardware Abstraction Layer for HCQ devices. The class provides a unified interface for interacting with hardware devices.
  """

  def __init__(self, path:str="", flags:int=os.O_RDONLY, fd:int|None=None):
    self.path:str = path
    self.fd:int = fd or os.open(path, flags)
  def __del__(self):
    if hasattr(self, 'fd'): os.close(self.fd)
  def ioctl(self, request, arg):
    import fcntl # to support windows
    return fcntl.ioctl(self.fd, request, arg)
  def mmap(self, start, sz, prot, flags, offset):
    x = libc.mmap(start, sz, prot, flags, self.fd, offset)
    if x == 0xffffffffffffffff: raise OSError(f"Failed to mmap {sz} bytes at {hex(start)}: {os.strerror(ctypes.get_errno())}")
    return x
  def read(self, size=None, binary=False, offset=None):
    if offset is not None: self.seek(offset)
    with open(self.fd, "rb" if binary else "r", closefd=False) as file: return file.read(size)
  def write(self, content, binary=False, offset=None):
    if offset is not None: self.seek(offset)
    with open(self.fd, "wb" if binary else "w", closefd=False) as file: file.write(content)
  def listdir(self): return os.listdir(self.path)
  def seek(self, offset): os.lseek(self.fd, offset, os.SEEK_SET)
  @staticmethod
  def anon_mmap(start, sz, prot, flags, offset):
    x = libc.mmap(start, sz, prot, flags, -1, offset)
    if x == 0xffffffffffffffff: raise OSError(f"Failed to mmap {sz} bytes at {hex(start)}: {os.strerror(ctypes.get_errno())}")
    return x
  @staticmethod
  def munmap(buf, sz): return libc.munmap(buf, sz)
  @staticmethod
  def exists(path): return os.path.exists(path)
  @staticmethod
  def readlink(path): return os.readlink(path)
  @staticmethod
  def eventfd(initval, flags=None): return FileIOInterface(fd=os.eventfd(initval, flags))  # type: ignore[attr-defined]

if MOCKGPU:=getenv("MOCKGPU"): from test.mockgpu.mockgpu import MockFileIOInterface as FileIOInterface  # noqa: F401 # pylint: disable=unused-import

# **************** for HCQ Compatible Devices ****************

SignalType = TypeVar('SignalType', bound='HCQSignal')
HCQDeviceType = TypeVar('HCQDeviceType', bound='HCQCompiled')
ProgramType = TypeVar('ProgramType', bound='HCQProgram')
ArgsStateType = TypeVar('ArgsStateType', bound='HCQArgsState')
QueueType = TypeVar('QueueType', bound='HWQueue')

class BumpAllocator:
  def __init__(self, size:int, base:int=0, wrap:bool=True): self.size, self.ptr, self.base, self.wrap = size, 0, base, wrap
  def alloc(self, size:int, alignment:int=1) -> int:
    if round_up(self.ptr, alignment) + size > self.size:
      if not self.wrap: raise RuntimeError("Out of memory")
      self.ptr = 0
    self.ptr = (res:=round_up(self.ptr, alignment)) + size
    return res + self.base

class HWQueue(Generic[SignalType, HCQDeviceType, ProgramType, ArgsStateType]):
  """
  A base class for hardware command queues in the HCQ (Hardware Command Queue) API.
  """

  def __init__(self):
    self._q:Any = []
    self.binded_device:HCQDeviceType|None = None
    self.q_sints:list[tuple[int, int]] = []
    self.mv_sints:list[tuple[MMIOInterface, int, int, int|None]] = []
    self.syms:list[sint] = []
    self._prev_resolved_syms:list[int|None] = []

  def _new_sym(self, sym:sint) -> int:
    if sym not in self.syms:
      self.syms.append(sym)
      self._prev_resolved_syms.append(None)
    return self.syms.index(sym)

  def q(self, *values):
    """
    Enqueues values in the queue.

    Args:
      values: The values to enqueue in the queue.
    """

    for v in values:
      if isinstance(v, UOp):
        self.q_sints.append((len(self._q), self._new_sym(v)))
        self._q.append(0xbadc0ded)
      else: self._q.append(v)

  # *** common commands  ***

  def timestamp(self, signal:SignalType):
    """
    Enqueues a timestamp command which records the current time in a signal after all previously enqueued commands are completed.

    Args:
      signal: The signal to store the timestamp
    """

  def signal(self, signal:SignalType, value:sint):
    """
    Enqueues a signal command which sets the signal to the given value, ensuring all previous operations are completed.

    Args:
      signal: The signal to set
      value: The value to set the signal to
    """

  def wait(self, signal:SignalType, value:sint):
    """
    Enqueues a wait command which halts execution until the signal is greater than or equal to a specific value.

    Args:
      signal: The signal to wait on
      value: The value to wait for
    """

  # *** commands for compute queues ***

  def memory_barrier(self):
    """
    Enqueues a memory barrier command to ensure memory coherence between agents. Only on compute queues.
    """

  def exec(self, prg:ProgramType, args_state:ArgsStateType, global_size:tuple[sint, ...], local_size:tuple[sint, ...]):
    """
    Enqueues an execution command for a kernel program. Only on compute queues.

    Args:
      prg: The program to execute
      args_state: The args state to execute program with
      global_size: The global work size
      local_size: The local work size
    """

  # *** commands for copy queues ***

  def copy(self, dest:sint, src:sint, copy_size:int):
    """
    Enqueues a copy command to transfer data. Only on copy queues.

    Args:
      dest: The destination of the copy
      src: The source of the copy
      copy_size: The size of data to copy
    """

  # *** submit and bind commands  ***

  def bind(self, dev:HCQDeviceType):
    """
    Associates the queue with a specific device for optimized execution.

    This optional method allows backend implementations to tailor the queue for efficient use on the given device. When implemented, it can eliminate
    the need to copy queues into the device, thereby enhancing performance.

    Args:
      dev: The target device for queue optimization.

    Note:
      Implementing this method is optional but recommended for performance gains.
    """

  def bind_args_state(self, args_state:ArgsStateType):
    for vals, mem, fmt in args_state.bind_data: self.bind_sints_to_mem(*vals, mem=mem, fmt=fmt)

  def bind_sints(self, *vals:sint, mem:MMIOInterface, struct_t:Type[ctypes.Structure], start_field:str, fmt, mask:int|None=None):
    self.bind_sints_to_mem(*vals, mem=mem, fmt=fmt, mask=mask, offset=getattr(struct_t, start_field).offset)

  def bind_sints_to_mem(self, *vals:sint, mem:MMIOInterface, fmt, mask:int|None=None, offset:int=0):
    mv = mem.view(offset=offset, size=len(vals)*8, fmt=fmt)
    for i, val in enumerate(vals):
      if isinstance(val, int): mv[i] = val if mask is None else ((mv[i] & ~mask) | val)
      else: self.mv_sints.append((mv, i, self._new_sym(val), mask))

  def _apply_var_vals(self, var_vals:dict[Variable, int]):
    resolved_syms = [sym_infer(sym, var_vals) for sym in self.syms]

    for off, sym_idx in self.q_sints:
      if self._prev_resolved_syms[sym_idx] == resolved_syms[sym_idx]: continue
      self._q[off] = resolved_syms[sym_idx]

    for mv, off, sym_idx, mask in self.mv_sints:
      if self._prev_resolved_syms[sym_idx] == resolved_syms[sym_idx]: continue
      mv[off] = resolved_syms[sym_idx] if mask is None else ((mv[off] & ~mask) | resolved_syms[sym_idx])

    self._prev_resolved_syms = cast(list[int|None], resolved_syms)

  def submit(self, dev:HCQDeviceType, var_vals:dict[Variable, int]|None=None):
    """
    Submits the command queue to a specific device for execution.

    Args:
      dev: The device to submit the queue to
    """

    if var_vals is not None: self._apply_var_vals(var_vals)
    self._submit(dev)
    return self
  def _submit(self, dev:HCQDeviceType): raise NotImplementedError("need _submit")

class HCQSignal(Generic[HCQDeviceType]):
  def __init__(self, base_buf:HCQBuffer, value:int=0, owner:HCQDeviceType|None=None, is_timeline:bool=False, timestamp_divider=1000):
    self.base_buf, self.value_addr, self.timestamp_addr, self.owner = base_buf, base_buf.va_addr+0, base_buf.va_addr+8, owner
    self.is_timeline = is_timeline
    self.timestamp_divider:decimal.Decimal = decimal.Decimal(timestamp_divider)

    if isinstance(self.base_buf.va_addr, int):
      self.value_mv, self.timestamp_mv = self.base_buf.cpu_view().view(0, 8, 'Q'), self.base_buf.cpu_view().view(8, 8, 'Q')
      self.value_mv[0] = value

  def __del__(self):
    if isinstance(self.base_buf.va_addr, int) and self.owner is not None: HCQCompiled.signal_pool[self.owner.peer_group].append(self.base_buf)

  @property
  def value(self) -> int: return self.value_mv[0]

  @value.setter
  def value(self, new_value:int): self.value_mv[0] = new_value

  @property
  def timestamp(self) -> decimal.Decimal:
    """
    Get the timestamp field of the signal.

    This property provides read-only access to the signal's timestamp.

    Returns:
      The timestamp in microseconds.
    """
    return self.timestamp_mv[0] / self.timestamp_divider

  def _sleep(self, time_spent_waiting_ms:int):
    """
    Optional function which can implement sleep functionality for the signal.
    """

  def wait(self, value:int, timeout:int=getenv("HCQDEV_WAIT_TIMEOUT_MS", 30000)):
    """
    Waits the signal is greater than or equal to a specific value.

    Args:
      value: The value to wait for.
      timeout: Maximum time to wait in milliseconds. Defaults to 30s.
    """
    start_time = int(time.perf_counter() * 1000)
    while (not_passed:=(prev_value:=self.value) < value) and (time_spent:=int(time.perf_counter() * 1000) - start_time) < timeout:
      self._sleep(time_spent)
      if self.value != prev_value: start_time = int(time.perf_counter() * 1000) # progress was made, reset timer
    if not_passed and self.value < value: raise RuntimeError(f"Wait timeout: {timeout} ms! (the signal is not set to {value}, but {self.value})")

@contextlib.contextmanager
def hcq_profile(dev:HCQCompiled, enabled, desc, queue_type:Callable[[], HWQueue]|None=None, queue:HWQueue|None=None):
  st, en = (dev.new_signal(), dev.new_signal()) if enabled else (None, None)

  if enabled and queue is not None: queue.timestamp(st)
  elif enabled:
    assert queue_type is not None
    queue_type().wait(dev.timeline_signal, dev.timeline_value - 1).timestamp(st).signal(dev.timeline_signal, dev.next_timeline()).submit(dev)

  try: yield (st, en)
  finally:
    if enabled and queue is not None: queue.timestamp(en)
    elif enabled:
      assert queue_type is not None
      queue_type().wait(dev.timeline_signal, dev.timeline_value - 1).timestamp(en).signal(dev.timeline_signal, dev.next_timeline()).submit(dev)

    if enabled and PROFILE: dev.sig_prof_records.append((cast(HCQSignal, st), cast(HCQSignal, en), desc, queue_type is dev.hw_copy_queue_t))

class HCQArgsState(Generic[ProgramType]):
  def __init__(self, buf:HCQBuffer, prg:ProgramType, bufs:tuple[HCQBuffer, ...], vals:tuple[sint, ...]=()):
    self.buf, self.prg, self.bufs, self.vals = buf, prg, bufs, vals
    self.bind_data:list[tuple[tuple[sint, ...], MMIOInterface, str]] = []

  def bind_sints_to_buf(self, *vals:sint, buf:HCQBuffer, fmt, offset=0): self.bind_data.append((vals, buf.cpu_view().view(offset=offset), fmt))

class CLikeArgsState(HCQArgsState[ProgramType]):
  def __init__(self, buf:HCQBuffer, prg:ProgramType, bufs:tuple[HCQBuffer, ...], vals:tuple[sint, ...]=(), prefix:list[int]|None=None):
    super().__init__(buf, prg, bufs, vals=vals)

    if prefix is not None: self.buf.cpu_view().view(size=len(prefix) * 4, fmt='I')[:] = array.array('I', prefix)

    self.bind_sints_to_buf(*[b.va_addr for b in bufs], buf=self.buf, fmt='Q', offset=len(prefix or []) * 4)
    self.bind_sints_to_buf(*vals, buf=self.buf, fmt='I', offset=len(prefix or []) * 4 + len(bufs) * 8)

class HCQProgram(Generic[HCQDeviceType]):
  def __init__(self, args_state_t:Type[HCQArgsState], dev:HCQDeviceType, name:str, kernargs_alloc_size:int, lib:bytes|None=None, base:int|None=None):
    self.args_state_t, self.dev, self.name, self.kernargs_alloc_size = args_state_t, dev, name, kernargs_alloc_size
    if PROFILE: Compiled.profile_events += [ProfileProgramEvent(dev.device, name, lib, base)]

  @staticmethod
  def _fini(dev, buf, spec): dev.allocator.free(buf, buf.size, spec)

  def fill_kernargs(self, bufs:tuple[HCQBuffer, ...], vals:tuple[int, ...]=(), kernargs:HCQBuffer|None=None) -> HCQArgsState:
    """
    Fills arguments for the kernel, optionally allocating space from the device if `kernargs_ptr` is not provided.
    Args:
      bufs: Buffers to be written to kernel arguments.
      vals: Values to be written to kernel arguments.
      kernargs_ptr: Optional pointer to pre-allocated kernel arguments memory.
    Returns:
      Arguments state with the given buffers and values set for the program.
    """
    argsbuf = kernargs or self.dev.kernargs_buf.offset(offset=self.dev.kernargs_offset_allocator.alloc(self.kernargs_alloc_size),
                                                       size=self.kernargs_alloc_size)
    return self.args_state_t(argsbuf, self, bufs, vals=vals)

  def __call__(self, *bufs:HCQBuffer, global_size:tuple[int,int,int]=(1,1,1), local_size:tuple[int,int,int]=(1,1,1),
               vals:tuple[int, ...]=(), wait:bool=False) -> float|None:
    """
    Enqueues the program for execution with the given arguments and dimensions.

    Args:
      bufs: Buffer arguments to execute the kernel with.
      global_size: Specifies the global work size for kernel execution (equivalent to CUDA's grid size).
      local_size: Specifies the local work size for kernel execution (equivalent to CUDA's block size).
      vals: Value arguments to execute the kernel with.
      wait: If True, waits for the kernel to complete execution.

    Returns:
      Execution time of the kernel if 'wait' is True, otherwise None.
    """

    kernargs = self.fill_kernargs(bufs, vals)
    q = self.dev.hw_compute_queue_t().wait(self.dev.timeline_signal, self.dev.timeline_value - 1).memory_barrier()

    with hcq_profile(self.dev, queue=q, desc=self.name, enabled=wait or PROFILE) as (sig_st, sig_en):
      q.exec(self, kernargs, global_size, local_size)

    q.signal(self.dev.timeline_signal, self.dev.next_timeline()).submit(self.dev)

    if wait: self.dev.synchronize()
    return (float(sig_en.timestamp - sig_st.timestamp) / 1e6) if wait else None

class HCQCompiled(Compiled, Generic[SignalType]):
  """
  A base class for devices compatible with the HCQ (Hardware Command Queue) API.
  """
  peer_groups: dict[str, list[HCQCompiled]] = collections.defaultdict(list)
  signal_pages: dict[str, list[HCQBuffer]] = collections.defaultdict(list) # per peer group
  signal_pool: dict[str, list[HCQBuffer]] = collections.defaultdict(list) # per peer group

  def __init__(self, device:str, allocator:HCQAllocatorBase, renderer:Renderer, compiler:Compiler, runtime, signal_t:Type[SignalType],
<<<<<<< HEAD
               comp_queue_t:Callable[[], HWQueue], copy_queue_t:Callable[[], HWQueue]|None=None, kernargs_size=(16 << 20), sigalloc_size=0x1000,
               graphable=True):
    self.device_id:int = int(device.split(":")[1]) if ":" in device else 0

    from tinygrad.runtime.graph.hcq import HCQGraph
    super().__init__(device, allocator, renderer, compiler, runtime, HCQGraph if graphable else None)
=======
               comp_queue_t:Callable[[], HWQueue], copy_queue_t:Callable[[], HWQueue]|None, kernargs_size=(16 << 20), sigalloc_size=0x1000,
               supports_graph=True):
    self.device_id:int = int(device.split(":")[1]) if ":" in device else 0

    from tinygrad.runtime.graph.hcq import HCQGraph
    super().__init__(device, allocator, renderer, compiler, runtime, HCQGraph if supports_graph else None)
>>>>>>> 9c533e5c

    # TODO: peer logic is determined based on device name.
    self.peer_group = device.split(":")[0]
    HCQCompiled.peer_groups[self.peer_group].append(self)

    # Map signals if any
    for sig_page in HCQCompiled.signal_pages[self.peer_group]: cast(HCQAllocator, self.allocator).map(sig_page)

    self.sigalloc_size = sigalloc_size
    self.signal_t, self.hw_compute_queue_t, self.hw_copy_queue_t = signal_t, comp_queue_t, copy_queue_t
    self.timeline_value:int = 1
    self.timeline_signal, self._shadow_timeline_signal = self.new_signal(value=0, is_timeline=True), self.new_signal(value=0, is_timeline=True)
    self.sig_prof_records:list[tuple[HCQSignal, HCQSignal, str, bool]] = []

    self.kernargs_buf:HCQBuffer = self.allocator.alloc(kernargs_size, BufferSpec(cpu_access=True))
    self.kernargs_offset_allocator:BumpAllocator = BumpAllocator(self.kernargs_buf.size, wrap=True)

  def synchronize(self):
    try: self.timeline_signal.wait(self.timeline_value - 1)
    except RuntimeError as e:
      if hasattr(self, 'on_device_hang'): self.on_device_hang()
      else: raise e

    if self.timeline_value > (1 << 31): self._wrap_timeline_signal()
    if PROFILE:
      Compiled.profile_events += [ProfileRangeEvent(self.device, name, st.timestamp, en.timestamp, cp) for st,en,name,cp in self.sig_prof_records]
      self.sig_prof_records = []

  def next_timeline(self):
    self.timeline_value += 1
    return self.timeline_value - 1

  def new_signal(self, **kwargs) -> SignalType:
    if not HCQCompiled.signal_pool[pg:=self.peer_group]:
      HCQCompiled.signal_pages[pg].append(alc:=self.allocator.alloc(self.sigalloc_size, BufferSpec(host=True, uncached=True, cpu_access=True)))
      HCQCompiled.signal_pool[pg] += [alc.offset(offset=off, size=16) for off in range(0, alc.size, 16)]
      for dev in HCQCompiled.peer_groups[pg]: cast(HCQAllocator, dev.allocator).map(alc)
    return self.signal_t(base_buf=HCQCompiled.signal_pool[pg].pop(), owner=self, **kwargs)

  def _at_profile_finalize(self):
    def _sync(d:HCQCompiled, q_t:Callable[[], HWQueue]):
      q_t().timestamp(d.timeline_signal).signal(d.timeline_signal, d.next_timeline()).submit(d)
      st = time.perf_counter_ns()
      d.timeline_signal.wait(d.timeline_value - 1)  # average of the two
      et = time.perf_counter_ns()
      return (decimal.Decimal(et+st) / 2000) - d.timeline_signal.timestamp

    gpu2cpu_compute_time_diff = statistics.median([_sync(self, self.hw_compute_queue_t) for _ in range(40)])
    if self.hw_copy_queue_t is None: gpu2cpu_copy_time_diff = decimal.Decimal(0)
    else: gpu2cpu_copy_time_diff = statistics.median([_sync(self, self.hw_copy_queue_t) for _ in range(40)])
    Compiled.profile_events += [ProfileDeviceEvent(self.device, gpu2cpu_compute_time_diff, gpu2cpu_copy_time_diff)]

  def _wrap_timeline_signal(self):
    self.timeline_signal, self._shadow_timeline_signal, self.timeline_value = self._shadow_timeline_signal, self.timeline_signal, 1
    self.timeline_signal.value = 0
    cast(HCQAllocatorBase, self.allocator).b_timeline = [0] * len(cast(HCQAllocatorBase, self.allocator).b)

  def _realloc(self, oldbuf:HCQBuffer|None, new_size:int, options:BufferSpec|None=None) -> tuple[HCQBuffer, bool]:
    if oldbuf is not None: self.allocator.free(oldbuf, oldbuf.size, options=options)
    try: buf, realloced = self.allocator.alloc(new_size, options=options), True
    except MemoryError: buf, realloced = self.allocator.alloc(oldbuf.size if oldbuf is not None else new_size, options=options), False
    return buf, realloced

  def _select_iface(self, *ifaces:Type):
    errs:str = ""
    if val:=getenv(f'{type(self).__name__[:-6].upper()}_IFACE', ""): ifaces = tuple(x for x in ifaces if x.__name__.startswith(val.upper()))
    for iface_t in ifaces:
      try: return iface_t(self, self.device_id)
      except Exception: errs += f"\n{iface_t.__name__}: {traceback.format_exc()}"
    raise RuntimeError(f"Cannot find a usable interface for {type(self).__name__[:-6]}:{self.device_id}:\n{errs}")

  def finalize(self):
    try: self.synchronize() # Try to finalize device in any case.
    except RuntimeError as e: print(f"{self.device} synchronization failed before finalizing: {e}")

    # If the device has an interface, call its device_fini method to clean up resources.
    if hasattr(self, 'iface') and hasattr(self.iface, 'device_fini'): self.iface.device_fini()

class HCQBuffer:
  def __init__(self, va_addr:sint, size:int, texture_info:Any=None, meta:Any=None, _base:HCQBuffer|None=None, view:MMIOInterface|None=None,
               owner:HCQCompiled|None=None):
    self.va_addr, self.size, self.texture_info, self.meta, self._base, self.view = va_addr, size, texture_info, meta, _base, view
    self.devs, self.owner = ([owner] if owner is not None else []), owner

  def offset(self, offset:int=0, size:int|None=None) -> HCQBuffer:
    return HCQBuffer(self.va_addr+offset, size or (self.size - offset), owner=self.owner, texture_info=self.texture_info, meta=self.meta,
      _base=self._base or self, view=(self.view.view(offset=offset, size=size) if self.view is not None else None))

  def cpu_view(self) -> MMIOInterface:
    assert self.view is not None, "buffer has no cpu_view"
    return self.view

  @property
  def mapped_devs(self): return self.devs if self._base is None else self._base.devs

class HCQAllocatorBase(LRUAllocator[HCQDeviceType], Generic[HCQDeviceType]):
  """
  A base allocator class compatible with the HCQ (Hardware Command Queue) API.

  This class implements basic copy operations following the HCQ API, utilizing both types of `HWQueue`.
  """

  def __init__(self, dev:HCQDeviceType, batch_size:int=(2 << 20), batch_cnt:int=32, copy_bufs=None, max_copyout_size:int|None=None):
    super().__init__(dev)
    self.b = copy_bufs or [self._alloc(batch_size, BufferSpec(host=True)) for _ in range(batch_cnt)]
    self.b_timeline, self.b_next, self.max_copyout_size = [0] * len(self.b), 0, max_copyout_size

  def map(self, buf:HCQBuffer):
    if self.dev in buf.mapped_devs: return
    if buf.owner is None: raise RuntimeError(f"map failed: buffer {buf.va_addr} has no owner, it's a virtual buffer")
    if not hasattr(self, '_map'): raise NotImplementedError("map failed: no method implemented")
    self._map(buf)
    buf.mapped_devs.append(self.dev)

  def _offset(self, buf, size:int, offset:int) -> HCQBuffer: return buf.offset(offset=offset, size=size)

class HCQAllocator(HCQAllocatorBase, Generic[HCQDeviceType]):
  def _copyin(self, dest:HCQBuffer, src:memoryview):
    assert self.dev.hw_copy_queue_t is not None
    with hcq_profile(self.dev, queue_type=self.dev.hw_copy_queue_t, desc=f"CPU -> {self.dev.device}", enabled=PROFILE):
      for i in range(0, src.nbytes, self.b[0].size):
        self.b_next = (self.b_next + 1) % len(self.b)
        self.dev.timeline_signal.wait(self.b_timeline[self.b_next])

        lsize = min(self.b[self.b_next].size, src.nbytes - i)
        self.b[self.b_next].cpu_view().view(size=lsize, fmt='B')[:] = src[i:i+lsize]
        self.dev.hw_copy_queue_t().wait(self.dev.timeline_signal, self.dev.timeline_value - 1) \
                                  .copy(dest.va_addr+i, self.b[self.b_next].va_addr, lsize) \
                                  .signal(self.dev.timeline_signal, self.dev.next_timeline()).submit(self.dev)
        self.b_timeline[self.b_next] = self.dev.timeline_value - 1

  def copy_from_disk(self, dest:HCQBuffer, src, size):
    def _get_temp_buf():
      # Check if the next buffer is safe to be used (its signal has passed) and reserve it.
      if self.b_timeline[(self.b_next + 1) % len(self.b)] <= self.dev.timeline_signal.value:
        self.b_timeline[(self.b_next + 1) % len(self.b)], self.b_next = (1 << 64), (self.b_next + 1) % len(self.b)
        return (self.b[self.b_next].va_addr, self.b_next)
      return None

    assert self.dev.hw_copy_queue_t is not None
    with hcq_profile(self.dev, queue_type=self.dev.hw_copy_queue_t, desc=f"DISK -> {self.dev.device}", enabled=PROFILE):
      for (batch_info, dst_off, src_off, copy_size) in src.device.allocator._copyout_sharded(src, size, _get_temp_buf, seg_len=self.b[0].size):
        self.dev.hw_copy_queue_t().wait(self.dev.timeline_signal, self.dev.timeline_value - 1) \
                                  .copy(dest.va_addr + dst_off, batch_info[0] + src_off, copy_size) \
                                  .signal(self.dev.timeline_signal, self.dev.next_timeline()).submit(self.dev)
        self.b_timeline[batch_info[1]] = self.dev.timeline_value - 1

  def _copyout(self, dest:memoryview, src:HCQBuffer):
    self.dev.synchronize()

    assert self.dev.hw_copy_queue_t is not None
    with hcq_profile(self.dev, queue_type=self.dev.hw_copy_queue_t, desc=f"{self.dev.device} -> CPU", enabled=PROFILE):
      for i in range(0, dest.nbytes, cp_size:=(self.max_copyout_size or self.b[0].size)):
        self.dev.hw_copy_queue_t().wait(self.dev.timeline_signal, self.dev.timeline_value - 1) \
                                  .copy(self.b[0].va_addr, src.va_addr+i, lsize:=min(cp_size, dest.nbytes-i)) \
                                  .signal(self.dev.timeline_signal, self.dev.next_timeline()).submit(self.dev)
        self.dev.timeline_signal.wait(self.dev.timeline_value - 1)
        dest[i:i+lsize] = self.b[0].cpu_view().view(size=lsize, fmt='B')[:]

  def _transfer(self, dest:HCQBuffer, src:HCQBuffer, sz:int, src_dev:HCQDeviceType, dest_dev:HCQDeviceType):
    cast(HCQAllocator, src_dev.allocator).map(dest)

    assert src_dev.hw_copy_queue_t is not None
    with hcq_profile(src_dev, queue_type=src_dev.hw_copy_queue_t, desc=f"{src_dev.device} -> {dest_dev.device}", enabled=PROFILE):
      src_dev.hw_copy_queue_t().wait(src_dev.timeline_signal, src_dev.timeline_value - 1) \
                               .wait(dest_dev.timeline_signal, dest_dev.timeline_value - 1) \
                               .copy(dest.va_addr, src.va_addr, sz) \
                               .signal(src_dev.timeline_signal, src_dev.next_timeline()).submit(src_dev)

    if src_dev != dest_dev:
      dest_dev.hw_compute_queue_t().wait(src_dev.timeline_signal, src_dev.timeline_value - 1) \
                                   .wait(dest_dev.timeline_signal, dest_dev.timeline_value - 1) \
                                   .signal(dest_dev.timeline_signal, dest_dev.next_timeline()).submit(dest_dev)<|MERGE_RESOLUTION|>--- conflicted
+++ resolved
@@ -360,21 +360,12 @@
   signal_pool: dict[str, list[HCQBuffer]] = collections.defaultdict(list) # per peer group
 
   def __init__(self, device:str, allocator:HCQAllocatorBase, renderer:Renderer, compiler:Compiler, runtime, signal_t:Type[SignalType],
-<<<<<<< HEAD
-               comp_queue_t:Callable[[], HWQueue], copy_queue_t:Callable[[], HWQueue]|None=None, kernargs_size=(16 << 20), sigalloc_size=0x1000,
-               graphable=True):
-    self.device_id:int = int(device.split(":")[1]) if ":" in device else 0
-
-    from tinygrad.runtime.graph.hcq import HCQGraph
-    super().__init__(device, allocator, renderer, compiler, runtime, HCQGraph if graphable else None)
-=======
                comp_queue_t:Callable[[], HWQueue], copy_queue_t:Callable[[], HWQueue]|None, kernargs_size=(16 << 20), sigalloc_size=0x1000,
                supports_graph=True):
     self.device_id:int = int(device.split(":")[1]) if ":" in device else 0
 
     from tinygrad.runtime.graph.hcq import HCQGraph
     super().__init__(device, allocator, renderer, compiler, runtime, HCQGraph if supports_graph else None)
->>>>>>> 9c533e5c
 
     # TODO: peer logic is determined based on device name.
     self.peer_group = device.split(":")[0]
