--- conflicted
+++ resolved
@@ -236,15 +236,6 @@
     if enabled and PROFILE: dev.sig_prof_records.append((cast(HCQSignal, st), cast(HCQSignal, en), desc, queue_type is dev.hw_copy_queue_t))
 
 class HCQArgsState(Generic[ProgramType]):
-<<<<<<< HEAD
-  def __init__(self, ptr:Tuple[int, int], prg:ProgramType, bufs:Tuple[HCQBuffer, ...], vals:Tuple[int, ...]=()):
-    (self.ptr, self.cpu_ptr), self.prg = ptr, prg
-  def update_buffer(self, index:int, buf:HCQBuffer): raise NotImplementedError("need update_buffer")
-  def update_var(self, index:int, val:int): raise NotImplementedError("need update_var")
-
-class CLikeArgsState(HCQArgsState[ProgramType]):
-  def __init__(self, ptr:Tuple[int, int], prg:ProgramType, bufs:Tuple[HCQBuffer, ...], vals:Tuple[int, ...]=(), prefix:Optional[List[int]]=None):
-=======
   def __init__(self, ptr:int, prg:ProgramType, bufs:Tuple[HCQBuffer, ...], vals:Tuple[sint, ...]=()):
     self.ptr, self.prg = ptr, prg
     self.bind_data:List[Tuple[Tuple[sint, ...], int, str]] = []
@@ -253,24 +244,12 @@
 
 class CLikeArgsState(HCQArgsState[ProgramType]):
   def __init__(self, ptr:int, prg:ProgramType, bufs:Tuple[HCQBuffer, ...], vals:Tuple[sint, ...]=(), prefix:Optional[List[int]]=None):
->>>>>>> 00330120
     super().__init__(ptr, prg, bufs, vals=vals)
 
     if prefix is not None: to_mv(self.cpu_ptr, len(prefix) * 4).cast('I')[:] = array.array('I', prefix)
 
-<<<<<<< HEAD
-    self.bufs = to_mv(self.cpu_ptr + len(prefix or []) * 4, len(bufs) * 8).cast('Q')
-    self.vals = to_mv(self.cpu_ptr + len(prefix or []) * 4 + len(bufs) * 8, len(vals) * 4).cast('I')
-
-    self.bufs[:] = array.array('Q', [b.va_addr for b in bufs])
-    self.vals[:] = array.array('I', vals)
-
-  def update_buffer(self, index:int, buf:HCQBuffer): self.bufs[index] = buf.va_addr
-  def update_var(self, index:int, val:int): self.vals[index] = val
-=======
     self.bind_sints_to_ptr(*[b.va_addr for b in bufs], ptr=self.ptr + len(prefix or []) * 4, fmt='Q')
     self.bind_sints_to_ptr(*vals, ptr=self.ptr + len(prefix or []) * 4 + len(bufs) * 8, fmt='I')
->>>>>>> 00330120
 
 class HCQProgram(Generic[DeviceType]):
   def __init__(self, args_state_t:Type[HCQArgsState], dev:DeviceType, name:str, kernargs_alloc_size:int):
@@ -392,17 +371,6 @@
       self.raw_prof_records += [(st.timestamp, en.timestamp, name, is_cp, None) for st, en, name, is_cp in self.sig_prof_records]
       self.sig_prof_records = []
 
-<<<<<<< HEAD
-  def _alloc_kernargs(self, alloc_size:int) -> Tuple[int, int]:
-    """
-    Allocates space for arguments passed to the kernel.
-    """
-    if self.kernargs_ptr >= (self.kernargs_page.va_addr + self.kernargs_page.size - alloc_size): self.kernargs_ptr = self.kernargs_page.va_addr
-    self.kernargs_ptr = (res:=self.kernargs_ptr) + alloc_size
-    return res, res - self.kernargs_page.va_addr + self.kernargs_page.cpu_addr
-
-=======
->>>>>>> 00330120
   def _ensure_shared_time_base(self):
     if not self.gpu2cpu_compute_time_diff.is_nan(): return
 
@@ -479,14 +447,9 @@
     self.timeline_signal.value = 0
     cast(HCQAllocatorBase, self.allocator).b_timeline = [0] * len(cast(HCQAllocatorBase, self.allocator).b)
 
-<<<<<<< HEAD
-# Protocol for hcq compatible allocators for allocated buffers to contain VA address and it's size.
-class HCQBuffer(Protocol): va_addr:int; size:int; cpu_addr:int # noqa: E702
-=======
 class HCQBuffer:
-  def __init__(self, va_addr:sint, size:int, texture_info:Any=None, meta:Any=None, _base:Optional[HCQBuffer]=None):
-    self.va_addr, self.size, self.texture_info, self.meta, self._base = va_addr, size, texture_info, meta, _base
->>>>>>> 00330120
+  def __init__(self, va_addr:sint, size:int, cpu_addr:Optional[int]=None, texture_info:Any=None, meta:Any=None, _base:Optional[HCQBuffer]=None):
+    self.va_addr, self.size, self.cpu_addr, self.texture_info, self.meta, self._base = va_addr, size, cpu_addr, texture_info, meta, _base
 
 class HCQAllocatorBase(LRUAllocator, Generic[DeviceType]):
   """
@@ -566,14 +529,6 @@
       dest_dev.hw_compute_queue_t().wait(src_dev.timeline_signal, src_dev.timeline_value - 1) \
                                    .wait(dest_dev.timeline_signal, dest_dev.timeline_value - 1) \
                                    .signal(dest_dev.timeline_signal, dest_dev.timeline_value).submit(dest_dev)
-<<<<<<< HEAD
       dest_dev.timeline_value += 1
 
-  def map(self, buf:HCQBuffer): pass
-
-  # def _offset(self, buf, size:int, offset:int) -> HCQBuffer:
-  #   return type(buf)(va_addr=buf.va_addr + offset, size=size, **{k:v for k,v in buf.__dict__.items() if k not in ['va_addr', 'size']},
-  #                    **{x[0]:getattr(buf, x[0]) for x in getattr(buf, '_fields_', []) if x[0] not in ['va_addr', 'size']}, _base=buf)
-=======
-      dest_dev.timeline_value += 1
->>>>>>> 00330120
+  def map(self, buf:HCQBuffer): pass