from __future__ import annotations
from typing import List, Optional, Dict, Tuple, cast, Protocol, Type, Union, TypeVar, Generic, Callable, ParamSpec, Concatenate
import contextlib, decimal, statistics, random, json, atexit, time, array, ctypes, functools
from tinygrad.helpers import PROFILEPATH, PROFILE, from_mv, getenv, to_mv
from tinygrad.renderer import Renderer
from tinygrad.device import BufferSpec, Compiler, Compiled, LRUAllocator
from tinygrad.ops import sym_infer, sint

# **************** for HCQ Compatible Devices ****************

SignalType = TypeVar('SignalType', bound='HCQSignal')
DeviceType = TypeVar('DeviceType', bound='HCQCompiled')
ProgramType = TypeVar('ProgramType', bound='HCQProgram')
ArgsStateType = TypeVar('ArgsStateType', bound='HCQArgsState')
QueueType = TypeVar('QueueType', bound='HWQueue')

class HCQSignal:
  def __init__(self, base_addr:int, value:int=0, is_timeline:bool=False, timestamp_divider=decimal.Decimal(1), value_off=0, timestamp_off=8):
    self.base_addr, self.value_addr, self.timestamp_addr, self.ts_divider = base_addr, base_addr+value_off, base_addr+timestamp_off, timestamp_divider
    self.value_mv, self.timestamp_mv, self.is_timeline = to_mv(self.value_addr, 8).cast('Q'), to_mv(self.timestamp_addr, 8).cast('Q'), is_timeline
    self.value_mv[0] = value

  @property
  def value(self) -> int: return self.value_mv[0]

  @value.setter
  def value(self, new_value:int): self.value_mv[0] = new_value

  @property
  def timestamp(self) -> decimal.Decimal:
    """
    Get the timestamp field of the signal.

    This property provides read-only access to the signal's timestamp.

    Returns:
      The timestamp in microseconds.
    """
    return self.timestamp_mv[0] / self.ts_divider

  def wait(self, value:int, timeout:int=getenv("HCQDEV_WAIT_TIMEOUT_MS", 30000)):
    """
    Waits the signal is greater than or equal to a specific value.

    Args:
      value: The value to wait for.
      timeout: Maximum time to wait in milliseconds. Defaults to 10s.
    """
    start_time = time.time() * 1000
    while time.time() * 1000 - start_time < timeout:
      if self.value >= value: return
    raise RuntimeError(f"Wait timeout: {timeout} ms! (the signal is not set to {value}, but {self.value})")

class HWQueue(Generic[SignalType, DeviceType, ProgramType, ArgsStateType]):
  """
  A base class for hardware command queues in the HCQ (Hardware Command Queue) API.
  Both compute and copy queues should have the following commands implemented.
  """

  def __init__(self): self._q, self.binded_device, self.q_sints, self.mv_sints, self.syms = [], None, [], [], []
  def q(self, *values):
    for v in values: 
      if isinstance(v, int): self._q.append(v)
      else: 
        self.q_sints.append((len(self._q), self._new_sym(v)))
        self._q.append(0xbad0c0de)

  def timestamp(self, signal:SignalType):
    """
    Enqueues a timestamp command which records the current time in a signal after all previously enqueued commands are completed.

    Args:
      signal: The signal to store the timestamp
    """

  def signal(self, signal:SignalType, value:sint):
    """
    Enqueues a signal command which sets the signal to the given value, ensuring all previous operations are completed.

    Args:
      signal: The signal to set
      value: The value to set the signal to
    """

  def wait(self, signal:SignalType, value:sint):
    """
    Enqueues a wait command which halts execution until the signal is greater than or equal to a specific value.

    Args:
      signal: The signal to wait on
      value: The value to wait for
    """

  def memory_barrier(self):
    """
    Enqueues a memory barrier command to ensure memory coherence between agents. Only on compute queues.
    """

  def exec(self, prg:ProgramType, args_state:ArgsStateType, global_size:Tuple[sint,sint,sint], local_size:Tuple[sint,sint,sint]):
    """
    Enqueues an execution command for a kernel program. Only on compute queues.

    Args:
      prg: The program to execute
      args_state: The args state to execute program with
      global_size: The global work size
      local_size: The local work size
    """

  def bind(self, dev:DeviceType):
    """
    Associates the queue with a specific device for optimized execution.

    This optional method allows backend implementations to tailor the queue for efficient use on the given device. When implemented, it can eliminate
    the need to copy queues into the device, thereby enhancing performance.

    Args:
      dev: The target device for queue optimization.

    Note:
      Implementing this method is optional but recommended for performance gains.
    """

  def _new_sym(self, sym:sint) -> int:
    if sym not in self.syms: self.syms.append(sym)
    return self.syms.index(sym)

<<<<<<< HEAD
  def bind_field(self, st, fname, fmt, val, mask=None):
    mv = to_mv(ctypes.addressof(st) + getattr(type(st), fname).offset, 8).cast(fmt)
    if isinstance(val, int):
      if mask is not None: mv[0] = (mv[0] & ~mask) | val
      else: mv[0] = val
    else: self.mv_sints.append((mv, 0, self._new_sym(val), mask))
=======
class HCQSignal(Generic[DeviceType]):
  def __init__(self, base_addr:int, value:int=0, timeline_for_device:Optional[DeviceType]=None, timestamp_divider=1, value_off=0, timestamp_off=8):
    self.base_addr, self.value_addr, self.timestamp_addr = base_addr, base_addr+value_off, base_addr+timestamp_off
    self.timestamp_divider:decimal.Decimal = decimal.Decimal(timestamp_divider)
    self.timeline_for_device:Optional[DeviceType] = timeline_for_device

    self.value_mv, self.timestamp_mv = to_mv(self.value_addr, 8).cast('Q'), to_mv(self.timestamp_addr, 8).cast('Q')
    self.value_mv[0] = value
>>>>>>> 309dcb10

  def bind_mv(self, mv, *vals:sint):
    for i, val in enumerate(vals):
      if isinstance(val, int): mv[i] = val
      else: self.mv_sints.append((mv, i, self._new_sym(val), None))

  def _apply_var_vals(self, var_vals):
    resolved_syms = [sym_infer(sym, var_vals) for sym in self.syms]
    for off, sym_idx in self.q_sints: self._q[off] = resolved_syms[sym_idx]
    for mv, off, sym_idx, mask in self.mv_sints:
      if mask is not None: mv[off] = (mv[off] & ~mask) | resolved_syms[sym_idx]
      else: mv[off] = resolved_syms[sym_idx]

  def submit(self, device, var_vals=None):
    """
    Submits the command queue to a specific device for execution.

    Args:
      dev: The device to submit the queue to
    """
<<<<<<< HEAD
=======
    return self.timestamp_mv[0] / self.timestamp_divider

  def _sleep(self, time_spent_waiting_ms:int):
    """
    Optional function which can implement sleep functionality for the signal.
    """
>>>>>>> 309dcb10

    if var_vals is not None: self._apply_var_vals(var_vals)
    self._submit(device)
    return self

<<<<<<< HEAD
# class HWQueue(Generic[SignalType, DeviceType, ProgramType, ArgsStateType]):
#   """
#   A base class for hardware command queues in the HCQ (Hardware Command Queue) API.
#   Both compute and copy queues should have the following commands implemented.
#   """

#   def __init__(self): self.q, self.binded_device, self.cmds_offset, self.cmds_len, self.cmds_meta = [], None, [], [], []
#   def __len__(self): return len(self.cmds_offset)
#   def _patch(self, cmd_idx, offset, data): self.q[(st:=self.cmds_offset[cmd_idx]+offset):st+len(data)] = array.array('I', data)
#   def _cur_cmd_idx(self) -> int:
#     """
#     Returns the index of the command currently being enqueued.
#     Should be called only within functions that enqueue commands and are decorated with `@hcq_command`.
#     """
#     return len(self) - 1

#   @hcq_command
#   def signal(self, signal:SignalType, value:int):
#     """
#     Enqueues a signal command which sets the signal to the given value, ensuring all previous operations are completed.

#     Args:
#       signal: The signal to set
#       value: The value to set the signal to
#     """
#     self._signal(signal, value)
#   def _signal(self, signal:SignalType, value:int): raise NotImplementedError("backend should overload this function")

#   @hcq_command
#   def wait(self, signal:SignalType, value:int):
#     """
#     Enqueues a wait command which halts execution until the signal is greater than or equal to a specific value.

#     Args:
#       signal: The signal to wait on
#       value: The value to wait for
#     """
#     self._wait(signal, value)
#   def _wait(self, signal, value): raise NotImplementedError("backend should overload this function")

#   @hcq_command
#   def timestamp(self, signal:SignalType):
#     """
#     Enqueues a timestamp command which records the current time in a signal after all previously enqueued commands are completed.

#     Args:
#       signal: The signal to store the timestamp
#     """
#     self._timestamp(signal)
#   def _timestamp(self, signal): raise NotImplementedError("backend should overload this function")

#   def update_signal(self, cmd_idx:int, signal:Optional[SignalType]=None, value:Optional[int]=None):
#     """
#     Updates a previously queued signal command.

#     Args:
#       cmd_idx: Index of the signal command to update
#       signal: New signal to set (if None, keeps the original)
#       value: New value to set (if None, keeps the original)
#     """
#     if self.cmds_meta[cmd_idx] != "signal": raise RuntimeError("called update_signal not on a signal command")
#     self._update_signal(cmd_idx, signal, value)
#     return self
#   def _update_signal(self, cmd_idx:int, signal:Optional[SignalType], value:Optional[int]):
#     raise NotImplementedError("backend should overload this function")

#   def update_wait(self, cmd_idx:int, signal:Optional[SignalType]=None, value:Optional[int]=None):
#     """
#     Updates a previously queued wait command.

#     Args:
#       cmd_idx: Index of the wait command to update
#       signal: New signal to wait on (if None, keeps the original)
#       value: New value to wait for (if None, keeps the original)
#     """
#     if self.cmds_meta[cmd_idx] != "wait": raise RuntimeError("called update_wait not on a wait command")
#     self._update_wait(cmd_idx, signal, value)
#     return self
#   def _update_wait(self, cmd_idx:int, signal:Optional[SignalType], value:Optional[int]):
#     raise NotImplementedError("backend should overload this function")

#   def bind(self, dev:DeviceType):
#     """
#     Associates the queue with a specific device for optimized execution.

#     This optional method allows backend implementations to tailor the queue for efficient use on the given device. When implemented, it can eliminate
#     the need to copy queues into the device, thereby enhancing performance.

#     Args:
#       dev: The target device for queue optimization.

#     Note:
#       Implementing this method is optional but recommended for performance gains.
#     """

#   def submit(self, dev:DeviceType):
#     """
#     Submits the command queue to a specific device for execution.

#     Args:
#       dev: The device to submit the queue to
#     """
#     if self.q: self._submit(dev)
#     return self
#   def _submit(self, dev:DeviceType): raise NotImplementedError("backend should overload this function")

#   # *** commands for compute queues ***

#   @hcq_command
#   def memory_barrier(self):
#     """
#     Enqueues a memory barrier command to ensure memory coherence between agents. Only on compute queues.
#     """
#     self._memory_barrier()
#   def _memory_barrier(self): pass

#   @hcq_command
#   def exec(self, prg:ProgramType, args_state:ArgsStateType, global_size:Tuple[int,int,int], local_size:Tuple[int,int,int]):
#     """
#     Enqueues an execution command for a kernel program. Only on compute queues.

#     Args:
#       prg: The program to execute
#       args_state: The args state to execute program with
#       global_size: The global work size
#       local_size: The local work size
#     """
#     self._exec(prg, args_state, global_size, local_size)
#   def _exec(self, prg:ProgramType, args_state:ArgsStateType, global_size:Tuple[int,int,int], local_size:Tuple[int,int,int]):
#     raise NotImplementedError("backend should overload this function")

#   def update_exec(self, cmd_idx:int, global_size:Optional[Tuple[int,int,int]]=None, local_size:Optional[Tuple[int,int,int]]=None):
#     """
#     Updates a previously queued execution command. Only on compute queues.

#     Args:
#       cmd_idx: Index of the execution command to update
#       global_size: New global work size (if None, keeps the original)
#       local_size: New local work size (if None, keeps the original)
#     """
#     if self.cmds_meta[cmd_idx] != "exec": raise RuntimeError("called update_exec not on an exec command")
#     self._update_exec(cmd_idx, global_size, local_size)
#     return self
#   def _update_exec(self, cmd_idx, global_size, local_size): raise NotImplementedError("backend should overload this function")

#   # *** commands for copy queues ***

#   @hcq_command
#   def copy(self, dest:int, src:int, copy_size:int):
#     """
#     Enqueues a copy command to transfer data. Only on copy queues.

#     Args:
#       dest: The destination of the copy
#       src: The source of the copy
#       copy_size: The size of data to copy
#     """
#     self._copy(dest, src, copy_size)
#   def _copy(self, dest:int, src:int, copy_size:int): raise NotImplementedError("backend should overload this function")

#   def update_copy(self, cmd_idx:int, dest:Optional[int]=None, src:Optional[int]=None):
#     """
#     Updates a previously queued copy command. Only on copy queues.

#     Args:
#       cmd_idx: Index of the copy command to update
#       dest: New destination of the copy (if None, keeps the original)
#       src: New source of the copy (if None, keeps the original)
#     """
#     if self.cmds_meta[cmd_idx] != "copy": raise RuntimeError("called update_copy not on an copy command")
#     self._update_copy(cmd_idx, dest, src)
#     return self
#   def _update_copy(self, cmd_idx:int, dest:Optional[int], src:Optional[int]):
#     raise NotImplementedError("backend should overload this function")
=======
    Args:
      value: The value to wait for.
      timeout: Maximum time to wait in milliseconds. Defaults to 10s.
    """
    start_time = int(time.time() * 1000)
    while (time_spent:=int(time.time() * 1000) - start_time) < timeout:
      if self.value >= value: return
      self._sleep(time_spent)
    raise RuntimeError(f"Wait timeout: {timeout} ms! (the signal is not set to {value}, but {self.value})")
>>>>>>> 309dcb10

@contextlib.contextmanager
def hcq_profile(dev:HCQCompiled, enabled, desc, queue_type:Optional[Type[HWQueue]]=None, queue:Optional[HWQueue]=None):
  st, en = (dev.signal_t(), dev.signal_t()) if enabled else (None, None)

  if enabled and queue is not None: queue.timestamp(st)
  elif enabled:
    assert queue_type is not None
    queue_type().wait(dev.timeline_signal, dev.timeline_value - 1).timestamp(st).signal(dev.timeline_signal, dev.timeline_value).submit(dev)
    dev.timeline_value += 1

  try: yield (st, en)
  finally:
    if enabled and queue is not None: queue.timestamp(en)
    elif enabled:
      assert queue_type is not None
      queue_type().wait(dev.timeline_signal, dev.timeline_value - 1).timestamp(en).signal(dev.timeline_signal, dev.timeline_value).submit(dev)
      dev.timeline_value += 1

    if enabled and PROFILE: dev.sig_prof_records.append((cast(HCQSignal, st), cast(HCQSignal, en), desc, queue_type is dev.hw_copy_queue_t))

class HCQArgsState(Generic[ProgramType]):
  def __init__(self, ptr:int, prg:ProgramType, bufs:Tuple[HCQBuffer, ...], vals:Tuple[int, ...]=()): self.ptr, self.prg = ptr, prg
  def update_buffer(self, index:int, buf:HCQBuffer): raise NotImplementedError("need update_buffer")
  def update_var(self, index:int, val:int): raise NotImplementedError("need update_var")

class HCQProgram(Generic[DeviceType]):
  def __init__(self, args_state_t:Type[HCQArgsState], dev:DeviceType, name:str, kernargs_alloc_size:int):
    self.args_state_t, self.dev, self.name, self.kernargs_alloc_size = args_state_t, dev, name, kernargs_alloc_size

  def fill_kernargs(self, bufs:Tuple[HCQBuffer, ...], vals:Tuple[int, ...]=(), kernargs_ptr:Optional[int]=None) -> HCQArgsState:
    """
    Fills arguments for the kernel, optionally allocating space from the device if `kernargs_ptr` is not provided.
    Args:
      bufs: Buffers to be written to kernel arguments.
      vals: Values to be written to kernel arguments.
      kernargs_ptr: Optional pointer to pre-allocated kernel arguments memory.
    Returns:
      Arguments state with the given buffers and values set for the program.
    """
    return self.args_state_t(kernargs_ptr or self.dev._alloc_kernargs(self.kernargs_alloc_size), self, bufs, vals=vals)

  def __call__(self, *bufs:HCQBuffer, global_size:Tuple[int,int,int]=(1,1,1), local_size:Tuple[int,int,int]=(1,1,1),
               vals:Tuple[int, ...]=(), wait:bool=False) -> Optional[float]:
    """
    Enqueues the program for execution with the given arguments and dimensions.

    Args:
      bufs: Buffer arguments to execute the kernel with.
      global_size: Specifies the global work size for kernel execution (equivalent to CUDA's grid size).
      local_size: Specifies the local work size for kernel execution (equivalent to CUDA's block size).
      vals: Value arguments to execute the kernel with.
      wait: If True, waits for the kernel to complete execution.

    Returns:
      Execution time of the kernel if 'wait' is True, otherwise None.
    """

    kernargs = self.fill_kernargs(bufs, vals)
    q = self.dev.hw_compute_queue_t().wait(self.dev.timeline_signal, self.dev.timeline_value - 1).memory_barrier()

    with hcq_profile(self.dev, queue=q, desc=self.name, enabled=wait or PROFILE) as (sig_st, sig_en):
      q.exec(self, kernargs, global_size, local_size)

    q.signal(self.dev.timeline_signal, self.dev.timeline_value).submit(self.dev)
    self.dev.timeline_value += 1

    if wait: self.dev.synchronize()
    return (float(sig_en.timestamp - sig_st.timestamp) / 1e6) if wait else None

class ProfileLogger:
  writers: int = 0
  mjson: List[Dict] = []
  actors: Dict[Union[str, Tuple[str, str]], int] = {}

  def __init__(self): self.events, self.deps, ProfileLogger.writers = [], [], ProfileLogger.writers + 1

  def add_event(self, ev_name, ev_start, ev_end, actor, subactor=None, args=None): self.events += [(ev_name, ev_start, ev_end, actor, subactor, args)]

  def _ensure_actor(self, actor_name, subactor_name):
    if actor_name not in self.actors:
      self.actors[actor_name] = (pid:=len(self.actors))
      self.mjson.append({"name": "process_name", "ph": "M", "pid": pid, "args": {"name": actor_name}})

    if (subactor_key:=(actor_name,subactor_name)) not in self.actors:
      self.actors[subactor_key] = (tid:=len(self.actors))
      self.mjson.append({"name": "thread_name", "ph": "M", "pid": self.actors[actor_name], "tid":tid, "args": {"name": subactor_name}})

    return self.actors[actor_name], self.actors.get(subactor_key, -1)

  def __del__(self):
    # perfetto json docs: https://docs.google.com/document/d/1CvAClvFfyA5R-PhYUmn5OOQtYMH4h6I0nSsKchNAySU/preview
    for name, st, et, actor_name, subactor_name, args in self.events:
      pid, tid = self._ensure_actor(actor_name,subactor_name)
      args = {k: (v if v.__class__ is str else v(et-st)) for k, v in args.items()} if args is not None else None
      self.mjson.append({"name": name, "ph": "X", "pid": pid, "tid": tid, "ts": st, "dur": et-st, "args": args})

    for en,st,dep_actor_name,dep_subactor_name,actor_name,subactor_name in self.deps:
      dep_pid, dep_tid = self._ensure_actor(dep_actor_name,dep_subactor_name)
      pid, tid = self._ensure_actor(actor_name,subactor_name)
      self.mjson.append({"ph": "s", "pid": dep_pid, "tid": dep_tid, "id": len(self.mjson), "ts": en, "bp": "e"})
      self.mjson.append({"ph": "f", "pid": pid, "tid": tid, "id": len(self.mjson)-1, "ts": st, "bp": "e"})

    ProfileLogger.writers -= 1
    if ProfileLogger.writers == 0 and len(self.mjson) > 0:
      with open(PROFILEPATH.value, "w") as f: f.write(json.dumps({"traceEvents": self.mjson}))
      print(f"Saved profile to {PROFILEPATH.value}. Use https://ui.perfetto.dev/ to open it.")

class HCQCompiled(Compiled, Generic[SignalType]):
  """
  A base class for devices compatible with the HCQ (Hardware Command Queue) API.
  """
  devices: List[HCQCompiled] = []
  gpu2cpu_copy_time_diff: decimal.Decimal = decimal.Decimal('nan')
  gpu2cpu_compute_time_diff: decimal.Decimal = decimal.Decimal('nan')

  def __init__(self, device:str, allocator:HCQAllocator, renderer:Renderer, compiler:Compiler, runtime, signal_t:Type[SignalType],
               comp_queue_t:Type[HWQueue], copy_queue_t:Optional[Type[HWQueue]]):
    self.signal_t, self.hw_compute_queue_t, self.hw_copy_queue_t = signal_t, comp_queue_t, copy_queue_t
    self.timeline_value:int = 1
    self.timeline_signal:SignalType = self.signal_t(0, timeline_for_device=self)
    self._shadow_timeline_signal:SignalType = self.signal_t(0, timeline_for_device=self)
    self.sig_prof_records:List[Tuple[HCQSignal, HCQSignal, str, bool]] = []
    self.raw_prof_records:List[Tuple[decimal.Decimal, decimal.Decimal, str, bool, Optional[Dict]]] = []
    self.dep_prof_records:List[Tuple[decimal.Decimal, decimal.Decimal, HCQCompiled, bool, decimal.Decimal, decimal.Decimal, HCQCompiled, bool]] = []
    if PROFILE: self._prof_setup()

    from tinygrad.runtime.graph.hcq import HCQGraph
    super().__init__(device, allocator, renderer, compiler, runtime, HCQGraph)

    self.kernargs_page:HCQBuffer = self.allocator.alloc(16 << 20, BufferSpec(cpu_access=True))
    self.kernargs_ptr:int = self.kernargs_page.va_addr
    self.devices.append(self)

  def synchronize(self):
    try: self.timeline_signal.wait(self.timeline_value - 1)
    except RuntimeError as e:
      if hasattr(self, 'on_device_hang'): self.on_device_hang()
      else: raise e

    if self.timeline_value > (1 << 31): self._wrap_timeline_signal()
    if PROFILE:
      self.raw_prof_records += [(st.timestamp, en.timestamp, name, is_cp, None) for st, en, name, is_cp in self.sig_prof_records]
      self.sig_prof_records = []

  def _alloc_kernargs(self, alloc_size:int) -> int:
    """
    Allocates space for arguments passed to the kernel.
    """
    if self.kernargs_ptr >= (self.kernargs_page.va_addr + self.kernargs_page.size - alloc_size): self.kernargs_ptr = self.kernargs_page.va_addr
    self.kernargs_ptr = (res:=self.kernargs_ptr) + alloc_size
    return res

  def _ensure_shared_time_base(self):
    if not self.gpu2cpu_compute_time_diff.is_nan(): return

    def _sync_cpu_queue(d:HCQCompiled, q_t:Type[HWQueue]):
      q_t().timestamp(d.timeline_signal).signal(d.timeline_signal, d.timeline_value).submit(d)
      d.timeline_value += 1
      st = time.perf_counter_ns()
      d.timeline_signal.wait(d.timeline_value - 1)  # average of the two
      et = time.perf_counter_ns()
      return (decimal.Decimal(et+st) / 2000) - d.timeline_signal.timestamp

    # randomly sample the timing from GPU to CPU
    choices: List = [(d, d.hw_compute_queue_t, []) for d in self.devices]
    choices += [(d, d.hw_copy_queue_t, []) for d in self.devices if d.hw_copy_queue_t is not None]
    for _ in range(100*len(self.devices)):
      d,q,l = random.choice(choices)
      l.append(_sync_cpu_queue(d,q))
    for d,q,l in choices:
      if q == d.hw_compute_queue_t: d.gpu2cpu_compute_time_diff = statistics.median(l)
      if q == d.hw_copy_queue_t: d.gpu2cpu_copy_time_diff = statistics.median(l)

    def _sync_gpu_to_gpu_queue(d1:HCQCompiled, d2:HCQCompiled, q1_t:Type[HWQueue], q2_t:Type[HWQueue]):
      q1_t().signal(d1.timeline_signal, d1.timeline_value).wait(d2.timeline_signal, d2.timeline_value) \
            .timestamp(d1.timeline_signal).signal(d1.timeline_signal, d1.timeline_value+1).submit(d1)
      q2_t().signal(d2.timeline_signal, d2.timeline_value).wait(d1.timeline_signal, d1.timeline_value) \
            .timestamp(d2.timeline_signal).signal(d2.timeline_signal, d2.timeline_value+1).submit(d2)
      d1.timeline_value += 2
      d2.timeline_value += 2
      d1.timeline_signal.wait(d1.timeline_value - 1)
      d2.timeline_signal.wait(d2.timeline_value - 1)
      return d2.timeline_signal.timestamp - d1.timeline_signal.timestamp

    # then test it by timing the GPU to GPU times
    jitter_matrix = [[float('nan')]*len(self.devices) for _ in range(len(self.devices))]
    for i1, d1 in enumerate(self.devices):
      for i2, d2 in enumerate(self.devices):
        if d1 == d2: continue
        d1_to_d2 = statistics.median(_sync_gpu_to_gpu_queue(d1, d2, d1.hw_compute_queue_t, d2.hw_compute_queue_t) - \
                                     _sync_gpu_to_gpu_queue(d2, d1, d2.hw_compute_queue_t, d1.hw_compute_queue_t) for _ in range(20)) / 2
        jitter_matrix[i1][i2] = d1_to_d2 - (d1.gpu2cpu_compute_time_diff - d2.gpu2cpu_compute_time_diff)
    print("pairwise clock jitter matrix (us):\n" + '\n'.join([''.join([f'{float(item):8.3f}' for item in row]) for row in jitter_matrix]))

  def _gpu2cpu_time(self, gpu_time:decimal.Decimal, is_copy:bool) -> float:
    """
    Translates local gpu time (timestamp) into global cpu time.
    """
    self._ensure_shared_time_base()
    return float(gpu_time + (self.gpu2cpu_copy_time_diff if is_copy else self.gpu2cpu_compute_time_diff))

  def _prof_setup(self):
    if hasattr(self, 'profile_logger'): return
    atexit.register(self._prof_finalize)
    self.profile_logger = ProfileLogger()

  def _prof_finalize(self):
    qname = ["COMPUTE", "DMA"]

    # Sync to be sure all events on the device are recorded.
    self.synchronize()

    for st, en, name, is_cp, args in self.raw_prof_records:
      self.profile_logger.events += [(name, self._gpu2cpu_time(st, is_cp), self._gpu2cpu_time(en, is_cp), self.device, qname[is_cp], args)]
    for a_st, a_en, a_dev, a_is_copy, b_st, b_en, b_dev, b_is_copy in self.dep_prof_records:
      # Perfetto connects nodes based on timing data, ensuring every choice is valid by averaging times to a midpoint.
      a_tm, b_tm = a_dev._gpu2cpu_time((a_st+a_en)/decimal.Decimal(2), a_is_copy), b_dev._gpu2cpu_time((b_st+b_en)/decimal.Decimal(2), b_is_copy)
      self.profile_logger.deps += [(a_tm, b_tm, a_dev.device, qname[a_is_copy], b_dev.device, qname[b_is_copy])]
    self.raw_prof_records, self.dep_prof_records = [], []

    # Remove the logger, this flushes all data written by the device.
    del self.profile_logger

  def _wrap_timeline_signal(self):
    self.timeline_signal, self._shadow_timeline_signal, self.timeline_value = self._shadow_timeline_signal, self.timeline_signal, 1
    self.timeline_signal.value = 0
    cast(HCQAllocator, self.allocator).b_timeline = [0] * len(cast(HCQAllocator, self.allocator).b)

# Protocol for hcq compatible allocators for allocated buffers to contain VA address and it's size.
class HCQBuffer(Protocol): va_addr:int; size:int # noqa: E702

class HCQAllocator(LRUAllocator, Generic[DeviceType]):
  """
  A base allocator class compatible with the HCQ (Hardware Command Queue) API.

  This class implements basic copy operations following the HCQ API, utilizing both types of `HWQueue`.
  """

  def __init__(self, dev:DeviceType, batch_size:int=(2 << 20), batch_cnt:int=32):
    self.dev:DeviceType = dev
    self.b = [self._alloc(batch_size, BufferSpec(host=True)) for _ in range(batch_cnt)]
    self.b_timeline, self.b_next = [0] * len(self.b), 0
    super().__init__()

  def _alloc(self, size:int, options:BufferSpec) -> HCQBuffer: raise NotImplementedError("need hcq compat alloc")

  def _copyin(self, dest:HCQBuffer, src:memoryview):
    assert self.dev.hw_copy_queue_t is not None
    with hcq_profile(self.dev, queue_type=self.dev.hw_copy_queue_t, desc=f"CPU -> {self.dev.device}", enabled=PROFILE):
      for i in range(0, src.nbytes, self.b[0].size):
        self.b_next = (self.b_next + 1) % len(self.b)
        self.dev.timeline_signal.wait(self.b_timeline[self.b_next])
        ctypes.memmove(self.b[self.b_next].va_addr, from_mv(src[i:]), lsize:=min(self.b[self.b_next].size, src.nbytes-i))
        self.dev.hw_copy_queue_t().wait(self.dev.timeline_signal, self.dev.timeline_value - 1) \
                                  .copy(dest.va_addr+i, self.b[self.b_next].va_addr, lsize) \
                                  .signal(self.dev.timeline_signal, self.dev.timeline_value).submit(self.dev)
        self.b_timeline[self.b_next] = self.dev.timeline_value
        self.dev.timeline_value += 1

  def copy_from_disk(self, dest:HCQBuffer, src, size):
    def _get_temp_buf():
      # Check if the next buffer is safe to be used (its signal has passed) and reserve it.
      if self.b_timeline[(self.b_next + 1) % len(self.b)] <= self.dev.timeline_signal.value:
        self.b_timeline[(self.b_next + 1) % len(self.b)], self.b_next = (1 << 64), (self.b_next + 1) % len(self.b)
        return (self.b[self.b_next].va_addr, self.b_next)
      return None

    assert self.dev.hw_copy_queue_t is not None
    with hcq_profile(self.dev, queue_type=self.dev.hw_copy_queue_t, desc=f"DISK -> {self.dev.device}", enabled=PROFILE):
      for (batch_info, dst_off, src_off, copy_size) in src.device.allocator._copyout_sharded(src, size, _get_temp_buf, seg_len=self.b[0].size):
        self.dev.hw_copy_queue_t().wait(self.dev.timeline_signal, self.dev.timeline_value - 1) \
                                  .copy(dest.va_addr + dst_off, batch_info[0] + src_off, copy_size) \
                                  .signal(self.dev.timeline_signal, self.dev.timeline_value).submit(self.dev)
        self.b_timeline[batch_info[1]] = self.dev.timeline_value
        self.dev.timeline_value += 1

  def _copyout(self, dest:memoryview, src:HCQBuffer):
    self.dev.synchronize()

    assert self.dev.hw_copy_queue_t is not None
    with hcq_profile(self.dev, queue_type=self.dev.hw_copy_queue_t, desc=f"{self.dev.device} -> CPU", enabled=PROFILE):
      for i in range(0, dest.nbytes, self.b[0].size):
        self.dev.hw_copy_queue_t().wait(self.dev.timeline_signal, self.dev.timeline_value - 1) \
                                  .copy(self.b[0].va_addr, src.va_addr+i, lsize:=min(self.b[0].size, dest.nbytes-i)) \
                                  .signal(self.dev.timeline_signal, self.dev.timeline_value).submit(self.dev)
        self.dev.timeline_signal.wait(self.dev.timeline_value)
        self.dev.timeline_value += 1

        ctypes.memmove(from_mv(dest[i:]), self.b[0].va_addr, lsize)

  def _transfer(self, dest:HCQBuffer, src:HCQBuffer, sz:int, src_dev:DeviceType, dest_dev:DeviceType):
    cast(HCQAllocator, src_dev.allocator).map(dest)

    assert src_dev.hw_copy_queue_t is not None
    with hcq_profile(src_dev, queue_type=src_dev.hw_copy_queue_t, desc=f"{src_dev.device} -> {dest_dev.device}", enabled=PROFILE):
      src_dev.hw_copy_queue_t().wait(src_dev.timeline_signal, src_dev.timeline_value - 1) \
                               .wait(dest_dev.timeline_signal, dest_dev.timeline_value - 1) \
                               .copy(dest.va_addr, src.va_addr, sz) \
                               .signal(src_dev.timeline_signal, src_dev.timeline_value).submit(src_dev)
      src_dev.timeline_value += 1

    if src_dev != dest_dev:
      dest_dev.hw_compute_queue_t().wait(src_dev.timeline_signal, src_dev.timeline_value - 1) \
                                   .wait(dest_dev.timeline_signal, dest_dev.timeline_value - 1) \
                                   .signal(dest_dev.timeline_signal, dest_dev.timeline_value).submit(dest_dev)
      dest_dev.timeline_value += 1

  def map(self, buf:HCQBuffer): pass

  def _offset(self, buf, size:int, offset:int) -> HCQBuffer:
    return type(buf)(va_addr=buf.va_addr + offset, size=size, **{k:v for k,v in buf.__dict__.items() if k not in ['va_addr', 'size']},
                     **{x[0]:getattr(buf, x[0]) for x in getattr(buf, '_fields_', []) if x[0] not in ['va_addr', 'size']}, _base=buf)<|MERGE_RESOLUTION|>--- conflicted
+++ resolved
@@ -14,10 +14,13 @@
 ArgsStateType = TypeVar('ArgsStateType', bound='HCQArgsState')
 QueueType = TypeVar('QueueType', bound='HWQueue')
 
-class HCQSignal:
-  def __init__(self, base_addr:int, value:int=0, is_timeline:bool=False, timestamp_divider=decimal.Decimal(1), value_off=0, timestamp_off=8):
-    self.base_addr, self.value_addr, self.timestamp_addr, self.ts_divider = base_addr, base_addr+value_off, base_addr+timestamp_off, timestamp_divider
-    self.value_mv, self.timestamp_mv, self.is_timeline = to_mv(self.value_addr, 8).cast('Q'), to_mv(self.timestamp_addr, 8).cast('Q'), is_timeline
+class HCQSignal(Generic[DeviceType]):
+  def __init__(self, base_addr:int, value:int=0, timeline_for_device:Optional[DeviceType]=None, timestamp_divider=1, value_off=0, timestamp_off=8):
+    self.base_addr, self.value_addr, self.timestamp_addr = base_addr, base_addr+value_off, base_addr+timestamp_off
+    self.timestamp_divider:decimal.Decimal = decimal.Decimal(timestamp_divider)
+    self.timeline_for_device:Optional[DeviceType] = timeline_for_device
+
+    self.value_mv, self.timestamp_mv = to_mv(self.value_addr, 8).cast('Q'), to_mv(self.timestamp_addr, 8).cast('Q')
     self.value_mv[0] = value
 
   @property
@@ -36,7 +39,12 @@
     Returns:
       The timestamp in microseconds.
     """
-    return self.timestamp_mv[0] / self.ts_divider
+    return self.timestamp_mv[0] / self.timestamp_divider
+
+  def _sleep(self, time_spent_waiting_ms:int):
+    """
+    Optional function which can implement sleep functionality for the signal.
+    """
 
   def wait(self, value:int, timeout:int=getenv("HCQDEV_WAIT_TIMEOUT_MS", 30000)):
     """
@@ -46,9 +54,10 @@
       value: The value to wait for.
       timeout: Maximum time to wait in milliseconds. Defaults to 10s.
     """
-    start_time = time.time() * 1000
-    while time.time() * 1000 - start_time < timeout:
+    start_time = int(time.time() * 1000)
+    while (time_spent:=int(time.time() * 1000) - start_time) < timeout:
       if self.value >= value: return
+      self._sleep(time_spent)
     raise RuntimeError(f"Wait timeout: {timeout} ms! (the signal is not set to {value}, but {self.value})")
 
 class HWQueue(Generic[SignalType, DeviceType, ProgramType, ArgsStateType]):
@@ -125,23 +134,12 @@
     if sym not in self.syms: self.syms.append(sym)
     return self.syms.index(sym)
 
-<<<<<<< HEAD
   def bind_field(self, st, fname, fmt, val, mask=None):
     mv = to_mv(ctypes.addressof(st) + getattr(type(st), fname).offset, 8).cast(fmt)
     if isinstance(val, int):
       if mask is not None: mv[0] = (mv[0] & ~mask) | val
       else: mv[0] = val
     else: self.mv_sints.append((mv, 0, self._new_sym(val), mask))
-=======
-class HCQSignal(Generic[DeviceType]):
-  def __init__(self, base_addr:int, value:int=0, timeline_for_device:Optional[DeviceType]=None, timestamp_divider=1, value_off=0, timestamp_off=8):
-    self.base_addr, self.value_addr, self.timestamp_addr = base_addr, base_addr+value_off, base_addr+timestamp_off
-    self.timestamp_divider:decimal.Decimal = decimal.Decimal(timestamp_divider)
-    self.timeline_for_device:Optional[DeviceType] = timeline_for_device
-
-    self.value_mv, self.timestamp_mv = to_mv(self.value_addr, 8).cast('Q'), to_mv(self.timestamp_addr, 8).cast('Q')
-    self.value_mv[0] = value
->>>>>>> 309dcb10
 
   def bind_mv(self, mv, *vals:sint):
     for i, val in enumerate(vals):
@@ -162,21 +160,11 @@
     Args:
       dev: The device to submit the queue to
     """
-<<<<<<< HEAD
-=======
-    return self.timestamp_mv[0] / self.timestamp_divider
-
-  def _sleep(self, time_spent_waiting_ms:int):
-    """
-    Optional function which can implement sleep functionality for the signal.
-    """
->>>>>>> 309dcb10
 
     if var_vals is not None: self._apply_var_vals(var_vals)
     self._submit(device)
     return self
 
-<<<<<<< HEAD
 # class HWQueue(Generic[SignalType, DeviceType, ProgramType, ArgsStateType]):
 #   """
 #   A base class for hardware command queues in the HCQ (Hardware Command Queue) API.
@@ -351,17 +339,6 @@
 #     return self
 #   def _update_copy(self, cmd_idx:int, dest:Optional[int], src:Optional[int]):
 #     raise NotImplementedError("backend should overload this function")
-=======
-    Args:
-      value: The value to wait for.
-      timeout: Maximum time to wait in milliseconds. Defaults to 10s.
-    """
-    start_time = int(time.time() * 1000)
-    while (time_spent:=int(time.time() * 1000) - start_time) < timeout:
-      if self.value >= value: return
-      self._sleep(time_spent)
-    raise RuntimeError(f"Wait timeout: {timeout} ms! (the signal is not set to {value}, but {self.value})")
->>>>>>> 309dcb10
 
 @contextlib.contextmanager
 def hcq_profile(dev:HCQCompiled, enabled, desc, queue_type:Optional[Type[HWQueue]]=None, queue:Optional[HWQueue]=None):
