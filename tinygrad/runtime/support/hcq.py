from __future__ import annotations
from typing import cast, Type, TypeVar, Generic, Any
import contextlib, decimal, statistics, time, ctypes, array, os, fcntl
from tinygrad.helpers import PROFILE, from_mv, getenv, to_mv, round_up
from tinygrad.renderer import Renderer
from tinygrad.device import BufferSpec, Compiler, Compiled, LRUAllocator, ProfileRangeEvent, ProfileDeviceEvent
from tinygrad.ops import sym_infer, sint, Variable, UOp
from tinygrad.runtime.autogen import libc

class HWInterface:
  """
  Hardware Abstraction Layer for HCQ devices. The class provides a unified interface for interacting with hardware devices.
  """

  def __init__(self, path:str="", flags:int=os.O_RDONLY, fd:int|None=None):
    self.path:str = path
    self.fd:int = fd or os.open(path, flags)
  def __del__(self):
    if hasattr(self, 'fd'): os.close(self.fd)
  def ioctl(self, request, arg): return fcntl.ioctl(self.fd, request, arg)
  def mmap(self, start, sz, prot, flags, offset): return libc.mmap(start, sz, prot, flags, self.fd, offset)
  def read(self, size=None, binary=False, offset=None):
    if offset is not None: self.seek(offset)
    with open(self.fd, "rb" if binary else "r", closefd=False) as file: return file.read(size)
  def write(self, content, binary=False, offset=None):
    if offset is not None: self.seek(offset)
    with open(self.fd, "wb" if binary else "w", closefd=False) as file: file.write(content)
  def listdir(self): return os.listdir(self.path)
  def seek(self, offset): os.lseek(self.fd, offset, os.SEEK_SET)
  @staticmethod
  def anon_mmap(start, sz, prot, flags, offset): return libc.mmap(start, sz, prot, flags, -1, offset)
  @staticmethod
  def munmap(buf, sz): return libc.munmap(buf, sz)
  @staticmethod
  def exists(path): return os.path.exists(path)
  @staticmethod
  def readlink(path): return os.readlink(path)
  @staticmethod
  def eventfd(initval, flags=None): return HWInterface(fd=os.eventfd(initval, flags))  # type: ignore[attr-defined]

if MOCKGPU:=getenv("MOCKGPU"): from test.mockgpu.mockgpu import MockHWInterface as HWInterface  # noqa: F401 # pylint: disable=unused-import

# **************** for HCQ Compatible Devices ****************

SignalType = TypeVar('SignalType', bound='HCQSignal')
DeviceType = TypeVar('DeviceType', bound='HCQCompiled')
ProgramType = TypeVar('ProgramType', bound='HCQProgram')
ArgsStateType = TypeVar('ArgsStateType', bound='HCQArgsState')
QueueType = TypeVar('QueueType', bound='HWQueue')

class BumpAllocator:
  def __init__(self, size:int, base:int=0, wrap:bool=True): self.size, self.ptr, self.base, self.wrap = size, 0, base, wrap
  def alloc(self, size:int, alignment:int=1) -> int:
    if round_up(self.ptr, alignment) + size > self.size:
      if not self.wrap: raise RuntimeError("Out of memory")
      self.ptr = 0
    self.ptr = (res:=round_up(self.ptr, alignment)) + size
    return res + self.base

class HWQueue(Generic[SignalType, DeviceType, ProgramType, ArgsStateType]):
  """
  A base class for hardware command queues in the HCQ (Hardware Command Queue) API.
  """

  def __init__(self):
    self._q:Any = []
    self.binded_device:DeviceType|None = None
    self.q_sints:list[tuple[int, int]] = []
    self.mv_sints:list[tuple[memoryview, int, int, int|None]] = []
    self.syms:list[sint] = []
    self._prev_resolved_syms:list[int|None] = []

  def _new_sym(self, sym:sint) -> int:
    if sym not in self.syms:
      self.syms.append(sym)
      self._prev_resolved_syms.append(None)
    return self.syms.index(sym)

  def q(self, *values):
    """
    Enqueues values in the queue.

    Args:
      values: The values to enqueue in the queue.
    """

    for v in values:
      if isinstance(v, UOp):
        self.q_sints.append((len(self._q), self._new_sym(v)))
        self._q.append(0xbadc0ded)
      else: self._q.append(v)

  # *** common commands  ***

  def timestamp(self, signal:SignalType):
    """
    Enqueues a timestamp command which records the current time in a signal after all previously enqueued commands are completed.

    Args:
      signal: The signal to store the timestamp
    """

  def signal(self, signal:SignalType, value:sint):
    """
    Enqueues a signal command which sets the signal to the given value, ensuring all previous operations are completed.

    Args:
      signal: The signal to set
      value: The value to set the signal to
    """

  def wait(self, signal:SignalType, value:sint):
    """
    Enqueues a wait command which halts execution until the signal is greater than or equal to a specific value.

    Args:
      signal: The signal to wait on
      value: The value to wait for
    """

  # *** commands for compute queues ***

  def memory_barrier(self):
    """
    Enqueues a memory barrier command to ensure memory coherence between agents. Only on compute queues.
    """

  def exec(self, prg:ProgramType, args_state:ArgsStateType, global_size:tuple[sint, ...], local_size:tuple[sint, ...]):
    """
    Enqueues an execution command for a kernel program. Only on compute queues.

    Args:
      prg: The program to execute
      args_state: The args state to execute program with
      global_size: The global work size
      local_size: The local work size
    """

  # *** commands for copy queues ***

  def copy(self, dest:sint, src:sint, copy_size:int):
    """
    Enqueues a copy command to transfer data. Only on copy queues.

    Args:
      dest: The destination of the copy
      src: The source of the copy
      copy_size: The size of data to copy
    """

  # *** submit and bind commands  ***

  def bind(self, dev:DeviceType):
    """
    Associates the queue with a specific device for optimized execution.

    This optional method allows backend implementations to tailor the queue for efficient use on the given device. When implemented, it can eliminate
    the need to copy queues into the device, thereby enhancing performance.

    Args:
      dev: The target device for queue optimization.

    Note:
      Implementing this method is optional but recommended for performance gains.
    """

  def bind_args_state(self, args_state:ArgsStateType):
    for vals, ptr, fmt in args_state.bind_data: self.bind_sints_to_ptr(*vals, ptr=ptr, fmt=fmt)

  def bind_sints(self, *vals:sint, struct:ctypes.Structure, start_field:str, fmt, mask:int|None=None):
    self.bind_sints_to_ptr(*vals, ptr=ctypes.addressof(struct) + getattr(type(struct), start_field).offset, fmt=fmt, mask=mask)

  def bind_sints_to_ptr(self, *vals:sint, ptr:int, fmt, mask:int|None=None):
    mv = to_mv(ptr, 8*len(vals)).cast(fmt)
    for i, val in enumerate(vals):
      if isinstance(val, int): mv[i] = val if mask is None else ((mv[i] & ~mask) | val)
      else: self.mv_sints.append((mv, i, self._new_sym(val), mask))

<<<<<<< HEAD
  def _apply_var_vals(self, var_vals:Dict[Variable, int]):
    resolved_syms = [cast(int,sym_infer(sym, var_vals)) for sym in self.syms]
=======
  def _apply_var_vals(self, var_vals:dict[Variable, int]):
    resolved_syms = [sym_infer(sym, var_vals) for sym in self.syms]
>>>>>>> 16e9e4db

    for off, sym_idx in self.q_sints:
      if self._prev_resolved_syms[sym_idx] == resolved_syms[sym_idx]: continue
      self._q[off] = resolved_syms[sym_idx]

    for mv, off, sym_idx, mask in self.mv_sints:
      if self._prev_resolved_syms[sym_idx] == resolved_syms[sym_idx]: continue
      mv[off] = resolved_syms[sym_idx] if mask is None else ((mv[off] & ~mask) | resolved_syms[sym_idx])

    self._prev_resolved_syms = cast(list[int|None], resolved_syms)

  def submit(self, dev:DeviceType, var_vals:dict[Variable, int]|None=None):
    """
    Submits the command queue to a specific device for execution.

    Args:
      dev: The device to submit the queue to
    """

    if var_vals is not None: self._apply_var_vals(var_vals)
    self._submit(dev)
    return self
  def _submit(self, dev:DeviceType): raise NotImplementedError("need _submit")

class HCQSignal(Generic[DeviceType]):
  def __init__(self, base_addr:sint=0, value:int=0, timeline_for_device:DeviceType|None=None, timestamp_divider=1, value_off=0, timestamp_off=8):
    self.base_addr, self.value_addr, self.timestamp_addr = base_addr, base_addr+value_off, base_addr+timestamp_off
    self.timestamp_divider:decimal.Decimal = decimal.Decimal(timestamp_divider)
    self.timeline_for_device:DeviceType|None = timeline_for_device

    if isinstance(base_addr, int):
      self.value_mv, self.timestamp_mv = to_mv(self.value_addr, 8).cast('Q'), to_mv(self.timestamp_addr, 8).cast('Q')
      self.value_mv[0] = value

  @property
  def value(self) -> int: return self.value_mv[0]

  @value.setter
  def value(self, new_value:int): self.value_mv[0] = new_value

  @property
  def timestamp(self) -> decimal.Decimal:
    """
    Get the timestamp field of the signal.

    This property provides read-only access to the signal's timestamp.

    Returns:
      The timestamp in microseconds.
    """
    return self.timestamp_mv[0] / self.timestamp_divider

  def _sleep(self, time_spent_waiting_ms:int):
    """
    Optional function which can implement sleep functionality for the signal.
    """

  def wait(self, value:int, timeout:int=getenv("HCQDEV_WAIT_TIMEOUT_MS", 30000)):
    """
    Waits the signal is greater than or equal to a specific value.

    Args:
      value: The value to wait for.
      timeout: Maximum time to wait in milliseconds. Defaults to 10s.
    """
    start_time = int(time.perf_counter() * 1000)
    while self.value < value and (time_spent:=int(time.perf_counter() * 1000) - start_time) < timeout:
      self._sleep(time_spent)
    if self.value < value: raise RuntimeError(f"Wait timeout: {timeout} ms! (the signal is not set to {value}, but {self.value})")

@contextlib.contextmanager
def hcq_profile(dev:HCQCompiled, enabled, desc, queue_type:Type[HWQueue]|None=None, queue:HWQueue|None=None):
  st, en = (dev.signal_t(), dev.signal_t()) if enabled else (None, None)

  if enabled and queue is not None: queue.timestamp(st)
  elif enabled:
    assert queue_type is not None
    queue_type().wait(dev.timeline_signal, dev.timeline_value - 1).timestamp(st).signal(dev.timeline_signal, dev.timeline_value).submit(dev)
    dev.timeline_value += 1

  try: yield (st, en)
  finally:
    if enabled and queue is not None: queue.timestamp(en)
    elif enabled:
      assert queue_type is not None
      queue_type().wait(dev.timeline_signal, dev.timeline_value - 1).timestamp(en).signal(dev.timeline_signal, dev.timeline_value).submit(dev)
      dev.timeline_value += 1

    if enabled and PROFILE: dev.sig_prof_records.append((cast(HCQSignal, st), cast(HCQSignal, en), desc, queue_type is dev.hw_copy_queue_t))

class HCQArgsState(Generic[ProgramType]):
  def __init__(self, ptr:int, prg:ProgramType, bufs:tuple[HCQBuffer, ...], vals:tuple[sint, ...]=()):
    self.ptr, self.prg = ptr, prg
    self.bind_data:list[tuple[tuple[sint, ...], int, str]] = []

  def bind_sints_to_ptr(self, *vals:sint, ptr:int, fmt): self.bind_data.append((vals, ptr, fmt))

class CLikeArgsState(HCQArgsState[ProgramType]):
  def __init__(self, ptr:int, prg:ProgramType, bufs:tuple[HCQBuffer, ...], vals:tuple[sint, ...]=(), prefix:list[int]|None=None):
    super().__init__(ptr, prg, bufs, vals=vals)

    if prefix is not None: to_mv(self.ptr, len(prefix) * 4).cast('I')[:] = array.array('I', prefix)

    self.bind_sints_to_ptr(*[b.va_addr for b in bufs], ptr=self.ptr + len(prefix or []) * 4, fmt='Q')
    self.bind_sints_to_ptr(*vals, ptr=self.ptr + len(prefix or []) * 4 + len(bufs) * 8, fmt='I')

class HCQProgram(Generic[DeviceType]):
  def __init__(self, args_state_t:Type[HCQArgsState], dev:DeviceType, name:str, kernargs_alloc_size:int):
    self.args_state_t, self.dev, self.name, self.kernargs_alloc_size = args_state_t, dev, name, kernargs_alloc_size

  def fill_kernargs(self, bufs:tuple[HCQBuffer, ...], vals:tuple[int, ...]=(), kernargs_ptr:int|None=None) -> HCQArgsState:
    """
    Fills arguments for the kernel, optionally allocating space from the device if `kernargs_ptr` is not provided.
    Args:
      bufs: Buffers to be written to kernel arguments.
      vals: Values to be written to kernel arguments.
      kernargs_ptr: Optional pointer to pre-allocated kernel arguments memory.
    Returns:
      Arguments state with the given buffers and values set for the program.
    """
    return self.args_state_t(kernargs_ptr or self.dev.kernargs_allocator.alloc(self.kernargs_alloc_size), self, bufs, vals=vals)

  def __call__(self, *bufs:HCQBuffer, global_size:tuple[int,int,int]=(1,1,1), local_size:tuple[int,int,int]=(1,1,1),
               vals:tuple[int, ...]=(), wait:bool=False) -> float|None:
    """
    Enqueues the program for execution with the given arguments and dimensions.

    Args:
      bufs: Buffer arguments to execute the kernel with.
      global_size: Specifies the global work size for kernel execution (equivalent to CUDA's grid size).
      local_size: Specifies the local work size for kernel execution (equivalent to CUDA's block size).
      vals: Value arguments to execute the kernel with.
      wait: If True, waits for the kernel to complete execution.

    Returns:
      Execution time of the kernel if 'wait' is True, otherwise None.
    """

    kernargs = self.fill_kernargs(bufs, vals)
    q = self.dev.hw_compute_queue_t().wait(self.dev.timeline_signal, self.dev.timeline_value - 1).memory_barrier()

    with hcq_profile(self.dev, queue=q, desc=self.name, enabled=wait or PROFILE) as (sig_st, sig_en):
      q.exec(self, kernargs, global_size, local_size)

    q.signal(self.dev.timeline_signal, self.dev.timeline_value).submit(self.dev)
    self.dev.timeline_value += 1

    if wait: self.dev.synchronize()
    return (float(sig_en.timestamp - sig_st.timestamp) / 1e6) if wait else None

class HCQCompiled(Compiled, Generic[SignalType]):
  """
  A base class for devices compatible with the HCQ (Hardware Command Queue) API.
  """
  devices: list[HCQCompiled] = []

  def __init__(self, device:str, allocator:HCQAllocatorBase, renderer:Renderer, compiler:Compiler, runtime, signal_t:Type[SignalType],
               comp_queue_t:Type[HWQueue], copy_queue_t:Type[HWQueue]|None):
    self.device_id:int = int(device.split(":")[1]) if ":" in device else 0
    self.signal_t, self.hw_compute_queue_t, self.hw_copy_queue_t = signal_t, comp_queue_t, copy_queue_t
    self.timeline_value:int = 1
    self.timeline_signal:SignalType = self.signal_t(value=0, timeline_for_device=self)
    self._shadow_timeline_signal:SignalType = self.signal_t(value=0, timeline_for_device=self)
    self.sig_prof_records:list[tuple[HCQSignal, HCQSignal, str, bool]] = []

    from tinygrad.runtime.graph.hcq import HCQGraph
    super().__init__(device, allocator, renderer, compiler, runtime, HCQGraph)

    self.kernargs_page:HCQBuffer = self.allocator.alloc(16 << 20, BufferSpec(cpu_access=True))
    self.kernargs_allocator:BumpAllocator = BumpAllocator(self.kernargs_page.size, base=cast(int, self.kernargs_page.va_addr), wrap=True)
    self.devices.append(self)

  def synchronize(self):
    try: self.timeline_signal.wait(self.timeline_value - 1)
    except RuntimeError as e:
      if hasattr(self, 'on_device_hang'): self.on_device_hang()
      else: raise e

    if self.timeline_value > (1 << 31): self._wrap_timeline_signal()
    if PROFILE:
      Compiled.profile_events += [ProfileRangeEvent(self.device, name, st.timestamp, en.timestamp, cp) for st,en,name,cp in self.sig_prof_records]
      self.sig_prof_records = []

  def _at_profile_finalize(self):
    def _sync(d:HCQCompiled, q_t:Type[HWQueue]):
      q_t().timestamp(d.timeline_signal).signal(d.timeline_signal, d.timeline_value).submit(d)
      d.timeline_value += 1
      st = time.perf_counter_ns()
      d.timeline_signal.wait(d.timeline_value - 1)  # average of the two
      et = time.perf_counter_ns()
      return (decimal.Decimal(et+st) / 2000) - d.timeline_signal.timestamp

    gpu2cpu_compute_time_diff = statistics.median([_sync(self, self.hw_compute_queue_t) for _ in range(40)])
    if self.hw_copy_queue_t is None: gpu2cpu_copy_time_diff = decimal.Decimal(0)
    else: gpu2cpu_copy_time_diff = statistics.median([_sync(self, self.hw_copy_queue_t) for _ in range(40)])
    Compiled.profile_events += [ProfileDeviceEvent(self.device, gpu2cpu_compute_time_diff, gpu2cpu_copy_time_diff)]

  def _wrap_timeline_signal(self):
    self.timeline_signal, self._shadow_timeline_signal, self.timeline_value = self._shadow_timeline_signal, self.timeline_signal, 1
    self.timeline_signal.value = 0
    cast(HCQAllocatorBase, self.allocator).b_timeline = [0] * len(cast(HCQAllocatorBase, self.allocator).b)

  def _realloc(self, oldbuf:HCQBuffer|None, new_size:int, options:BufferSpec|None=None) -> tuple[HCQBuffer, bool]:
    if oldbuf is not None: self.allocator.free(oldbuf, oldbuf.size, options=options)
    try: buf, realloced = self.allocator.alloc(new_size, options=options), True
    except MemoryError: buf, realloced = self.allocator.alloc(oldbuf.size if oldbuf is not None else new_size, options=options), False
    return buf, realloced

class HCQBuffer:
  def __init__(self, va_addr:sint, size:int, texture_info:Any=None, meta:Any=None, _base:HCQBuffer|None=None):
    self.va_addr, self.size, self.texture_info, self.meta, self._base = va_addr, size, texture_info, meta, _base

class HCQAllocatorBase(LRUAllocator, Generic[DeviceType]):
  """
  A base allocator class compatible with the HCQ (Hardware Command Queue) API.

  This class implements basic copy operations following the HCQ API, utilizing both types of `HWQueue`.
  """

  def __init__(self, dev:DeviceType, batch_size:int=(2 << 20), batch_cnt:int=32):
    self.dev:DeviceType = dev
    self.b = [self._alloc(batch_size, BufferSpec(host=True)) for _ in range(batch_cnt)]
    self.b_timeline, self.b_next = [0] * len(self.b), 0
    super().__init__()

  def map(self, buf:HCQBuffer): pass

  def _offset(self, buf, size:int, offset:int) -> HCQBuffer:
    return HCQBuffer(va_addr=buf.va_addr + offset, size=size, texture_info=buf.texture_info, meta=buf.meta, _base=buf._base or buf)

class HCQAllocator(HCQAllocatorBase, Generic[DeviceType]):
  def _copyin(self, dest:HCQBuffer, src:memoryview):
    assert self.dev.hw_copy_queue_t is not None
    with hcq_profile(self.dev, queue_type=self.dev.hw_copy_queue_t, desc=f"CPU -> {self.dev.device}", enabled=PROFILE):
      for i in range(0, src.nbytes, self.b[0].size):
        self.b_next = (self.b_next + 1) % len(self.b)
        self.dev.timeline_signal.wait(self.b_timeline[self.b_next])
        ctypes.memmove(self.b[self.b_next].va_addr, from_mv(src[i:]), lsize:=min(self.b[self.b_next].size, src.nbytes-i))
        self.dev.hw_copy_queue_t().wait(self.dev.timeline_signal, self.dev.timeline_value - 1) \
                                  .copy(dest.va_addr+i, self.b[self.b_next].va_addr, lsize) \
                                  .signal(self.dev.timeline_signal, self.dev.timeline_value).submit(self.dev)
        self.b_timeline[self.b_next] = self.dev.timeline_value
        self.dev.timeline_value += 1

  def copy_from_disk(self, dest:HCQBuffer, src, size):
    def _get_temp_buf():
      # Check if the next buffer is safe to be used (its signal has passed) and reserve it.
      if self.b_timeline[(self.b_next + 1) % len(self.b)] <= self.dev.timeline_signal.value:
        self.b_timeline[(self.b_next + 1) % len(self.b)], self.b_next = (1 << 64), (self.b_next + 1) % len(self.b)
        return (self.b[self.b_next].va_addr, self.b_next)
      return None

    assert self.dev.hw_copy_queue_t is not None
    with hcq_profile(self.dev, queue_type=self.dev.hw_copy_queue_t, desc=f"DISK -> {self.dev.device}", enabled=PROFILE):
      for (batch_info, dst_off, src_off, copy_size) in src.device.allocator._copyout_sharded(src, size, _get_temp_buf, seg_len=self.b[0].size):
        self.dev.hw_copy_queue_t().wait(self.dev.timeline_signal, self.dev.timeline_value - 1) \
                                  .copy(dest.va_addr + dst_off, batch_info[0] + src_off, copy_size) \
                                  .signal(self.dev.timeline_signal, self.dev.timeline_value).submit(self.dev)
        self.b_timeline[batch_info[1]] = self.dev.timeline_value
        self.dev.timeline_value += 1

  def _copyout(self, dest:memoryview, src:HCQBuffer):
    self.dev.synchronize()

    assert self.dev.hw_copy_queue_t is not None
    with hcq_profile(self.dev, queue_type=self.dev.hw_copy_queue_t, desc=f"{self.dev.device} -> CPU", enabled=PROFILE):
      for i in range(0, dest.nbytes, self.b[0].size):
        self.dev.hw_copy_queue_t().wait(self.dev.timeline_signal, self.dev.timeline_value - 1) \
                                  .copy(self.b[0].va_addr, src.va_addr+i, lsize:=min(self.b[0].size, dest.nbytes-i)) \
                                  .signal(self.dev.timeline_signal, self.dev.timeline_value).submit(self.dev)
        self.dev.timeline_signal.wait(self.dev.timeline_value)
        self.dev.timeline_value += 1

        ctypes.memmove(from_mv(dest[i:]), self.b[0].va_addr, lsize)

  def _transfer(self, dest:HCQBuffer, src:HCQBuffer, sz:int, src_dev:DeviceType, dest_dev:DeviceType):
    cast(HCQAllocator, src_dev.allocator).map(dest)

    assert src_dev.hw_copy_queue_t is not None
    with hcq_profile(src_dev, queue_type=src_dev.hw_copy_queue_t, desc=f"{src_dev.device} -> {dest_dev.device}", enabled=PROFILE):
      src_dev.hw_copy_queue_t().wait(src_dev.timeline_signal, src_dev.timeline_value - 1) \
                               .wait(dest_dev.timeline_signal, dest_dev.timeline_value - 1) \
                               .copy(dest.va_addr, src.va_addr, sz) \
                               .signal(src_dev.timeline_signal, src_dev.timeline_value).submit(src_dev)
      src_dev.timeline_value += 1

    if src_dev != dest_dev:
      dest_dev.hw_compute_queue_t().wait(src_dev.timeline_signal, src_dev.timeline_value - 1) \
                                   .wait(dest_dev.timeline_signal, dest_dev.timeline_value - 1) \
                                   .signal(dest_dev.timeline_signal, dest_dev.timeline_value).submit(dest_dev)
      dest_dev.timeline_value += 1<|MERGE_RESOLUTION|>--- conflicted
+++ resolved
@@ -176,13 +176,8 @@
       if isinstance(val, int): mv[i] = val if mask is None else ((mv[i] & ~mask) | val)
       else: self.mv_sints.append((mv, i, self._new_sym(val), mask))
 
-<<<<<<< HEAD
-  def _apply_var_vals(self, var_vals:Dict[Variable, int]):
+  def _apply_var_vals(self, var_vals:dict[Variable, int]):
     resolved_syms = [cast(int,sym_infer(sym, var_vals)) for sym in self.syms]
-=======
-  def _apply_var_vals(self, var_vals:dict[Variable, int]):
-    resolved_syms = [sym_infer(sym, var_vals) for sym in self.syms]
->>>>>>> 16e9e4db
 
     for off, sym_idx in self.q_sints:
       if self._prev_resolved_syms[sym_idx] == resolved_syms[sym_idx]: continue
