import ctypes, os, subprocess, tempfile
import tinygrad.runtime.autogen.comgr as comgr
from tinygrad.runtime.ops_llvm import LLVMCompiler
from tinygrad.runtime.support.llvm import get_lld_path
from tinygrad.device import Compiler, CompileError

def check(status):
  if status != 0:
    comgr.amd_comgr_status_string(status, ctypes.byref(status_str := ctypes.POINTER(ctypes.c_char)()))
    raise RuntimeError(f"comgr fail {status}, {ctypes.string_at(status_str).decode()}")

def _get_comgr_data(data_set, data_type):
  check(comgr.amd_comgr_action_data_get_data(data_set, data_type, 0, ctypes.byref(data_exec := comgr.amd_comgr_data_t())))
  check(comgr.amd_comgr_get_data(data_exec, ctypes.byref(sz := ctypes.c_uint64()), None))
  check(comgr.amd_comgr_get_data(data_exec, ctypes.byref(sz), (dat := ctypes.create_string_buffer(sz.value))))
  check(comgr.amd_comgr_release_data(data_exec))
  return bytes(dat)

# AMD_COMGR_SAVE_TEMPS=1 AMD_COMGR_REDIRECT_LOGS=stdout AMD_COMGR_EMIT_VERBOSE_LOGS=1
def compile_hip(prg:str, arch="gfx1100", asm=False) -> bytes:
  check(comgr.amd_comgr_create_action_info(ctypes.byref(action_info := comgr.amd_comgr_action_info_t())))
  check(comgr.amd_comgr_action_info_set_language(action_info, comgr.AMD_COMGR_LANGUAGE_HIP))
  check(comgr.amd_comgr_action_info_set_isa_name(action_info, b"amdgcn-amd-amdhsa--" + arch.encode()))
  check(comgr.amd_comgr_action_info_set_logging(action_info, True))

  check(comgr.amd_comgr_create_data_set(ctypes.byref(data_set_src := comgr.amd_comgr_data_set_t())))
  check(comgr.amd_comgr_create_data_set(ctypes.byref(data_set_bc := comgr.amd_comgr_data_set_t())))
  check(comgr.amd_comgr_create_data_set(ctypes.byref(data_set_reloc := comgr.amd_comgr_data_set_t())))
  check(comgr.amd_comgr_create_data_set(ctypes.byref(data_set_exec := comgr.amd_comgr_data_set_t())))

  check(comgr.amd_comgr_create_data(comgr.AMD_COMGR_DATA_KIND_SOURCE, ctypes.byref(data_src := comgr.amd_comgr_data_t())))
  check(comgr.amd_comgr_set_data(data_src, len(rprg := prg.encode()), rprg))

  if asm:
    check(comgr.amd_comgr_set_data_name(data_src, b"<null>.s"))
    check(comgr.amd_comgr_data_set_add(data_set_src, data_src))
    status = comgr.amd_comgr_do_action(comgr.AMD_COMGR_ACTION_ASSEMBLE_SOURCE_TO_RELOCATABLE, action_info, data_set_src, data_set_reloc)
    if status != 0:
      print(_get_comgr_data(data_set_reloc, comgr.AMD_COMGR_DATA_KIND_LOG).decode())
      raise RuntimeError("assemble failed")
  else:
    check(comgr.amd_comgr_set_data_name(data_src, b"<null>"))
    check(comgr.amd_comgr_data_set_add(data_set_src, data_src))
    # -include hiprtc_runtime.h was removed
    check(comgr.amd_comgr_action_info_set_options(action_info, f"-O3 -mcumode --hip-version=6.0.32830 -DHIP_VERSION_MAJOR=6 -DHIP_VERSION_MINOR=0 -DHIP_VERSION_PATCH=32830 -D__HIPCC_RTC__ -std=c++14 -nogpuinc -Wno-gnu-line-marker -Wno-missing-prototypes --offload-arch={arch} -I/opt/rocm/include -Xclang -disable-llvm-passes".encode())) # noqa: E501
    status = comgr.amd_comgr_do_action(comgr.AMD_COMGR_ACTION_COMPILE_SOURCE_WITH_DEVICE_LIBS_TO_BC, action_info, data_set_src, data_set_bc)
    if status != 0:
      print(_get_comgr_data(data_set_bc, comgr.AMD_COMGR_DATA_KIND_LOG).decode())
      raise RuntimeError("compile failed")
    check(comgr.amd_comgr_action_info_set_options(action_info, b"-O3 -mllvm -amdgpu-internalize-symbols"))
    check(comgr.amd_comgr_do_action(comgr.AMD_COMGR_ACTION_CODEGEN_BC_TO_RELOCATABLE, action_info, data_set_bc, data_set_reloc))

  check(comgr.amd_comgr_action_info_set_options(action_info, b""))
  check(comgr.amd_comgr_do_action(comgr.AMD_COMGR_ACTION_LINK_RELOCATABLE_TO_EXECUTABLE, action_info, data_set_reloc, data_set_exec))
  ret = _get_comgr_data(data_set_exec, comgr.AMD_COMGR_DATA_KIND_EXECUTABLE)
  check(comgr.amd_comgr_release_data(data_src))
  for x in [data_set_src, data_set_bc, data_set_reloc, data_set_exec]: check(comgr.amd_comgr_destroy_data_set(x))
  check(comgr.amd_comgr_destroy_action_info(action_info))
  return ret

def compile_llvm(prg:str, arch="gfx1100") -> bytes:
  with tempfile.NamedTemporaryFile(delete=True) as f:
    llvm_backend = LLVMCompiler("AMDGPU", gpu=arch)
    relo = llvm_backend.compile(prg, load=False)
    f.write(relo)
    f.flush()
    args = [f.name, "--no-undefined", "-shared", "-o", "-"]
    obj = subprocess.check_output([get_lld_path(), *args])
    return obj
class AMDCompiler(Compiler):
  def __init__(self, arch:str):
    self.arch = arch
    super().__init__(f"compile_hip_{self.arch}")
  def compile(self, src:str) -> bytes:
<<<<<<< HEAD
    try: return compile_llvm(src, self.arch) if os.getenv("AMD_LLVM")=="1" else compile_hip(src, self.arch)
=======
    try: return compile_hip(src, self.arch, src.split('\n', 1)[0].strip() == '.text')
>>>>>>> 94db8426
    except RuntimeError as e: raise CompileError(e) from e
  def disassemble(self, lib:bytes):
    asm = subprocess.check_output(["/opt/rocm/llvm/bin/llvm-objdump", '-d', '-'], input=lib)
    print('\n'.join([x for x in asm.decode('utf-8').split("\n") if 's_code_end' not in x]))<|MERGE_RESOLUTION|>--- conflicted
+++ resolved
@@ -72,11 +72,7 @@
     self.arch = arch
     super().__init__(f"compile_hip_{self.arch}")
   def compile(self, src:str) -> bytes:
-<<<<<<< HEAD
-    try: return compile_llvm(src, self.arch) if os.getenv("AMD_LLVM")=="1" else compile_hip(src, self.arch)
-=======
-    try: return compile_hip(src, self.arch, src.split('\n', 1)[0].strip() == '.text')
->>>>>>> 94db8426
+    try: return compile_llvm(src, self.arch) if os.getenv("AMD_LLVM")=="1" else compile_hip(src, self.arch, src.split('\n', 1)[0].strip() == '.text')
     except RuntimeError as e: raise CompileError(e) from e
   def disassemble(self, lib:bytes):
     asm = subprocess.check_output(["/opt/rocm/llvm/bin/llvm-objdump", '-d', '-'], input=lib)
