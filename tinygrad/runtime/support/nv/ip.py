from __future__ import annotations
import ctypes, time, array, struct, itertools, dataclasses
from tinygrad.runtime.autogen.nv import nv
from tinygrad.helpers import to_mv, lo32, hi32, DEBUG, round_up, round_down, mv_address, fetch
from tinygrad.runtime.support.system import System
from tinygrad.runtime.support.elf import elf_loader
from tinygrad.runtime.autogen import nv_gpu

@dataclasses.dataclass(frozen=True)
class GRBufDesc: size:int; v:int; p:int; lc:int=0 # noqa: E702

class NV_IP:
  def __init__(self, nvdev): self.nvdev = nvdev
  def init_sw(self): pass # Prepare sw/allocations for this IP
  def init_hw(self): pass # Initialize hw for this IP

class NVRpcQueue:
  def __init__(self, gsp:NV_GSP, va:int, completion_q_va:int|None=None):
    self.tx = nv.msgqTxHeader.from_address(va)
    while self.tx.entryOff != 0x1000: pass # wait for the tx header to be initialized

    if completion_q_va is not None: self.rx = nv.msgqRxHeader.from_address(completion_q_va + nv.msgqTxHeader.from_address(completion_q_va).rxHdrOff)

    self.gsp, self.va, self.queue_va, self.seq = gsp, va, va + self.tx.entryOff, 0
    self.queue_mv = to_mv(self.queue_va, self.tx.msgSize * self.tx.msgCount)

  def _checksum(self, data):
    if (pad_len:=(-len(data)) % 8): data += b'\x00' * pad_len
    checksum = 0
    for offset in range(0, len(data), 8): checksum ^= struct.unpack_from('Q', data, offset)[0]
    return hi32(checksum) ^ lo32(checksum)

  def send_rpc(self, func, msg, wait=False):
    header = nv.rpc_message_header_v(signature=nv.NV_VGPU_MSG_SIGNATURE_VALID, rpc_result=nv.NV_VGPU_MSG_RESULT_RPC_PENDING,
      rpc_result_private=nv.NV_VGPU_MSG_RESULT_RPC_PENDING, header_version=(3<<24), function=func, length=len(msg) + 0x20)

    msg = bytes(header) + msg
    phdr = nv.GSP_MSG_QUEUE_ELEMENT(elemCount=round_up(len(msg), self.tx.msgSize) // self.tx.msgSize, seqNum=self.seq)
    phdr.checkSum = self._checksum(bytes(phdr) + msg)
    msg = bytes(phdr) + msg

    off = self.tx.writePtr * self.tx.msgSize
    self.queue_mv[off:off+len(msg)] = msg
    self.tx.writePtr = (self.tx.writePtr + round_up(len(msg), self.tx.msgSize) // self.tx.msgSize) % self.tx.msgCount
    System.memory_barrier()

    self.seq += 1
    self.gsp.nvdev.NV_PGSP_QUEUE_HEAD[0].write(0x0)

  def wait_resp(self, cmd) -> memoryview:
    while True:
      System.memory_barrier()
      if self.rx.readPtr == self.tx.writePtr: continue

      off = self.rx.readPtr * self.tx.msgSize
      hdr = nv.rpc_message_header_v.from_address(self.queue_va + off + 0x30)
      msg = self.queue_mv[off + 0x50 : off + 0x50 + hdr.length]

      # Handling special functions
      if hdr.function == nv.NV_VGPU_MSG_EVENT_GSP_RUN_CPU_SEQUENCER: self.gsp.run_cpu_seq(msg)
      elif hdr.function == nv.NV_VGPU_MSG_EVENT_OS_ERROR_LOG: print(f"GSP LOG: {msg[12:].tobytes().rstrip(bytes([0])).decode('utf-8')}")

      # Update the read pointer
      self.rx.readPtr = (self.rx.readPtr + round_up(hdr.length, self.tx.msgSize) // self.tx.msgSize) % self.tx.msgCount
      System.memory_barrier()

      if DEBUG >= 2:
        rpc_names = {**nv.c__Ea_NV_VGPU_MSG_FUNCTION_NOP__enumvalues, **nv.c__Ea_NV_VGPU_MSG_EVENT_FIRST_EVENT__enumvalues}
        print(f"nv {self.gsp.nvdev.devfmt}: in RPC: {rpc_names.get(hdr.function, f'ev:{hdr.function:x}')}, res:{hdr.rpc_result:#x}")

      if hdr.rpc_result != 0: raise RuntimeError(f"RPC call {hdr.function} failed with result {hdr.rpc_result}")
      if hdr.function == cmd: return msg

class NV_FLCN(NV_IP):
  def init_sw(self):
    self.nvdev.include("src/common/inc/swref/published/ampere/ga102/dev_gsp.h")
    self.nvdev.include("src/common/inc/swref/published/ampere/ga102/dev_falcon_v4.h")
    self.nvdev.include("src/common/inc/swref/published/ampere/ga102/dev_falcon_v4_addendum.h")
    self.nvdev.include("src/common/inc/swref/published/ampere/ga102/dev_riscv_pri.h")
    self.nvdev.include("src/common/inc/swref/published/ampere/ga102/dev_fbif_v4.h")
    self.nvdev.include("src/common/inc/swref/published/ampere/ga102/dev_falcon_second_pri.h")
    self.nvdev.include("src/common/inc/swref/published/ampere/ga102/dev_sec_pri.h")
    self.nvdev.include("src/common/inc/swref/published/turing/tu102/dev_bus.h")

    self.prep_ucode()
    self.prep_booter()

  def prep_ucode(self):
    expansion_rom_off, bit_addr = 0x14e00, 0x1b0
    vbios_bytes = bytes(array.array('I', self.nvdev.mmio[0x00300000//4:(0x00300000+0x98e00)//4]))

    bit_header = nv.BIT_HEADER_V1_00.from_buffer_copy(vbios_bytes[bit_addr:bit_addr + ctypes.sizeof(nv.BIT_HEADER_V1_00)])
    assert bit_header.Signature == 0x00544942, f"Invalid BIT header signature {hex(bit_header.Signature)}"

    for i in range(bit_header.TokenEntries):
      bit = nv.BIT_TOKEN_V1_00.from_buffer_copy(vbios_bytes[bit_addr + bit_header.HeaderSize + i * bit_header.TokenSize:])
      if bit.TokenId != nv.BIT_TOKEN_FALCON_DATA or bit.DataVersion != 2 or bit.DataSize < nv.BIT_DATA_FALCON_DATA_V2_SIZE_4: continue

      falcon_data = nv.BIT_DATA_FALCON_DATA_V2.from_buffer_copy(vbios_bytes[bit.DataPtr & 0xffff:])
      ucode_hdr = nv.FALCON_UCODE_TABLE_HDR_V1.from_buffer_copy(vbios_bytes[(table_ptr:=expansion_rom_off + falcon_data.FalconUcodeTablePtr):])
      for j in range(ucode_hdr.EntryCount):
        ucode_entry = nv.FALCON_UCODE_TABLE_ENTRY_V1.from_buffer_copy(vbios_bytes[table_ptr + ucode_hdr.HeaderSize + j * ucode_hdr.EntrySize:])
        if ucode_entry.ApplicationID != nv.FALCON_UCODE_ENTRY_APPID_FWSEC_PROD: continue

        ucode_desc_hdr = nv.FALCON_UCODE_DESC_HEADER.from_buffer_copy(vbios_bytes[expansion_rom_off + ucode_entry.DescPtr:])
        ucode_desc_off = expansion_rom_off + ucode_entry.DescPtr
        ucode_desc_size = ucode_desc_hdr.vDesc >> 16

    self.desc_v3 = nv.FALCON_UCODE_DESC_V3.from_buffer_copy(vbios_bytes[ucode_desc_off:ucode_desc_off + ucode_desc_size])

    sig_total_size = ucode_desc_size - nv.FALCON_UCODE_DESC_V3_SIZE_44
    signature = vbios_bytes[ucode_desc_off + nv.FALCON_UCODE_DESC_V3_SIZE_44:][:sig_total_size]
    image = vbios_bytes[ucode_desc_off + ucode_desc_size:][:round_up(self.desc_v3.StoredSize, 256)]

    self.frts_offset = self.nvdev.vram_size - 0x100000 - 0x100000
    read_vbios_desc = nv.FWSECLIC_READ_VBIOS_DESC(version=0x1, size=ctypes.sizeof(nv.FWSECLIC_READ_VBIOS_DESC), flags=2)
    frst_reg_desc = nv.FWSECLIC_FRTS_REGION_DESC(version=0x1, size=ctypes.sizeof(nv.FWSECLIC_FRTS_REGION_DESC),
      frtsRegionOffset4K=self.frts_offset >> 12, frtsRegionSize=0x100, frtsRegionMediaType=2)
    frts_cmd = nv.FWSECLIC_FRTS_CMD(readVbiosDesc=read_vbios_desc, frtsRegionDesc=frst_reg_desc)

    def __patch(cmd_id, cmd):
      patched_image = bytearray(image)

      hdr = nv.FALCON_APPLICATION_INTERFACE_HEADER_V1.from_buffer_copy(image[(app_hdr_off:=self.desc_v3.IMEMLoadSize+self.desc_v3.InterfaceOffset):])
      ents = (nv.FALCON_APPLICATION_INTERFACE_ENTRY_V1 * hdr.entryCount).from_buffer_copy(image[app_hdr_off + ctypes.sizeof(hdr):])
      for i in range(hdr.entryCount):
        if ents[i].id == nv.FALCON_APPLICATION_INTERFACE_ENTRY_ID_DMEMMAPPER: dmem_offset = ents[i].dmemOffset

      # Patch image
      dmem = nv.FALCON_APPLICATION_INTERFACE_DMEM_MAPPER_V3.from_buffer_copy(image[(dmem_mapper_offset:=self.desc_v3.IMEMLoadSize+dmem_offset):])
      dmem.init_cmd = cmd_id
      patched_image[dmem_mapper_offset : dmem_mapper_offset+len(bytes(dmem))] = bytes(dmem)
      patched_image[(cmd_off:=self.desc_v3.IMEMLoadSize+dmem.cmd_in_buffer_offset) : cmd_off+len(cmd)] = cmd
      patched_image[(sig_off:=self.desc_v3.IMEMLoadSize+self.desc_v3.PKCDataOffset) : sig_off+0x180] = signature[0x180:]

      return System.alloc_sysmem(len(patched_image), contiguous=True, data=patched_image)

    self.frts_image_va, self.frts_image_sysmem = __patch(0x15, bytes(frts_cmd))

  def prep_booter(self):
    image = self.nvdev.extract_fw("kgspBinArchiveBooterLoadUcode", "image_prod_data")
    sig = self.nvdev.extract_fw("kgspBinArchiveBooterLoadUcode", "sig_prod_data")
    header = self.nvdev.extract_fw("kgspBinArchiveBooterLoadUcode", "header_prod_data")
    patch_loc = int.from_bytes(self.nvdev.extract_fw("kgspBinArchiveBooterLoadUcode", "patch_loc_data"), 'little')
    sig_len = len(sig) // int.from_bytes(self.nvdev.extract_fw("kgspBinArchiveBooterLoadUcode", "num_sigs_data"), 'little')

    patched_image = bytearray(image)
    patched_image[patch_loc:patch_loc+sig_len] = sig[:sig_len]
    self.booter_image_va, self.booter_image_sysmem = System.alloc_sysmem(len(patched_image), contiguous=True, data=patched_image)
    _, _, self.booter_data_off, self.booter_data_sz, _, self.booter_code_off, self.booter_code_sz, _, _ = struct.unpack("9I", header)

  def init_hw(self):
    self.falcon, self.sec2 = 0x00110000, 0x00840000

    self.reset(self.falcon)
    self.execute_hs(self.falcon, self.frts_image_sysmem[0], code_off=0x0, data_off=self.desc_v3.IMEMLoadSize,
      imemPa=self.desc_v3.IMEMPhysBase, imemVa=self.desc_v3.IMEMVirtBase, imemSz=self.desc_v3.IMEMLoadSize,
      dmemPa=self.desc_v3.DMEMPhysBase, dmemVa=0x0, dmemSz=self.desc_v3.DMEMLoadSize,
      pkc_off=self.desc_v3.PKCDataOffset, engid=self.desc_v3.EngineIdMask, ucodeid=self.desc_v3.UcodeId)

    self.reset(self.falcon, riscv=True)

    # set up the mailbox
    self.nvdev.NV_PGSP_FALCON_MAILBOX0.write(lo32(self.nvdev.gsp.libos_args_sysmem[0]))
    self.nvdev.NV_PGSP_FALCON_MAILBOX1.write(hi32(self.nvdev.gsp.libos_args_sysmem[0]))

    # booter
    self.reset(self.sec2)
    mbx = self.execute_hs(self.sec2, self.booter_image_sysmem[0], code_off=self.booter_code_off, data_off=self.booter_data_off,
      imemPa=0x0, imemVa=self.booter_code_off, imemSz=self.booter_code_sz, dmemPa=0x0, dmemVa=0x0, dmemSz=self.booter_data_sz,
      pkc_off=0x10, engid=1, ucodeid=3, mailbox=self.nvdev.gsp.wpr_meta_sysmem)
    assert mbx[0] == 0x0, f"Booter failed to execute, mailbox is {mbx[0]:08x}, {mbx[1]:08x}"

    self.nvdev.NV_PFALCON_FALCON_OS.with_base(self.falcon).write(0x0)
    assert self.nvdev.NV_PRISCV_RISCV_CPUCTL.with_base(self.falcon).read_bitfields()['active_stat'] == 1, "GSP Core is not active"

  def execute_dma(self, base, cmd, dest, mem_off, sysmem, size):
    while self.nvdev.NV_PFALCON_FALCON_DMATRFCMD.with_base(base).read_bitfields()['full'] != 0: pass

    self.nvdev.NV_PFALCON_FALCON_DMATRFBASE.with_base(base).write(lo32(sysmem >> 8))
    self.nvdev.NV_PFALCON_FALCON_DMATRFBASE1.with_base(base).write(hi32(sysmem >> 8) & 0x1ff)

    xfered = 0
    while xfered < size:
      while self.nvdev.NV_PFALCON_FALCON_DMATRFCMD.with_base(base).read_bitfields()['full'] != 0: pass

      self.nvdev.NV_PFALCON_FALCON_DMATRFMOFFS.with_base(base).write(dest + xfered)
      self.nvdev.NV_PFALCON_FALCON_DMATRFFBOFFS.with_base(base).write(mem_off + xfered)
      self.nvdev.NV_PFALCON_FALCON_DMATRFCMD.with_base(base).write(cmd)
      xfered += 256

    while self.nvdev.NV_PFALCON_FALCON_DMATRFCMD.with_base(base).read_bitfields()['idle'] != 1: pass

  def start_cpu(self, base):
    if self.nvdev.NV_PFALCON_FALCON_CPUCTL.with_base(base).read_bitfields()['alias_en'] == 1:
      self.nvdev.wreg(base + self.nvdev.NV_PFALCON_FALCON_CPUCTL_ALIAS, 0x2)
    else: self.nvdev.NV_PFALCON_FALCON_CPUCTL.with_base(base).write(startcpu=1)

  def wait_cpu_halted(self, base):
    while self.nvdev.NV_PFALCON_FALCON_CPUCTL.with_base(base).read_bitfields()['halted'] == 0: pass

  def execute_hs(self, base, img_sysmem, code_off, data_off, imemPa, imemVa, imemSz, dmemPa, dmemVa, dmemSz, pkc_off, engid, ucodeid, mailbox=None):
    self.disable_ctx_req(base)

    self.nvdev.NV_PFALCON_FBIF_TRANSCFG.with_base(base)[ctx_dma:=0].update(target=self.nvdev.NV_PFALCON_FBIF_TRANSCFG_TARGET_COHERENT_SYSMEM,
      mem_type=self.nvdev.NV_PFALCON_FBIF_TRANSCFG_MEM_TYPE_PHYSICAL)

    cmd = self.nvdev.NV_PFALCON_FALCON_DMATRFCMD.with_base(base).encode(write=0, size=self.nvdev.NV_PFALCON_FALCON_DMATRFCMD_SIZE_256B,
      ctxdma=ctx_dma, imem=1, sec=1)
    self.execute_dma(base, cmd, dest=imemPa, mem_off=imemVa, sysmem=img_sysmem+code_off-imemVa, size=imemSz)

    cmd = self.nvdev.NV_PFALCON_FALCON_DMATRFCMD.with_base(base).encode(write=0, size=self.nvdev.NV_PFALCON_FALCON_DMATRFCMD_SIZE_256B,
      ctxdma=ctx_dma, imem=0, sec=0)
    self.execute_dma(base, cmd, dest=dmemPa, mem_off=dmemVa, sysmem=img_sysmem+data_off-dmemVa, size=dmemSz)

    self.nvdev.NV_PFALCON2_FALCON_BROM_PARAADDR.with_base(base)[0].write(pkc_off)
    self.nvdev.NV_PFALCON2_FALCON_BROM_ENGIDMASK.with_base(base).write(engid)
    self.nvdev.NV_PFALCON2_FALCON_BROM_CURR_UCODE_ID.with_base(base).write(val=ucodeid)
    self.nvdev.NV_PFALCON2_FALCON_MOD_SEL.with_base(base).write(algo=self.nvdev.NV_PFALCON2_FALCON_MOD_SEL_ALGO_RSA3K)

    self.nvdev.NV_PFALCON_FALCON_BOOTVEC.with_base(base).write(imemVa)

    if mailbox is not None:
      self.nvdev.NV_PFALCON_FALCON_MAILBOX0.with_base(base).write(lo32(mailbox))
      self.nvdev.NV_PFALCON_FALCON_MAILBOX1.with_base(base).write(hi32(mailbox))

    self.start_cpu(base)
    self.wait_cpu_halted(base)

    if mailbox is not None:
      return self.nvdev.NV_PFALCON_FALCON_MAILBOX0.with_base(base).read(), self.nvdev.NV_PFALCON_FALCON_MAILBOX1.with_base(base).read()

  def disable_ctx_req(self, base):
    self.nvdev.NV_PFALCON_FBIF_CTL.with_base(base).update(allow_phys_no_ctx=1)
    self.nvdev.NV_PFALCON_FALCON_DMACTL.with_base(base).write(0x0)

  def reset(self, base, riscv=False):
    engine_reg = self.nvdev.NV_PGSP_FALCON_ENGINE if base == self.falcon else self.nvdev.NV_PSEC_FALCON_ENGINE
    engine_reg.write(reset=1)
    time.sleep(0.1)
    engine_reg.write(reset=0)

    while self.nvdev.NV_PFALCON_FALCON_HWCFG2.with_base(base).read_bitfields()['mem_scrubbing'] != 0: time.sleep(0.1)

    if riscv: self.nvdev.NV_PRISCV_RISCV_BCR_CTRL.with_base(base).write(core_select=1, valid=0, brfetch=1)
    elif self.nvdev.NV_PFALCON_FALCON_HWCFG2.with_base(base).read_bitfields()['riscv'] == 1:
      self.nvdev.NV_PRISCV_RISCV_BCR_CTRL.with_base(base).write(core_select=0)
      while self.nvdev.NV_PRISCV_RISCV_BCR_CTRL.with_base(base).read_bitfields()['valid'] != 1: pass
      self.nvdev.NV_PFALCON_FALCON_RM.with_base(base).write(self.nvdev.chip_id)

class NV_FLCN_COT(NV_IP):
  def init_sw(self):
    self.nvdev.include("src/common/inc/swref/published/ampere/ga102/dev_gsp.h")
    self.nvdev.include("src/common/inc/swref/published/hopper/gh100/dev_falcon_v4.h")
    self.nvdev.include("src/common/inc/swref/published/hopper/gh100/dev_vm.h")
    self.nvdev.include("src/common/inc/swref/published/hopper/gh100/dev_fsp_pri.h")
    self.nvdev.include("src/common/inc/swref/published/turing/tu102/dev_bus.h")
    self.nvdev.include("src/nvidia/arch/nvalloc/common/inc/fsp/fsp_mctp_format.h")
    self.nvdev.include("src/nvidia/arch/nvalloc/common/inc/fsp/fsp_emem_channels.h")

    self.fmc_boot_args, self.fmc_boot_args_sysmem = self.nvdev._alloc_boot_struct(nv.GSP_FMC_BOOT_PARAMS())
    self.init_fmc_image()

  def init_fmc_image(self):
    self.fmc_booter_image = self.nvdev.extract_fw("kgspBinArchiveGspRmFmcGfwProdSigned", "ucode_image_data")
    self.fmc_booter_hash = memoryview(self.nvdev.extract_fw("kgspBinArchiveGspRmFmcGfwProdSigned", "ucode_hash_data")).cast('I')
    self.fmc_booter_sig = memoryview(self.nvdev.extract_fw("kgspBinArchiveGspRmFmcGfwProdSigned", "ucode_sig_data")).cast('I')
    self.fmc_booter_pkey = memoryview(self.nvdev.extract_fw("kgspBinArchiveGspRmFmcGfwProdSigned", "ucode_pkey_data") + b'\x00\x00\x00').cast('I')
    _, self.fmc_booter_sysmem = System.alloc_sysmem(len(self.fmc_booter_image), contiguous=True, data=self.fmc_booter_image)

  def init_hw(self):
    self.falcon = 0x00110000

    self.fmc_boot_args.bootGspRmParams = nv.GSP_ACR_BOOT_GSP_RM_PARAMS(gspRmDescOffset=self.nvdev.gsp.wpr_meta_sysmem,
      gspRmDescSize=ctypes.sizeof(nv.GspFwWprMeta), target=nv.GSP_DMA_TARGET_COHERENT_SYSTEM, bIsGspRmBoot=True)
    self.fmc_boot_args.gspRmParams = nv.GSP_RM_PARAMS(bootArgsOffset=self.nvdev.gsp.libos_args_sysmem[0], target=nv.GSP_DMA_TARGET_COHERENT_SYSTEM)

    cot_payload = nv.NVDM_PAYLOAD_COT(version=0x2, size=ctypes.sizeof(nv.NVDM_PAYLOAD_COT), frtsVidmemOffset=0x1c00000, frtsVidmemSize=0x100000,
      gspBootArgsSysmemOffset=self.fmc_boot_args_sysmem, gspFmcSysmemOffset=self.fmc_booter_sysmem[0])
    for i,x in enumerate(self.fmc_booter_hash): cot_payload.hash384[i] = x
    for i,x in enumerate(self.fmc_booter_sig): cot_payload.signature[i] = x
    for i,x in enumerate(self.fmc_booter_pkey): cot_payload.publicKey[i] = x

    self.kfsp_send_msg(nv.NVDM_TYPE_COT, bytes(cot_payload))
    while self.nvdev.NV_PFALCON_FALCON_HWCFG2.with_base(self.falcon).read_bitfields()['riscv_br_priv_lockdown'] == 1: pass

  def kfsp_send_msg(self, nvmd:int, buf:bytes):
    # All single-packets go to seid 0
    headers = int.to_bytes((1 << 31) | (1 << 30), 4, 'little') + int.to_bytes((0x7e << 0) | (0x10de << 8) | (nvmd << 24), 4, 'little')
    buf = headers + buf + (4 - (len(buf) % 4)) * b'\x00'
    assert len(buf) < 0x400, f"FSP message too long: {len(buf)} bytes, max 1024 bytes"

    self.nvdev.NV_PFSP_EMEMC[0].write(offs=0, blk=0, aincw=1, aincr=0)
    for i in range(0, len(buf), 4): self.nvdev.NV_PFSP_EMEMD[0].write(int.from_bytes(buf[i:i+4], 'little'))

    self.nvdev.NV_PFSP_QUEUE_TAIL[0].write(len(buf) - 4)
    self.nvdev.NV_PFSP_QUEUE_HEAD[0].write(0)

    # Waiting for a response
    while self.nvdev.NV_PFSP_MSGQ_HEAD[0].read() == self.nvdev.NV_PFSP_MSGQ_TAIL[0].read(): pass

    self.nvdev.NV_PFSP_EMEMC[0].write(offs=0, blk=0, aincw=0, aincr=1)
    self.nvdev.NV_PFSP_MSGQ_TAIL[0].write(self.nvdev.NV_PFSP_MSGQ_HEAD[0].read())

class NV_GSP(NV_IP):
  def init_sw(self):
    self.handle_gen = itertools.count(0xcf000000)
    self.init_rm_args()
    self.init_libos_args()
    self.init_wpr_meta()

    # Prefill cmd queue with info for gsp to start.
    self.rpc_set_gsp_system_info()
    self.rpc_set_registry_table()

    self.gpfifo_class = nv_gpu.BLACKWELL_CHANNEL_GPFIFO_A if self.nvdev.chip_name.startswith("GB") else nv_gpu.AMPERE_CHANNEL_GPFIFO_A
    self.compute_class = nv_gpu.BLACKWELL_COMPUTE_B if self.nvdev.chip_name.startswith("GB") else nv_gpu.ADA_COMPUTE_A
    self.dma_class = nv_gpu.BLACKWELL_DMA_COPY_B if self.nvdev.chip_name.startswith("GB") else nv_gpu.AMPERE_DMA_COPY_B

  def init_rm_args(self, queue_size=0x40000):
    # Alloc queues
    pte_cnt = ((queue_pte_cnt:=(queue_size * 2) // 0x1000)) + round_up(queue_pte_cnt * 8, 0x1000) // 0x1000
    pt_size = round_up(pte_cnt * 8, 0x1000)
    queues_va, queues_sysmem = System.alloc_sysmem(pt_size + queue_size * 2, contiguous=False)

    # Fill up ptes
    for i, sysmem in enumerate(queues_sysmem): to_mv(queues_va + i * 0x8, 0x8).cast('Q')[0] = sysmem

    # Fill up arguments
    queue_args = nv.MESSAGE_QUEUE_INIT_ARGUMENTS(sharedMemPhysAddr=queues_sysmem[0], pageTableEntryCount=pte_cnt, cmdQueueOffset=pt_size,
      statQueueOffset=pt_size + queue_size)
    rm_args, self.rm_args_sysmem = self.nvdev._alloc_boot_struct(nv.GSP_ARGUMENTS_CACHED(bDmemStack=True, messageQueueInitArguments=queue_args))

    # Build command queue header
    self.cmd_q_va, self.stat_q_va = queues_va + pt_size, queues_va + pt_size + queue_size

    cmd_q_tx = nv.msgqTxHeader(version=0, size=queue_size, entryOff=0x1000, msgSize=0x1000, msgCount=(queue_size - 0x1000) // 0x1000,
      writePtr=0, flags=1, rxHdrOff=ctypes.sizeof(nv.msgqTxHeader))
    to_mv(self.cmd_q_va, ctypes.sizeof(nv.msgqTxHeader))[:] = bytes(cmd_q_tx)

    self.cmd_q = NVRpcQueue(self, self.cmd_q_va, None)

  def init_libos_args(self):
    _, logbuf_sysmem = System.alloc_sysmem((2 << 20), contiguous=True)
    libos_args_va, self.libos_args_sysmem = System.alloc_sysmem(0x1000, contiguous=True)

    libos_structs = (nv.LibosMemoryRegionInitArgument * 6).from_address(libos_args_va)
    for i, name in enumerate(["INIT", "INTR", "RM", "MNOC", "KRNL"]):
      libos_structs[i] = nv.LibosMemoryRegionInitArgument(kind=nv.LIBOS_MEMORY_REGION_CONTIGUOUS, loc=nv.LIBOS_MEMORY_REGION_LOC_SYSMEM, size=0x10000,
        id8=int.from_bytes(bytes(f"LOG{name}", 'utf-8'), 'big'), pa=logbuf_sysmem[0] + 0x10000 * i)

    libos_structs[5] = nv.LibosMemoryRegionInitArgument(kind=nv.LIBOS_MEMORY_REGION_CONTIGUOUS, loc=nv.LIBOS_MEMORY_REGION_LOC_SYSMEM, size=0x1000,
        id8=int.from_bytes(bytes("RMARGS", 'utf-8'), 'big'), pa=self.rm_args_sysmem)

  def init_gsp_image(self):
    fw = fetch("https://github.com/NVIDIA/linux-firmware/raw/refs/heads/nvidia-staging/nvidia/ga102/gsp/gsp-570.144.bin", subdir="fw").read_bytes()

    _, sections, _ = elf_loader(fw)
    self.gsp_image = next((sh.content for sh in sections if sh.name == ".fwimage"))
    signature = next((sh.content for sh in sections if sh.name == (f".fwsignature_{self.nvdev.chip_name[:4].lower()}x")))

    # Build radix3
    npages = [0, 0, 0, round_up(len(self.gsp_image), 0x1000) // 0x1000]
    for i in range(3, 0, -1): npages[i-1] = ((npages[i] - 1) >> (nv.LIBOS_MEMORY_REGION_RADIX_PAGE_LOG2 - 3)) + 1

    offsets = [sum(npages[:i]) * 0x1000 for i in range(4)]
    radix_va, self.gsp_radix3_sysmem = System.alloc_sysmem(offsets[-1] + len(self.gsp_image), contiguous=False)

    # Copy image
    to_mv(radix_va + offsets[-1], len(self.gsp_image))[:] = self.gsp_image

    # Copy level and image pages.
    for i in range(0, 3):
      cur_offset = sum(npages[:i+1])
      to_mv(radix_va + offsets[i], npages[i+1] * 8).cast('Q')[:] = array.array('Q', self.gsp_radix3_sysmem[cur_offset:cur_offset+npages[i+1]])

    # Copy signature
    self.gsp_signature_va, self.gsp_signature_sysmem = System.alloc_sysmem(len(signature), contiguous=True, data=signature)

  def init_boot_binary_image(self):
    self.booter_image = self.nvdev.extract_fw("kgspBinArchiveGspRmBoot", "ucode_image_prod_data")
    self.booter_desc = nv.RM_RISCV_UCODE_DESC.from_buffer_copy(self.nvdev.extract_fw("kgspBinArchiveGspRmBoot", "ucode_desc_prod_data"))
    _, self.booter_sysmem = System.alloc_sysmem(len(self.booter_image), contiguous=True, data=self.booter_image)

  def init_wpr_meta(self):
    self.init_gsp_image()
    self.init_boot_binary_image()

    common = {'sizeOfBootloader':(boot_sz:=len(self.booter_image)), 'sysmemAddrOfBootloader':self.booter_sysmem[0],
      'sizeOfRadix3Elf':(radix3_sz:=len(self.gsp_image)), 'sysmemAddrOfRadix3Elf': self.gsp_radix3_sysmem[0],
      'sizeOfSignature': 0x1000, 'sysmemAddrOfSignature': self.gsp_signature_sysmem[0],
      'bootloaderCodeOffset': self.booter_desc.monitorCodeOffset, 'bootloaderDataOffset': self.booter_desc.monitorDataOffset,
      'bootloaderManifestOffset': self.booter_desc.manifestOffset, 'revision':nv.GSP_FW_WPR_META_REVISION, 'magic':nv.GSP_FW_WPR_META_MAGIC}

    if self.nvdev.fmc_boot:
      m = nv.GspFwWprMeta(**common, vgaWorkspaceSize=0x20000, pmuReservedSize=0x1820000, nonWprHeapSize=0x220000, gspFwHeapSize=0x8700000,
        frtsSize=0x100000)
    else:
      m = nv.GspFwWprMeta(**common, vgaWorkspaceSize=(vga_sz:=0x100000), vgaWorkspaceOffset=(vga_off:=self.nvdev.vram_size-vga_sz),
        gspFwWprEnd=vga_off, frtsSize=(frts_sz:=0x100000), frtsOffset=(frts_off:=vga_off-frts_sz), bootBinOffset=(boot_off:=frts_off-boot_sz),
        gspFwOffset=(gsp_off:=round_down(boot_off-radix3_sz, 0x10000)), gspFwHeapSize=(gsp_heap_sz:=0x8100000), fbSize=self.nvdev.vram_size,
        gspFwHeapOffset=(gsp_heap_off:=round_down(gsp_off-gsp_heap_sz, 0x100000)), gspFwWprStart=(wpr_st:=round_down(gsp_heap_off-0x1000, 0x100000)),
        nonWprHeapSize=(non_wpr_sz:=0x100000), nonWprHeapOffset=(non_wpr_off:=round_down(wpr_st-non_wpr_sz, 0x100000)), gspFwRsvdStart=non_wpr_off)
      assert self.nvdev.flcn.frts_offset == m.frtsOffset, f"FRTS mismatch: {self.nvdev.flcn.frts_offset} != {m.frtsOffset}"
    self.wpr_meta, self.wpr_meta_sysmem = self.nvdev._alloc_boot_struct(m)

  def promote_ctx(self, client, subdevice, obj, ctxbufs, bufs=None, virt=None, phys=None):
    res, prom = {}, nv_gpu.NV2080_CTRL_GPU_PROMOTE_CTX_PARAMS(entryCount=len(ctxbufs), engineType=0x1, hChanClient=client, hObject=obj)
    for i,(buf,desc) in enumerate(ctxbufs.items()):
      use_v, use_p = (desc.v if virt is None else virt), (desc.p if phys is None else phys)
      x = (bufs or {}).get(buf, self.nvdev.mm.valloc(desc.size, contiguous=True)) # allocate buffers
      prom.promoteEntry[i] = nv_gpu.NV2080_CTRL_GPU_PROMOTE_CTX_BUFFER_ENTRY(bufferId=buf, gpuVirtAddr=x.va_addr if use_v else 0, bInitialize=use_p,
        gpuPhysAddr=x.paddrs[0][0] if use_p else 0, size=desc.size if use_p else 0, physAttr=0x4 if use_p else 0, bNonmapped=(use_p and not use_v))
      res[buf] = x
    self.rpc_rm_control(hObject=subdevice, cmd=nv_gpu.NV2080_CTRL_CMD_GPU_PROMOTE_CTX, params=prom, client=client)
    return res

  def init_golden_image(self):
    self.rpc_rm_alloc(hParent=0x0, hClass=0x0, params=nv_gpu.NV0000_ALLOC_PARAMETERS())
    dev = self.rpc_rm_alloc(hParent=self.priv_root, hClass=nv_gpu.NV01_DEVICE_0, params=nv_gpu.NV0080_ALLOC_PARAMETERS(hClientShare=self.priv_root))
    subdev = self.rpc_rm_alloc(hParent=dev, hClass=nv_gpu.NV20_SUBDEVICE_0, params=nv_gpu.NV2080_ALLOC_PARAMETERS())
    vaspace = self.rpc_rm_alloc(hParent=dev, hClass=nv_gpu.FERMI_VASPACE_A, params=nv_gpu.NV_VASPACE_ALLOCATION_PARAMETERS())

    # reserve 512MB for the reserved PDES
    res_va = self.nvdev.mm.alloc_vaddr(res_sz:=(512 << 20))

    bufs_p = nv_gpu.struct_NV90F1_CTRL_VASPACE_COPY_SERVER_RESERVED_PDES_PARAMS(pageSize=res_sz, numLevelsToCopy=3,
      virtAddrLo=res_va, virtAddrHi=res_va + res_sz - 1)
<<<<<<< HEAD
    for i,pt in enumerate(self.nvdev.mm.page_tables(res_va, size=res_sz)[:4]):
=======
    for i,pt in enumerate(self.nvdev.mm.page_tables(res_va, size=res_sz)[:3]):
>>>>>>> c7f6b617
      bufs_p.levels[i] = nv_gpu.struct_NV90F1_CTRL_VASPACE_COPY_SERVER_RESERVED_PDES_PARAMS_0(physAddress=pt.paddr,
        size=self.nvdev.mm.pte_cnt[0] * 8 if i == 0 else 0x1000, pageShift=self.nvdev.mm.pte_covers[i].bit_length() - 1, aperture=1)
    self.rpc_rm_control(hObject=vaspace, cmd=nv_gpu.NV90F1_CTRL_CMD_VASPACE_COPY_SERVER_RESERVED_PDES, params=bufs_p)

    gpfifo_area = self.nvdev.mm.valloc(4 << 10, contiguous=True)
    userd = nv_gpu.NV_MEMORY_DESC_PARAMS(base=gpfifo_area.paddrs[0][0] + 0x20 * 8, size=0x20, addressSpace=2, cacheAttrib=0)
    gg_params = nv_gpu.NV_CHANNELGPFIFO_ALLOCATION_PARAMETERS(gpFifoOffset=gpfifo_area.va_addr, gpFifoEntries=32, engineType=0x1, cid=3,
      hVASpace=vaspace, userdOffset=(ctypes.c_uint64*8)(0x20 * 8), userdMem=userd, internalFlags=0x1a, flags=0x200320)
    ch_gpfifo = self.rpc_rm_alloc(hParent=dev, hClass=self.gpfifo_class, params=gg_params)

    gr_ctx_bufs_info = self.rpc_rm_control(hObject=subdev, cmd=nv_gpu.NV2080_CTRL_CMD_INTERNAL_STATIC_KGR_GET_CONTEXT_BUFFERS_INFO,
      params=nv_gpu.NV2080_CTRL_INTERNAL_STATIC_KGR_GET_CONTEXT_BUFFERS_INFO_PARAMS()).engineContextBuffersInfo[0]
    def _ctx_info(idx, add=0, align=None): return round_up(gr_ctx_bufs_info.engine[idx].size + add, align or gr_ctx_bufs_info.engine[idx].alignment)

    # Setup graphics context
    gr_size = _ctx_info(nv_gpu.NV0080_CTRL_FIFO_GET_ENGINE_CONTEXT_PROPERTIES_ENGINE_ID_GRAPHICS, add=0x40000)
    patch_size = _ctx_info(nv_gpu.NV0080_CTRL_FIFO_GET_ENGINE_CONTEXT_PROPERTIES_ENGINE_ID_GRAPHICS_PATCH)
    cfgs_sizes = {x: _ctx_info(x + 14, align=(2 << 20) if x == 5 else None) for x in range(3, 11)} # indices 3–10 are mapped to 17–24
    self.grctx_bufs = {0: GRBufDesc(gr_size, p=1, v=1), 1: GRBufDesc(patch_size, p=1, v=1, lc=1), 2: GRBufDesc(patch_size, p=1, v=1),
      **{x: GRBufDesc(cfgs_sizes[x], p=0, v=1) for x in range(3, 7)}, 9: GRBufDesc(cfgs_sizes[9], p=1, v=1),
      10: GRBufDesc(cfgs_sizes[10], p=1, v=0), 11: GRBufDesc(cfgs_sizes[10], p=1, v=1)} # NOTE: 11 reuses cfgs_sizes[10]
    self.promote_ctx(self.priv_root, subdev, ch_gpfifo, {k:v for k, v in self.grctx_bufs.items() if v.lc == 0})

    self.rpc_rm_alloc(hParent=ch_gpfifo, hClass=self.compute_class, params=None)
    self.rpc_rm_alloc(hParent=ch_gpfifo, hClass=self.dma_class, params=None)

  def init_hw(self):
    self.stat_q = NVRpcQueue(self, self.stat_q_va, self.cmd_q_va)
    self.cmd_q.rx = nv.msgqRxHeader.from_address(self.stat_q.va + self.stat_q.tx.rxHdrOff)

    self.stat_q.wait_resp(nv.NV_VGPU_MSG_EVENT_GSP_INIT_DONE)

    self.nvdev.NV_PBUS_BAR1_BLOCK.write(mode=0, target=0, ptr=0)
    self.nvdev.NV_VIRTUAL_FUNCTION_PRIV_FUNC_BAR1_BLOCK_LOW_ADDR.write(mode=0, target=0, ptr=0)
    # from hexdump import hexdump
    # hexdump(self.nvdev.vram[0x10000:0x10100])

    # from hexdump import hexdump
    # self.nvdev.vram[0x10000] = 0x10
    # self.nvdev.vram[0x10003] = 0x14
    # hexdump(self.nvdev.vram[0x10000:0x10100])

    self.priv_root = 0xc1e00004
    # exit(0)

    self.init_golden_image()

  ### RPCs

  def rpc_rm_alloc(self, hParent, hClass, params, client=None) -> int:
    if hClass == self.gpfifo_class:
      ramfc_alloc = self.nvdev.mm.valloc(0x1000, contiguous=True)
      params.ramfcMem = nv_gpu.NV_MEMORY_DESC_PARAMS(base=ramfc_alloc.paddrs[0][0], size=0x200, addressSpace=2, cacheAttrib=0)
      params.instanceMem = nv_gpu.NV_MEMORY_DESC_PARAMS(base=ramfc_alloc.paddrs[0][0], size=0x1000, addressSpace=2, cacheAttrib=0)

      method_va, method_sysmem = System.alloc_sysmem(0x5000, contiguous=True)
      params.mthdbufMem = nv_gpu.NV_MEMORY_DESC_PARAMS(base=method_sysmem[0], size=0x5000, addressSpace=1, cacheAttrib=0)

      if client is not None and client != self.priv_root and params.hObjectError != 0:
        params.errorNotifierMem = nv_gpu.NV_MEMORY_DESC_PARAMS(base=0, size=0xecc, addressSpace=0, cacheAttrib=0)
        params.userdMem = nv_gpu.NV_MEMORY_DESC_PARAMS(base=params.hUserdMemory[0] + params.userdOffset[0], size=0x400, addressSpace=2, cacheAttrib=0)

    alloc_args = nv.rpc_gsp_rm_alloc_v(hClient=(client:=client or self.priv_root), hParent=hParent, hObject=(obj:=next(self.handle_gen)),
      hClass=hClass, flags=0x0, paramsSize=ctypes.sizeof(params) if params is not None else 0x0)
    self.cmd_q.send_rpc(nv.NV_VGPU_MSG_FUNCTION_GSP_RM_ALLOC, bytes(alloc_args) + (bytes(params) if params is not None else b''))
    self.stat_q.wait_resp(nv.NV_VGPU_MSG_FUNCTION_GSP_RM_ALLOC)

    if hClass == nv_gpu.FERMI_VASPACE_A and client != self.priv_root:
      self.rpc_set_page_directory(device=hParent, hVASpace=obj, pdir_paddr=self.nvdev.mm.root_page_table.paddr, client=client)
    if hClass == nv_gpu.NV20_SUBDEVICE_0: self.subdevice = obj # save subdevice handle
    if hClass == self.compute_class and client != self.priv_root:
      phys_gr_ctx = self.promote_ctx(client, self.subdevice, hParent, {k:v for k,v in self.grctx_bufs.items() if k in [0, 1, 2]}, virt=False)
      self.promote_ctx(client, self.subdevice, hParent, {k:v for k,v in self.grctx_bufs.items() if k in [0, 1, 2]}, phys_gr_ctx, phys=False)
    return obj if hClass != nv_gpu.NV1_ROOT else client

  def rpc_rm_control(self, hObject, cmd, params, client=None):
    control_args = nv.rpc_gsp_rm_control_v(hClient=(client:=client or self.priv_root), hObject=hObject, cmd=cmd, flags=0x0,
      paramsSize=ctypes.sizeof(params) if params is not None else 0x0)
    self.cmd_q.send_rpc(nv.NV_VGPU_MSG_FUNCTION_GSP_RM_CONTROL, bytes(control_args) + (bytes(params) if params is not None else b''))
    res = self.stat_q.wait_resp(nv.NV_VGPU_MSG_FUNCTION_GSP_RM_CONTROL)
    st = type(params).from_buffer_copy(res[len(bytes(control_args)):]) if params is not None else None

    if cmd == nv_gpu.NVC36F_CTRL_CMD_GPFIFO_GET_WORK_SUBMIT_TOKEN and self.nvdev.chip_name.startswith("GB2"): st.workSubmitToken |= (1 << 30)
    return st

  def rpc_set_page_directory(self, device, hVASpace, pdir_paddr, client=None, pasid=0xffffffff):
    params = nv.struct_NV0080_CTRL_DMA_SET_PAGE_DIRECTORY_PARAMS_v1E_05(physAddress=pdir_paddr,
      numEntries=self.nvdev.mm.pte_cnt[0], flags=0x8, hVASpace=hVASpace, pasid=pasid, subDeviceId=1, chId=0) # flags field is all channels.
    alloc_args = nv.rpc_set_page_directory_v(hClient=client or self.priv_root, hDevice=device, pasid=pasid, params=params)
    self.cmd_q.send_rpc(nv.NV_VGPU_MSG_FUNCTION_SET_PAGE_DIRECTORY, bytes(alloc_args))
    self.stat_q.wait_resp(nv.NV_VGPU_MSG_FUNCTION_SET_PAGE_DIRECTORY)

  def rpc_set_gsp_system_info(self):
    def bdf_as_int(s): return (int(s[5:7],16)<<8) | (int(s[8:10],16)<<3) | int(s[-1],16)

    data = nv.GspSystemInfo(gpuPhysAddr=self.nvdev.bars[0][0], gpuPhysFbAddr=self.nvdev.bars[1][0], gpuPhysInstAddr=self.nvdev.bars[3][0],
      pciConfigMirrorBase=0x92000, pciConfigMirrorSize=0x1000, nvDomainBusDeviceFunc=bdf_as_int(self.nvdev.devfmt), bIsPassthru=1,
      PCIDeviceID=self.nvdev.venid, PCISubDeviceID=self.nvdev.subvenid, PCIRevisionID=self.nvdev.rev, maxUserVa=0x7ffffffff000)
    self.cmd_q.send_rpc(nv.NV_VGPU_MSG_FUNCTION_GSP_SET_SYSTEM_INFO, bytes(data))

  def rpc_set_registry_table(self):
    table = {'RMForcePcieConfigSave': 0x1, 'RMSecBusResetEnable': 0x1}
    entries_bytes, data_bytes = bytes(), bytes()
    hdr_size, entries_size = ctypes.sizeof(nv.PACKED_REGISTRY_TABLE), ctypes.sizeof(nv.PACKED_REGISTRY_ENTRY) * len(table)

    for k,v in table.items():
      entries_bytes += bytes(nv.PACKED_REGISTRY_ENTRY(nameOffset=hdr_size + entries_size + len(data_bytes),
                                                      type=nv.REGISTRY_TABLE_ENTRY_TYPE_DWORD, data=v, length=4))
      data_bytes += k.encode('utf-8') + b'\x00'

    header = nv.PACKED_REGISTRY_TABLE(size=hdr_size + len(entries_bytes) + len(data_bytes), numEntries=len(table))
    self.cmd_q.send_rpc(nv.NV_VGPU_MSG_FUNCTION_SET_REGISTRY, bytes(header) + entries_bytes + data_bytes)

  def run_cpu_seq(self, seq_buf):
    hdr = nv.rpc_run_cpu_sequencer_v17_00.from_address(mv_address(seq_buf))
    cmd_iter = iter(seq_buf[ctypes.sizeof(nv.rpc_run_cpu_sequencer_v17_00):].cast('I')[:hdr.cmdIndex])

    for op in cmd_iter:
      if op == 0x0: self.nvdev.wreg(next(cmd_iter), next(cmd_iter)) # reg write
      elif op == 0x1: # reg modify
        addr, val, mask = next(cmd_iter), next(cmd_iter), next(cmd_iter)
        self.nvdev.wreg(addr, (self.nvdev.rreg(addr) & ~mask) | (val & mask))
      elif op == 0x2: # reg poll
        addr, mask, val, _, _ = next(cmd_iter), next(cmd_iter), next(cmd_iter), next(cmd_iter), next(cmd_iter)
        while (self.nvdev.rreg(addr) & mask) != val: pass
      elif op == 0x3: time.sleep(next(cmd_iter) / 1e6) # delay us
      elif op == 0x4: # save reg
        addr, index = next(cmd_iter), next(cmd_iter)
        hdr.regSaveArea[index] = self.nvdev.rreg(addr)
      elif op == 0x5: # core reset
        self.nvdev.flcn.reset(self.nvdev.flcn.falcon)
        self.nvdev.flcn.disable_ctx_req(self.nvdev.flcn.falcon)
      elif op == 0x6: self.nvdev.flcn.start_cpu(self.nvdev.flcn.falcon)
      elif op == 0x7: self.nvdev.flcn.wait_cpu_halted(self.nvdev.flcn.falcon)
      elif op == 0x8: # core resume
        self.nvdev.flcn.reset(self.nvdev.flcn.falcon, riscv=True)

        self.nvdev.NV_PGSP_FALCON_MAILBOX0.write(lo32(self.libos_args_sysmem[0]))
        self.nvdev.NV_PGSP_FALCON_MAILBOX1.write(hi32(self.libos_args_sysmem[0]))

        self.nvdev.flcn.start_cpu(self.nvdev.flcn.sec2)
        while self.nvdev.NV_PGC6_BSI_SECURE_SCRATCH_14.read_bitfields()['boot_stage_3_handoff'] == 0: pass

        mailbox = self.nvdev.NV_PFALCON_FALCON_MAILBOX0.with_base(self.nvdev.flcn.sec2).read()
        assert mailbox == 0x0, f"Falcon SEC2 failed to execute, mailbox is {mailbox:08x}"
      else: raise ValueError(f"Unknown op code {op} in run_cpu_seq")<|MERGE_RESOLUTION|>--- conflicted
+++ resolved
@@ -426,11 +426,7 @@
 
     bufs_p = nv_gpu.struct_NV90F1_CTRL_VASPACE_COPY_SERVER_RESERVED_PDES_PARAMS(pageSize=res_sz, numLevelsToCopy=3,
       virtAddrLo=res_va, virtAddrHi=res_va + res_sz - 1)
-<<<<<<< HEAD
-    for i,pt in enumerate(self.nvdev.mm.page_tables(res_va, size=res_sz)[:4]):
-=======
-    for i,pt in enumerate(self.nvdev.mm.page_tables(res_va, size=res_sz)[:3]):
->>>>>>> c7f6b617
+    for i,pt in enumerate(self.nvdev.mm.page_tables(res_va, size=res_sz)):
       bufs_p.levels[i] = nv_gpu.struct_NV90F1_CTRL_VASPACE_COPY_SERVER_RESERVED_PDES_PARAMS_0(physAddress=pt.paddr,
         size=self.nvdev.mm.pte_cnt[0] * 8 if i == 0 else 0x1000, pageShift=self.nvdev.mm.pte_covers[i].bit_length() - 1, aperture=1)
     self.rpc_rm_control(hObject=vaspace, cmd=nv_gpu.NV90F1_CTRL_CMD_VASPACE_COPY_SERVER_RESERVED_PDES, params=bufs_p)
