import ctypes, struct, dataclasses, array, itertools
from typing import Sequence
from tinygrad.runtime.autogen import libusb
from tinygrad.helpers import DEBUG, to_mv, round_up, OSX
from tinygrad.runtime.support.hcq import MMIOInterface

class USB3:
<<<<<<< HEAD
  def __init__(self, vendor:int, dev:int, ep_data_in:int, ep_stat_in:int, ep_data_out:int, ep_cmd_out:int, max_streams:int=31, max_read_len:int=4096*64):
=======
  def __init__(self, vendor:int, dev:int, ep_data_in:int, ep_stat_in:int, ep_data_out:int, ep_cmd_out:int, max_streams:int=31):
>>>>>>> 4ef10c57
    self.vendor, self.dev = vendor, dev
    self.ep_data_in, self.ep_stat_in, self.ep_data_out, self.ep_cmd_out = ep_data_in, ep_stat_in, ep_data_out, ep_cmd_out
    self.max_streams = max_streams
    self.ctx = ctypes.POINTER(libusb.struct_libusb_context)()

    if libusb.libusb_init(ctypes.byref(self.ctx)): raise RuntimeError("libusb_init failed")
    if DEBUG >= 6: libusb.libusb_set_option(self.ctx, libusb.LIBUSB_OPTION_LOG_LEVEL, 4)

    self.handle = libusb.libusb_open_device_with_vid_pid(self.ctx, self.vendor, self.dev)
    if not self.handle: raise RuntimeError(f"device {self.vendor:04x}:{self.dev:04x} not found. sudo required?")

    # Detach kernel driver if needed
    if libusb.libusb_kernel_driver_active(self.handle, 0):
      libusb.libusb_detach_kernel_driver(self.handle, 0)
      libusb.libusb_reset_device(self.handle)

    # Set configuration and claim interface
    if libusb.libusb_set_configuration(self.handle, 1): raise RuntimeError("set_configuration failed")
    if libusb.libusb_claim_interface(self.handle, 0): raise RuntimeError("claim_interface failed. sudo required?")
    if libusb.libusb_set_interface_alt_setting(self.handle, 0, 1): raise RuntimeError("alt_setting failed")

    # Clear any stalled endpoints
    all_eps = (self.ep_data_out, self.ep_data_in, self.ep_stat_in, self.ep_cmd_out)
    for ep in all_eps: libusb.libusb_clear_halt(self.handle, ep)

    # Allocate streams
    stream_eps = (ctypes.c_uint8 * 3)(self.ep_data_out, self.ep_data_in, self.ep_stat_in)
    if (rc:=libusb.libusb_alloc_streams(self.handle, self.max_streams * len(stream_eps), stream_eps, len(stream_eps))) < 0:
      raise RuntimeError(f"alloc_streams failed: {rc}")

    # Base cmd
    cmd_template = bytes([0x01, 0x00, 0x00, 0x01, *([0] * 12), 0xE4, 0x24, 0x00, 0xB2, 0x1A, 0x00, 0x00, 0x00, *([0] * 8)])

    # Init pools
    self.tr = {ep: [libusb.libusb_alloc_transfer(0) for _ in range(self.max_streams)] for ep in all_eps}

    self.buf_cmd = [(ctypes.c_uint8 * len(cmd_template))(*cmd_template) for _ in range(self.max_streams)]
    self.buf_stat = [(ctypes.c_uint8 * 64)() for _ in range(self.max_streams)]
<<<<<<< HEAD
    self.buf_data_in = [(ctypes.c_uint8 * self.max_read_len)() for _ in range(self.max_streams)]
    self.buf_data_out = [(ctypes.c_uint8 * self.max_read_len)() for _ in range(self.max_streams)]
    self.buf_data_out_mvs = [to_mv(ctypes.addressof(self.buf_data_out[i]), self.max_read_len) for i in range(self.max_streams)]
=======
    self.buf_data_in = [(ctypes.c_uint8 * 0x1000)() for _ in range(self.max_streams)]
    self.buf_data_out = [(ctypes.c_uint8 * 0x80000)() for _ in range(self.max_streams)]
    self.buf_data_out_mvs = [to_mv(ctypes.addressof(self.buf_data_out[i]), 0x80000) for i in range(self.max_streams)]

    for slot in range(self.max_streams): struct.pack_into(">B", self.buf_cmd[slot], 3, slot + 1)
>>>>>>> 4ef10c57

  def _prep_transfer(self, tr, ep, stream_id, buf, length):
    tr.contents.dev_handle, tr.contents.endpoint, tr.contents.length, tr.contents.buffer = self.handle, ep, length, buf
    tr.contents.status, tr.contents.flags, tr.contents.timeout, tr.contents.num_iso_packets = 0xff, 0, 1000, 0
    tr.contents.type = (libusb.LIBUSB_TRANSFER_TYPE_BULK_STREAM if stream_id is not None else libusb.LIBUSB_TRANSFER_TYPE_BULK)
    if stream_id is not None: libusb.libusb_transfer_set_stream_id(tr, stream_id)
    return tr

  def _submit_and_wait(self, cmds):
    for tr in cmds: libusb.libusb_submit_transfer(tr)

    # cmds = [cmd for cmd in cmds if cmd.contents.endpoint != 0x83]
    running = len(cmds)
    while running:
      libusb.libusb_handle_events(self.ctx)
      running = len(cmds)
      for tr in cmds:
        if tr.contents.status == libusb.LIBUSB_TRANSFER_COMPLETED: running -= 1
        elif tr.contents.status != 0xFF: raise RuntimeError(f"EP 0x{tr.contents.endpoint:02X} error: {tr.contents.status}")
      #   else: print(f"waiting, {tr.contents.endpoint:02X}")
      # print()

  def send_batch(self, cdbs:list[bytes], idata:list[int]|None=None, odata:list[bytes|None]|None=None) -> list[bytes|None]:
    idata, odata = idata or [0] * len(cdbs), odata or [None] * len(cdbs)
    results, tr_window, op_window = [], [], []

    for idx, (cdb, rlen, send_data) in enumerate(zip(cdbs, idata, odata)):
      # allocate slot and stream. stream is 1-based
      slot, stream = idx % self.max_streams, (idx % self.max_streams) + 1

      # build cmd packet
      self.buf_cmd[slot][16:16+len(cdb)] = list(cdb)

      # cmd + stat transfers
      tr_window.append(self._prep_transfer(self.tr[self.ep_cmd_out][slot], self.ep_cmd_out, None, self.buf_cmd[slot], len(self.buf_cmd[slot])))
      tr_window.append(self._prep_transfer(self.tr[self.ep_stat_in][slot], self.ep_stat_in, stream, self.buf_stat[slot], 64))

      if rlen:
        if rlen > len(self.buf_data_in[slot]): self.buf_data_in[slot] = (ctypes.c_uint8 * round_up(rlen, 0x1000))()
        tr_window.append(self._prep_transfer(self.tr[self.ep_data_in][slot], self.ep_data_in, stream, self.buf_data_in[slot], rlen))

      if send_data is not None:
        if len(send_data) > len(self.buf_data_out[slot]):
          self.buf_data_out[slot] = (ctypes.c_uint8 * len(send_data))()
          self.buf_data_out_mvs[slot] = to_mv(ctypes.addressof(self.buf_data_out[slot]), len(send_data))

        self.buf_data_out_mvs[slot][:len(send_data)] = bytes(send_data)
        tr_window.append(self._prep_transfer(self.tr[self.ep_data_out][slot], self.ep_data_out, stream, self.buf_data_out[slot], len(send_data)))

      op_window.append((idx, slot, rlen))
      if (idx + 1 == len(cdbs)) or len(op_window) >= self.max_streams:
        self._submit_and_wait(tr_window)
        for idx, slot, rlen in op_window: results.append(bytes(self.buf_data_in[slot][:rlen]) if rlen else None)
        tr_window = []

    return results

@dataclasses.dataclass(frozen=True)
class WriteOp: addr:int; data:bytes; ignore_cache:bool=True # noqa: E702

@dataclasses.dataclass(frozen=True)
class ReadOp: addr:int; size:int # noqa: E702

@dataclasses.dataclass(frozen=True)
class ScsiWriteOp: data:bytes; lba:int=0 # noqa: E702

@dataclasses.dataclass(frozen=True)
class ScsiReadOp: size:int; lba:int=0 # noqa: E702

class ASM24Controller:
  def __init__(self):
    self.usb = USB3(0xADD1, 0x0001, 0x81, 0x83, 0x02, 0x04)
    self._cache: dict[int, int|None] = {}
    self._pci_cacheable: list[tuple[int, int]] = []
    self._pci_cache: dict[int, int|None] = {}

    # Init controller.
    self.exec_ops([WriteOp(0x54b, b' '), WriteOp(0x54e, b'\x04'), WriteOp(0x5a8, b'\x02'), WriteOp(0x5f8, b'\x04'),
      WriteOp(0x7ec, b'\x01\x00\x00\x00'), WriteOp(0xc422, b'\x02'), WriteOp(0x0, b'\x33')])

  def exec_ops(self, ops:Sequence[WriteOp|ReadOp|ScsiWriteOp]):
    cdbs:list[bytes] = []
    idata:list[int] = []
    odata:list[bytes|None] = []

    def _add_req(cdb:bytes, i:int, o:bytes|None):
      nonlocal cdbs, idata, odata
      cdbs, idata, odata = cdbs + [cdb], idata + [i], odata + [o]

    for op in ops:
      if isinstance(op, WriteOp):
        for off, value in enumerate(op.data):
          addr = ((op.addr + off) & 0x1FFFF) | 0x500000
          if not op.ignore_cache and self._cache.get(addr) == value: continue
          _add_req(struct.pack('>BBBHB', 0xE5, value, addr >> 16, addr & 0xFFFF, 0), 0, None)
          self._cache[addr] = value
      elif isinstance(op, ReadOp):
        addr = (op.addr & 0x1FFFF) | 0x500000
        _add_req(struct.pack('>BBBHB', 0xE4, op.size, addr >> 16, addr & 0xFFFF, 0), op.size, None)
        for i in range(op.size): self._cache[addr + i] = None
      elif isinstance(op, ScsiWriteOp):
        sectors = round_up(len(op.data), 512) // 512
        _add_req(struct.pack('>BBQIBB', 0x8A, 0, op.lba, sectors, 0, 0), 0, op.data+b'\x00'*((sectors*512)-len(op.data)))
      elif isinstance(op, ScsiReadOp):
        sectors = round_up(op.size, 512) // 512
        _add_req(struct.pack('>BBQIBB', 0x88, 0, op.lba, sectors, 0, 0), op.size, None)

    return self.usb.send_batch(cdbs, idata, odata)

  def write(self, base_addr:int, data:bytes, ignore_cache:bool=True): return self.exec_ops([WriteOp(base_addr, data, ignore_cache)])

  def scsi_write(self, buf:bytes, lba:int=0):
    if len(buf) > 0x4000: buf += b'\x00' * (round_up(len(buf), 0x10000) - len(buf))

    for i in range(0, len(buf), 0x10000):
      self.exec_ops([ScsiWriteOp(buf[i:i+0x10000], lba), WriteOp(0x171, b'\xff\xff\xff', ignore_cache=True)])
      # print(self.read(0xce3a, 2))
      # print(self.read(0xce60, 1))
      # print(self.read(0xce6c, 1))
      # print(self.read(0xce6e, 2))
      self.exec_ops([WriteOp(0xce6e, b'\x00\x00', ignore_cache=True)])

    if len(buf) > 0x4000:
      for i in range(4): self.exec_ops([WriteOp(0xce40 + i, b'\x00', ignore_cache=True)])

  def scsi_read(self, sz:int, lba:int=0):
    self.exec_ops([ScsiReadOp(sz, lba)])
    self.exec_ops([ScsiReadOp(sz, lba)])
    self.exec_ops([ScsiReadOp(sz, lba)])
    x = self.exec_ops([ScsiReadOp(sz, lba)])[0]
    # self.exec_ops([WriteOp(0xce6e, b'\x00\x00', ignore_cache=True)])
    # self.exec_ops([WriteOp(0x171, b'\xff\xff\xff', ignore_cache=True)])
    return x
    # return self.exec_ops([
    #   # ReadOp(0x3100, 0xff),
    #   # ScsiReadOp(sz, lba), 
    #   # ScsiReadOp(sz, lba),
    #   # ScsiReadOp(sz, lba),
    #   ScsiReadOp(sz, lba)])[0]
    return [None]

  def read(self, base_addr:int, length:int, stride:int=0xff) -> bytes:
    parts = self.exec_ops([ReadOp(base_addr + off, min(stride, length - off)) for off in range(0, length, stride)])
    return b''.join(p or b'' for p in parts)[:length]

  def _is_pci_cacheable(self, addr:int) -> bool: return any(x <= addr <= x + sz for x, sz in self._pci_cacheable)
  def pcie_prep_request(self, fmt_type:int, address:int, value:int|None=None, size:int=4) -> list[WriteOp]:
    if fmt_type == 0x60 and size == 4 and self._is_pci_cacheable(address) and self._pci_cache.get(address) == value: return []

    assert fmt_type >> 8 == 0 and size > 0 and size <= 4, f"Invalid fmt_type {fmt_type} or size {size}"
    if DEBUG >= 3: print("pcie_request", hex(fmt_type), hex(address), value, size)

    masked_address, offset = address & 0xFFFFFFFC, address & 0x3
    assert size + offset <= 4 and (value is None or value >> (8 * size) == 0)
    self._pci_cache[address] = value if size == 4 and fmt_type == 0x60 else None

    return ([WriteOp(0xB220, struct.pack('>I', value << (8 * offset)), ignore_cache=False)] if value is not None else []) + \
      [WriteOp(0xB218, struct.pack('>I', masked_address), ignore_cache=False), WriteOp(0xB21c, struct.pack('>I', address>>32), ignore_cache=False),
       WriteOp(0xB217, bytes([((1 << size) - 1) << offset]), ignore_cache=False), WriteOp(0xB210, bytes([fmt_type]), ignore_cache=False),
       WriteOp(0xB254, b"\x0f", ignore_cache=True), WriteOp(0xB296, b"\x04", ignore_cache=True)]

  def pcie_request(self, fmt_type, address, value=None, size=4, cnt=10):
    self.exec_ops(self.pcie_prep_request(fmt_type, address, value, size))

    # Fast path for write requests
    if ((fmt_type & 0b11011111) == 0b01000000) or ((fmt_type & 0b10111000) == 0b00110000): return

    while (stat:=self.read(0xB296, 1)[0]) & 2 == 0:
      if stat & 1:
        self.write(0xB296, bytes([0x01]))
        if cnt > 0: return self.pcie_request(fmt_type, address, value, size, cnt=cnt-1)
    assert stat == 2, f"stat read 2 was {stat}"

    # Retrieve completion data from Link Status (0xB22A, 0xB22B)
    b284 = self.read(0xB284, 1)[0]
    completion = struct.unpack('>H', self.read(0xB22A, 2))

    # Validate completion status based on PCIe request typ
    # Completion TLPs for configuration requests always have a byte count of 4.
    assert completion[0] & 0xfff == (4 if (fmt_type & 0xbe == 0x04) else size)

    # Extract completion status field
    status = (completion[0] >> 13) & 0x7

    # Handle completion errors or inconsistencies
    if status or ((fmt_type & 0xbe == 0x04) and (((value is None) and (not (b284 & 0x01))) or ((value is not None) and (b284 & 0x01)))):
      status_map = {0b001: f"Unsupported Request: invalid address/function (target might not be reachable): {address:#x}",
                    0b100: "Completer Abort: abort due to internal error", 0b010: "Configuration Request Retry Status: configuration space busy"}
      raise RuntimeError(f"TLP status: {status_map.get(status, 'Reserved (0b{:03b})'.format(status))}")

    if value is None: return (struct.unpack('>I', self.read(0xB220, 4))[0] >> (8 * (address & 0x3))) & ((1 << (8 * size)) - 1)

  def pcie_cfg_req(self, byte_addr, bus=1, dev=0, fn=0, value=None, size=4):
    assert byte_addr >> 12 == 0 and bus >> 8 == 0 and dev >> 5 == 0 and fn >> 3 == 0, f"Invalid byte_addr {byte_addr}, bus {bus}, dev {dev}, fn {fn}"

    fmt_type = (0x44 if value is not None else 0x4) | int(bus > 0)
    address = (bus << 24) | (dev << 19) | (fn << 16) | (byte_addr & 0xfff)
    return self.pcie_request(fmt_type, address, value, size)

  def pcie_mem_req(self, address, value=None, size=4): return self.pcie_request(0x60 if value is not None else 0x20, address, value, size)

  def pcie_mem_write(self, address, values, size):
    ops = [self.pcie_prep_request(0x60, address + i * size, value, size) for i, value in enumerate(values)]

    # Send in batches of 4 for OSX and 16 for Linux (benchmarked values)
    for i in range(0, len(ops), bs:=(4 if OSX else 16)): self.exec_ops(list(itertools.chain.from_iterable(ops[i:i+bs])))

class USBMMIOInterface(MMIOInterface):
  def __init__(self, usb, addr, size, fmt, pcimem=True):
    self.usb, self.addr, self.nbytes, self.fmt, self.pcimem, self.el_sz = usb, addr, size, fmt, pcimem, struct.calcsize(fmt)

  def __getitem__(self, index): return self._access_items(index)
  def __setitem__(self, index, val): self._access_items(index, val)

  def _access_items(self, index, val=None):
    if isinstance(index, slice): return self._acc((index.start or 0) * self.el_sz, ((index.stop or len(self))-(index.start or 0)) * self.el_sz, val)
    return self._acc_one(index * self.el_sz, self.el_sz, val) if self.pcimem else self._acc(index * self.el_sz, self.el_sz, val)

  def view(self, offset:int=0, size:int|None=None, fmt=None):
    return USBMMIOInterface(self.usb, self.addr+offset, size or (self.nbytes - offset), fmt=fmt or self.fmt, pcimem=self.pcimem)

  def _acc_size(self, sz): return next(x for x in [('I', 4), ('H', 2), ('B', 1)] if sz % x[1] == 0)

  def _acc_one(self, off, sz, val=None):
    upper = 0 if sz < 8 else self.usb.pcie_mem_req(self.addr + off + 4, val if val is None else (val >> 32), 4)
    lower = self.usb.pcie_mem_req(self.addr + off, val if val is None else val & 0xffffffff, min(sz, 4))
    if val is None: return lower | (upper << 32)

  def _acc(self, off, sz, data=None):
    if data is None: # read op
      if not self.pcimem:
        return int.from_bytes(self.usb.read(self.addr + off, sz), "little") if sz == self.el_sz else self.usb.read(self.addr + off, sz)

      acc, acc_size = self._acc_size(sz)
      return bytes(array.array(acc, [self._acc_one(off + i * acc_size, acc_size) for i in range(sz // acc_size)]))
    else: # write op
      data = struct.pack(self.fmt, data) if isinstance(data, int) else bytes(data)

      if not self.pcimem:
        # Fast path for writing into buffer 0xf000
        use_cache = 0xa800 <= self.addr <= 0xb000
        return self.usb.scsi_write(bytes(data)) if self.addr == 0xf000 else self.usb.write(self.addr + off, bytes(data), ignore_cache=not use_cache)

      _, acc_sz = self._acc_size(len(data) * struct.calcsize(self.fmt))
      self.usb.pcie_mem_write(self.addr+off, [int.from_bytes(data[i:i+acc_sz], "little") for i in range(0, len(data), acc_sz)], acc_sz)<|MERGE_RESOLUTION|>--- conflicted
+++ resolved
@@ -5,11 +5,7 @@
 from tinygrad.runtime.support.hcq import MMIOInterface
 
 class USB3:
-<<<<<<< HEAD
-  def __init__(self, vendor:int, dev:int, ep_data_in:int, ep_stat_in:int, ep_data_out:int, ep_cmd_out:int, max_streams:int=31, max_read_len:int=4096*64):
-=======
-  def __init__(self, vendor:int, dev:int, ep_data_in:int, ep_stat_in:int, ep_data_out:int, ep_cmd_out:int, max_streams:int=31):
->>>>>>> 4ef10c57
+  def __init__(self, vendor:int, dev:int, ep_data_in:int, ep_stat_in:int, ep_data_out:int, ep_cmd_out:int, max_streams:int=31б max_read_len:int=4096*64):
     self.vendor, self.dev = vendor, dev
     self.ep_data_in, self.ep_stat_in, self.ep_data_out, self.ep_cmd_out = ep_data_in, ep_stat_in, ep_data_out, ep_cmd_out
     self.max_streams = max_streams
@@ -48,17 +44,11 @@
 
     self.buf_cmd = [(ctypes.c_uint8 * len(cmd_template))(*cmd_template) for _ in range(self.max_streams)]
     self.buf_stat = [(ctypes.c_uint8 * 64)() for _ in range(self.max_streams)]
-<<<<<<< HEAD
     self.buf_data_in = [(ctypes.c_uint8 * self.max_read_len)() for _ in range(self.max_streams)]
     self.buf_data_out = [(ctypes.c_uint8 * self.max_read_len)() for _ in range(self.max_streams)]
     self.buf_data_out_mvs = [to_mv(ctypes.addressof(self.buf_data_out[i]), self.max_read_len) for i in range(self.max_streams)]
-=======
-    self.buf_data_in = [(ctypes.c_uint8 * 0x1000)() for _ in range(self.max_streams)]
-    self.buf_data_out = [(ctypes.c_uint8 * 0x80000)() for _ in range(self.max_streams)]
-    self.buf_data_out_mvs = [to_mv(ctypes.addressof(self.buf_data_out[i]), 0x80000) for i in range(self.max_streams)]
 
     for slot in range(self.max_streams): struct.pack_into(">B", self.buf_cmd[slot], 3, slot + 1)
->>>>>>> 4ef10c57
 
   def _prep_transfer(self, tr, ep, stream_id, buf, length):
     tr.contents.dev_handle, tr.contents.endpoint, tr.contents.length, tr.contents.buffer = self.handle, ep, length, buf
