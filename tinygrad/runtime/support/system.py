--- conflicted
+++ resolved
@@ -49,7 +49,6 @@
       raise RuntimeError("IOServiceOpen failed")
     return conn
 
-<<<<<<< HEAD
   def iokit_pci_memmap(self, typ:int):
     if self.iokit.IOConnectMapMemory64(self.macos_tinygpu_conn, ctypes.c_uint32(typ), System.mach_task_self,
       ctypes.byref(addr:=ctypes.c_uint64(0)), ctypes.byref(size:=ctypes.c_uint64(0)), 0x1): raise RuntimeError(f"IOConnectMapMemory64({typ=}) failed")
@@ -62,8 +61,6 @@
       raise RuntimeError(f"IOConnectCallMethod({sel=}, {args=}) failed")
     return out_scalars[:1]
 
-=======
->>>>>>> b86a33a3
   def reserve_hugepages(self, cnt): os.system(f"sudo sh -c 'echo {cnt} > /proc/sys/vm/nr_hugepages'")
 
   def memory_barrier(self): lib.atomic_thread_fence(__ATOMIC_SEQ_CST:=5) if (lib:=self.libsys if OSX else self.atomic_lib) is not None else None
@@ -75,7 +72,6 @@
     self.pagemap.seek(vaddr // mmap.PAGESIZE * 8)
     return [(x & ((1<<55) - 1)) * mmap.PAGESIZE for x in array.array('Q', self.pagemap.read(size//mmap.PAGESIZE*8, binary=True))]
 
-<<<<<<< HEAD
   def alloc_sysmem(self, sz:int, vaddr:int=0, contiguous:bool=False, data:bytes|None=None) -> tuple[int, list[int]]:
     if OSX:
       szo = round_up(sz, 0x1000)
@@ -87,9 +83,7 @@
       if data is not None: to_mv(sysmem.addr, len(data))[:] = data
       return sysmem.addr, paged_paddrs[:szo//0x1000]
 
-=======
-  def alloc_sysmem(self, size:int, vaddr:int=0, contiguous:bool=False, data:bytes|None=None) -> tuple[int, list[int]]:
->>>>>>> b86a33a3
+    size = sz
     assert not contiguous or size <= (2 << 20), "Contiguous allocation is only supported for sizes up to 2MB"
     flags = (libc.MAP_HUGETLB if contiguous and (size:=round_up(size, mmap.PAGESIZE)) > 0x1000 else 0) | (MAP_FIXED if vaddr else 0)
     va = FileIOInterface.anon_mmap(vaddr, size, mmap.PROT_READ|mmap.PROT_WRITE, mmap.MAP_SHARED|mmap.MAP_ANONYMOUS|MAP_POPULATE|MAP_LOCKED|flags, 0)
@@ -97,14 +91,10 @@
     if data is not None: to_mv(va, len(data))[:] = data
     return va, self.system_paddrs(va, size)
 
-<<<<<<< HEAD
   def pci_reset(self, gpu):
     if OSX: System.iokit_pci_rpc(2)
     else: os.system(f"sudo sh -c 'echo 1 > /sys/bus/pci/devices/{gpu}/reset'")
 
-=======
-  def pci_reset(self, gpu): os.system(f"sudo sh -c 'echo 1 > /sys/bus/pci/devices/{gpu}/reset'")
->>>>>>> b86a33a3
   def pci_scan_bus(self, target_vendor:int, target_devices:list[int]) -> list[str]:
     result = []
     for pcibus in FileIOInterface("/sys/bus/pci/devices").listdir():
