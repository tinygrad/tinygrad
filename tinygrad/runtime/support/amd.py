import functools, importlib, re, urllib
from collections import defaultdict
from dataclasses import dataclass
from tinygrad.helpers import getbits, fetch

AMDGPU_URL = "https://gitlab.com/linux-kernel/linux-next/-/raw/cf6d949a409e09539477d32dbe7c954e4852e744/drivers/gpu/drm/amd"
ROCM_URL = "https://raw.githubusercontent.com/ROCm/rocm-systems/cccc350dc620e61ae2554978b62ab3532dc10bd9/projects"

@dataclass
class AMDReg:
  name:str; offset:int; segment:int; fields:dict[str, tuple[int, int]]; bases:dict[int, tuple[int, ...]] # noqa: E702
  def __post_init__(self): self.addr:dict[int, int] = { inst: bases[self.segment] + self.offset for inst, bases in self.bases.items() }

  def encode(self, **kwargs) -> int: return functools.reduce(int.__or__, (value << self.fields[name][0] for name,value in kwargs.items()), 0)
  def decode(self, val: int) -> dict: return {name:getbits(val, start, end) for name,(start,end) in self.fields.items()}

  def fields_mask(self, *names) -> int:
    return functools.reduce(int.__or__, ((((1 << (self.fields[nm][1]-self.fields[nm][0]+1)) - 1) << self.fields[nm][0]) for nm in names), 0)

@dataclass
class AMDIP:
  name:str; version:tuple[int, ...]; bases:dict[int, tuple[int, ...]] # noqa: E702
  def __post_init__(self): self.version = fixup_ip_version(self.name, self.version)[0]

  @functools.cached_property
  def regs(self): return import_asic_regs(self.name, self.version, cls=functools.partial(AMDReg, bases=self.bases))

  def __getattr__(self, name:str):
    if name in self.regs: return self.regs[name]
    if (name10:=name.replace('reg', 'mm')) in self.regs: return self.regs[name10]
    raise AttributeError(f"{self.name.upper()} has no register {name}")

def fixup_ip_version(ip:str, version:tuple[int, ...]) -> list[tuple[int, ...]]:
  # override versions
  def _apply_ovrd(ovrd:dict[tuple[int, ...], tuple[int, ...]]) -> tuple[int, ...]:
    for ver, ovrd_ver in ovrd.items():
      if version[:len(ver)] == ver: return ovrd_ver
    return version

  if ip in ['nbio', 'nbif']: version = _apply_ovrd({(3,3): (2,3,0), (7,3): (7,2,0)})
  elif ip in ['mp', 'smu']: version = _apply_ovrd({(14,0,3): (14,0,2)})
  elif ip in ['gc']: version = _apply_ovrd({(9,5,0): (9,4,3)})

  return [version, version[:2], version[:2]+(0,), version[:1]+(0, 0)]

def header_download(file, name=None, subdir="defines", url=AMDGPU_URL) -> str: return fetch(f"{url}/{file}", name=name, subdir=subdir).read_text()

def import_header(path:str, url=AMDGPU_URL):
  t = re.sub(r'//.*|/\*.*?\*/','', header_download(path, subdir="defines", url=url), flags=re.S)
  # TODO: refactor when clang2py is replaced
  return {k:int(v,0) for k,v in re.findall(r'\b([A-Za-z_]\w*)\s*=\s*(0x[0-9A-Fa-f]+|\d+)', t) + \
                                re.findall(r'^\s*#\s*define\s+([A-Za-z_0-9]\w*)\s+(0x[0-9A-Fa-f]+|\d+)', t, re.M)}

def import_module(name:str, version:tuple[int, ...], version_prefix:str=""):
  for ver in fixup_ip_version(name, version):
    try: return importlib.import_module(f"tinygrad.runtime.autogen.am.{name}_{version_prefix}{'_'.join(map(str, ver))}")
    except ImportError: pass
  raise ImportError(f"Failed to load autogen module for {name.upper()} {'.'.join(map(str, version))}")

def import_soc(ip):
  # rocm soc headers have more profiling enums than upstream linux
  return type("SOC", (object,), import_header(f"aqlprofile/linux/{({9: 'vega10', 10: 'navi10', 11: 'soc21', 12: 'soc24'}[ip[0]])}_enum.h", ROCM_URL))

def import_ip_offsets(ip): return type("IPOFF", (object,), import_header(f"include/{('sienna_cichlid' if ip[0] > 9 else 'vega20')}_ip_offset.h"))

def import_pmc(ip) -> dict[str, tuple[str, int]]:
  res:dict[str, tuple[str, int]] = {}
<<<<<<< HEAD
  arch = f"gfx{ip[0]:x}{ip[1]:x}{ip[2]:x}"

  for sec in header_download("rocprofiler-compute/src/rocprof_compute_soc/profile_configs/counter_defs.yaml", url=ROCM_URL).split('- name: ')[1:]:
    for arch_spec in sec.split('- architectures:')[1:]:
      if arch in arch_spec and (block:=re.search(r'block:\s*([A-Za-z0-9_]+)\s*\n', arch_spec)) and (ev:=re.search(r'event:\s*(\d+)', arch_spec)):
=======
  arch = f"gfx{ip[0]}{ip[1]:x}{ip[2]:x}"

  for sec in header_download("rocprofiler-compute/src/rocprof_compute_soc/profile_configs/counter_defs.yaml", url=ROCM_URL).split('- name: ')[1:]:
    for arch_spec in sec.split('- architectures:')[1:]:
      if arch in arch_spec and (block:=re.search(r'block:\s*([A-Za-z0-9_]+)', arch_spec)) and (ev:=re.search(r'event:\s*(\d+)', arch_spec)):
>>>>>>> d532117d
        res[sec.splitlines()[0].strip()] = (block.group(1), int(ev.group(1)))

  return res

def import_asic_regs(prefix:str, version:tuple[int, ...], cls=AMDReg) -> dict[str, AMDReg]:
  def _split_name(name): return name[:(pos:=next((i for i,c in enumerate(name) if c.isupper()), len(name)))], name[pos:]
  def _extract_regs(txt):
    return {m.group(1): int(m.group(2), 0) for line in txt.splitlines() if (m:=re.match(r'#define\s+(\S+)\s+(0x[\da-fA-F]+|\d+)', line))}
  def _download_file(ver, suff) -> str:
    dir_prefix = {"osssys": "oss"}.get(prefix, prefix)
    fetch_name, file_name = f"{prefix}_{'_'.join(map(str, ver))}_{suff}.h", f"{prefix}_{'_'.join(map(str, version))}_{suff}.h"
    return header_download(f"include/asic_reg/{dir_prefix}/{fetch_name}", name=file_name, subdir="asic_regs")

  for ver in fixup_ip_version(prefix, version):
    try: offs, sh_masks = _extract_regs(_download_file(ver, "offset")), _extract_regs(_download_file(ver, "sh_mask"))
    except urllib.error.HTTPError as e:
      if e.code == 404: continue
      raise

    offsets = {k:v for k,v in offs.items() if _split_name(k)[0] in {'reg', 'mm'} and not k.endswith('_BASE_IDX')}
    bases = {k[:-len('_BASE_IDX')]:v for k,v in offs.items() if _split_name(k)[0] in {'reg', 'mm'} and k.endswith('_BASE_IDX')}

    fields: defaultdict[str, dict[str, tuple[int, int]]] = defaultdict(dict)
    for field_name, field_mask in sh_masks.items():
      if not ('__' in field_name and field_name.endswith('_MASK')): continue
      reg_name, reg_field_name = field_name[:-len('_MASK')].split('__')
      fields[reg_name][reg_field_name.lower()] = ((field_mask & -field_mask).bit_length()-1, field_mask.bit_length()-1)

    # NOTE: Some registers like regGFX_IMU_FUSESTRAP in gc_11_0_0 are missing base idx, just skip them
    return {reg:cls(name=reg, offset=off, segment=bases[reg], fields=fields[_split_name(reg)[1]]) for reg,off in offsets.items() if reg in bases}
  raise ImportError(f"Failed to load ASIC registers for {prefix.upper()} {'.'.join(map(str, version))}")<|MERGE_RESOLUTION|>--- conflicted
+++ resolved
@@ -65,19 +65,11 @@
 
 def import_pmc(ip) -> dict[str, tuple[str, int]]:
   res:dict[str, tuple[str, int]] = {}
-<<<<<<< HEAD
-  arch = f"gfx{ip[0]:x}{ip[1]:x}{ip[2]:x}"
-
-  for sec in header_download("rocprofiler-compute/src/rocprof_compute_soc/profile_configs/counter_defs.yaml", url=ROCM_URL).split('- name: ')[1:]:
-    for arch_spec in sec.split('- architectures:')[1:]:
-      if arch in arch_spec and (block:=re.search(r'block:\s*([A-Za-z0-9_]+)\s*\n', arch_spec)) and (ev:=re.search(r'event:\s*(\d+)', arch_spec)):
-=======
   arch = f"gfx{ip[0]}{ip[1]:x}{ip[2]:x}"
 
   for sec in header_download("rocprofiler-compute/src/rocprof_compute_soc/profile_configs/counter_defs.yaml", url=ROCM_URL).split('- name: ')[1:]:
     for arch_spec in sec.split('- architectures:')[1:]:
       if arch in arch_spec and (block:=re.search(r'block:\s*([A-Za-z0-9_]+)', arch_spec)) and (ev:=re.search(r'event:\s*(\d+)', arch_spec)):
->>>>>>> d532117d
         res[sec.splitlines()[0].strip()] = (block.group(1), int(ev.group(1)))
 
   return res
