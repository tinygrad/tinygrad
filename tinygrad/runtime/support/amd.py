--- conflicted
+++ resolved
@@ -3,12 +3,6 @@
 from dataclasses import dataclass
 from tinygrad.helpers import getbits, fetch
 
-<<<<<<< HEAD
-@dataclass
-class AMDReg:
-  name:str; offset:int; segment:int; fields:dict[str, tuple[int, int]]; bases:list[tuple[int, ...]] # noqa: E702
-  def __post_init__(self): self.addrs = { inst: bases[self.segment] + self.offset for inst, bases in self.bases.items() }
-=======
 AMDGPU_URL = "https://gitlab.com/linux-kernel/linux-next/-/raw/cf6d949a409e09539477d32dbe7c954e4852e744/drivers/gpu/drm/amd"
 ROCM_URL = "https://raw.githubusercontent.com/ROCm/rocm-systems/cccc350dc620e61ae2554978b62ab3532dc10bd9/projects"
 
@@ -16,7 +10,6 @@
 class AMDReg:
   name:str; offset:int; segment:int; fields:dict[str, tuple[int, int]]; bases:dict[int, tuple[int, ...]] # noqa: E702
   def __post_init__(self): self.addr:dict[int, int] = { inst: bases[self.segment] + self.offset for inst, bases in self.bases.items() }
->>>>>>> 4eae4b0c
 
   def encode(self, **kwargs) -> int: return functools.reduce(int.__or__, (value << self.fields[name][0] for name,value in kwargs.items()), 0)
   def decode(self, val: int) -> dict: return {name:getbits(val, start, end) for name,(start,end) in self.fields.items()}
@@ -26,11 +19,7 @@
 
 @dataclass
 class AMDIP:
-<<<<<<< HEAD
-  name:str; version:tuple[int, ...]; bases:list[tuple[int, ...]] # noqa: E702
-=======
   name:str; version:tuple[int, ...]; bases:dict[int, tuple[int, ...]] # noqa: E702
->>>>>>> 4eae4b0c
   def __post_init__(self): self.version = fixup_ip_version(self.name, self.version)[0]
 
   @functools.cached_property
