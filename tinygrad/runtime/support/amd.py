import functools, importlib, re
from collections import defaultdict
from dataclasses import dataclass
from tinygrad.helpers import getbits, round_up, fetch
from tinygrad.runtime.autogen import pci
from tinygrad.runtime.support.usb import ASM24Controller

@dataclass(frozen=True)
class AMDReg:
  name:str; offset:int; segment:int; fields:dict[str, tuple[int, int]]; bases:tuple[int, ...] # noqa: E702

  def encode(self, **kwargs) -> int: return functools.reduce(int.__or__, (value << self.fields[name][0] for name,value in kwargs.items()), 0)
  def decode(self, val: int) -> dict: return {name:getbits(val, start, end) for name,(start,end) in self.fields.items()}

  @property
  def addr(self): return self.bases[self.segment] + self.offset

@dataclass(frozen=True)
class AMDIP:
  name:str; version:tuple[int, ...]; bases:tuple[int, ...] # noqa: E702

  @functools.cached_property
<<<<<<< HEAD
  def regs(self): return import_asic_regs(self.name, self.version, cls=functools.partial(AMDReg, bases=self.bases))

  def __getattr__(self, name:str):
    if name in self.regs: return self.regs[name]

    # NOTE: gfx10 gc registers always start with mm, no reg prefix
    return self.regs[name.replace('reg', 'mm')]
=======
  def module(self): return import_module(self.name, self.version)

  @functools.cached_property
  def regs(self): return collect_registers(self.module, cls=functools.partial(AMDReg, bases=self.bases))

  def __getattr__(self, name:str):
    if name in self.regs: return self.regs[name]
    # NOTE: gfx10 gc registers always start with mm, no reg prefix
    if (mmname:=name.replace('reg', 'mm')) in self.regs: return self.regs[mmname]
    return getattr(self.module, name)
>>>>>>> 965f9e06

def fixup_ip_version(ip:str, version:tuple[int, ...]) -> list[tuple[int, ...]]:
  # override versions
  def _apply_ovrd(ovrd:dict[tuple[int, ...], tuple[int, ...]]) -> tuple[int, ...]:
    for ver, ovrd_ver in ovrd.items():
      if version[:len(ver)] == ver: return ovrd_ver
    return version

  if ip in ['nbio', 'nbif']: version = _apply_ovrd({(3,3): (2,3,0)})
<<<<<<< HEAD
  elif ip == 'mp': version = _apply_ovrd({(14,0,3): (14,0,2)})

  return [version, version[:2]+(0,), version[:1]+(0, 0)]

def import_hwip_module(name:str, version:tuple[int, ...], version_prefix:str=""):
=======
  return [version, version[:2]+(0,), version[:1]+(0, 0)]

def collect_registers(module, cls=AMDReg) -> dict[str, AMDReg]:
  def _split_name(name): return name[:(pos:=next((i for i,c in enumerate(name) if c.isupper()), len(name)))], name[pos:]
  offsets = {k:v for k,v in module.__dict__.items() if _split_name(k)[0] in {'reg', 'mm'} and not k.endswith('_BASE_IDX')}
  bases = {k[:-len('_BASE_IDX')]:v for k,v in module.__dict__.items() if _split_name(k)[0] in {'reg', 'mm'} and k.endswith('_BASE_IDX')}
  fields: defaultdict[str, dict[str, tuple[int, int]]] = defaultdict(dict)
  for field_name,field_mask in module.__dict__.items():
    if not ('__' in field_name and field_name.endswith('_MASK')): continue
    reg_name, reg_field_name = field_name[:-len('_MASK')].split('__')
    fields[reg_name][reg_field_name.lower()] = ((field_mask & -field_mask).bit_length()-1, field_mask.bit_length()-1)
  # NOTE: Some registers like regGFX_IMU_FUSESTRAP in gc_11_0_0 are missing base idx, just skip them
  return {reg:cls(name=reg, offset=off, segment=bases[reg], fields=fields[_split_name(reg)[1]]) for reg,off in offsets.items() if reg in bases}

def import_module(name:str, version:tuple[int, ...], version_prefix:str=""):
>>>>>>> 965f9e06
  for ver in fixup_ip_version(name, version):
    try: return importlib.import_module(f"tinygrad.runtime.autogen.am.{name}_{version_prefix}{'_'.join(map(str, ver))}")
    except ImportError: pass
  raise ImportError(f"Failed to load autogen module for {name.upper()} {'.'.join(map(str, version))}")

def import_asic_regs(prefix:str, version:tuple[int, ...], cls=AMDReg) -> dict[str, AMDReg]:
  def _split_name(name): return name[:(pos:=next((i for i,c in enumerate(name) if c.isupper()), len(name)))], name[pos:]
  def _extract_regs(txt):
    return {m.group(1): int(m.group(2), 0) for line in txt.splitlines() if (m:=re.match(r'#define\s+(\S+)\s+(0x[\da-fA-F]+|\d+)', line))}

  dir_pref = {"osssys": "oss"}.get(prefix, prefix)
  base_url = "https://gitlab.com/linux-kernel/linux-next/-/raw/cf6d949a409e09539477d32dbe7c954e4852e744/drivers/gpu/drm/amd/include/asic_reg"
  for ver in fixup_ip_version(prefix, version):
    offs = fetch(f"{base_url}/{dir_pref}/{prefix}_{'_'.join(map(str, ver))}_offset.h", subdir="asic_regs")
    sh_mask = fetch(f"{base_url}/{dir_pref}/{prefix}_{'_'.join(map(str, ver))}_sh_mask.h", subdir="asic_regs")

    offsets_f = _extract_regs(offs.read_text())
    offsets = {k:v for k,v in offsets_f.items() if _split_name(k)[0] in {'reg', 'mm'} and not k.endswith('_BASE_IDX')}
    bases = {k[:-len('_BASE_IDX')]:v for k,v in offsets_f.items() if _split_name(k)[0] in {'reg', 'mm'} and k.endswith('_BASE_IDX')}

    fields: defaultdict[str, dict[str, tuple[int, int]]] = defaultdict(dict)
    for field_name,field_mask in _extract_regs(sh_mask.read_text()).items():
      if not ('__' in field_name and field_name.endswith('_MASK')): continue
      reg_name, reg_field_name = field_name[:-len('_MASK')].split('__')
      fields[reg_name][reg_field_name.lower()] = ((field_mask & -field_mask).bit_length()-1, field_mask.bit_length()-1)
    # NOTE: Some registers like regGFX_IMU_FUSESTRAP in gc_11_0_0 are missing base idx, just skip them
    return {reg:cls(name=reg, offset=off, segment=bases[reg], fields=fields[_split_name(reg)[1]]) for reg,off in offsets.items() if reg in bases}

def setup_pci_bars(usb:ASM24Controller, gpu_bus:int, mem_base:int, pref_mem_base:int) -> dict[int, tuple[int, int]]:
  for bus in range(gpu_bus):
    # All 3 values must be written at the same time.
    buses = (0 << 0) | ((bus+1) << 8) | ((gpu_bus) << 16)
    usb.pcie_cfg_req(pci.PCI_PRIMARY_BUS, bus=bus, dev=0, fn=0, value=buses, size=4)

    usb.pcie_cfg_req(pci.PCI_MEMORY_BASE, bus=bus, dev=0, fn=0, value=(mem_base>>16) & 0xffff, size=2)
    usb.pcie_cfg_req(pci.PCI_MEMORY_LIMIT, bus=bus, dev=0, fn=0, value=0xffff, size=2)
    usb.pcie_cfg_req(pci.PCI_PREF_MEMORY_BASE, bus=bus, dev=0, fn=0, value=(pref_mem_base>>16) & 0xffff, size=2)
    usb.pcie_cfg_req(pci.PCI_PREF_MEMORY_LIMIT, bus=bus, dev=0, fn=0, value=0xffff, size=2)
    usb.pcie_cfg_req(pci.PCI_PREF_BASE_UPPER32,  bus=bus, dev=0, fn=0, value=pref_mem_base >> 32, size=4)
    usb.pcie_cfg_req(pci.PCI_PREF_LIMIT_UPPER32, bus=bus, dev=0, fn=0, value=0xffffffff, size=4)

    usb.pcie_cfg_req(pci.PCI_COMMAND, bus=bus, dev=0, fn=0, value=pci.PCI_COMMAND_IO | pci.PCI_COMMAND_MEMORY | pci.PCI_COMMAND_MASTER, size=1)

  # resize bar 0
  cap_ptr = 0x100
  while cap_ptr:
    if pci.PCI_EXT_CAP_ID(hdr:=usb.pcie_cfg_req(cap_ptr, bus=gpu_bus, dev=0, fn=0, size=4)) == pci.PCI_EXT_CAP_ID_REBAR:
      cap = usb.pcie_cfg_req(cap_ptr + 0x04, bus=gpu_bus, dev=0, fn=0, size=4)
      new_ctrl = (usb.pcie_cfg_req(cap_ptr + 0x08, bus=gpu_bus, dev=0, fn=0, size=4) & ~0x1F00) | ((int(cap >> 4).bit_length() - 1) << 8)
      usb.pcie_cfg_req(cap_ptr + 0x08, bus=gpu_bus, dev=0, fn=0, value=new_ctrl, size=4)

    cap_ptr = pci.PCI_EXT_CAP_NEXT(hdr)

  mem_space_addr, bar_off, bars = [mem_base, pref_mem_base], 0, {}
  while bar_off < 24:
    cfg = usb.pcie_cfg_req(pci.PCI_BASE_ADDRESS_0 + bar_off, bus=gpu_bus, dev=0, fn=0, size=4)
    bar_mem, bar_64 = bool(cfg & pci.PCI_BASE_ADDRESS_MEM_PREFETCH), cfg & pci.PCI_BASE_ADDRESS_MEM_TYPE_64

    if (cfg & pci.PCI_BASE_ADDRESS_SPACE) == pci.PCI_BASE_ADDRESS_SPACE_MEMORY:
      usb.pcie_cfg_req(pci.PCI_BASE_ADDRESS_0 + bar_off, bus=gpu_bus, dev=0, fn=0, value=0xffffffff, size=4)
      lo = (usb.pcie_cfg_req(pci.PCI_BASE_ADDRESS_0 + bar_off, bus=gpu_bus, dev=0, fn=0, size=4) & 0xfffffff0)

      if bar_64: usb.pcie_cfg_req(pci.PCI_BASE_ADDRESS_0 + bar_off + 4, bus=gpu_bus, dev=0, fn=0, value=0xffffffff, size=4)
      hi = (usb.pcie_cfg_req(pci.PCI_BASE_ADDRESS_0 + bar_off + 4, bus=gpu_bus, dev=0, fn=0, size=4) if bar_64 else 0)

      bar_size = ((~(((hi << 32) | lo) & ~0xf)) + 1) & (0xffffffffffffffff if bar_64 else 0xffffffff)

      usb.pcie_cfg_req(pci.PCI_BASE_ADDRESS_0 + bar_off, bus=gpu_bus, dev=0, fn=0, value=mem_space_addr[bar_mem] & 0xffffffff, size=4)
      if bar_64: usb.pcie_cfg_req(pci.PCI_BASE_ADDRESS_0 + bar_off + 4, bus=gpu_bus, dev=0, fn=0, value=mem_space_addr[bar_mem] >> 32, size=4)

      bars[bar_off // 4] = (mem_space_addr[bar_mem], bar_size)
      mem_space_addr[bar_mem] += round_up(bar_size, 2 << 20)

    bar_off += 8 if bar_64 else 4

  usb.pcie_cfg_req(pci.PCI_COMMAND, bus=gpu_bus, dev=0, fn=0, value=pci.PCI_COMMAND_IO | pci.PCI_COMMAND_MEMORY | pci.PCI_COMMAND_MASTER, size=1)
  return bars<|MERGE_RESOLUTION|>--- conflicted
+++ resolved
@@ -20,7 +20,6 @@
   name:str; version:tuple[int, ...]; bases:tuple[int, ...] # noqa: E702
 
   @functools.cached_property
-<<<<<<< HEAD
   def regs(self): return import_asic_regs(self.name, self.version, cls=functools.partial(AMDReg, bases=self.bases))
 
   def __getattr__(self, name:str):
@@ -28,18 +27,6 @@
 
     # NOTE: gfx10 gc registers always start with mm, no reg prefix
     return self.regs[name.replace('reg', 'mm')]
-=======
-  def module(self): return import_module(self.name, self.version)
-
-  @functools.cached_property
-  def regs(self): return collect_registers(self.module, cls=functools.partial(AMDReg, bases=self.bases))
-
-  def __getattr__(self, name:str):
-    if name in self.regs: return self.regs[name]
-    # NOTE: gfx10 gc registers always start with mm, no reg prefix
-    if (mmname:=name.replace('reg', 'mm')) in self.regs: return self.regs[mmname]
-    return getattr(self.module, name)
->>>>>>> 965f9e06
 
 def fixup_ip_version(ip:str, version:tuple[int, ...]) -> list[tuple[int, ...]]:
   # override versions
@@ -49,29 +36,11 @@
     return version
 
   if ip in ['nbio', 'nbif']: version = _apply_ovrd({(3,3): (2,3,0)})
-<<<<<<< HEAD
   elif ip == 'mp': version = _apply_ovrd({(14,0,3): (14,0,2)})
 
   return [version, version[:2]+(0,), version[:1]+(0, 0)]
 
-def import_hwip_module(name:str, version:tuple[int, ...], version_prefix:str=""):
-=======
-  return [version, version[:2]+(0,), version[:1]+(0, 0)]
-
-def collect_registers(module, cls=AMDReg) -> dict[str, AMDReg]:
-  def _split_name(name): return name[:(pos:=next((i for i,c in enumerate(name) if c.isupper()), len(name)))], name[pos:]
-  offsets = {k:v for k,v in module.__dict__.items() if _split_name(k)[0] in {'reg', 'mm'} and not k.endswith('_BASE_IDX')}
-  bases = {k[:-len('_BASE_IDX')]:v for k,v in module.__dict__.items() if _split_name(k)[0] in {'reg', 'mm'} and k.endswith('_BASE_IDX')}
-  fields: defaultdict[str, dict[str, tuple[int, int]]] = defaultdict(dict)
-  for field_name,field_mask in module.__dict__.items():
-    if not ('__' in field_name and field_name.endswith('_MASK')): continue
-    reg_name, reg_field_name = field_name[:-len('_MASK')].split('__')
-    fields[reg_name][reg_field_name.lower()] = ((field_mask & -field_mask).bit_length()-1, field_mask.bit_length()-1)
-  # NOTE: Some registers like regGFX_IMU_FUSESTRAP in gc_11_0_0 are missing base idx, just skip them
-  return {reg:cls(name=reg, offset=off, segment=bases[reg], fields=fields[_split_name(reg)[1]]) for reg,off in offsets.items() if reg in bases}
-
 def import_module(name:str, version:tuple[int, ...], version_prefix:str=""):
->>>>>>> 965f9e06
   for ver in fixup_ip_version(name, version):
     try: return importlib.import_module(f"tinygrad.runtime.autogen.am.{name}_{version_prefix}{'_'.join(map(str, ver))}")
     except ImportError: pass
