--- conflicted
+++ resolved
@@ -58,11 +58,7 @@
   raise ImportError(f"Failed to load autogen module for {name.upper()} {'.'.join(map(str, version))}")
 
 def import_soc(ip):
-<<<<<<< HEAD
-  # rocm socket headers have more profiling info than linux kernel ones
-=======
   # rocm soc headers have more profiling enums than upstream linux
->>>>>>> 1309cea2
   url = "https://raw.githubusercontent.com/ROCm/rocm-systems/cccc350dc620e61ae2554978b62ab3532dc10bd9/projects"
   return type("SOC", (object,), import_header(f"aqlprofile/linux/{({9: 'vega10', 10: 'navi10', 11: 'soc21', 12: 'soc24'}[ip[0]])}_enum.h", url=url))
 
