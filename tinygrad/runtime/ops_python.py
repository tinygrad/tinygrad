# pylint: disable=cell-var-from-loop
# a python uops emulator
# works to test the tensor cores, and all the uops in general
# this is the (living) definition of uops
from typing import Optional, Any, TYPE_CHECKING
import pickle, base64, itertools, time, struct, sys
from tinygrad.dtype import DType, dtypes, ImageDType, PtrDType, truncate
from tinygrad.helpers import all_same, getenv, flatten, get_single_element
from tinygrad.device import Compiled, Compiler, Allocator
from tinygrad.ops import exec_alu, Ops, UOp, GroupOp
from tinygrad.renderer import Renderer
from tinygrad.renderer.cstyle import CUDARenderer, MetalRenderer, AMDRenderer, IntelRenderer, ClangRenderer

def _load(m, i):
  if i is None: return 0.0
  if i < 0 or i >= len(m): raise IndexError(f"load out of bounds, size is {len(m)} and access is {i}")
  return m[i]

def load(inp, j=0):
  if len(inp) == 3: return [_load(m, x+j if x is not None else None) if gate else default for (m,x),default,gate in zip(*inp)]
  return [_load(m, x+j if x is not None else None) for m,x in inp[0]]

def _store(m, i, v):
  if i < 0 or i >= len(m): raise IndexError(f"store out of bounds, size is {len(m)}, access is {i}, value is {v}")
  m[i] = v

class PythonProgram:
  def __init__(self, name:str, lib:bytes):
    self.uops: list[tuple[Ops, Optional[DType], list[int], Any]] = pickle.loads(lib)
  def __call__(self, *bufs, global_size:tuple[int,int,int]=(1,1,1), local_size:tuple[int,int,int]=(1,1,1), vals:tuple[int, ...]=(), wait=False):
    st = time.perf_counter()
    warp = list(itertools.product(*[range(x) for x in local_size[::-1]]))
    warp_size = len(warp)
    for idxs in itertools.product(*[range(x) for x in global_size[::-1]]):
      ul: dict[int, Any] = {}
      dl: dict[int, DType] = {}
      pbufs: list[memoryview] = list(bufs)
      pvals: list[int] = list(vals)
      i = 0
      loop_ends: dict[int, int] = {}
      while i < len(self.uops):
        uop, dtype, idp, arg = self.uops[i]
        void_ops = {Ops.STORE, Ops.ENDRANGE, Ops.BARRIER, Ops.IF, Ops.ENDIF}
        if uop is Ops.DEFINE_ACC: idp = [idp[0]]
        inp = [ul[v] for v in idp if self.uops[v][0] not in void_ops]
        dtp = [dl[v] for v in idp if self.uops[v][0] not in void_ops]
        if getenv("TRACE"): print(i, uop, dtype, arg, inp, dtp)
        if uop is Ops.STORE:
          if len(inp) == 2: inp.append([True] * len(inp[0]))  # set the gate to True
          if dtp[1].count > 1:
            for j,val in enumerate(inp[1]):
              for (m,o),v,g in zip(inp[0], val, inp[2]):
                if g: _store(m, o+j, v)
          else:
            for (m,o),v,g in zip(*inp):
              if g: _store(m, o, v)
          i += 1
          continue
        if uop is Ops.ENDRANGE:
          loop_ends[idp[0]] = i
          i = idp[0]
          continue
        if uop in (Ops.BARRIER, Ops.IF, Ops.ENDIF):
          # in the python emulator, the warp is always in sync
          i += 1
          continue
        assert dtype is not None, f"{uop} is missing a dtype"
        dl[i] = dtype
        if uop in {Ops.DEFINE_GLOBAL, Ops.DEFINE_LOCAL}:
          assert dtype.fmt is not None
          if TYPE_CHECKING or sys.version_info < (3, 12): assert dtype.fmt != "e"
          buf = memoryview(bytearray(arg[1]*dtype.itemsize)) if uop is Ops.DEFINE_LOCAL else pbufs.pop(0)
          ul[i] = [buf.cast(dtype.fmt)] * warp_size
        elif uop is Ops.DEFINE_VAR:
          ul[i] = [pvals.pop(0)] * warp_size
        elif uop is Ops.SPECIAL:
          if arg[0][0] == 'g': ul[i] = [idxs[2-int(arg[0][-1])]] * warp_size
          elif arg[0][0] == 'l': ul[i] = [x[2-int(arg[0][-1])] for x in warp]
        elif uop is Ops.CONST: ul[i] = [arg] * warp_size
        elif uop is Ops.DEFINE_ACC:
          ul[i] = [[inp[0][0][0]] * warp_size for _ in range(dtype.count)] if dtype.count > 1 else [inp[0][0]] * warp_size
        elif uop is Ops.INDEX:
          ret = []
          if isinstance(dtp[0], ImageDType):
            for m,ox,oy in zip(inp[0], inp[1][0], inp[1][1]):
              if ox < 0 or ox >= dtp[0].shape[1] or oy < 0 or oy >= dtp[0].shape[0]: ret.append((m, None))
              else: ret.append((m, ox*4 + oy*dtp[0].shape[1]*4))
          else:
            for m,o in zip(inp[0], inp[1]): ret.append((m,o))
          ul[i] = ret
        elif uop is Ops.CAST and isinstance(dtype, PtrDType):
          ul[i] = inp[0]
        elif uop is Ops.RANGE:
          if i not in ul: ul[i] = [inp[0][0]] * warp_size
          else:
            for j in range(len(ul[i])):
              ul[i][j] += 1
            if ul[i][0] == inp[1][0]:
              del ul[i]
              i = loop_ends[i] + 1
              continue
        elif uop is Ops.VECTORIZE: ul[i] = inp
        elif uop in {Ops.CAST, Ops.BITCAST}:
          assert dtp[0].fmt and dtype.fmt
          pack_format, unpack_format = str(warp_size) + dtp[0].fmt, str(warp_size) + dtype.fmt
          if uop is Ops.BITCAST: ul[i] = list(struct.unpack(unpack_format, struct.pack(pack_format, *inp[0])))
          else: ul[i] = [truncate.get(dtype, lambda dt: dt)(dtypes.as_const(x, dtype)) for x in inp[0]]
        elif uop is Ops.LOAD:
          if dtype.count > 1:
            ul[i] = [load([inp[i][j] if i != 0 and dtp[i].count > 1 else inp[i] for i in range(len(inp))], j) for j in range(dtype.count)]
          else:
            ul[i] = load(inp)
        elif uop is Ops.ASSIGN:
          for j in range(len(inp[0])): inp[0][j] = inp[1][j]
          ul[i] = inp[0]
        elif uop is Ops.GEP: ul[i] = inp[0][get_single_element(arg)]
        elif uop is Ops.WMMA:
          # here are the models for the WMMA instruction on the different hardware
          def wmma_helper(WARP_THREADS, K, NUM_A, NUM_B, NUM_C, a_elem, b_elem, c_map):
            for cc, tinp, num in zip(("A", "B", "C"), inp, (NUM_A, NUM_B, NUM_C)):
              assert len(tinp) == num, f"{cc} must have {num} elements per thread, it has {len(tinp)}"
              assert len(flatten(tinp)) == num * warp_size, f"WMMA must have {num * warp_size} total elements for {cc} in WMMA"
            assert warp_size > 0 and warp_size % WARP_THREADS == 0, f"must have multiples of {WARP_THREADS} warp threads"
            out = [inp[2][elem_idx][:] for elem_idx in range(NUM_C)]
            for goff in range(0, warp_size, WARP_THREADS):
              for lane_id in range(WARP_THREADS):
                for elem_idx in range(NUM_C): # calculate new muls and add to acc
                  (c_i, c_j) = c_map(lane_id, elem_idx)
                  out[elem_idx][goff+lane_id] += sum(a_elem(inp[0], _k, c_j, goff) * b_elem(inp[1], c_i, _k, goff) for _k in range(K))
            return out

          # TODO: refactor these to a shared TensorCoreLayout in kernel.py
          if arg[4] == "METAL":
            # A (2 elements on 32 threads): row major
            def a_b_elem(x, i, j, goff): return x[(i%2)][goff+(i//2)%2+(j%4)*2+(i//4)*8+(j//4)*16]
            # (i, j), C, D (2 elements on 32 threads): row major same as A/B
            def c_map(lane, elem): return (elem + ((lane%2)*2) + ((lane//8)%2)*4, ((lane//2)%4) + (lane//16)*4)
            ul[i] = wmma_helper(32, 8, 2, 2, 2, a_b_elem, a_b_elem, c_map)
          elif arg[4] == "AMD":
            # A (16 elements on 32 threads): col major, lane 16-32 == lane 0-15
            def a_elem(x, k, row, goff):
              assert x[k][goff+row] == x[k][goff+row+16], "warp elements not duplicated properly across lanes"
              return x[k][goff+row]
            # B (16 elements on 32 threads): row major, lane 16-32 == lane 0-15
            def b_elem(x, col, k, goff): return a_elem(x, k, col, goff)  # pylint: disable=arguments-out-of-order
            def c_map(lane, elem): return (lane%16, lane//16+elem*2) # (i, j), C, D (8 elements on 32 threads): row major
            ul[i] = wmma_helper(32, 16, 16, 16, 8, a_elem, b_elem, c_map)
          elif arg[4] == "CUDA":
            # (col, row) given (lane, elem) for C & D (4 elements on 32 threads); shared by all tc shapes with M=16 N=8
            def c_map(lane, elem): return (elem%2 + (lane%4)*2, lane//4 + (elem//2)*8)

            if arg[1] == (8,16,16):
              def a_elem(x, k, row, goff): return x[k%2 + (row//8)*2 + (k//8)*4][goff + (k//2)%4 + (row%8)*4]
              def b_elem(x, col, k, goff): return x[k%2 + (k//8)*2][goff + (k//2)%4 + col*4]
              ul[i] = wmma_helper(32, 16, 8, 4, 4, a_elem, b_elem, c_map)

            elif arg[1] == (8,16,8) and arg[2] == dtypes.half:
              def a_elem(x, k, row, goff): return x[k%2 + (row//8)*2][goff + k//2 + (row%8)*4]
              def b_elem(x, col, k, goff): return x[k%2][goff + k//2 + col*4]
              ul[i] = wmma_helper(32, 8, 4, 2, 4, a_elem, b_elem, c_map)

<<<<<<< HEAD
            elif arg[1] == (8,16,32):
                def a_elem(x, k, row, goff): return x[k%2 + (row//8)*2 + (k//8)*8][goff + (k//2)%4 + (row%8)*4]
                def b_elem(x, col, k, goff): return x[k%2 + (k//8)*4][goff + (k//2)%4 + col*4]
                ul[i] = wmma_helper(32, 32, 16, 8, 4, a_elem, b_elem, c_map)
=======
            elif arg[1] == (8,16,8) and arg[2] == dtypes.float:
              def a_elem(x, k, row, goff): return x[(k//4)*2 + row//8][goff + k%4 + (row%8)*4]
              def b_elem(x, col, k, goff): return x[k//4][goff + k%4 + col*4]
              ul[i] = wmma_helper(32, 8, 4, 2, 4, a_elem, b_elem, c_map)
>>>>>>> d957a4f1

            else: raise NotImplementedError(f"unimplemented tensor core {arg}")
          elif arg[4] == "INTEL":
            # A (16 elements on 8 threads)
            def a_elem(x, k, row, goff): return x[k%2+row*2][goff+k//2]
            # B (16 elements on 8 threads)
            def b_elem(x, col, k, goff): return x[k][goff+col]
            # C, D (8 elements on 8 threads)
            def c_map(lane, elem): return (lane, elem)
            ul[i] = wmma_helper(8, 16, 16, 16, 8, a_elem, b_elem, c_map)
          elif arg[4] == "CLANG":
            def elem(x, col, row, _): return x[col+row][0] # k is always 0
            def c_map(_, elem): return (elem%16, elem//16)
            ul[i] = wmma_helper(1, 1, 16, 16, 256, elem, elem, c_map)
          else: raise NotImplementedError(f"unimplemented tensor core {arg}")
        elif uop in GroupOp.ALU:
          assert all_same([len(x) for x in inp]), f"{[len(x) for x in inp]} doesn't match on {uop}"
          assert all_same([dtype] + dtp) or uop in {Ops.CMPNE, Ops.CMPLT, Ops.WHERE}, f"dtype mismatch on {uop}"
          ul[i] = [exec_alu(uop, dtype, p) for p in zip(*inp)]
        assert i in ul, (uop, dtype, idp, arg)
        i += 1
    return time.perf_counter() - st

class PythonRenderer(Renderer):
  device = "PYTHON"
  def __init__(self):
    if getenv("EMULATE_METAL"): self.device, self.tensor_cores = "METAL", MetalRenderer.tensor_cores
    if getenv("EMULATE_AMD"): self.device, self.tensor_cores = "AMD", AMDRenderer.tensor_cores
    if getenv("EMULATE_CUDA"): self.device, self.tensor_cores = "CUDA", CUDARenderer.tc_sm80
    if getenv("EMULATE_CUDA_SM75"): self.device, self.tensor_cores = "CUDA", CUDARenderer.tc_sm75
    if getenv("EMULATE_CUDA_SM89"): self.device, self.tensor_cores = "CUDA", CUDARenderer.tc_sm89
    if getenv("EMULATE_INTEL"): self.device, self.suffix, self.tensor_cores = "INTEL", "INTEL", IntelRenderer.tensor_cores
    if getenv("EMULATE_AMX"): self.device, self.tensor_cores = "CLANG", ClangRenderer.tensor_cores

  def render(self, name:str, uops:list[UOp]) -> str:
    lops = [(u.op, u.dtype, [uops.index(v) for v in u.src], u.arg) for u in uops]
    return base64.b64encode(pickle.dumps(lops)).decode()

class PythonCompiler(Compiler):
  def compile(self, src:str) -> bytes: return base64.b64decode(src)

class PythonAllocator(Allocator):
  def _alloc(self, size, options): return memoryview(bytearray(size))
  def _copyin(self, dest, src:memoryview): dest[:] = src
  def _copyout(self, dest:memoryview, src): dest[:] = src

class PythonDevice(Compiled):
  def __init__(self, device:str): super().__init__(device, PythonAllocator(), PythonRenderer(), PythonCompiler(), PythonProgram)<|MERGE_RESOLUTION|>--- conflicted
+++ resolved
@@ -159,17 +159,15 @@
               def b_elem(x, col, k, goff): return x[k%2][goff + k//2 + col*4]
               ul[i] = wmma_helper(32, 8, 4, 2, 4, a_elem, b_elem, c_map)
 
-<<<<<<< HEAD
+            elif arg[1] == (8,16,8) and arg[2] == dtypes.float:
+              def a_elem(x, k, row, goff): return x[(k//4)*2 + row//8][goff + k%4 + (row%8)*4]
+              def b_elem(x, col, k, goff): return x[k//4][goff + k%4 + col*4]
+              ul[i] = wmma_helper(32, 8, 4, 2, 4, a_elem, b_elem, c_map)
+
             elif arg[1] == (8,16,32):
                 def a_elem(x, k, row, goff): return x[k%2 + (row//8)*2 + (k//8)*8][goff + (k//2)%4 + (row%8)*4]
                 def b_elem(x, col, k, goff): return x[k%2 + (k//8)*4][goff + (k//2)%4 + col*4]
                 ul[i] = wmma_helper(32, 32, 16, 8, 4, a_elem, b_elem, c_map)
-=======
-            elif arg[1] == (8,16,8) and arg[2] == dtypes.float:
-              def a_elem(x, k, row, goff): return x[(k//4)*2 + row//8][goff + k%4 + (row%8)*4]
-              def b_elem(x, col, k, goff): return x[k//4][goff + k%4 + col*4]
-              ul[i] = wmma_helper(32, 8, 4, 2, 4, a_elem, b_elem, c_map)
->>>>>>> d957a4f1
 
             else: raise NotImplementedError(f"unimplemented tensor core {arg}")
           elif arg[4] == "INTEL":
