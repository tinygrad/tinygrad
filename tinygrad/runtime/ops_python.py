# pylint: disable=cell-var-from-loop
# a python uops emulator
# works to test the tensor cores, and all the uops in general
# this is the (living) definition of uops
from typing import Any, TYPE_CHECKING
import pickle, base64, itertools, time, struct, sys
from tinygrad.dtype import DType, dtypes, ImageDType, PtrDType, truncate
from tinygrad.helpers import all_same, getenv, flatten, get_single_element
from tinygrad.device import Compiled, Compiler, Allocator
from tinygrad.opt import tc
from tinygrad.uop.ops import exec_alu, Ops, UOp, GroupOp
from tinygrad.renderer import Renderer

def _load(m, i):
  if i is None: return 0.0
  if i < 0 or i >= len(m): raise IndexError(f"load out of bounds, size is {len(m)} and access is {i}")
  return m[i]

def load(inp, j=0):
  if len(inp) == 2: return [_load(m, x+j if x is not None else None) if gate else default for (m,x,gate),default in zip(*inp)]
  return [_load(m, x+j if x is not None else None) for m,x,_ in inp[0]]

def _store(m, i, v):
  if i < 0 or i >= len(m): raise IndexError(f"store out of bounds, size is {len(m)}, access is {i}, value is {v}")
  m[i] = v

class PythonProgram:
  def __init__(self, name:str, lib:bytes):
    self.uops: list[tuple[Ops, DType|None, list[int], Any]] = pickle.loads(lib)
  def __call__(self, *bufs, global_size:tuple[int,int,int]=(1,1,1), local_size:tuple[int,int,int]=(1,1,1), vals:tuple[int, ...]=(), wait=False):
    st = time.perf_counter()
    warp = list(itertools.product(*[range(x) for x in local_size[::-1]]))
    warp_size = len(warp)
    for idxs in itertools.product(*[range(x) for x in global_size[::-1]]):
      ul: dict[int, Any] = {}
      dl: dict[int, DType] = {}
      pbufs: list[memoryview] = list(bufs)
      pvals: list[int] = list(vals)
      i = 0
      loop_ends: dict[int, int] = {}
      while i < len(self.uops):
        uop, dtype, idp, arg = self.uops[i]
        void_ops = {Ops.ENDRANGE, Ops.BARRIER, Ops.IF, Ops.ENDIF, Ops.SINK}
        if uop is Ops.DEFINE_REG: idp = [idp[0]]
        inp = [ul[v] for v in idp if self.uops[v][0] not in void_ops]
        dtp = [dl[v] for v in idp if self.uops[v][0] not in void_ops]
        if getenv("TRACE"): print(i, uop, dtype, arg, inp, dtp)
        if uop is Ops.ENDRANGE:
          loop_ends[idp[0]] = i
          i = idp[0]
          continue
        if uop in (Ops.BARRIER, Ops.IF, Ops.ENDIF, Ops.SINK):
          # in the python emulator, the warp is always in sync
          i += 1
          continue
        assert dtype is not None, f"{uop} is missing a dtype"
        dl[i] = dtype
        if uop is Ops.STORE:
<<<<<<< HEAD
          #assert len(inp) == 2, "expected store is ([(memory, offset, gate)], [value])"
=======
>>>>>>> c65b5aab
          for j,val in enumerate(inp[1] if dtp[1].count > 1 else [inp[1]]):
            for (m,o,g),v in zip(inp[0], val):
              if g: _store(m, o+j, v)
          ul[i] = inp[0]
          i += 1
          continue
        if uop in {Ops.DEFINE_GLOBAL, Ops.DEFINE_LOCAL, Ops.DEFINE_REG}:
          assert dtype.fmt is not None and isinstance(dtype, PtrDType)
          if TYPE_CHECKING or sys.version_info < (3, 12): assert dtype.fmt != "e"
          if uop is Ops.DEFINE_REG:
            # REGs are per thread
            ul[i] = [memoryview(bytearray(dtype.size*dtype.itemsize)).cast(dtype.fmt) for _ in range(warp_size)]
            for buf, val in zip(ul[i], inp[0]):
              for x in range(dtype.size): buf[x] = val
          else:
            buf = memoryview(bytearray(dtype.size*dtype.itemsize)) if uop is not Ops.DEFINE_GLOBAL else pbufs.pop(0)
            ul[i] = [buf.cast(dtype.fmt)] * warp_size
        elif uop is Ops.DEFINE_VAR:
          ul[i] = [pvals.pop(0)] * warp_size
        elif uop is Ops.SPECIAL:
          if arg[0][0] == 'g': ul[i] = [idxs[2-int(arg[0][-1])]] * warp_size
          elif arg[0][0] == 'l': ul[i] = [x[2-int(arg[0][-1])] for x in warp]
        elif uop is Ops.CONST: ul[i] = [arg] * warp_size
        elif uop is Ops.INDEX:
          ret:list = []
          if isinstance(dtp[0], ImageDType):
            for m,ox,oy in zip(inp[0], inp[1][0], inp[1][1]):
              if ox < 0 or ox >= dtp[0].shape[1] or oy < 0 or oy >= dtp[0].shape[0]: ret.append((m, None))
              else: ret.append((m, ox*4 + oy*dtp[0].shape[1]*4))
          else:
            for m,o in zip(inp[0], inp[1]): ret.append((m,o))
          ul[i] = [(m,o,g) for (m,o),g in zip(ret, inp[2] if len(inp) == 3 else [True]*len(ret))] # set the gate last
        elif uop is Ops.CAST and isinstance(dtype, PtrDType):
          ul[i] = inp[0]
        elif uop is Ops.RANGE:
          if i not in ul: ul[i] = [0] * warp_size
          else:
            for j in range(len(ul[i])):
              ul[i][j] += 1
            if ul[i][0] == inp[0][0]:
              del ul[i]
              i = loop_ends[i] + 1
              continue
        elif uop is Ops.VECTORIZE: ul[i] = inp
        elif uop is Ops.BITCAST:
          assert dtp[0].fmt and dtype.fmt
          pack_format, unpack_format = str(warp_size) + dtp[0].fmt, str(warp_size) + dtype.fmt
          ul[i] = list(struct.unpack(unpack_format, struct.pack(pack_format, *inp[0])))
        elif uop is Ops.CAST:
          ul[i] = [truncate.get(dtype, lambda dt: dt)(dtypes.as_const(x, dtype)) for x in inp[0]]
        elif uop is Ops.LOAD:
          if dtype.count > 1:
            ul[i] = [load([inp[i][j] if i != 0 and dtp[i].count > 1 else inp[i] for i in range(len(inp))], j) for j in range(dtype.count)]
          else:
            ul[i] = load(inp)
        elif uop is Ops.GEP: ul[i] = inp[0][get_single_element(arg)]
        elif uop is Ops.WMMA:
          # here are the models for the WMMA instruction on the different hardware
          def wmma_helper(WARP_THREADS, K, NUM_A, NUM_B, NUM_C, a_elem, b_elem, c_map):
            for cc, tinp, num in zip(("A", "B", "C"), inp, (NUM_A, NUM_B, NUM_C)):
              assert len(tinp) == num, f"{cc} must have {num} elements per thread, it has {len(tinp)}"
              assert len(flatten(tinp)) == num * warp_size, f"WMMA must have {num * warp_size} total elements for {cc} in WMMA"
            assert warp_size > 0 and warp_size % WARP_THREADS == 0, f"must have multiples of {WARP_THREADS} warp threads"
            out = [inp[2][elem_idx][:] for elem_idx in range(NUM_C)]
            for goff in range(0, warp_size, WARP_THREADS):
              for lane_id in range(WARP_THREADS):
                for elem_idx in range(NUM_C): # calculate new muls and add to acc
                  (c_i, c_j) = c_map(lane_id, elem_idx)
                  out[elem_idx][goff+lane_id] += sum(a_elem(inp[0], _k, c_j, goff) * b_elem(inp[1], c_i, _k, goff) for _k in range(K))
            return out

          # TODO: refactor these to a shared TensorCoreLayout in kernel.py
          if arg[4] == "METAL":
            # A (2 elements on 32 threads): row major
            def a_b_elem(x, i, j, goff): return x[(i%2)][goff+(i//2)%2+(j%4)*2+(i//4)*8+(j//4)*16]
            # (i, j), C, D (2 elements on 32 threads): row major same as A/B
            def c_map(lane, elem): return (elem + ((lane%2)*2) + ((lane//8)%2)*4, ((lane//2)%4) + (lane//16)*4)
            ul[i] = wmma_helper(32, 8, 2, 2, 2, a_b_elem, a_b_elem, c_map)
          elif arg[4] == "AMD" and arg[5] == 64:
            def a_elem(x, k, row, goff): return x[k%4][goff + (k//4)*16 + row]
            def b_elem(x, col, k, goff): return a_elem(x, k, col, goff) # pylint: disable=arguments-out-of-order
            def c_map(lane, elem): return (lane%16, (lane//16)*4 + elem)
            ul[i] = wmma_helper(64, 16, 4, 4, 4, a_elem, b_elem, c_map)
          elif arg[4] == "AMD" and len(inp[0]) == 8: # RDNA4
            def a_elem(x, k, row, goff): return x[k - [0, 4, 4, 8][k//4]][goff + row + [0, 16, 0, 16][k//4]]
            def b_elem(x, col, k, goff): return a_elem(x, k, col, goff)
            def c_map(lane, elem): return (lane%16, (lane//16)*8 + elem)
            ul[i] = wmma_helper(32, 16, 8, 8, 8, a_elem, b_elem, c_map)
          elif arg[4] == "AMD":
            # A (16 elements on 32 threads): col major, lane 16-32 == lane 0-15
            def a_elem(x, k, row, goff):
              assert x[k][goff+row] == x[k][goff+row+16], "warp elements not duplicated properly across lanes"
              return x[k][goff+row]
            # B (16 elements on 32 threads): row major, lane 16-32 == lane 0-15
            def b_elem(x, col, k, goff): return a_elem(x, k, col, goff)  # pylint: disable=arguments-out-of-order
            def c_map(lane, elem): return (lane%16, lane//16+elem*2) # (i, j), C, D (8 elements on 32 threads): row major
            ul[i] = wmma_helper(32, 16, 16, 16, 8, a_elem, b_elem, c_map)
          elif arg[4] == "CUDA":
            # (col, row) given (lane, elem) for C & D (4 elements on 32 threads); shared by all tc shapes with M=16 N=8
            def c_map(lane, elem): return (elem%2 + (lane%4)*2, lane//4 + (elem//2)*8)

            if arg[1] == (8,16,16):
              def a_elem(x, k, row, goff): return x[k%2 + (row//8)*2 + (k//8)*4][goff + (k//2)%4 + (row%8)*4]
              def b_elem(x, col, k, goff): return x[k%2 + (k//8)*2][goff + (k//2)%4 + col*4]
              ul[i] = wmma_helper(32, 16, 8, 4, 4, a_elem, b_elem, c_map)

            elif arg[1] == (8,16,8) and arg[2] == dtypes.half:
              def a_elem(x, k, row, goff): return x[k%2 + (row//8)*2][goff + k//2 + (row%8)*4]
              def b_elem(x, col, k, goff): return x[k%2][goff + k//2 + col*4]
              ul[i] = wmma_helper(32, 8, 4, 2, 4, a_elem, b_elem, c_map)

            elif arg[1] == (8,16,8) and arg[2] == dtypes.float:
              def a_elem(x, k, row, goff): return x[(k//4)*2 + row//8][goff + k%4 + (row%8)*4]
              def b_elem(x, col, k, goff): return x[k//4][goff + k%4 + col*4]
              ul[i] = wmma_helper(32, 8, 4, 2, 4, a_elem, b_elem, c_map)

            else: raise NotImplementedError(f"unimplemented tensor core {arg}")
          elif arg[4] == "INTEL":
            # A (16 elements on 8 threads)
            def a_elem(x, k, row, goff): return x[k%2+row*2][goff+k//2]
            # B (16 elements on 8 threads)
            def b_elem(x, col, k, goff): return x[k][goff+col]
            # C, D (8 elements on 8 threads)
            def c_map(lane, elem): return (lane, elem)
            ul[i] = wmma_helper(8, 16, 16, 16, 8, a_elem, b_elem, c_map)
          elif arg[4] == "CPU":
            def elem(x, col, row, _): return x[col+row][0] # k is always 0
            def c_map(_, elem): return (elem%16, elem//16)
            ul[i] = wmma_helper(1, 1, 16, 16, 256, elem, elem, c_map)
          else: raise NotImplementedError(f"unimplemented tensor core {arg}")
        elif uop in GroupOp.ALU:
          assert all_same([len(x) for x in inp]), f"{[len(x) for x in inp]} doesn't match on {uop}"
          assert all_same([dtype] + dtp) or uop in {Ops.CMPNE, Ops.CMPLT, Ops.WHERE}, f"dtype mismatch on {uop}"
          ul[i] = [exec_alu(uop, dtype, p) for p in zip(*inp)]
        assert i in ul, (uop, dtype, idp, arg)
        i += 1
    return time.perf_counter() - st

class PythonRenderer(Renderer):
  device = "PYTHON"
  def __init__(self):
    if getenv("EMULATE_METAL"): self.device, self.tensor_cores = "METAL", tc.metal
    if getenv("EMULATE_AMD"): self.device, self.tensor_cores = "AMD", tc.amd_rdna3
    if getenv("EMULATE_AMD_MFMA"): self.device, self.tensor_cores = "AMD", tc.amd_cdna
    if getenv("EMULATE_AMD_RDNA4"): self.device, self.tensor_cores = "AMD", tc.amd_rdna4
    if getenv("EMULATE_CUDA"): self.device, self.tensor_cores = "CUDA", tc.cuda_sm80
    if getenv("EMULATE_CUDA_SM75"): self.device, self.tensor_cores = "CUDA", tc.cuda_sm75
    if getenv("EMULATE_INTEL"): self.device, self.suffix, self.tensor_cores = "INTEL", "INTEL", tc.intel
    if getenv("EMULATE_AMX"): self.device, self.tensor_cores = "CPU", tc.amx

  def render(self, uops:list[UOp]) -> str:
    lops = [(u.op, u.dtype, [uops.index(v) for v in u.src], u.arg) for u in uops]
    return base64.b64encode(pickle.dumps(lops)).decode()

class PythonCompiler(Compiler):
  def compile(self, src:str) -> bytes: return base64.b64decode(src)

class PythonAllocator(Allocator['PythonDevice']):
  def _alloc(self, size, options): return memoryview(bytearray(size))
  def _copyin(self, dest, src:memoryview): dest[:] = src
  def _copyout(self, dest:memoryview, src): dest[:] = src

class PythonDevice(Compiled):
  def __init__(self, device:str): super().__init__(device, PythonAllocator(self), PythonRenderer(), PythonCompiler(), PythonProgram)<|MERGE_RESOLUTION|>--- conflicted
+++ resolved
@@ -56,10 +56,6 @@
         assert dtype is not None, f"{uop} is missing a dtype"
         dl[i] = dtype
         if uop is Ops.STORE:
-<<<<<<< HEAD
-          #assert len(inp) == 2, "expected store is ([(memory, offset, gate)], [value])"
-=======
->>>>>>> c65b5aab
           for j,val in enumerate(inp[1] if dtp[1].count > 1 else [inp[1]]):
             for (m,o,g),v in zip(inp[0], val):
               if g: _store(m, o+j, v)
