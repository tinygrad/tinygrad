--- conflicted
+++ resolved
@@ -178,26 +178,15 @@
         i += 1
     return time.perf_counter() - st
 
-<<<<<<< HEAD
-def python_renderer(name:str, uops:UOpGraph) -> str:
-=======
 def PythonRenderer(name:str, uops:UOpGraph) -> str:
->>>>>>> 4eef1ee9
   lops = [(u.uop, u.dtype, [uops.uops.index(v) for v in u.vin], u.arg) for u in uops]
   return base64.b64encode(pickle.dumps(lops)).decode()
 
 class PythonCompiler(Compiler):
-<<<<<<< HEAD
-  compiler_opts = CompilerOptions("METAL", has_tensor_cores=True, renderer=python_renderer) if getenv("EMULATE_METAL") else \
-    (CompilerOptions("HSA", has_tensor_cores=True, renderer=python_renderer) if getenv("EMULATE_HSA") else \
-    (CompilerOptions("CUDA", has_tensor_cores=True, renderer=python_renderer) if getenv("EMULATE_CUDA") else \
-     CompilerOptions("PYTHON", renderer=python_renderer)))
-=======
   compiler_opts = CompilerOptions("METAL", has_tensor_cores=True, renderer=PythonRenderer) if getenv("EMULATE_METAL") else \
     (CompilerOptions("HSA", has_tensor_cores=True, renderer=PythonRenderer) if getenv("EMULATE_HSA") else \
     (CompilerOptions("CUDA", has_tensor_cores=True, renderer=PythonRenderer) if getenv("EMULATE_CUDA") else \
      CompilerOptions("PYTHON", renderer=PythonRenderer)))
->>>>>>> 4eef1ee9
   def compile(self, src:str) -> bytes: return base64.b64decode(src)
 
 class PythonAllocator(Allocator):
