# pylint: disable=cell-var-from-loop
# a python uops emulator
# works to test the tensor cores, and all the uops in general
# this is the (living) definition of uops
from typing import Optional, Any, TYPE_CHECKING
import pickle, base64, itertools, time, struct, sys
from tinygrad.dtype import DType, dtypes, ImageDType, PtrDType, truncate
from tinygrad.helpers import all_same, getenv, flatten, get_single_element
from tinygrad.device import Compiled, Compiler, Allocator
from tinygrad.ops import exec_alu, Ops, UOp, GroupOp
from tinygrad.renderer import Renderer
from tinygrad.renderer.cstyle import CUDARenderer, MetalRenderer, AMDRenderer, IntelRenderer, ClangRenderer

def _load(m, i):
  if i is None: return 0.0
  if i < 0 or i >= len(m): raise IndexError(f"load out of bounds, size is {len(m)} and access is {i}")
  return m[i]

def load(inp, j=0):
  if len(inp) == 3: return [_load(m, x+j if x is not None else None) if gate else default for (m,x),default,gate in zip(*inp)]
  return [_load(m, x+j if x is not None else None) for m,x in inp[0]]

def _store(m, i, v):
  if i < 0 or i >= len(m): raise IndexError(f"store out of bounds, size is {len(m)}, access is {i}, value is {v}")
  m[i] = v

class PythonProgram:
  def __init__(self, name:str, lib:bytes):
    self.uops: list[tuple[Ops, Optional[DType], list[int], Any]] = pickle.loads(lib)
  def __call__(self, *bufs, global_size:tuple[int,int,int]=(1,1,1), local_size:tuple[int,int,int]=(1,1,1), vals:tuple[int, ...]=(), wait=False):
    st = time.perf_counter()
    warp = list(itertools.product(*[range(x) for x in local_size[::-1]]))
    warp_size = len(warp)
    for idxs in itertools.product(*[range(x) for x in global_size[::-1]]):
      ul: dict[int, Any] = {}
      dl: dict[int, DType] = {}
      pbufs: list[memoryview] = list(bufs)
      pvals: list[int] = list(vals)
      i = 0
      loop_ends: dict[int, int] = {}
      while i < len(self.uops):
        uop, dtype, idp, arg = self.uops[i]
        void_ops = {Ops.STORE, Ops.ENDRANGE, Ops.BARRIER, Ops.IF, Ops.ENDIF}
        if uop is Ops.DEFINE_ACC: idp = [idp[0]]
        inp = [ul[v] for v in idp if self.uops[v][0] not in void_ops]
        dtp = [dl[v] for v in idp if self.uops[v][0] not in void_ops]
        if getenv("TRACE"): print(i, uop, dtype, arg, inp, dtp)
        if uop is Ops.STORE:
          if len(inp) == 2: inp.append([True] * len(inp[0]))  # set the gate to True
          if dtp[1].count > 1:
            for j,val in enumerate(inp[1]):
              for (m,o),v,g in zip(inp[0], val, inp[2]):
                if g: _store(m, o+j, v)
          else:
            for (m,o),v,g in zip(*inp):
              if g: _store(m, o, v)
          i += 1
          continue
        if uop is Ops.ENDRANGE:
          loop_ends[idp[0]] = i
          i = idp[0]
          continue
        if uop in (Ops.BARRIER, Ops.IF, Ops.ENDIF):
          # in the python emulator, the warp is always in sync
          i += 1
          continue
        assert dtype is not None, f"{uop} is missing a dtype"
        dl[i] = dtype
        if uop in {Ops.DEFINE_GLOBAL, Ops.DEFINE_LOCAL}:
          assert dtype.fmt is not None
          if TYPE_CHECKING or sys.version_info < (3, 12): assert dtype.fmt != "e"
          buf = memoryview(bytearray(arg[1]*dtype.itemsize)) if uop is Ops.DEFINE_LOCAL else pbufs.pop(0)
          ul[i] = [buf.cast(dtype.fmt)] * warp_size
        elif uop is Ops.DEFINE_VAR:
          ul[i] = [pvals.pop(0)] * warp_size
        elif uop is Ops.SPECIAL:
          if arg[0][0] == 'g': ul[i] = [idxs[2-int(arg[0][-1])]] * warp_size
          elif arg[0][0] == 'l': ul[i] = [x[2-int(arg[0][-1])] for x in warp]
        elif uop is Ops.CONST: ul[i] = [arg] * warp_size
        elif uop is Ops.DEFINE_ACC:
          ul[i] = [[inp[0][0][0]] * warp_size for _ in range(dtype.count)] if dtype.count > 1 else [inp[0][0]] * warp_size
        elif uop is Ops.INDEX:
          ret = []
          if isinstance(dtp[0], ImageDType):
            for m,ox,oy in zip(inp[0], inp[1][0], inp[1][1]):
              if ox < 0 or ox >= dtp[0].shape[1] or oy < 0 or oy >= dtp[0].shape[0]: ret.append((m, None))
              else: ret.append((m, ox*4 + oy*dtp[0].shape[1]*4))
          else:
            for m,o in zip(inp[0], inp[1]): ret.append((m,o))
          ul[i] = ret
        elif uop is Ops.CAST and isinstance(dtype, PtrDType):
          ul[i] = inp[0]
        elif uop is Ops.RANGE:
          if i not in ul: ul[i] = [inp[0][0]] * warp_size
          else:
            for j in range(len(ul[i])):
              ul[i][j] += 1
            if ul[i][0] == inp[1][0]:
              del ul[i]
              i = loop_ends[i] + 1
              continue
        elif uop is Ops.VECTORIZE: ul[i] = inp
        elif uop in {Ops.CAST, Ops.BITCAST}:
          assert dtp[0].fmt and dtype.fmt
          pack_format, unpack_format = str(warp_size) + dtp[0].fmt, str(warp_size) + dtype.fmt
          if uop is Ops.BITCAST: ul[i] = list(struct.unpack(unpack_format, struct.pack(pack_format, *inp[0])))
          else: ul[i] = [truncate.get(dtype, lambda dt: dt)(dtypes.as_const(x, dtype)) for x in inp[0]]
        elif uop is Ops.LOAD:
          if dtype.count > 1:
            ul[i] = [load([inp[i][j] if i != 0 and dtp[i].count > 1 else inp[i] for i in range(len(inp))], j) for j in range(dtype.count)]
          else:
            ul[i] = load(inp)
        elif uop is Ops.ASSIGN:
          for j in range(len(inp[0])): inp[0][j] = inp[1][j]
          ul[i] = inp[0]
        elif uop is Ops.GEP: ul[i] = inp[0][get_single_element(arg)]
        elif uop is Ops.WMMA:
          # here are the models for the WMMA instruction on the different hardware
          def wmma_helper(WARP_THREADS, K, NUM_A, NUM_B, NUM_C, a_elem, b_elem, c_map):
            for cc, tinp, num in zip(("A", "B", "C"), inp, (NUM_A, NUM_B, NUM_C)):
              assert len(tinp) == num, f"{cc} must have {num} elements per thread, it has {len(tinp)}"
              assert len(flatten(tinp)) == num * warp_size, f"WMMA must have {num * warp_size} total elements for {cc} in WMMA"
            assert warp_size > 0 and warp_size % WARP_THREADS == 0, f"must have multiples of {WARP_THREADS} warp threads"
            out = [inp[2][elem_idx][:] for elem_idx in range(NUM_C)]
            for goff in range(0, warp_size, WARP_THREADS):
              for lane_id in range(WARP_THREADS):
                for elem_idx in range(NUM_C): # calculate new muls and add to acc
                  (c_i, c_j) = c_map(lane_id, elem_idx)
                  out[elem_idx][goff+lane_id] += sum(a_elem(inp[0], _k, c_j, goff) * b_elem(inp[1], c_i, _k, goff) for _k in range(K))
            return out

          # TODO: refactor these to a shared TensorCoreLayout in kernel.py
          if arg[4] == "METAL":
            # A (2 elements on 32 threads): row major
            def a_b_elem(x, i, j, goff): return x[(i%2)][goff+(i//2)%2+(j%4)*2+(i//4)*8+(j//4)*16]
            # (i, j), C, D (2 elements on 32 threads): row major same as A/B
            def c_map(lane, elem): return (elem + ((lane%2)*2) + ((lane//8)%2)*4, ((lane//2)%4) + (lane//16)*4)
            ul[i] = wmma_helper(32, 8, 2, 2, 2, a_b_elem, a_b_elem, c_map)
          elif arg[4] == "AMD":
            # A (16 elements on 32 threads): col major, lane 16-32 == lane 0-15
            def a_elem(x, k, row, goff):
              assert x[k][goff+row] == x[k][goff+row+16], "warp elements not duplicated properly across lanes"
              return x[k][goff+row]
            # B (16 elements on 32 threads): row major, lane 16-32 == lane 0-15
            def b_elem(x, col, k, goff): return a_elem(x, k, col, goff)  # pylint: disable=arguments-out-of-order
            def c_map(lane, elem): return (lane%16, lane//16+elem*2) # (i, j), C, D (8 elements on 32 threads): row major
            ul[i] = wmma_helper(32, 16, 16, 16, 8, a_elem, b_elem, c_map)
          elif arg[4] == "CUDA":
<<<<<<< HEAD
            # (col, row) given (lane, elem) for C & D (4 elements on 32 threads); shared by all tc shapes with M=16 N=8
            def c_map(lane, elem): return ((lane%4)*2 + elem%2, lane//4 + (elem//2)*8)

            if arg[1] == (8,16,16):
              def a_elem(a, k, row, goff): return a[k%2 + 2*(row//8) + (k//8)*4][goff + (k//2)%4 + (row%8)*4]
              def b_elem(b, col, k, goff): return b[k%2 + (k//8)*2][goff + (k//2)%4 + col*4]
              ul[i] = wmma_helper(32, 16, 8, 4, 4, a_elem, b_elem, c_map)

            elif arg[1] == (8,16,8):
              def a_elem(a, k, row, goff): return a[k%2 + 2*(row//8)][goff + k//2 + (row%8)*4]
              def b_elem(b, col, k, goff): return b[k%2][goff + k//2 + col*4]
              ul[i] = wmma_helper(32, 8, 4, 2, 4, a_elem, b_elem, c_map)

            else: raise NotImplementedError(f"unimplemented tensor core {arg}")
=======
            # A (8 elements on 32 threads)
            def a_elem(x, k, row, goff): return x[(k%2)+(row//8)*2+(k//8)*4][goff+((k//2)%4)+(row%8)*4]
            # B (4 elements on 32 threads)
            def b_elem(x, col, k, goff): return x[(k%2)+(k//8)*2][goff+(k//2)%4+(col)*4]
            # (i, j), C, D (4 elements on 32 threads)
            def c_map(lane, elem): return ((elem%2)+(lane%4)*2, (lane//4)+(elem//2)*8)
            ul[i] = wmma_helper(32, 16, 8, 4, 4, a_elem, b_elem, c_map)
>>>>>>> 76a03e95
          elif arg[4] == "INTEL":
            # A (16 elements on 8 threads)
            def a_elem(x, k, row, goff): return x[k%2+row*2][goff+k//2]
            # B (16 elements on 8 threads)
            def b_elem(x, col, k, goff): return x[k][goff+col]
            # C, D (8 elements on 8 threads)
            def c_map(lane, elem): return (lane, elem)
            ul[i] = wmma_helper(8, 16, 16, 16, 8, a_elem, b_elem, c_map)
          elif arg[4] == "CLANG":
            def elem(x, col, row, _): return x[col+row][0] # k is always 0
            def c_map(_, elem): return (elem%16, elem//16)
            ul[i] = wmma_helper(1, 1, 16, 16, 256, elem, elem, c_map)
          else: raise NotImplementedError(f"unimplemented tensor core {arg}")
        elif uop in GroupOp.ALU:
          assert all_same([len(x) for x in inp]), f"{[len(x) for x in inp]} doesn't match on {uop}"
          assert all_same([dtype] + dtp) or uop in {Ops.CMPNE, Ops.CMPLT, Ops.WHERE}, f"dtype mismatch on {uop}"
          ul[i] = [exec_alu(uop, dtype, p) for p in zip(*inp)]
        assert i in ul, (uop, dtype, idp, arg)
        i += 1
    return time.perf_counter() - st

class PythonRenderer(Renderer):
  device = "PYTHON"
  def __init__(self):
    if getenv("EMULATE_METAL"): self.device, self.tensor_cores = "METAL", MetalRenderer.tensor_cores
    if getenv("EMULATE_AMD"): self.device, self.tensor_cores = "AMD", AMDRenderer.tensor_cores
    if getenv("EMULATE_CUDA"): self.device, self.tensor_cores = "CUDA", CUDARenderer.tc_sm80
    if getenv("EMULATE_CUDA_SM75"): self.device, self.tensor_cores = "CUDA", CUDARenderer.tc_sm75
    if getenv("EMULATE_INTEL"): self.device, self.suffix, self.tensor_cores = "INTEL", "INTEL", IntelRenderer.tensor_cores
    if getenv("EMULATE_AMX"): self.device, self.tensor_cores = "CLANG", ClangRenderer.tensor_cores

  def render(self, name:str, uops:list[UOp]) -> str:
    lops = [(u.op, u.dtype, [uops.index(v) for v in u.src], u.arg) for u in uops]
    return base64.b64encode(pickle.dumps(lops)).decode()

class PythonCompiler(Compiler):
  def compile(self, src:str) -> bytes: return base64.b64decode(src)

class PythonAllocator(Allocator):
  def _alloc(self, size, options): return memoryview(bytearray(size))
  def _copyin(self, dest, src:memoryview): dest[:] = src
  def _copyout(self, dest:memoryview, src): dest[:] = src

class PythonDevice(Compiled):
  def __init__(self, device:str): super().__init__(device, PythonAllocator(), PythonRenderer(), PythonCompiler(), PythonProgram)<|MERGE_RESOLUTION|>--- conflicted
+++ resolved
@@ -146,7 +146,6 @@
             def c_map(lane, elem): return (lane%16, lane//16+elem*2) # (i, j), C, D (8 elements on 32 threads): row major
             ul[i] = wmma_helper(32, 16, 16, 16, 8, a_elem, b_elem, c_map)
           elif arg[4] == "CUDA":
-<<<<<<< HEAD
             # (col, row) given (lane, elem) for C & D (4 elements on 32 threads); shared by all tc shapes with M=16 N=8
             def c_map(lane, elem): return ((lane%4)*2 + elem%2, lane//4 + (elem//2)*8)
 
@@ -161,15 +160,6 @@
               ul[i] = wmma_helper(32, 8, 4, 2, 4, a_elem, b_elem, c_map)
 
             else: raise NotImplementedError(f"unimplemented tensor core {arg}")
-=======
-            # A (8 elements on 32 threads)
-            def a_elem(x, k, row, goff): return x[(k%2)+(row//8)*2+(k//8)*4][goff+((k//2)%4)+(row%8)*4]
-            # B (4 elements on 32 threads)
-            def b_elem(x, col, k, goff): return x[(k%2)+(k//8)*2][goff+(k//2)%4+(col)*4]
-            # (i, j), C, D (4 elements on 32 threads)
-            def c_map(lane, elem): return ((elem%2)+(lane%4)*2, (lane//4)+(elem//2)*8)
-            ul[i] = wmma_helper(32, 16, 8, 4, 4, a_elem, b_elem, c_map)
->>>>>>> 76a03e95
           elif arg[4] == "INTEL":
             # A (16 elements on 8 threads)
             def a_elem(x, k, row, goff): return x[k%2+row*2][goff+k//2]
