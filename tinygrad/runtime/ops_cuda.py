--- conflicted
+++ resolved
@@ -86,11 +86,7 @@
       return start.time_till(end)*1e-3
 
 renderer = functools.partial(uops_to_cstyle, CStyleLanguage(
-<<<<<<< HEAD
-  kernel_prefix = "__global__ ", smem_prefix = "__shared__ ", arg_int_prefix = "const int", barrier = "__syncthreads();", float4 = "make_float4",
-=======
-  kernel_prefix = "__global__", smem_prefix = "__shared__ ", arg_int_prefix = "const int", barrier = "__syncthreads();", float4 = "make_float4", launch_bounds=True,
->>>>>>> 92828031
+  kernel_prefix = "__global__ ", smem_prefix = "__shared__ ", arg_int_prefix = "const int", barrier = "__syncthreads();", float4 = "make_float4", launch_bounds=True,
   gid = [f'blockIdx.{chr(120+i)}' for i in range(3)],
   lid = [f'threadIdx.{chr(120+i)}' for i in range(3)],
   half_prekernel = """
