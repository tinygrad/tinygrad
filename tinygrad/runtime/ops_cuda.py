import subprocess
from typing import Optional
import time
import re
import numpy as np
import re
from pycuda.compiler import compile as cuda_compile # type: ignore
from tinygrad.helpers import DEBUG, getenv, fromimport, colored
from tinygrad.ops import Compiled
from tinygrad.runtime.lib import RawBufferCopyInOut, RawMallocBuffer
from tinygrad.codegen.cstyle import CStyleCodegen, CStyleLanguage

def pretty_ptx(s):
<<<<<<< HEAD
  s = re.sub("(//.*\\n)", "", s)
  s = re.sub("\\n\\s+", "\\n", s)
  s0, s1 = s.split(".visible .entry ")
  s1 = '\n'.join([t[0] + " "*(8 - (len(t[0]) + 1) % 8) + " ".join(t[1:]) if t[-1][-1] in [";",":"] else " ".join(t) for t in [x.split() for x in s1.splitlines()]])
  s1 = re.sub("\\n\\.reg", "\\n"+" "*8+".reg", s1)
  s1 = re.sub("^(\\w+)(?=(?:\\.\\w+)+\\s)|ret|bra", lambda m:" "*8+colored(m[0], "yellow"), s1, flags=re.MULTILINE)
  s1 = re.sub("\\b(([0-9]+\\.?[0-9]*)|(\\.[0-9]+)|(0[f|F|d|D][0-9a-fA-F]+))\\b", lambda m:colored(m[1], "yellow"), s1)
  s1 = re.sub("((?:[_$%][a-zA-Z0-9_$]+))", lambda m:colored(m[1], "blue"), s1)
  s1 = re.sub("(.(?:b|s|u|f)(?:8|16|32|64)|.pred)(?=[.\\s])", lambda m:colored(m[1], "green"), s1)
  return s0 + ".visible .entry " + s1
=======
  # all expressions match `<valid_before><expr><valid_after>` and replace it with `<valid_before>color(<expr>)<valid_after>`
  s = re.sub(r'([!@<\[\s,\+\-;\n])((?:[_%$][\w%\$_]+(?:\.[xyz])?\:?)|(?:buf\d+))([<>\]\s,\+\-;\n\)])', lambda m:m[1]+colored(m[2], "blue")+m[3], s, flags=re.M) # identifiers
  s = re.sub(r'(.)((?:b|s|u|f)(?:8|16|32|64)|pred)([\.\s])', lambda m:m[1]+colored(m[2], "green")+m[3], s, flags=re.M) # types
  s = re.sub(r'^(\s*)([\w]+)(.*?;$)', lambda m:m[1]+colored(m[2], "yellow")+m[3], s, flags=re.M) # instructions
  s = re.sub(r'([<>\[\]\s,\+\-;])((?:0[fF][0-9a-fA-F]{8})|(?:[0-9]+)|(?:0[xX][0-9a-fA-F]+))([<>\[\]\s,\+\-;])', lambda m:m[1]+colored(m[2], "yellow")+m[3], s, flags=re.M) # numbers
  s = re.sub(r'(\.)(param|reg|global)', lambda m:m[1]+colored(m[2], "magenta"), s, flags=re.M) # space
  s = re.sub(r'(\.)(version|target|address_size|visible|entry)', lambda m:m[1]+colored(m[2], "magenta"), s, flags=re.M) # derivatives
  return s
>>>>>>> f109af3c

if getenv("CUDACPU", 0) == 1:
  import ctypes, ctypes.util
  lib = ctypes.CDLL(ctypes.util.find_library("gpuocelot"))
  lib.ptx_run.argtypes = [ctypes.c_char_p, ctypes.c_int, ctypes.POINTER(ctypes.c_void_p), ctypes.c_int, ctypes.c_int, ctypes.c_int, ctypes.c_int, ctypes.c_int, ctypes.c_int]
  class cuda:
    class module:
      def __init__(self, src): self.src = src
      def get_function(self, _): return self
      def __call__(self, *args, block, grid): lib.ptx_run(self.src, len(args), (ctypes.c_void_p * len(args))(*[ctypes.cast(x, ctypes.c_void_p) for x in args]), *block, *grid)
    module_from_buffer = lambda src: cuda.module(src) # pylint: disable=unnecessary-lambda # noqa: E731
    class Event:
      def __init__(self): pass
      def record(self): self.start = time.perf_counter()
      def time_till(self, other): return self.start - other.start
      def synchronize(self): pass
    class Context:
      synchronize = lambda:0 # noqa: E731
    CompileError = Exception
  class context:
    class device:
      compute_capability = lambda: (3,5) # pylint: disable=unnecessary-lambda # noqa: E731
    get_device = lambda: context.device # pylint: disable=unnecessary-lambda # noqa: E731
  import pycuda.driver # type: ignore
  pycuda.driver.Context = context
  RawCUDABuffer = RawMallocBuffer
else:
  import pycuda.autoprimaryctx # type: ignore # pylint: disable=unused-import # noqa: F401
  import pycuda.driver as cuda # type: ignore
  class RawCUDABuffer(RawBufferCopyInOut): # type: ignore
    def __init__(self, size, dtype): super().__init__(size, dtype, cuda.mem_alloc(size * dtype.itemsize)) # type: ignore
    def _copyin(self, x:np.ndarray, stream:Optional[cuda.Stream]=None): cuda.memcpy_htod_async(self._buf, x, stream) # type: ignore
    def _copyout(self, x:np.ndarray): cuda.memcpy_dtoh(x, self._buf) # type: ignore

class CUDAProgram:
  def __init__(self, name:str, prg:str, binary=False):
    try:
      if DEBUG >= 6:
        with open("/tmp/cubin", "wb") as f:
          f.write(cuda_compile(prg, target="cubin", no_extern_c=True))
        sass = subprocess.check_output(['nvdisasm', '/tmp/cubin']).decode('utf-8')
        print(sass)
      if not binary: prg = cuda_compile(prg, target="ptx", no_extern_c=True, options=['-Wno-deprecated-gpu-targets', '--verbose']).decode('utf-8')
    except cuda.CompileError as e:
      if DEBUG >= 3: print("FAILED TO BUILD", prg)
      raise e
    if DEBUG >= 5: print(pretty_ptx(prg))
    # TODO: name is wrong, so we get it from the ptx using hacks
    self.prg = cuda.module_from_buffer(prg.encode('utf-8')).get_function(prg.split(".visible .entry ")[1].split("(")[0])

  def __call__(self, global_size, local_size, *args, wait=False):
    if wait:
      start, end = cuda.Event(), cuda.Event()
      start.record()
    self.prg(*[x._buf for x in args], block=tuple(local_size), grid=tuple(global_size))
    if wait:
      end.record()
      end.synchronize()
      return 0.1 #start.time_till(end)*1e-3

class CUDACodegen(CStyleCodegen):
  lang = CStyleLanguage(
    kernel_prefix = "typedef unsigned char uchar;\ntypedef unsigned int uint;\ntypedef unsigned long ulong;\n__global__", smem_prefix = "__shared__ ", barrier = "__syncthreads();", float4 = "make_float4",
    gid = [f'blockIdx.{chr(120+i)}' for i in range(3)],
    lid = [f'threadIdx.{chr(120+i)}' for i in range(3)],
    half_prekernel = """
      #include <cuda_fp16.h>
      struct __align__(8) half4 {
        half2 x, y;
        __device__ __forceinline__ explicit operator float4() const {return make_float4(__half2float(x.x), __half2float(x.y), __half2float(y.x), __half2float(y.y)); }
      };
    """)
  supports_float4_alu = False

CUDABuffer = Compiled(RawCUDABuffer, fromimport("tinygrad.codegen.assembly_ptx", "PTXCodegen") if getenv("PTX") else CUDACodegen, CUDAProgram, cuda.Context.synchronize)<|MERGE_RESOLUTION|>--- conflicted
+++ resolved
@@ -11,18 +11,6 @@
 from tinygrad.codegen.cstyle import CStyleCodegen, CStyleLanguage
 
 def pretty_ptx(s):
-<<<<<<< HEAD
-  s = re.sub("(//.*\\n)", "", s)
-  s = re.sub("\\n\\s+", "\\n", s)
-  s0, s1 = s.split(".visible .entry ")
-  s1 = '\n'.join([t[0] + " "*(8 - (len(t[0]) + 1) % 8) + " ".join(t[1:]) if t[-1][-1] in [";",":"] else " ".join(t) for t in [x.split() for x in s1.splitlines()]])
-  s1 = re.sub("\\n\\.reg", "\\n"+" "*8+".reg", s1)
-  s1 = re.sub("^(\\w+)(?=(?:\\.\\w+)+\\s)|ret|bra", lambda m:" "*8+colored(m[0], "yellow"), s1, flags=re.MULTILINE)
-  s1 = re.sub("\\b(([0-9]+\\.?[0-9]*)|(\\.[0-9]+)|(0[f|F|d|D][0-9a-fA-F]+))\\b", lambda m:colored(m[1], "yellow"), s1)
-  s1 = re.sub("((?:[_$%][a-zA-Z0-9_$]+))", lambda m:colored(m[1], "blue"), s1)
-  s1 = re.sub("(.(?:b|s|u|f)(?:8|16|32|64)|.pred)(?=[.\\s])", lambda m:colored(m[1], "green"), s1)
-  return s0 + ".visible .entry " + s1
-=======
   # all expressions match `<valid_before><expr><valid_after>` and replace it with `<valid_before>color(<expr>)<valid_after>`
   s = re.sub(r'([!@<\[\s,\+\-;\n])((?:[_%$][\w%\$_]+(?:\.[xyz])?\:?)|(?:buf\d+))([<>\]\s,\+\-;\n\)])', lambda m:m[1]+colored(m[2], "blue")+m[3], s, flags=re.M) # identifiers
   s = re.sub(r'(.)((?:b|s|u|f)(?:8|16|32|64)|pred)([\.\s])', lambda m:m[1]+colored(m[2], "green")+m[3], s, flags=re.M) # types
@@ -31,7 +19,6 @@
   s = re.sub(r'(\.)(param|reg|global)', lambda m:m[1]+colored(m[2], "magenta"), s, flags=re.M) # space
   s = re.sub(r'(\.)(version|target|address_size|visible|entry)', lambda m:m[1]+colored(m[2], "magenta"), s, flags=re.M) # derivatives
   return s
->>>>>>> f109af3c
 
 if getenv("CUDACPU", 0) == 1:
   import ctypes, ctypes.util
