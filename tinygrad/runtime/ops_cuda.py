from __future__ import annotations
import ctypes, ctypes.util, functools
from tinygrad.helpers import DEBUG, getenv, from_mv, init_c_var, init_c_struct_t
from tinygrad.device import Compiled, BufferSpec, LRUAllocator
from tinygrad.renderer.cstyle import CUDARenderer
from tinygrad.renderer.ptx import PTXRenderer
from tinygrad.runtime.autogen import cuda
<<<<<<< HEAD
from tinygrad.runtime.support.compiler_cuda import cuda_disassemble, pretty_ptx, CUDACompiler, PTXCompiler, PTX
if getenv("IOCTL"): import extra.nv_gpu_driver.nv_ioctl as nv_ioctl # noqa: F401  # pylint: disable=unused-import
=======
from tinygrad.runtime.support.compiler_cuda import pretty_ptx, CUDACompiler, PTXCompiler, PTX
if getenv("IOCTL"): import extra.nv_gpu_driver.nv_ioctl  # noqa: F401  # pylint: disable=unused-import
>>>>>>> 1e4d63e0
if MOCKGPU:=getenv("MOCKGPU"): from test.mockgpu.cuda import cuda # type: ignore # pylint: disable=reimported

def check(status):
  if status != 0: raise RuntimeError(f"CUDA Error {status}, {ctypes.string_at(init_c_var(ctypes.POINTER(ctypes.c_char)(), lambda x: cuda.cuGetErrorString(status, ctypes.byref(x)))).decode()}")  # noqa: E501

def encode_args(args, vals) -> tuple[ctypes.Structure, ctypes.Array]:
  c_args = init_c_struct_t(tuple([(f'f{i}', cuda.CUdeviceptr_v2) for i in range(len(args))] +
                                 [(f'v{i}', ctypes.c_int) for i in range(len(vals))]))(*args, *vals)
  vargs = (ctypes.c_void_p * 5)(ctypes.c_void_p(1), ctypes.cast(ctypes.byref(c_args), ctypes.c_void_p), ctypes.c_void_p(2),
                                ctypes.cast(ctypes.pointer(ctypes.c_size_t(ctypes.sizeof(c_args))), ctypes.c_void_p), ctypes.c_void_p(0))
  return c_args, vargs

def cu_time_execution(cb, enable=False) -> float|None:
  if not enable: return cb()
  evs = [init_c_var(cuda.CUevent(), lambda x: cuda.cuEventCreate(ctypes.byref(x), 0)) for _ in range(2)]
  cuda.cuEventRecord(evs[0], None)
  cb()
  cuda.cuEventRecord(evs[1], None)
  check(cuda.cuEventSynchronize(evs[1]))
  cuda.cuEventElapsedTime(ctypes.byref(ret := ctypes.c_float()), evs[0], evs[1])
  for ev in evs: cuda.cuEventDestroy_v2(ev)
  return ret.value * 1e-3

class CUDAProgram:
  def __init__(self, dev:CUDADevice, name:str, lib:bytes, smem:int=0):
    self.dev, self.name, self.lib, self.smem = dev, name, lib, smem
    if DEBUG >= 5: print("\n".join([f"{i+1:>3} {line}" for i, line in enumerate(pretty_ptx(lib.decode('utf-8')).split("\n"))]))

    check(cuda.cuCtxSetCurrent(self.dev.context))
    self.module = cuda.CUmodule()
    status = cuda.cuModuleLoadData(ctypes.byref(self.module), lib)
    if status != 0:
      del self.module
      raise RuntimeError(f"module load failed with status code {status}: {cuda.cudaError_enum__enumvalues[status]}")
    check(cuda.cuModuleGetFunction(ctypes.byref(prg := cuda.CUfunction()), self.module, name.encode("utf-8")))
    self.prg = prg
    if self.smem > 0: check(cuda.cuFuncSetAttribute(self.prg, cuda.CU_FUNC_ATTRIBUTE_MAX_DYNAMIC_SHARED_SIZE_BYTES, self.smem))

  def __del__(self):
    if hasattr(self, 'module'): check(cuda.cuModuleUnload(self.module))

  def __call__(self, *args, global_size:tuple[int,int,int]=(1,1,1), local_size:tuple[int,int,int]=(1,1,1), vals:tuple[int, ...]=(), wait=False):
    nv_ioctl._dump_gpfifo("before call")
    check(cuda.cuCtxSetCurrent(self.dev.context))
    if not hasattr(self, "vargs"):
      self.c_args, self.vargs = encode_args(args, vals)

      # HACK: For MOCKGPU send the args struct itself.
      if MOCKGPU: self.vargs = self.c_args # type: ignore[assignment]
    else:
      for i in range(len(args)): self.c_args.__setattr__(f'f{i}', args[i])
      for i in range(len(vals)): self.c_args.__setattr__(f'v{i}', vals[i])
    x = cu_time_execution(lambda: check(cuda.cuLaunchKernel(self.prg, *global_size, *local_size, self.smem, None, None, self.vargs)), enable=True)
    nv_ioctl._dump_gpfifo("aft call")
    return x

class CUDAAllocator(LRUAllocator['CUDADevice']):
  def _alloc(self, size, options:BufferSpec):
    check(cuda.cuCtxSetCurrent(self.dev.context))
    if options.external_ptr: return cuda.CUdeviceptr_v2(options.external_ptr)
    if options.host: return init_c_var(ctypes.c_void_p(), lambda x: check(cuda.cuMemHostAlloc(ctypes.byref(x), size, 0x01)))
    return init_c_var(cuda.CUdeviceptr(), lambda x: check(cuda.cuMemAlloc_v2(ctypes.byref(x), size)))
  def _free(self, opaque, options:BufferSpec):
    if options.host: check(cuda.cuMemFreeHost(opaque))
    else: check(cuda.cuMemFree_v2(opaque))
  def _copyin(self, dest, src:memoryview):
    check(cuda.cuCtxSetCurrent(self.dev.context))
    host_mem = self.alloc(len(src), BufferSpec(host=True))
    self.dev.pending_copyin.append((host_mem, len(src), BufferSpec(host=True)))
    ctypes.memmove(host_mem, from_mv(src), len(src))
    check(cuda.cuMemcpyHtoDAsync_v2(dest, host_mem, len(src), None))
  def _copyout(self, dest:memoryview, src):
    CUDADevice.synchronize_system()
    check(cuda.cuCtxSetCurrent(self.dev.context))
    check(cuda.cuMemcpyDtoH_v2(from_mv(dest), src, len(dest)))
  def _transfer(self, dest, src, sz:int, src_dev, dest_dev):
    check(cuda.cuCtxSetCurrent(src_dev.context))
    check(cuda.cuEventCreate(ctypes.byref(sync_event := cuda.CUevent()), 0))
    check(cuda.cuMemcpyDtoDAsync_v2(dest, src, sz, None))
    check(cuda.cuEventRecord(sync_event, None))
    check(cuda.cuCtxSetCurrent(dest_dev.context))
    check(cuda.cuStreamWaitEvent(None, sync_event, 0)) # sync the default stream on the dest dev
  def _offset(self, buf, size:int, offset:int): return cuda.CUdeviceptr_v2(buf.value + offset)

class CUDADevice(Compiled):
  devices: list[CUDADevice] = []
  peer_access = False

  def __init__(self, device:str):
    device_id = int(device.split(":")[1]) if ":" in device else 0
    check(cuda.cuInit(0))
    self.cu_device = init_c_var(cuda.CUdevice(), lambda x: check(cuda.cuDeviceGet(ctypes.byref(x), device_id)))
    self.context = init_c_var(cuda.CUcontext(), lambda x: check(cuda.cuCtxCreate_v2(ctypes.byref(x), 0, self.cu_device)))
    check(cuda.cuDeviceComputeCapability(ctypes.byref(major := ctypes.c_int()), ctypes.byref(minor := ctypes.c_int()), device_id))

    for dev in CUDADevice.devices:
      check(cuda.cuDeviceCanAccessPeer(ctypes.byref(val := ctypes.c_int()), self.cu_device, dev.cu_device))
      if val.value != 1: continue
      check(cuda.cuCtxSetCurrent(dev.context))
      check(cuda.cuCtxEnablePeerAccess(self.context, 0))
      check(cuda.cuCtxSetCurrent(self.context))
      check(cuda.cuCtxEnablePeerAccess(dev.context, 0))
      CUDADevice.peer_access = True

    self.arch = f"sm_{major.value}{minor.value}"
    print(self.arch)
    self.pending_copyin: list[tuple[int, int, BufferSpec|None]] = []
    CUDADevice.devices.append(self)

    from tinygrad.runtime.graph.cuda import CUDAGraph
    super().__init__(device, CUDAAllocator(self), PTXRenderer(self.arch) if PTX else CUDARenderer(self.arch),
                     PTXCompiler(self.arch) if PTX else CUDACompiler(self.arch), functools.partial(CUDAProgram, self), None if MOCKGPU else CUDAGraph)

    nv_ioctl._dump_gpfifo("setup finished")

  def synchronize(self):
    check(cuda.cuCtxSetCurrent(self.context))
    check(cuda.cuCtxSynchronize())
    for opaque,sz,options in self.pending_copyin: self.allocator.free(opaque, sz, options)
    self.pending_copyin.clear()

  @staticmethod
  def synchronize_system():
    for d in CUDADevice.devices: d.synchronize()<|MERGE_RESOLUTION|>--- conflicted
+++ resolved
@@ -5,13 +5,8 @@
 from tinygrad.renderer.cstyle import CUDARenderer
 from tinygrad.renderer.ptx import PTXRenderer
 from tinygrad.runtime.autogen import cuda
-<<<<<<< HEAD
-from tinygrad.runtime.support.compiler_cuda import cuda_disassemble, pretty_ptx, CUDACompiler, PTXCompiler, PTX
-if getenv("IOCTL"): import extra.nv_gpu_driver.nv_ioctl as nv_ioctl # noqa: F401  # pylint: disable=unused-import
-=======
 from tinygrad.runtime.support.compiler_cuda import pretty_ptx, CUDACompiler, PTXCompiler, PTX
-if getenv("IOCTL"): import extra.nv_gpu_driver.nv_ioctl  # noqa: F401  # pylint: disable=unused-import
->>>>>>> 1e4d63e0
+if getenv("IOCTL"): import extra.nv_gpu_driver.nv_ioctl as nv_ioctl  # noqa: F401  # pylint: disable=unused-import
 if MOCKGPU:=getenv("MOCKGPU"): from test.mockgpu.cuda import cuda # type: ignore # pylint: disable=reimported
 
 def check(status):
