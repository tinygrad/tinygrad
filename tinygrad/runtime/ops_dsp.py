--- conflicted
+++ resolved
@@ -242,11 +242,7 @@
     ret = ClangRenderer.render_kernel(self, function_name, kernel, bufs, uops, prefix)
     # https://gpages.juszkiewicz.com.pl/syscalls-table/syscalls.html
     # control register 21 is HEX_REG_QEMU_INSN_CNT, 0x6a15c000 loads it
-<<<<<<< HEAD
-    msrc = ['''static long syscall(long r0, long r1, long r2, long r3, long r4, long r5, long r6) {
-=======
     msrc = ['''/* DSP boilerplate */ static long syscall(long r0, long r1, long r2, long r3, long r4, long r5, long r6) {
->>>>>>> 7e09057a
         long retval; __asm__ volatile("r0 = %1; r1 = %2; r2 = %3; r3 = %4; r4 = %5; r5 = %6; r6 = %7; trap0(#1); %0 = r0" : "=r" (retval)
           : "r" (r0), "r" (r1), "r" (r2), "r" (r3), "r" (r4), "r" (r5), "r" (r6) : "r0", "r1", "r2", "r3", "r4", "r5", "r6"); return retval; }
       static int read(int fd, void* buf, int len) {{ return syscall(fd, (long)buf, len, 0, 0, 0, 63); }}
@@ -285,8 +281,5 @@
     for x in bufs:
       x[:] = proc.stdout[offset:offset+len(x)]
       offset += len(x)
-<<<<<<< HEAD
-=======
     assert offset == len(proc.stdout)
->>>>>>> 7e09057a
     return struct.unpack("I", proc.stdout[0:4])[0] / 1e9  # pretend it's 1 Ghz, but this is an inscount, not a time