--- conflicted
+++ resolved
@@ -244,12 +244,6 @@
 
 class DSPDevice(Compiled):
   def __init__(self, device:str=""):
-<<<<<<< HEAD
-    try:
-      self.ion_fd = os.open('/dev/ion', os.O_RDONLY)
-      super().__init__(device, DSPAllocator(self), DSPRenderer(), DSPCompiler(), functools.partial(DSPProgram, self))
-
-=======
     compiler_args = ["--target=hexagon", "-mcpu=hexagonv65", "-fuse-ld=lld", "-nostdlib",  "-mhvx=v65", "-mhvx-length=128b"]
     try:
       self.ion_fd = os.open('/dev/ion', os.O_RDONLY)
@@ -261,7 +255,6 @@
         self.link_ld.flush()
       super().__init__(device, DSPAllocator(self), DSPRenderer(),
         ClangCompiler("compile_dsp", ["-shared"] + compiler_args + [f"-T{self.link_ld.name}"], 'llvm-objdump'), functools.partial(DSPProgram, self))
->>>>>>> 56fa5c11
       fastrpc_shell = memoryview(bytearray(pathlib.Path('/dsp/cdsp/fastrpc_shell_3').read_bytes()))
       self.shell_buf = self.allocator.alloc(round_up(fastrpc_shell.nbytes, 0x1000), BufferSpec(nolru=True))
       ctypes.memmove(self.shell_buf.va_addr, mv_address(fastrpc_shell), fastrpc_shell.nbytes)
@@ -269,11 +262,7 @@
       self.init_dsp()
       RPCListener(self).start()
     except FileNotFoundError:
-<<<<<<< HEAD
-      super().__init__(device, MallocAllocator, DSPRenderer(), DSPCompiler(), MockDSPProgram)
-=======
       super().__init__(device, MallocAllocator, MockDSPRenderer(), ClangCompiler(None, ["-static"] + compiler_args, 'llvm-objdump'), MockDSPProgram)
->>>>>>> 56fa5c11
 
   def open_lib(self, lib):
     self.binded_lib, self.binded_lib_off = lib, 0
