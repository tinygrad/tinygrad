from __future__ import annotations
from typing import Any, cast, ClassVar
import os, ctypes, ctypes.util, struct, hashlib, functools, importlib, mmap, errno, array, contextlib, sys, weakref, traceback
assert sys.platform != 'win32'
from dataclasses import dataclass
from tinygrad.runtime.support.hcq import HCQCompiled, HCQAllocator, HCQBuffer, HWQueue, CLikeArgsState, HCQSignal, HCQProgram, FileIOInterface
from tinygrad.runtime.support.hcq import MMIOInterface
from tinygrad.uop.ops import sint
from tinygrad.device import Compiled, ProfileEvent, BufferSpec, CPUProgram, PROFILE
from tinygrad.helpers import getenv, to_mv, round_up, data64_le, all_same, flatten, DEBUG
from tinygrad.renderer.cstyle import AMDRenderer
from tinygrad.renderer.llvmir import AMDLLVMRenderer
from tinygrad.runtime.autogen import kfd, hsa, pci, sqtt
from tinygrad.runtime.autogen.am import am
from tinygrad.runtime.support.compiler_amd import HIPCompiler, AMDLLVMCompiler
from tinygrad.runtime.support.elf import elf_loader
from tinygrad.runtime.support.am.amdev import AMDev, AMMapping
from tinygrad.runtime.support.amd import AMDReg, AMDIP, import_module, setup_pci_bars
from tinygrad.runtime.support.system import System, PCIDevice, MAP_FIXED, MAP_NORESERVE
from tinygrad.runtime.support.usb import ASM24Controller, USBMMIOInterface
if getenv("IOCTL"): import extra.hip_gpu_driver.hip_ioctl  # noqa: F401 # pylint: disable=unused-import

EVENT_INDEX_PARTIAL_FLUSH = 4 # based on a comment in nvd.h
WAIT_REG_MEM_FUNCTION_EQ  = 3 # ==
WAIT_REG_MEM_FUNCTION_NEQ = 4 # !=
WAIT_REG_MEM_FUNCTION_GEQ = 5 # >=

class AMDSignal(HCQSignal):
  def __init__(self, base_buf:HCQBuffer|None=None, **kwargs):
    super().__init__(base_buf, **kwargs, timestamp_divider=100, dev_t=AMDDevice)

  def _sleep(self, time_spent_waiting_ms:int):
    # Resonable to sleep for long workloads (which take more than 2s) and only timeline signals.
    if time_spent_waiting_ms > 2000 and self.timeline_for_device is not None: self.timeline_for_device.dev_iface.sleep(200)

class AMDComputeQueue(HWQueue):
  def __init__(self, dev:AMDDevice):
    self.dev, self.soc, self.pm4, self.gc, self.nbio = dev, dev.soc, dev.pm4, dev.gc, dev.nbio
    super().__init__()

  def __del__(self):
    if self.binded_device is not None:
      self.binded_device.allocator.free(self.hw_page, self.hw_page.size, BufferSpec(cpu_access=True, nolru=True, uncached=True))

  def pkt3(self, cmd, *vals): self.q(self.pm4.PACKET3(cmd, len(vals) - 1), *vals)

  def wreg(self, reg:AMDReg, *args:sint, **kwargs:int):
    if bool(args) == bool(kwargs): raise RuntimeError('One (and only one) of *args or **kwargs must be specified')
    if self.pm4.PACKET3_SET_SH_REG_START <= reg.addr < self.pm4.PACKET3_SET_SH_REG_END:
      set_packet, set_packet_start = self.pm4.PACKET3_SET_SH_REG, self.pm4.PACKET3_SET_SH_REG_START
    elif self.pm4.PACKET3_SET_UCONFIG_REG_START <= reg.addr < self.pm4.PACKET3_SET_UCONFIG_REG_START + 2**16-1:
      set_packet, set_packet_start = self.pm4.PACKET3_SET_UCONFIG_REG, self.pm4.PACKET3_SET_UCONFIG_REG_START
    else: raise RuntimeError(f'Cannot set {reg.name} ({reg.addr}) via pm4 packet')
    self.pkt3(set_packet, reg.addr - set_packet_start, *(args or (reg.encode(**kwargs),)))

  @contextlib.contextmanager
  def pred_exec(self, xcc_mask:int):
    if self.dev.xccs > 1:
      self.pkt3(self.pm4.PACKET3_PRED_EXEC, xcc_mask << 24)
      prev_len = len(self._q)
    yield
    if self.dev.xccs > 1:
      self._q[prev_len-1] |= (len(self._q) - prev_len)

  def wait_reg_mem(self, value, mask=0xffffffff, mem=None, reg_req=None, reg_done=None):
    wrm_info_dw = self.pm4.WAIT_REG_MEM_MEM_SPACE(int(mem is not None)) | self.pm4.WAIT_REG_MEM_OPERATION(int(mem is None)) \
                | self.pm4.WAIT_REG_MEM_FUNCTION(WAIT_REG_MEM_FUNCTION_GEQ) | self.pm4.WAIT_REG_MEM_ENGINE(0)

    self.pkt3(self.pm4.PACKET3_WAIT_REG_MEM, wrm_info_dw, *(data64_le(mem) if mem is not None else (reg_req, reg_done)), value, mask, 4)

  def acquire_mem(self, addr=0x0, sz=(1 << 64)-1, gli=1, glm=1, glk=1, glv=1, gl1=1, gl2=1):
    if self.dev.target >= (10,0,0):
      cache_flags_dw = self.pm4.PACKET3_ACQUIRE_MEM_GCR_CNTL_GLI_INV(gli) \
                     | self.pm4.PACKET3_ACQUIRE_MEM_GCR_CNTL_GLM_INV(glm) | self.pm4.PACKET3_ACQUIRE_MEM_GCR_CNTL_GLM_WB(glm) \
                     | self.pm4.PACKET3_ACQUIRE_MEM_GCR_CNTL_GLK_INV(glk) | self.pm4.PACKET3_ACQUIRE_MEM_GCR_CNTL_GLK_WB(glk) \
                     | self.pm4.PACKET3_ACQUIRE_MEM_GCR_CNTL_GLV_INV(glv) | self.pm4.PACKET3_ACQUIRE_MEM_GCR_CNTL_GL1_INV(gl1) \
                     | self.pm4.PACKET3_ACQUIRE_MEM_GCR_CNTL_GL2_INV(gl2) | self.pm4.PACKET3_ACQUIRE_MEM_GCR_CNTL_GL2_WB(gl2)

      self.pkt3(self.pm4.PACKET3_ACQUIRE_MEM, 0, *data64_le(sz), *data64_le(addr), 0, cache_flags_dw)
    else:
      cp_coher_cntl = self.pm4.PACKET3_ACQUIRE_MEM_CP_COHER_CNTL_SH_ICACHE_ACTION_ENA(gli) | \
                      self.pm4.PACKET3_ACQUIRE_MEM_CP_COHER_CNTL_SH_KCACHE_ACTION_ENA(glk) | \
                      self.pm4.PACKET3_ACQUIRE_MEM_CP_COHER_CNTL_TC_ACTION_ENA(gl2) | \
                      self.pm4.PACKET3_ACQUIRE_MEM_CP_COHER_CNTL_TCL1_ACTION_ENA(gl1) | \
                      self.pm4.PACKET3_ACQUIRE_MEM_CP_COHER_CNTL_TC_WB_ACTION_ENA(gl2)
      self.pkt3(self.pm4.PACKET3_ACQUIRE_MEM, cp_coher_cntl, *data64_le(sz), *data64_le(addr), 0x0000000A)

  def release_mem(self, address=0x0, value=0, data_sel=0, int_sel=2, ctxid=0, cache_flush=False):
    if self.dev.target >= (10,0,0):
      cache_flags_dw = 0 if not cache_flush else (self.pm4.PACKET3_RELEASE_MEM_GCR_GLV_INV | self.pm4.PACKET3_RELEASE_MEM_GCR_GL1_INV \
                     | self.pm4.PACKET3_RELEASE_MEM_GCR_GL2_INV | self.pm4.PACKET3_RELEASE_MEM_GCR_GLM_WB \
                     | self.pm4.PACKET3_RELEASE_MEM_GCR_GLM_INV | self.pm4.PACKET3_RELEASE_MEM_GCR_GL2_WB | self.pm4.PACKET3_RELEASE_MEM_GCR_SEQ)

      event_dw = self.pm4.PACKET3_RELEASE_MEM_EVENT_TYPE(self.pm4.CACHE_FLUSH_AND_INV_TS_EVENT) \
               | self.pm4.PACKET3_RELEASE_MEM_EVENT_INDEX(self.pm4.event_index__mec_release_mem__end_of_pipe)

      memsel_dw = self.pm4.PACKET3_RELEASE_MEM_DATA_SEL(data_sel) | self.pm4.PACKET3_RELEASE_MEM_INT_SEL(int_sel) \
                | self.pm4.PACKET3_RELEASE_MEM_DST_SEL(0)
    else:
      cache_flags_dw = 0 if not cache_flush else (self.pm4.EOP_TC_WB_ACTION_EN | self.pm4.EOP_TC_NC_ACTION_EN)

      event_dw = self.pm4.EVENT_TYPE(self.pm4.CACHE_FLUSH_AND_INV_TS_EVENT) | self.pm4.EVENT_INDEX(self.pm4.event_index__mec_release_mem__end_of_pipe)

      memsel_dw = self.pm4.DATA_SEL(data_sel) | self.pm4.INT_SEL(int_sel)

      ctxid = 0

    self.pkt3(self.pm4.PACKET3_RELEASE_MEM, event_dw | cache_flags_dw, memsel_dw, *data64_le(address), *data64_le(value), ctxid)

  def xcc_barrier(self):
    if self.dev.xcc_sync is None: return self
    assert self.dev.xccs == 8, 'only 8 XCCs supported'
    a, b = self.dev.xcc_sync
    mem_eq = self.pm4.WAIT_REG_MEM_FUNCTION(WAIT_REG_MEM_FUNCTION_EQ) | self.pm4.WAIT_REG_MEM_MEM_SPACE(1)
    self.pkt3(self.pm4.PACKET3_ATOMIC_MEM, self.soc.TC_OP_ATOMIC_ADD_RTN_32, *data64_le(a.value_addr), *data64_le(1), *data64_le(0), 0x10) # a += 1
    self.pkt3(self.pm4.PACKET3_WAIT_REG_MEM, mem_eq, *data64_le(a.value_addr), 0, 0b111, 0x80) # a == 0 (mod 8) via bitmask
    self.pkt3(self.pm4.PACKET3_ATOMIC_MEM, self.soc.TC_OP_ATOMIC_ADD_RTN_32, *data64_le(b.value_addr), *data64_le(1), *data64_le(0), 0x10) # b += 1
    self.pkt3(self.pm4.PACKET3_WAIT_REG_MEM, mem_eq, *data64_le(b.value_addr), 0, 0b111, 0x80) # b == 0 (mod 8) via bitmask
    return self

  def memory_barrier(self):
    pf = '' if self.nbio.version[0] == 2 else '0' if self.nbio.version[:2] != (7, 11) else '1'
    self.wait_reg_mem(reg_req=getattr(self.nbio, f'regBIF_BX_PF{pf}_GPU_HDP_FLUSH_REQ').addr,
                      reg_done=getattr(self.nbio, f'regBIF_BX_PF{pf}_GPU_HDP_FLUSH_DONE').addr, value=0xffffffff)
    self.acquire_mem()
    return self

  def xcc_config(self):
    self.wreg(self.gc.regCOMPUTE_TG_CHUNK_SIZE, 1)
    for xcc_id in range(self.dev.xccs):
      with self.pred_exec(xcc_mask=1 << xcc_id):
        self.wreg(self.dev.regCOMPUTE_CURRENT_LOGIC_XCC_ID, xcc_id)
    return self

  def spi_config(self, tracing:bool):
    self.wreg(self.gc.regSPI_CONFIG_CNTL, ps_pkr_priority_cntl=3, exp_priority_order=3, gpr_write_priority=0x2c688,
              enable_sqg_bop_events=int(tracing), enable_sqg_top_events=int(tracing))

  ### SQTT ###

  def sqtt_userdata(self, data, *extra_dwords):
    data_ints = [x[0] for x in struct.iter_unpack('<I', bytes(data))] + list(extra_dwords)
    for i in range(0, len(data_ints), 2):
      self.wreg(self.gc.regSQ_THREAD_TRACE_USERDATA_2, *data_ints[i:i+2])

  def sqtt_config(self, tracing:bool):
    self.wreg(self.gc.regSQ_THREAD_TRACE_CTRL, draw_event_en=1, spi_stall_en=1, sq_stall_en=1, reg_at_hwm=2, hiwater=1,
              rt_freq=self.soc.SQ_TT_RT_FREQ_4096_CLK, util_timer=self.soc.SQ_TT_UTIL_TIMER_250_CLK, mode=int(tracing))

  # Magic values from mesa/src/amd/vulkan/radv_sqtt.c:radv_emit_spi_config_cntl and src/amd/common/ac_sqtt.c:ac_sqtt_emit_start
  def sqtt_start(self, buf0s:list[HCQBuffer], se_mask:int):
    self.memory_barrier()
    self.spi_config(tracing=True)
    # One buffer for one SE, mesa does it with a single buffer and ac_sqtt_get_data_offset, but this is simpler and should work just as well
    for se in range(len(buf0s)):
      self.wreg(self.gc.regGRBM_GFX_INDEX, se_index=se, instance_broadcast_writes=1)
      buf0_lo, buf0_hi = data64_le(buf0s[se].va_addr>>12)
      self.wreg(self.gc.regSQ_THREAD_TRACE_BUF0_SIZE, base_hi=buf0_hi, size=buf0s[se].size>>12)
      self.wreg(self.gc.regSQ_THREAD_TRACE_BUF0_BASE, base_lo=buf0_lo)
      # NOTE: SQTT can only trace instructions on one simd per se, this selects first simd in first wgp in first sa.
      # For RGP to display instruction trace it has to see it on first SE. Howerver ACE/MEC/whatever does the dispatching starting with second se,
      # and on amdgpu/non-AM it also does weird things with dispatch order inside se: around 7 times out of 10 it starts from the last cu, but
      # sometimes not, especially if the kernel has more than one wavefront which means that kernels with small global size might get unlucky and
      # be dispatched on something else and not be seen in instruction tracing tab. You can force the wavefronts of a kernel to be dispatched on the
      # CUs you want to by disabling other CUs via bits in regCOMPUTE_STATIC_THREAD_MGMT_SE<x> and trace even kernels that only have one wavefront.
      self.wreg(self.gc.regSQ_THREAD_TRACE_MASK, wtype_include=self.soc.SQ_TT_WTYPE_INCLUDE_CS_BIT, simd_sel=0, wgp_sel=0, sa_sel=0)
      REG_INCLUDE = self.soc.SQ_TT_TOKEN_MASK_SQDEC_BIT | self.soc.SQ_TT_TOKEN_MASK_SHDEC_BIT | self.soc.SQ_TT_TOKEN_MASK_GFXUDEC_BIT | \
                    self.soc.SQ_TT_TOKEN_MASK_COMP_BIT | self.soc.SQ_TT_TOKEN_MASK_CONTEXT_BIT | self.soc.SQ_TT_TOKEN_MASK_CONTEXT_BIT
      TOKEN_EXCLUDE = 1 << self.soc.SQ_TT_TOKEN_EXCLUDE_PERF_SHIFT
      if not (se_mask >> se) & 0b1:
        TOKEN_EXCLUDE |= 1 << self.soc.SQ_TT_TOKEN_EXCLUDE_VMEMEXEC_SHIFT | 1 << self.soc.SQ_TT_TOKEN_EXCLUDE_ALUEXEC_SHIFT | \
                         1 << self.soc.SQ_TT_TOKEN_EXCLUDE_VALUINST_SHIFT | 1 << self.soc.SQ_TT_TOKEN_EXCLUDE_IMMEDIATE_SHIFT | \
                         1 << self.soc.SQ_TT_TOKEN_EXCLUDE_INST_SHIFT
      self.wreg(self.gc.regSQ_THREAD_TRACE_TOKEN_MASK, reg_include=REG_INCLUDE, token_exclude=TOKEN_EXCLUDE, bop_events_token_include=1)
      # Enable SQTT
      self.sqtt_config(tracing=True)
    # Restore global broadcasting
    self.wreg(self.gc.regGRBM_GFX_INDEX, se_broadcast_writes=1, sa_broadcast_writes=1, instance_broadcast_writes=1)
    self.wreg(self.gc.regCOMPUTE_THREAD_TRACE_ENABLE, 1)
    self.memory_barrier()
    return self

  # Magic values from src/amd/common/ac_sqtt.c:ac_sqtt_emit_stop and src/amd/common/ac_sqtt.c:ac_sqtt_emit_wait
  def sqtt_stop(self, ses: int, wptrs: HCQBuffer):
    self.memory_barrier()
    # Start shutting everything down
    self.wreg(self.gc.regCOMPUTE_THREAD_TRACE_ENABLE, 0)
    self.pkt3(self.pm4.PACKET3_EVENT_WRITE, self.pm4.EVENT_TYPE(self.soc.THREAD_TRACE_FINISH) | self.pm4.EVENT_INDEX(0))
    # For each SE wait for finish to complete and copy regSQ_THREAD_TRACE_WPTR to know where in the buffer trace data ends
    for se in range(ses):
      self.wreg(self.gc.regGRBM_GFX_INDEX, se_index=se, instance_broadcast_writes=1)
      # Wait for FINISH_PENDING==0
      self.pkt3(self.pm4.PACKET3_WAIT_REG_MEM, self.pm4.WAIT_REG_MEM_FUNCTION(WAIT_REG_MEM_FUNCTION_EQ),
                self.gc.regSQ_THREAD_TRACE_STATUS.addr, 0, 0, self.gc.regSQ_THREAD_TRACE_STATUS.fields_mask('finish_pending'), 4)
      # Wait for FINISH_DONE!=0
      self.pkt3(self.pm4.PACKET3_WAIT_REG_MEM, self.pm4.WAIT_REG_MEM_FUNCTION(WAIT_REG_MEM_FUNCTION_NEQ),
                self.gc.regSQ_THREAD_TRACE_STATUS.addr, 0, 0, self.gc.regSQ_THREAD_TRACE_STATUS.fields_mask('finish_done'), 4)
      # Disable SQTT
      self.sqtt_config(tracing=False)
      # Wait for BUSY==0
      self.pkt3(self.pm4.PACKET3_WAIT_REG_MEM, self.pm4.WAIT_REG_MEM_FUNCTION(WAIT_REG_MEM_FUNCTION_EQ),
                self.gc.regSQ_THREAD_TRACE_STATUS.addr, 0, 0, self.gc.regSQ_THREAD_TRACE_STATUS.fields_mask('busy'), 4)
      # Copy WPTR to memory (src_sel = perf, dst_sel = tc_l2, wr_confirm = True)
      self.pkt3(self.pm4.PACKET3_COPY_DATA, 1 << 20 | 2 << 8 | 4, self.gc.regSQ_THREAD_TRACE_WPTR.addr, 0, *data64_le(wptrs.va_addr+(se*4)))
    # Restore global broadcasting
    self.wreg(self.gc.regGRBM_GFX_INDEX, se_broadcast_writes=1, sa_broadcast_writes=1, instance_broadcast_writes=1)
    self.spi_config(tracing=False)
    self.memory_barrier()
    return self

  def sqtt_prg_marker(self, prg:AMDProgram, global_size:tuple[sint, ...]):
    BIND_POINT_COMPUTE = 1

    self.sqtt_userdata(sqtt.struct_rgp_sqtt_marker_pipeline_bind(
      _0=sqtt.union_rgp_sqtt_marker_pipeline_bind_0(_0=sqtt.struct_rgp_sqtt_marker_pipeline_bind_0_0(
        identifier=sqtt.RGP_SQTT_MARKER_IDENTIFIER_BIND_PIPELINE, bind_point=BIND_POINT_COMPUTE)),
      _1=sqtt.union_rgp_sqtt_marker_pipeline_bind_1(api_pso_hash=data64_le(prg.libhash[0]))))

    self.sqtt_userdata(sqtt.struct_rgp_sqtt_marker_event(
      _0=sqtt.union_rgp_sqtt_marker_event_0(_0=sqtt.struct_rgp_sqtt_marker_event_0_0(has_thread_dims=1)),
      _2=sqtt.union_rgp_sqtt_marker_event_2(cmd_id=prg.dev.cmd_id)), *global_size)

    prg.dev.cmd_id += 1

  def exec(self, prg:AMDProgram, args_state:CLikeArgsState, global_size:tuple[sint, ...], local_size:tuple[sint, ...]):
    self.bind_args_state(args_state)

    self.acquire_mem(gli=0, gl2=0)

    user_regs = []
    if prg.enable_private_segment_sgpr:
      assert self.dev.xccs == 1, "Only architected flat scratch is suppored on multi-xcc"
      scratch_hilo = data64_le(prg.dev.scratch.va_addr)
      # sgpr word1 bit31 enables swizzle
      # sgpr word3 = 0x14 << 12 | 2 << 28 | 2 << 21 | 1 << 23
      user_regs = [scratch_hilo[0], scratch_hilo[1] | 1 << 31, 0xffffffff, 0x20c14000]

    if prg.enable_dispatch_ptr:
      dp = (dp_t:=hsa.hsa_kernel_dispatch_packet_t).from_address(cast(int, (disp_buf:=args_state.buf.offset(prg.kernargs_segment_size)).va_addr))

      self.bind_sints(*local_size, mem=disp_buf.cpu_view(), struct_t=dp_t, start_field='workgroup_size_x', fmt='H')
      self.bind_sints(*[g*l for g,l in zip(global_size, local_size)], mem=disp_buf.cpu_view(), struct_t=dp_t, start_field='grid_size_x', fmt='I')
      dp.group_segment_size, dp.private_segment_size, dp.kernarg_address = prg.group_segment_size, prg.private_segment_size, args_state.buf.va_addr
      user_regs += [*data64_le(disp_buf.va_addr)]

    user_regs += [*data64_le(args_state.buf.va_addr)]

    if prg.dev.sqtt_enabled: self.sqtt_prg_marker(prg, global_size)

    self.wreg(self.gc.regCOMPUTE_PGM_LO, *data64_le(prg.prog_addr >> 8))
    self.wreg(self.gc.regCOMPUTE_PGM_RSRC1, prg.rsrc1, prg.rsrc2)
    self.wreg(self.gc.regCOMPUTE_PGM_RSRC3, prg.rsrc3)
    self.wreg(self.gc.regCOMPUTE_TMPRING_SIZE, prg.dev.tmpring_size)

    if prg.dev.has_scratch_base_registers:
      for xcc_id in range(self.dev.xccs):
        with self.pred_exec(xcc_mask=1<<xcc_id):
          scratch_base = prg.dev.scratch.va_addr + (prg.dev.scratch.size // self.dev.xccs * xcc_id)
          self.wreg(self.gc.regCOMPUTE_DISPATCH_SCRATCH_BASE_LO, *data64_le(scratch_base >> 8))

    if (10,0,0) <= prg.dev.target < (11,0,0): self.wreg(self.gc.mmCP_COHER_START_DELAY, 0x20)

    self.wreg(self.gc.regCOMPUTE_RESTART_X, 0, 0, 0)
    self.wreg(self.gc.regCOMPUTE_STATIC_THREAD_MGMT_SE0, 0xFFFFFFFF, 0xFFFFFFFF)
    self.wreg(self.gc.regCOMPUTE_STATIC_THREAD_MGMT_SE2, 0xFFFFFFFF, 0xFFFFFFFF)
    if prg.dev.target >= (11,0,0): self.wreg(self.gc.regCOMPUTE_STATIC_THREAD_MGMT_SE4, 0xFFFFFFFF, 0xFFFFFFFF, 0xFFFFFFFF, 0xFFFFFFFF)

    self.wreg(self.gc.regCOMPUTE_USER_DATA_0, *user_regs)
    self.wreg(self.gc.regCOMPUTE_RESOURCE_LIMITS, 0)

    self.wreg(self.gc.regCOMPUTE_START_X, 0, 0, 0, *local_size, 0, 0)

    gfx10p = {'cs_w32_en': int(prg.wave32)} if prg.dev.target >= (10,0,0) else {}
    DISPATCH_INITIATOR = self.gc.regCOMPUTE_DISPATCH_INITIATOR.encode(**gfx10p, force_start_at_000=1, compute_shader_en=1)
    self.pkt3(self.pm4.PACKET3_DISPATCH_DIRECT, *global_size, DISPATCH_INITIATOR)

    if prg.dev.sqtt_enabled: self.pkt3(self.pm4.PACKET3_EVENT_WRITE, self.pm4.EVENT_TYPE(self.soc.THREAD_TRACE_MARKER) | self.pm4.EVENT_INDEX(0))
    self.pkt3(self.pm4.PACKET3_EVENT_WRITE, self.pm4.EVENT_TYPE(self.soc.CS_PARTIAL_FLUSH) | self.pm4.EVENT_INDEX(EVENT_INDEX_PARTIAL_FLUSH))

    if self.dev.xccs > 1:
      self.release_mem(cache_flush=True)
      self.acquire_mem(gli=0)
      self.xcc_barrier()
    return self

  def wait(self, signal:AMDSignal, value:sint=0):
    self.wait_reg_mem(mem=signal.value_addr, value=value, mask=0xffffffff)
    if self.dev.xccs > 1: self.xcc_barrier()
    return self

  def timestamp(self, signal:AMDSignal):
    with self.pred_exec(xcc_mask=0b1):
      self.release_mem(signal.timestamp_addr, 0, self.pm4.data_sel__mec_release_mem__send_gpu_clock_counter, self.pm4.int_sel__mec_release_mem__none)
    return self

  def signal(self, signal:AMDSignal, value:sint=0):
    with self.pred_exec(xcc_mask=0b1):
      # NOTE: this needs an EOP buffer on the queue or it will NULL pointer
      self.release_mem(signal.value_addr, value, self.pm4.data_sel__mec_release_mem__send_32_bit_low,
                       self.pm4.int_sel__mec_release_mem__send_interrupt_after_write_confirm, cache_flush=True)

      if (dev:=signal.timeline_for_device) is not None and not dev.is_am():
        self.release_mem(dev.queue_event_mailbox_ptr, dev.queue_event.event_id, self.pm4.data_sel__mec_release_mem__send_32_bit_low,
                         self.pm4.int_sel__mec_release_mem__send_interrupt_after_write_confirm, ctxid=dev.queue_event.event_id)
    return self

  def bind(self, dev:AMDDevice):
    self.binded_device = dev
    self.hw_page = dev.allocator.alloc(len(self._q) * 4, BufferSpec(cpu_access=True, nolru=True, uncached=True))
    hw_view = self.hw_page.cpu_view().view(fmt='I')
    for i, value in enumerate(self._q): hw_view[i] = value

    self.indirect_cmd = [self.pm4.PACKET3(self.pm4.PACKET3_INDIRECT_BUFFER, 2), *data64_le(self.hw_page.va_addr),
                         len(self._q) | self.pm4.INDIRECT_BUFFER_VALID]
    self._q = hw_view
    return self

  def _submit(self, dev:AMDDevice):
    cmds = self.indirect_cmd if dev == self.binded_device else self._q
    # WORKAROUND: PACKET3_PRED_EXEC doesn't work in rings, only in IBs, create a fake IB inside a ring to work around that
    if self.dev.xccs > 1 and dev != self.binded_device:
      ib_end = ((dev.compute_queue.put_value + 5) % len(dev.compute_queue.ring)) + len(cmds)
      ib_pad = len(dev.compute_queue.ring) - (ib_end - len(cmds)) if ib_end > len(dev.compute_queue.ring) else 0
      ib_ptr = dev.compute_queue.ring.addr + ((dev.compute_queue.put_value + 5 + ib_pad) % len(dev.compute_queue.ring)) * 4
      cmds = [self.pm4.PACKET3(self.pm4.PACKET3_INDIRECT_BUFFER, 2), *data64_le(ib_ptr), len(cmds) | self.pm4.INDIRECT_BUFFER_VALID,
              self.pm4.PACKET3(self.pm4.PACKET3_NOP, ib_pad + len(cmds) - 1), *((0,) * ib_pad), *cmds]

    for i, value in enumerate(cmds): dev.compute_queue.ring[(dev.compute_queue.put_value + i) % len(dev.compute_queue.ring)] = value

    dev.compute_queue.put_value += len(cmds)
    dev.compute_queue.signal_doorbell(dev)

class AMDCopyQueue(HWQueue):
  def __init__(self, dev, max_copy_size=0x40000000):
    self.dev, self.sdma, self.internal_cmd_sizes, self.max_copy_size = dev, dev.sdma, [], max_copy_size
    super().__init__()

  def q(self, *arr):
    super().q(*arr)
    self.internal_cmd_sizes.append(len(arr))

  def copy(self, dest:sint, src:sint, copy_size:int):
    copied, copy_commands = 0, (copy_size + self.max_copy_size - 1) // self.max_copy_size

    for _ in range(copy_commands):
      step_copy_size = min(copy_size - copied, self.max_copy_size)

      self.q(self.sdma.SDMA_OP_COPY | self.sdma.SDMA_PKT_COPY_LINEAR_HEADER_SUB_OP(self.sdma.SDMA_SUBOP_COPY_LINEAR),
        self.sdma.SDMA_PKT_COPY_LINEAR_COUNT_COUNT(step_copy_size - 1), 0, *data64_le(src + copied), *data64_le(dest + copied))

      copied += step_copy_size
    return self

  def signal(self, signal:AMDSignal, value:sint=0):
    fence_flags = self.sdma.SDMA_PKT_FENCE_HEADER_MTYPE(3) if self.dev.target >= (10,0,0) else 0
    self.q(self.sdma.SDMA_OP_FENCE | fence_flags, *data64_le(signal.value_addr), value)

    if (dev:=signal.timeline_for_device) is not None and not dev.is_am():
      self.q(self.sdma.SDMA_OP_FENCE | fence_flags, *data64_le(dev.queue_event_mailbox_ptr), dev.queue_event.event_id)
      self.q(self.sdma.SDMA_OP_TRAP, self.sdma.SDMA_PKT_TRAP_INT_CONTEXT_INT_CONTEXT(dev.queue_event.event_id))
    elif dev is not None and dev.is_am(): self.q(self.sdma.SDMA_OP_TRAP, self.sdma.SDMA_PKT_TRAP_INT_CONTEXT_INT_CONTEXT(0))

    return self

  def wait(self, signal:AMDSignal, value:sint=0):
    self.q(self.sdma.SDMA_OP_POLL_REGMEM | self.sdma.SDMA_PKT_POLL_REGMEM_HEADER_FUNC(WAIT_REG_MEM_FUNCTION_GEQ) | \
           self.sdma.SDMA_PKT_POLL_REGMEM_HEADER_MEM_POLL(1), *data64_le(signal.value_addr), value, 0xffffffff,
           self.sdma.SDMA_PKT_POLL_REGMEM_DW5_INTERVAL(0x04) | self.sdma.SDMA_PKT_POLL_REGMEM_DW5_RETRY_COUNT(0xfff))
    return self

  def timestamp(self, signal:AMDSignal):
    self.q(self.sdma.SDMA_OP_TIMESTAMP | self.sdma.SDMA_PKT_TIMESTAMP_GET_HEADER_SUB_OP(self.sdma.SDMA_SUBOP_TIMESTAMP_GET_GLOBAL),
           *data64_le(signal.timestamp_addr))
    return self

  def bind(self, dev:AMDDevice):
    if not getenv("AMD_SDMA_BIND", 0) or not dev.is_am(): return

    self.binded_device = dev
    self.hw_page = dev.allocator.alloc((qsz:=round_up(len(self._q), 8)) * 4, BufferSpec(cpu_access=True, nolru=True, uncached=True))
    hw_view = self.hw_page.cpu_view().view(fmt='I')
    for i in range(qsz): hw_view[i] = self._q[i] if i < len(self._q) else 0

    self.indirect_cmd = [self.sdma.SDMA_OP_INDIRECT | self.sdma.SDMA_PKT_INDIRECT_HEADER_VMID(0), *data64_le(self.hw_page.va_addr), qsz,
                         *data64_le(0)]
    self._q, self.cmd_sizes = hw_view, [len(self.indirect_cmd)]

  def _submit(self, dev:AMDDevice):
    # usb devices run in single-step mode, so they can't overrun the queue.
    if not dev.is_usb() and dev.sdma_queue.put_value - dev.sdma_queue.read_ptr > dev.sdma_queue.ring.nbytes: raise RuntimeError("SDMA queue overrun")

    if self.binded_device == dev:
      # An IB packet must end on a 8 DW boundary.
      add = (8 - (((dev.sdma_queue.put_value % 32) // 4) + len(self.indirect_cmd) % 8)) % 8
      cmds, cmd_sizes = ([0] * add) + self.indirect_cmd, [len(self.indirect_cmd) + add]

      if len(cmds) * 4 >= (dev.sdma_queue.ring.nbytes - dev.sdma_queue.put_value % dev.sdma_queue.ring.nbytes):
        cmds, cmd_sizes = [0, 0] + self.indirect_cmd, [8]
    else: cmds, cmd_sizes = self._q, self.internal_cmd_sizes

    tail_blit_dword = 0
    for cmdsz in cmd_sizes:
      if (tail_blit_dword + cmdsz) * 4 >= dev.sdma_queue.ring.nbytes - dev.sdma_queue.put_value % dev.sdma_queue.ring.nbytes: break
      tail_blit_dword += cmdsz

    # Force align of submits to hit our usb layer write cache.
    if dev.is_usb() and (rem_packet_cnt := len(cmds) - tail_blit_dword) > 0: tail_blit_dword = 0

    start_idx = (dev.sdma_queue.put_value % dev.sdma_queue.ring.nbytes) // 4
    dev.sdma_queue.ring[start_idx : start_idx + tail_blit_dword] = array.array('I', cmds[:tail_blit_dword])
    dev.sdma_queue.put_value += tail_blit_dword * 4

    if (rem_packet_cnt := len(cmds) - tail_blit_dword) > 0:
      zero_fill = dev.sdma_queue.ring.nbytes - dev.sdma_queue.put_value % dev.sdma_queue.ring.nbytes
      dev.sdma_queue.ring.view(dev.sdma_queue.put_value % dev.sdma_queue.ring.nbytes, zero_fill, fmt='B')[:] = bytes(zero_fill)
      dev.sdma_queue.put_value += zero_fill

      dev.sdma_queue.ring[0:rem_packet_cnt] = array.array('I', cmds[tail_blit_dword:])
      dev.sdma_queue.put_value += rem_packet_cnt * 4

    dev.sdma_queue.signal_doorbell(dev)

class AMDProgram(HCQProgram):
  def __init__(self, dev:AMDDevice, name:str, lib:bytes):
    # TODO; this API needs the type signature of the function and global_size/local_size
    self.dev, self.name, self.lib = dev, name, lib

    image, sections, _ = elf_loader(self.lib)
    self.lib_gpu = self.dev.allocator.alloc(round_up(image.nbytes, 0x1000), buf_spec:=BufferSpec(cpu_access=True, nolru=True))
    self.dev.allocator._copyin(self.lib_gpu, image)
    self.dev.synchronize()

    rodata_entry = next((sh.header.sh_addr for sh in sections if sh.name == ".rodata"), -1)
    text_entry = next((sh.header.sh_addr for sh in sections if sh.name == ".text"), -1)
    assert rodata_entry >= 0 and text_entry >= 0, ".text or .rodata section not found"
    self.group_segment_size = image[rodata_entry:rodata_entry+4].cast("I")[0]
    self.private_segment_size = image[rodata_entry+4:rodata_entry+8].cast("I")[0]
    self.kernargs_segment_size = image[rodata_entry+8:rodata_entry+12].cast("I")[0]
    lds_size = ((self.group_segment_size + 511) // 512) & 0x1FF
    if lds_size > (self.dev.dev_iface.props['lds_size_in_kb'] * 1024) // 512: raise RuntimeError("Too many resources requested: group_segment_size")

    # Ensure scratch size
    self.dev._ensure_has_local_memory(self.private_segment_size)

    # NOTE: this is wrong, it's not this object. pad it, since it might be smaller than the struct
    code = hsa.amd_kernel_code_t.from_buffer_copy(bytes(image[rodata_entry:rodata_entry+256]) + b'\x00'*256)
    self.wave32: bool = code.kernel_code_properties & 0x400 == 0x400

    # Set rsrc1.priv=1 on gfx11 to workaround cwsr.
    self.rsrc1: int = code.compute_pgm_rsrc1 | ((1 << 20) if (11,0,0) <= self.dev.target < (12,0,0) else 0)
    self.rsrc2: int = code.compute_pgm_rsrc2 | (lds_size << 15)
    self.rsrc3: int = image[rodata_entry+44:rodata_entry+48].cast("I")[0] # NOTE: kernel descriptor, not in amd_kernel_code_t struct
    self.prog_addr: int = self.lib_gpu.va_addr + rodata_entry + code.kernel_code_entry_byte_offset
    if code.kernel_code_entry_byte_offset == 0: self.prog_addr = self.lib_gpu.va_addr + text_entry
    # Some programs use hsa_kernel_dispatch_packet_t to read workgroup sizes during execution.
    # The packet is represented as a pointer and set up in SGPRs. Space for the packet is allocated as part of the kernel arguments.
    self.enable_dispatch_ptr: int = code.kernel_code_properties & hsa.AMD_KERNEL_CODE_PROPERTIES_ENABLE_SGPR_DISPATCH_PTR
    self.enable_private_segment_sgpr: int = code.kernel_code_properties & hsa.AMD_KERNEL_CODE_PROPERTIES_ENABLE_SGPR_PRIVATE_SEGMENT_BUFFER
    additional_alloc_sz = ctypes.sizeof(hsa.hsa_kernel_dispatch_packet_t) if self.enable_dispatch_ptr else 0

    if dev.sqtt_enabled: self.libhash: tuple[int, int] = struct.unpack('<Q', hashlib.md5(self.lib).digest()[:8])*2

    super().__init__(CLikeArgsState, self.dev, self.name, kernargs_alloc_size=self.kernargs_segment_size+additional_alloc_sz, lib=self.lib,
                     base=self.lib_gpu.va_addr)
    weakref.finalize(self, self._fini, self.dev, self.lib_gpu, buf_spec)

class AMDAllocator(HCQAllocator['AMDDevice']):
  def __init__(self, dev:AMDDevice):
    super().__init__(dev, copy_bufs=getattr(dev.dev_iface, 'copy_bufs', None), max_copyout_size=0x1000 if dev.is_usb() else None)

  def _alloc(self, size:int, options:BufferSpec) -> HCQBuffer:
    return self.dev.dev_iface.alloc(size, host=options.host, uncached=options.uncached, cpu_access=options.cpu_access)

  def _free(self, opaque, options:BufferSpec):
    try:
      self.dev.synchronize()
      self.dev.dev_iface.free(opaque)
    except AttributeError: pass

  def map(self, buf:HCQBuffer): self.dev.dev_iface.map(buf._base if buf._base is not None else buf)

@dataclass(frozen=True)
class ProfileSQTTEvent(ProfileEvent): device:str; se:int; blob:bytes; itrace:bool # noqa: E702

@dataclass
class AMDQueueDesc:
  ring: MMIOInterface
  read_ptrs: list[MMIOInterface]
  write_ptrs: list[MMIOInterface]
  doorbells: list[MMIOInterface]
  put_value: int = 0

  @property
  def read_ptr(self): return min(p[0] for p in self.read_ptrs)

  @classmethod
  def multi(cls, *queues: AMDQueueDesc):
    assert all_same([(q.ring.addr, q.put_value) for q in queues]), f"All queues must have the same ring and put_value: {queues}"
    return cls(ring=queues[0].ring, put_value=queues[0].put_value, doorbells=flatten(q.doorbells for q in queues),
               read_ptrs=flatten(q.read_ptrs for q in queues), write_ptrs=flatten(q.write_ptrs for q in queues))

  def signal_doorbell(self, dev):
    for write_ptr in self.write_ptrs: write_ptr[0] = self.put_value

    # Ensure all prior writes are visible to the GPU.
    if CPUProgram.atomic_lib is not None: CPUProgram.atomic_lib.atomic_thread_fence(__ATOMIC_SEQ_CST:=5)

    # Flush hdp if queue is in dev mem.
    if dev.is_am() and not dev.is_usb(): dev.dev_iface.adev.gmc.flush_hdp()
    for doorbell in self.doorbells: doorbell[0] = self.put_value

class KFDIface:
  kfd:FileIOInterface|None = None
  event_page:HCQBuffer|None = None
  gpus:list[FileIOInterface] = []

  def _is_usable_gpu(self, gpu_id):
    with contextlib.suppress(OSError): return int(gpu_id.read()) != 0
    return False

  def __init__(self, dev, device_id):
    self.dev = dev

    kfd_topo_path = "/sys/devices/virtual/kfd/kfd/topology/nodes"

    # Initialize KFD interface during first run
    if KFDIface.kfd is None:
      KFDIface.kfd = FileIOInterface("/dev/kfd", os.O_RDWR)
      gpus = [g for g in FileIOInterface(kfd_topo_path).listdir() if self._is_usable_gpu(FileIOInterface(f"{kfd_topo_path}/{g}/gpu_id"))]
      gpus = sorted(gpus, key=lambda x: int(x.split('/')[-1]))
      visible_devices = [int(x) for x in (getenv('VISIBLE_DEVICES', getenv('HIP_VISIBLE_DEVICES', ''))).split(',') if x.strip()]
      KFDIface.gpus = [gpus[x] for x in visible_devices] if visible_devices else gpus

    if device_id >= len(KFDIface.gpus): raise RuntimeError(f"No device found for {device_id}. Requesting more devices than the system has?")

    self.gpu_id = int(FileIOInterface(f"{kfd_topo_path}/{KFDIface.gpus[device_id]}/gpu_id").read())
    self.props = {(p:=l.split())[0]: int(p[1]) for l in FileIOInterface(f"{kfd_topo_path}/{KFDIface.gpus[device_id]}/properties").read().splitlines()}
    ip_base = f"/sys/class/drm/renderD{self.props['drm_render_minor']}/device/ip_discovery/die/0"
    id2ip = {am.GC_HWID: am.GC_HWIP, am.SDMA0_HWID: am.SDMA0_HWIP, am.NBIF_HWID: am.NBIF_HWIP}
    self.ip_versions = {id2ip[int(hwid)]:tuple(int(FileIOInterface(f'{ip_base}/{hwid}/0/{part}').read()) for part in ['major', 'minor', 'revision'])
                        for hwid in FileIOInterface(ip_base).listdir() if hwid.isnumeric() and int(hwid) in id2ip}
    self.ip_offsets = {id2ip[int(hwid)]:tuple(int(x, 16) for x in FileIOInterface(f'{ip_base}/{hwid}/0/base_addr').read().splitlines())
                        for hwid in FileIOInterface(ip_base).listdir() if hwid.isnumeric() and int(hwid) in id2ip}
    self.drm_fd = FileIOInterface(f"/dev/dri/renderD{self.props['drm_render_minor']}", os.O_RDWR)

    kfd.AMDKFD_IOC_ACQUIRE_VM(KFDIface.kfd, drm_fd=self.drm_fd.fd, gpu_id=self.gpu_id)

    # Set these for our device.
    if KFDIface.event_page is None:
      KFDIface.event_page = self.alloc(0x8000, uncached=True)
      kfd.AMDKFD_IOC_CREATE_EVENT(KFDIface.kfd, event_page_offset=KFDIface.event_page.meta.handle)
    else: self.map(KFDIface.event_page)

    # Event to wait for queues completion
    self.dev.queue_event = kfd.AMDKFD_IOC_CREATE_EVENT(KFDIface.kfd, event_type=kfd.KFD_IOC_EVENT_SIGNAL, auto_reset=1)
    self.dev.queue_event_mailbox_ptr = KFDIface.event_page.va_addr + self.dev.queue_event.event_slot_index * 8
    self.queue_event_arr = (kfd.struct_kfd_event_data)(event_id=self.dev.queue_event.event_id)
    self.queue_event_arr_ptr = ctypes.addressof(self.queue_event_arr)

    # OS events to collect memory and hardware faults
    self.mem_fault_event = kfd.AMDKFD_IOC_CREATE_EVENT(KFDIface.kfd, event_type=kfd.KFD_IOC_EVENT_MEMORY)
    self.hw_fault_event = kfd.AMDKFD_IOC_CREATE_EVENT(KFDIface.kfd, event_type=kfd.KFD_IOC_EVENT_HW_EXCEPTION)

  def alloc(self, size:int, host=False, uncached=False, cpu_access=False) -> HCQBuffer:
    flags = kfd.KFD_IOC_ALLOC_MEM_FLAGS_WRITABLE | kfd.KFD_IOC_ALLOC_MEM_FLAGS_EXECUTABLE | kfd.KFD_IOC_ALLOC_MEM_FLAGS_NO_SUBSTITUTE

    if uncached: flags |= kfd.KFD_IOC_ALLOC_MEM_FLAGS_COHERENT | kfd.KFD_IOC_ALLOC_MEM_FLAGS_UNCACHED | kfd.KFD_IOC_ALLOC_MEM_FLAGS_GTT
    else: flags |= (kfd.KFD_IOC_ALLOC_MEM_FLAGS_USERPTR if host else kfd.KFD_IOC_ALLOC_MEM_FLAGS_VRAM)

    if cpu_access or host: flags |= kfd.KFD_IOC_ALLOC_MEM_FLAGS_PUBLIC

    if flags & kfd.KFD_IOC_ALLOC_MEM_FLAGS_USERPTR:
      buf = addr = FileIOInterface.anon_mmap(0, size, mmap.PROT_READ | mmap.PROT_WRITE, mmap.MAP_SHARED | mmap.MAP_ANONYMOUS, 0)
    else: buf, addr = 0, FileIOInterface.anon_mmap(0, size, 0, mmap.MAP_PRIVATE | mmap.MAP_ANONYMOUS | MAP_NORESERVE, 0)

    try: mem = kfd.AMDKFD_IOC_ALLOC_MEMORY_OF_GPU(self.kfd, va_addr=addr, size=size, base=addr, length=size, gpu_id=self.gpu_id,
                                                  flags=flags, mmap_offset=buf)
    except OSError as e:
      if e.errno == errno.EINVAL and (flags & kfd.KFD_IOC_ALLOC_MEM_FLAGS_VRAM) and cpu_access:
        raise MemoryError("Cannot allocate host-visible VRAM. Ensure the resizable BAR option is enabled on your system.") from e
      if e.errno == errno.ENOMEM: raise MemoryError(f"Cannot allocate {size} bytes: no memory is available.") from e
      raise

    if not (flags & kfd.KFD_IOC_ALLOC_MEM_FLAGS_USERPTR):
      buf = self.drm_fd.mmap(mem.va_addr, mem.size, mmap.PROT_READ | mmap.PROT_WRITE, mmap.MAP_SHARED | MAP_FIXED, mem.mmap_offset)
      assert addr == buf == mem.va_addr

    self.map(hcqbuf:=HCQBuffer(mem.va_addr, mem.size, meta=mem, view=MMIOInterface(mem.va_addr, mem.size, fmt='B') if cpu_access or host else None))
    return hcqbuf

  def free(self, mem):
    if len(gpus:=getattr(mem.meta, "mapped_gpu_ids", [])):
      c_gpus = (ctypes.c_int32 * len(gpus))(*gpus)
      stm = kfd.AMDKFD_IOC_UNMAP_MEMORY_FROM_GPU(self.kfd, handle=mem.meta.handle, device_ids_array_ptr=ctypes.addressof(c_gpus), n_devices=len(gpus))
      assert stm.n_success == len(gpus)
    if mem.va_addr: FileIOInterface.munmap(mem.va_addr, mem.size)
    kfd.AMDKFD_IOC_FREE_MEMORY_OF_GPU(self.kfd, handle=mem.meta.handle)

  def map(self, mem):
    if self.gpu_id in getattr(mem.meta, "mapped_gpu_ids", []): return
    mem.meta.__setattr__("mapped_gpu_ids", getattr(mem.meta, "mapped_gpu_ids", []) + [self.gpu_id])
    c_gpus = (ctypes.c_int32 * len(mem.meta.mapped_gpu_ids))(*mem.meta.mapped_gpu_ids)
    stm = kfd.AMDKFD_IOC_MAP_MEMORY_TO_GPU(self.kfd, handle=mem.meta.handle, device_ids_array_ptr=ctypes.addressof(c_gpus),
                                           n_devices=len(mem.meta.mapped_gpu_ids))
    assert stm.n_success == len(mem.meta.mapped_gpu_ids)

  def create_queue(self, queue_type, ring, gart, eop_buffer=None, cwsr_buffer=None, ctl_stack_size=0, ctx_save_restore_size=0, xcc_id=0):
    queue = kfd.AMDKFD_IOC_CREATE_QUEUE(KFDIface.kfd, ring_base_address=ring.va_addr, ring_size=ring.size, gpu_id=self.gpu_id,
      queue_type=queue_type, queue_percentage=kfd.KFD_MAX_QUEUE_PERCENTAGE|(xcc_id<<8), queue_priority=kfd.KFD_MAX_QUEUE_PRIORITY,
      eop_buffer_address=eop_buffer.va_addr if eop_buffer else 0, eop_buffer_size=eop_buffer.size if eop_buffer else 0, ctl_stack_size=ctl_stack_size,
      ctx_save_restore_address=cwsr_buffer.va_addr if cwsr_buffer else 0, ctx_save_restore_size=ctx_save_restore_size,
      write_pointer_address=gart.va_addr, read_pointer_address=gart.va_addr + 8 * (xcc_id + 1))

    if not hasattr(self, 'doorbells'):
      self.doorbells_base = queue.doorbell_offset & (~0x1fff) # doorbell is two pages
      self.doorbells = cast(FileIOInterface, KFDIface.kfd).mmap(0, 0x2000, mmap.PROT_READ|mmap.PROT_WRITE, mmap.MAP_SHARED, self.doorbells_base)

    return AMDQueueDesc(ring=MMIOInterface(ring.va_addr, ring.size, fmt='I'), read_ptrs=[MMIOInterface(queue.read_pointer_address, 8, fmt='Q')],
                        write_ptrs=[MMIOInterface(queue.write_pointer_address, 8, fmt='Q')],
                        doorbells=[MMIOInterface(self.doorbells + queue.doorbell_offset - self.doorbells_base, 8, fmt='Q')])

  def sleep(self, tm:int): kfd.AMDKFD_IOC_WAIT_EVENTS(KFDIface.kfd, events_ptr=self.queue_event_arr_ptr, num_events=1, wait_for_all=1, timeout=tm)

  def on_device_hang(self):
    def _collect_str(st): return ' '.join(f'{k[0]}={getattr(st, k[0])}' for k in st._fields_)

    report = []
    for evnt in [self.mem_fault_event, self.hw_fault_event]:
      ev = (kfd.struct_kfd_event_data)(event_id=evnt.event_id)
      kfd.AMDKFD_IOC_WAIT_EVENTS(KFDIface.kfd, events_ptr=ctypes.addressof(ev), num_events=1, wait_for_all=1)
      if evnt == self.mem_fault_event and ev.memory_exception_data.gpu_id:
        report += [f"MMU fault: 0x{ev.memory_exception_data.va:X} | {_collect_str(ev.memory_exception_data.failure)}"]
      if evnt == self.hw_fault_event and ev.hw_exception_data.gpu_id: report += [f"HW fault: {_collect_str(ev.hw_exception_data)}"]

    raise RuntimeError("\n".join(report))

@dataclass
class AMAllocationMeta: owner:AMDDevice; mapped_devs:list[AMDDevice]; mapping:AMMapping; has_cpu_mapping:bool # noqa: E702

class PCIIface:
  gpus:list[Any] = []

  def __init__(self, dev, dev_id):
    self.dev = dev

    if first_dev:=len(PCIIface.gpus) == 0:
<<<<<<< HEAD
      PCIIface.gpus = System.pci_scan_bus(vendor=0x1002, devices=[0x744c, 0x7480, 0x7550])
      visible_devices = [int(x) for x in (getenv('VISIBLE_DEVICES', getenv('HIP_VISIBLE_DEVICES', ''))).split(',') if x.strip()]
      PCIIface.gpus = [PCIIface.gpus[x] for x in visible_devices] if visible_devices else PCIIface.gpus

    self.pcibus = PCIIface.gpus[dev_id]
    System.pci_prepare_device(self.pcibus)
    System.pci_resize_bar(self.pcibus, 0)
    if getenv("VFIO", 0):
      try: System.vfio_setup(self.pcibus, 0)
      except OSError as e:
        if DEBUG >= 1: print(f"am {self.pcibus}: failed to init vfio-pci module (run `sudo modprobe vfio-pci`): {e}.")
        PCIIface.vfio_fd = None
    
    # System.alloc_sysmem()



    # System.

    if first_dev:=len(PCIIface.gpus) == 0:
      # for pcibus in FileIOInterface("/sys/bus/pci/devices").listdir():
      #   vendor = int(FileIOInterface(f"/sys/bus/pci/devices/{pcibus}/vendor").read(), 16)
      #   device = int(FileIOInterface(f"/sys/bus/pci/devices/{pcibus}/device").read(), 16)
      #   if vendor == 0x1002 and device in PCIIface.supported_devs: PCIIface.gpus.append(pcibus)
      # PCIIface.gpus = sorted(PCIIface.gpus)

      # TODO: visible_devices should be handled layer above this?
=======
      PCIIface.gpus = System.pci_scan_bus(0x1002, [0x744c, 0x7480, 0x7550])
>>>>>>> 1373071f
      visible_devices = [int(x) for x in (getenv('VISIBLE_DEVICES', getenv('HIP_VISIBLE_DEVICES', ''))).split(',') if x.strip()]
      PCIIface.gpus = [PCIIface.gpus[x] for x in visible_devices] if visible_devices else PCIIface.gpus

    self.pci_dev = PCIDevice(PCIIface.gpus[dev_id], bars=[0, 2, 5], resize_bars=[0])
    self._setup_adev(self.pci_dev.pcibus, self.pci_dev.map_bar(0), dbell:=self.pci_dev.map_bar(2, fmt='Q'), self.pci_dev.map_bar(5, fmt='I'))
    self.doorbell_cpu_addr, self.p2p_base_addr = dbell.addr, self.pci_dev.bar_info[0][0]

    if first_dev:
      FileIOInterface.anon_mmap((alloc:=self.adev.mm.va_allocator).base, alloc.size, 0, mmap.MAP_PRIVATE|mmap.MAP_ANONYMOUS|MAP_NORESERVE, 0)

    self.pci_dev.write_config(pci.PCI_COMMAND, self.pci_dev.read_config(pci.PCI_COMMAND, 2) | pci.PCI_COMMAND_MASTER, 2)

  def _setup_adev(self, name, vram:MMIOInterface, doorbell:MMIOInterface, mmio:MMIOInterface, dma_regions:list[tuple[int, MMIOInterface]]|None=None):
    self.adev = AMDev(name, vram, doorbell, mmio, dma_regions)
    self.ip_versions = self.adev.ip_ver
    self.ip_offsets = {hwip: tuple(instances[0]) for hwip,instances in self.adev.regs_offset.items()}

    gfxver = int(f"{self.adev.ip_ver[am.GC_HWIP][0]:02d}{self.adev.ip_ver[am.GC_HWIP][1]:02d}{self.adev.ip_ver[am.GC_HWIP][2]:02d}")
    array_count = self.adev.gc_info.gc_num_sa_per_se * self.adev.gc_info.gc_num_se
    simd_count = 2 * array_count * (self.adev.gc_info.gc_num_wgp0_per_sa + self.adev.gc_info.gc_num_wgp1_per_sa)
    self.props = {'simd_count': 2 * simd_count, 'simd_per_cu': 2, 'array_count': array_count, 'gfx_target_version': gfxver,
      'max_slots_scratch_cu': self.adev.gc_info.gc_max_scratch_slots_per_cu, 'max_waves_per_simd': self.adev.gc_info.gc_max_waves_per_simd,
      'simd_arrays_per_engine': self.adev.gc_info.gc_num_sa_per_se, 'lds_size_in_kb': self.adev.gc_info.gc_lds_size}

  def alloc(self, size:int, host=False, uncached=False, cpu_access=False):
    if host or (not getenv("AMD_ALLOC_QUEUE_DEV_MEM", 1) and uncached and cpu_access): # host or gtt-like memory.
      vaddr = self.adev.mm.alloc_vaddr(size:=round_up(size, mmap.PAGESIZE), align=mmap.PAGESIZE)
      paddrs = [(paddr, mmap.PAGESIZE) for paddr in System.alloc_sysmem(size, vaddr=vaddr)[1]]
      am_mapping = self.adev.mm.map_range(vaddr, size, paddrs, system=True, snooped=True, uncached=True)
      return HCQBuffer(vaddr, size, meta=AMAllocationMeta(self.dev, [self.dev], am_mapping, has_cpu_mapping=True),
        view=MMIOInterface(am_mapping.va_addr, size, fmt='B'))

    am_mapping = self.adev.mm.valloc(size:=round_up(size, 4 << 10), uncached=uncached, contiguous=cpu_access)
    if cpu_access: self.pci_dev.map_bar(bar=0, off=am_mapping.paddrs[0][0], addr=am_mapping.va_addr, size=am_mapping.size)
    return HCQBuffer(am_mapping.va_addr, size, meta=AMAllocationMeta(self.dev, [self.dev], am_mapping, has_cpu_mapping=cpu_access),
      view=MMIOInterface(am_mapping.va_addr, size, fmt='B') if cpu_access else None)

  def free(self, mem):
    for dev in mem.meta.mapped_devs[1:]: dev.dev_iface.adev.mm.unmap_range(mem.va_addr, mem.size)
    if not mem.meta.mapping.system: self.adev.mm.vfree(mem.meta.mapping)
    if mem.meta.owner == self.dev and mem.meta.has_cpu_mapping: FileIOInterface.munmap(mem.va_addr, mem.size)

  def map(self, mem):
    # Check if the memory is already mapped on this device
    if self.dev in mem.meta.mapped_devs: return
    mem.meta.mapped_devs.append(self.dev)

    paddrs = [(paddr if mem.meta.mapping.system else (paddr+mem.meta.owner.dev_iface.p2p_base_addr), size) for paddr,size in mem.meta.mapping.paddrs]
    self.adev.mm.map_range(mem.va_addr, mem.size, paddrs, system=True, snooped=mem.meta.mapping.snooped, uncached=mem.meta.mapping.uncached)

  def create_queue(self, queue_type, ring, gart, eop_buffer=None, cwsr_buffer=None, ctl_stack_size=0, ctx_save_restore_size=0, xcc_id=0):
    assert cwsr_buffer is None, "no cwsr buffer for am"

    if queue_type == kfd.KFD_IOC_QUEUE_TYPE_SDMA:
      self.adev.sdma.setup_ring(ring_addr=ring.va_addr, ring_size=ring.size, rptr_addr=gart.va_addr, wptr_addr=gart.va_addr+0x10,
                                doorbell=(doorbell_index:=am.AMDGPU_NAVI10_DOORBELL_sDMA_ENGINE0), pipe=0, queue=0)
    else:
      self.adev.gfx.setup_ring(ring_addr=ring.va_addr, ring_size=ring.size, rptr_addr=gart.va_addr, wptr_addr=gart.va_addr+0x10,
        eop_addr=eop_buffer.va_addr, eop_size=eop_buffer.size, doorbell=(doorbell_index:=am.AMDGPU_NAVI10_DOORBELL_MEC_RING0), pipe=0, queue=0)

    return AMDQueueDesc(ring=MMIOInterface(ring.va_addr, ring.size, fmt='I'), read_ptrs=[MMIOInterface(gart.va_addr, 8, fmt='Q')],
      write_ptrs=[MMIOInterface(gart.va_addr+0x10, 8, fmt='Q')], doorbells=[MMIOInterface(self.doorbell_cpu_addr + doorbell_index * 8, 8, fmt='Q')])

  def sleep(self, timeout):
    if self.pci_dev.irq_poller is not None and (events_cnt:=len(self.pci_dev.irq_poller.poll(timeout))):
      self.pci_dev.irq_fd.read(8 * events_cnt)
      self.adev.ih.interrupt_handler()

  def on_device_hang(self):
    for d in self.dev.devices: d.dev_iface.adev.gmc.on_interrupt()
    raise RuntimeError("Device hang detected")

  def device_fini(self): self.adev.fini()

class USBIface(PCIIface):
  def __init__(self, dev, dev_id):
    self.dev = dev
    self.usb = ASM24Controller()
    self.bars = setup_pci_bars(self.usb, gpu_bus=4, mem_base=0x10000000, pref_mem_base=(32 << 30))

    self._setup_adev(f"usb:{dev_id}", USBMMIOInterface(self.usb, *self.bars[0], fmt='B'), USBMMIOInterface(self.usb, *self.bars[2], fmt='Q'),
      USBMMIOInterface(self.usb, *self.bars[5], fmt='I'), dma_regions=[(0x200000, self._dma_view(0xf000, 0x80000))])
    self.usb._pci_cacheable += [self.bars[2]] # doorbell region is cacheable

    # special regions
    self.copy_bufs = [self._dma_region(ctrl_addr=0xf000, sys_addr=0x200000, size=0x80000)]
    self.sys_buf, self.sys_next_off = self._dma_region(ctrl_addr=0xa000, sys_addr=0x820000, size=0x1000), 0x800

  def _dma_view(self, ctrl_addr, size): return USBMMIOInterface(self.usb, ctrl_addr, size, fmt='B', pcimem=False)
  def _dma_region(self, ctrl_addr, sys_addr, size):
    region = self.adev.mm.map_range(vaddr:=self.adev.mm.alloc_vaddr(size=size), size, [(sys_addr, size)], system=True, snooped=False, uncached=True)
    return HCQBuffer(vaddr, size, meta=AMAllocationMeta(self.dev, [self.dev], region, has_cpu_mapping=False), view=self._dma_view(ctrl_addr, size))

  def alloc(self, size:int, host=False, uncached=False, cpu_access=False):
    if (host or (uncached and cpu_access)) and self.sys_next_off + size < self.sys_buf.size:
      self.sys_next_off += size
      return self.sys_buf.offset(self.sys_next_off - size, size)

    am_mapping = self.adev.mm.valloc(size:=round_up(size, 4 << 10), uncached=uncached, contiguous=cpu_access)
    return HCQBuffer(am_mapping.va_addr, size, meta=AMAllocationMeta(self.dev, [self.dev], am_mapping, has_cpu_mapping=False),
      view=USBMMIOInterface(self.usb, self.bars[0][0] + am_mapping.paddrs[0][0], size, fmt='B') if cpu_access else None)

  def create_queue(self, queue_type, ring, gart, eop_buffer=None, cwsr_buffer=None, ctl_stack_size=0, ctx_save_restore_size=0, xcc_id=0):
    if queue_type == kfd.KFD_IOC_QUEUE_TYPE_SDMA:
      self.adev.sdma.setup_ring(ring_addr=ring.va_addr, ring_size=ring.size, rptr_addr=gart.va_addr, wptr_addr=gart.va_addr+0x10,
                                doorbell=(doorbell_index:=am.AMDGPU_NAVI10_DOORBELL_sDMA_ENGINE0), pipe=0, queue=0)
    else:
      self.adev.gfx.setup_ring(ring_addr=ring.va_addr, ring_size=ring.size, rptr_addr=gart.va_addr, wptr_addr=gart.va_addr+0x10,
        eop_addr=eop_buffer.va_addr, eop_size=eop_buffer.size, doorbell=(doorbell_index:=am.AMDGPU_NAVI10_DOORBELL_MEC_RING0), pipe=0, queue=0)
      self.usb._pci_cacheable += [(ring.cpu_view().addr, ring.size)]

    return AMDQueueDesc(ring=ring.cpu_view().view(fmt='I'), doorbells=[self.adev.doorbell64.view(doorbell_index * 8, 8, fmt='Q')],
      read_ptrs=[gart.cpu_view().view(size=8, fmt='Q')], write_ptrs=[gart.cpu_view().view(offset=0x10, size=8, fmt='Q')])

class AMDDevice(HCQCompiled):
  devices: ClassVar[list[HCQCompiled]] = []
  signal_pages: ClassVar[list[HCQBuffer]] = []
  signal_pool: ClassVar[list[HCQBuffer]] = []

  def is_am(self) -> bool: return isinstance(self.dev_iface, (PCIIface, USBIface))
  def is_usb(self) -> bool: return isinstance(self.dev_iface, USBIface)

  def _select_iface(self):
    if len(nm:=getenv("AMD_IFACE", "")) > 0: return getattr(sys.modules[__name__], f"{nm.upper()}Iface")(self, self.device_id)

    errs:str = ""
    for iface_t in (KFDIface, PCIIface, USBIface):
      try: return iface_t(self, self.device_id)
      except Exception: errs += f"\n{iface_t.__name__}: {traceback.format_exc()}"
    raise RuntimeError(f"Cannot find a usable interface for AMD:{self.device_id}:\n{errs}")

  def __init__(self, device:str=""):
    self.device_id = int(device.split(":")[1]) if ":" in device else 0
    self.dev_iface = self._select_iface()
    self.target:tuple[int, ...] = ((trgt:=self.dev_iface.props['gfx_target_version']) // 10000, (trgt // 100) % 100, trgt % 100)
    self.arch = "gfx%d%x%x" % self.target
    if self.target < (9,4,2) or self.target >= (13,0,0): raise RuntimeError(f"Unsupported arch: {self.arch}")
    if DEBUG >= 1: print(f"AMDDevice: opening {self.device_id} with target {self.target} arch {self.arch}")

    self.max_cu_id = self.dev_iface.props['simd_count'] // self.dev_iface.props['simd_per_cu'] // self.dev_iface.props.get('num_xcc', 1) - 1
    self.max_wave_id = (self.dev_iface.props['max_waves_per_simd'] * self.dev_iface.props['simd_per_cu'] - 1) if self.target >= (10,1,0) else \
                       (min((self.max_cu_id+1)*40, self.dev_iface.props['array_count'] // self.dev_iface.props['simd_arrays_per_engine'] * 512) - 1)
    self.xccs = self.dev_iface.props.get('num_xcc', 1) if getenv("XCCS", 1) else 1
    self.has_scratch_base_registers = self.target >= (11,0,0) or self.target == (9,4,2) # this is what llvm refers to as "architected flat scratch"

    # https://gitlab.freedesktop.org/agd5f/linux/-/blob/a1fc9f584c4aaf8bc1ebfa459fc57a3f26a290d8/drivers/gpu/drm/amd/amdkfd/kfd_queue.c#L391
    sgrp_size_per_cu, lds_size_per_cu, hwreg_size_per_cu = 0x4000, 0x10000, 0x1000
    vgpr_size_per_cu = 0x60000 if self.target in {(11,0,0), (11,0,1), (12,0,0), (12,0,1)} else \
                       0x80000 if (self.target[:2]) == (9,4) or self.target in {(9,0,8), (9,0,10)} else 0x40000
    wg_data_size = round_up((vgpr_size_per_cu + sgrp_size_per_cu + lds_size_per_cu + hwreg_size_per_cu) * (self.max_cu_id + 1), mmap.PAGESIZE)
    ctl_stack_size = round_up(12 * (self.max_cu_id + 1) * (self.max_wave_id + 1) + 8 + 40, mmap.PAGESIZE) if self.target >= (10,1,0) else \
                     round_up((self.max_wave_id + 1) * 8 + 8 + 40, mmap.PAGESIZE)
    debug_memory_size = round_up((self.max_cu_id + 1 if self.target >= (10,1,0) else 1) * (self.max_wave_id + 1) * 32, 64)
    if self.target[0] == 10: ctl_stack_size = min(ctl_stack_size, 0x7000)

    self.soc = importlib.import_module(f"tinygrad.runtime.autogen.am.{({9: 'vega10', 10: 'navi10', 11: 'soc21', 12: 'soc24'}[self.target[0]])}")
    self.pm4 = importlib.import_module(f"tinygrad.runtime.autogen.am.pm4_{'nv' if self.target[0] >= 10 else 'soc15'}")
    self.sdma = import_module('sdma', min(self.dev_iface.ip_versions[am.SDMA0_HWIP], (6, 0, 0)))
    self.gc = AMDIP('gc', self.dev_iface.ip_versions[am.GC_HWIP], self.dev_iface.ip_offsets[am.GC_HWIP])

    # Define the regCOMPUTE_CURRENT_LOGIC_XCC_ID register, which is missing from the asic_regs files.
    if self.target[:2] == (9,4): self.regCOMPUTE_CURRENT_LOGIC_XCC_ID = AMDReg("regCOMPUTE_CURRENT_LOGIC_XCC_ID", 0xe25, 0, {}, self.gc.bases)

    nbio_name = 'nbio' if self.target[0] < 12 else 'nbif'
    nbio_pad = (0,) if self.target[0] == 9 else ()
    self.nbio = AMDIP(nbio_name, self.dev_iface.ip_versions[am.NBIF_HWIP], nbio_pad+self.dev_iface.ip_offsets[am.NBIF_HWIP])

    self.compute_queue = self.create_queue(kfd.KFD_IOC_QUEUE_TYPE_COMPUTE, 0x2000 if self.is_usb() else 0x800000, eop_buffer_size=0x1000,
      ctx_save_restore_size=0 if self.is_am() else wg_data_size + ctl_stack_size, ctl_stack_size=ctl_stack_size, debug_memory_size=debug_memory_size)

    max_copy_size = 0x40000000 if self.dev_iface.ip_versions[am.SDMA0_HWIP][0] >= 5 else 0x400000
    self.sdma_queue = self.create_queue(kfd.KFD_IOC_QUEUE_TYPE_SDMA, 0x200 if self.is_usb() else 0x800000)

    super().__init__(device, AMDAllocator(self), AMDLLVMRenderer(self.arch) if getenv("AMD_LLVM", 1) else AMDRenderer(self.arch),
                     AMDLLVMCompiler(self.arch) if getenv("AMD_LLVM", 1) else HIPCompiler(self.arch), functools.partial(AMDProgram, self),
                     AMDSignal, functools.partial(AMDComputeQueue, self), functools.partial(AMDCopyQueue, self, max_copy_size=max_copy_size),
                     kernargs_size=(8 << 10) if self.is_usb() else (16 << 20), sigalloc_size=0x100 if self.is_usb() else 0x1000)

    # Scratch setup
    self.max_private_segment_size = 0
    self._ensure_has_local_memory(128) # set default scratch size to 128 bytes per thread

    # XCC setup
    self.xcc_sync: tuple[AMDSignal, AMDSignal]|None = None
    if self.xccs > 1:
      self.xcc_sync_area = self.allocator.alloc(0x1000, BufferSpec(nolru=True, cpu_access=True))
      self.xcc_sync = (AMDSignal(base_buf=self.xcc_sync_area), AMDSignal(base_buf=self.xcc_sync_area.offset(256)))
      AMDComputeQueue(self).xcc_config().submit(self)

    # SQTT is disabled by default because of runtime overhead and big file sizes (~200mb to Tensor.full() two 4096x4096 tensors and matmul them)
    self.sqtt_enabled = PROFILE and bool(getenv("SQTT", 0))
    if self.sqtt_enabled:
      if self.arch != 'gfx1100': raise RuntimeError('SQ Thread Tracing is only supported on 7900XTX')
      if not self.is_am() and (ppfeaturemask:=int(FileIOInterface('/sys/module/amdgpu/parameters/ppfeaturemask', os.O_RDONLY).read(), 16))&0x8000:
        raise RuntimeError("SQTT can't be enabled because of hardware bug, to workaround either use AMD_IFACE=PCI or add "
                           f"ppfeaturemask={(ppfeaturemask&~0x8000):#x} (current {ppfeaturemask=:#x} & ~PP_GFXOFF_MASK) to amdgpu module parameters\n"
                           "For more information read https://github.com/tinygrad/tinygrad/blob/master/extra/sqtt/README.md")
      SQTT_BUFFER_SIZE = getenv("SQTT_BUFFER_SIZE", 256) # in mb, per shader engine
      SQTT_NUM = self.dev_iface.props['array_count'] // self.dev_iface.props['simd_arrays_per_engine']
      self.sqtt_buffers = [self.allocator.alloc(SQTT_BUFFER_SIZE*1024*1024, BufferSpec(cpu_access=True, nolru=True)) for _ in range(SQTT_NUM)]
      self.sqtt_itrace_se_mask = getenv("SQTT_ITRACE_SE_MASK", 2) # -1 enable all, 0 disable all, >0 bitmask for where to enable instruction tracing
      self.cmd_id = 0
      AMDComputeQueue(self).sqtt_start(self.sqtt_buffers, self.sqtt_itrace_se_mask).submit(self)

  def create_queue(self, queue_type, ring_size, ctx_save_restore_size=0, eop_buffer_size=0, ctl_stack_size=0, debug_memory_size=0):
    ring = self.dev_iface.alloc(ring_size, uncached=True, cpu_access=True)
    gart = self.dev_iface.alloc(0x100, uncached=True, cpu_access=True)

    cwsr_buffer_size = round_up((ctx_save_restore_size + debug_memory_size) * self.dev_iface.props.get('num_xcc', 1), mmap.PAGESIZE)
    cwsr_buffer = self.dev_iface.alloc(cwsr_buffer_size) if ctx_save_restore_size else None
    eop_buffer = self.dev_iface.alloc(eop_buffer_size) if eop_buffer_size else None

    return AMDQueueDesc.multi(*(self.dev_iface.create_queue(queue_type, ring, gart, eop_buffer=eop_buffer, cwsr_buffer=cwsr_buffer, xcc_id=xcc_id,
                                                            ctx_save_restore_size=ctx_save_restore_size, ctl_stack_size=ctl_stack_size)
                                for xcc_id in range(self.xccs if queue_type == kfd.KFD_IOC_QUEUE_TYPE_COMPUTE else 1)))

  def _ensure_has_local_memory(self, required):
    if self.max_private_segment_size >= required: return

    # <gfx103 requires alignment of 1024, >=gfx11 requires 256
    wave_scratch_len = round_up(((self.max_wave_id + 1) * required), 256 if self.target >= (11,0,0) else 1024)

    scratch_size = (self.max_cu_id+1)*self.dev_iface.props['max_slots_scratch_cu']*wave_scratch_len # per xcc
    self.scratch, ok = self._realloc(getattr(self, 'scratch', None), scratch_size*self.xccs)
    if ok:
      engines = self.dev_iface.props['array_count'] // self.dev_iface.props['simd_arrays_per_engine']
      waves = wave_scratch_len // (256 if self.target >= (11,0,0) else 1024)
      # >=gfx11 wavesize is per SE
      wavesize = scratch_size // ((wave_scratch_len * engines) if self.target >= (11,0,0) else wave_scratch_len)
      self.tmpring_size = waves << 12 | wavesize
      self.max_private_segment_size = required

  def invalidate_caches(self):
    AMDComputeQueue(self).memory_barrier().signal(self.timeline_signal, self.next_timeline()).submit(self)
    self.synchronize()

  def on_device_hang(self): self.dev_iface.on_device_hang()

  def _at_profile_finalize(self):
    if self.sqtt_enabled:
      wptrs_buf = self.allocator.alloc(round_up(len(self.sqtt_buffers), 0x1000), BufferSpec(cpu_access=True, nolru=True))
      wptrs = to_mv(wptrs_buf.va_addr, wptrs_buf.size)
      AMDComputeQueue(self).sqtt_stop(len(self.sqtt_buffers), wptrs_buf).signal(self.timeline_signal, self.next_timeline()).submit(self)
      self.synchronize()
      if DEBUG>=2: print('Saving SQTT in profile...')
      for i,buf0 in enumerate(self.sqtt_buffers):
        wptr = ((struct.unpack('<I', wptrs[i*4:i*4+4])[0] & 0x1FFFFFFF) - ((buf0.va_addr//32) & 0x1FFFFFFF)) * 32
        if DEBUG>=2: print(f'Se {i} blob size {wptr:#x}')
        assert wptr >= 0 and wptr <= buf0.size, f"{wptr} > {buf0.size}, should never happen"
        # When sqtt buffer overflows, wptr stops at the last dword
        if wptr >= buf0.size-32: print(f"WARNING: SQTT BUFFER IS FULL (SE {i})! INCREASE SQTT BUFFER SIZE WITH SQTT_BUFFER_SIZE=X (in MB)")
        self.allocator._copyout(sqtt_buf:=memoryview(bytearray(wptr)), buf0)
        Compiled.profile_events += [ProfileSQTTEvent(self.device, i, bytes(sqtt_buf), bool((self.sqtt_itrace_se_mask >> i) & 0b1))]
    super()._at_profile_finalize()

  def finalize(self):
    try: self.synchronize() # Try to finalize device in any case.
    except RuntimeError as e: print(f"{self.device} synchronization failed before finalizing: {e}")
    if hasattr(self.dev_iface, 'device_fini'): self.dev_iface.device_fini()<|MERGE_RESOLUTION|>--- conflicted
+++ resolved
@@ -644,37 +644,7 @@
     self.dev = dev
 
     if first_dev:=len(PCIIface.gpus) == 0:
-<<<<<<< HEAD
-      PCIIface.gpus = System.pci_scan_bus(vendor=0x1002, devices=[0x744c, 0x7480, 0x7550])
-      visible_devices = [int(x) for x in (getenv('VISIBLE_DEVICES', getenv('HIP_VISIBLE_DEVICES', ''))).split(',') if x.strip()]
-      PCIIface.gpus = [PCIIface.gpus[x] for x in visible_devices] if visible_devices else PCIIface.gpus
-
-    self.pcibus = PCIIface.gpus[dev_id]
-    System.pci_prepare_device(self.pcibus)
-    System.pci_resize_bar(self.pcibus, 0)
-    if getenv("VFIO", 0):
-      try: System.vfio_setup(self.pcibus, 0)
-      except OSError as e:
-        if DEBUG >= 1: print(f"am {self.pcibus}: failed to init vfio-pci module (run `sudo modprobe vfio-pci`): {e}.")
-        PCIIface.vfio_fd = None
-    
-    # System.alloc_sysmem()
-
-
-
-    # System.
-
-    if first_dev:=len(PCIIface.gpus) == 0:
-      # for pcibus in FileIOInterface("/sys/bus/pci/devices").listdir():
-      #   vendor = int(FileIOInterface(f"/sys/bus/pci/devices/{pcibus}/vendor").read(), 16)
-      #   device = int(FileIOInterface(f"/sys/bus/pci/devices/{pcibus}/device").read(), 16)
-      #   if vendor == 0x1002 and device in PCIIface.supported_devs: PCIIface.gpus.append(pcibus)
-      # PCIIface.gpus = sorted(PCIIface.gpus)
-
-      # TODO: visible_devices should be handled layer above this?
-=======
       PCIIface.gpus = System.pci_scan_bus(0x1002, [0x744c, 0x7480, 0x7550])
->>>>>>> 1373071f
       visible_devices = [int(x) for x in (getenv('VISIBLE_DEVICES', getenv('HIP_VISIBLE_DEVICES', ''))).split(',') if x.strip()]
       PCIIface.gpus = [PCIIface.gpus[x] for x in visible_devices] if visible_devices else PCIIface.gpus
 
