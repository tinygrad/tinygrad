--- conflicted
+++ resolved
@@ -4,14 +4,9 @@
 assert sys.platform != 'win32'
 from dataclasses import dataclass
 from tinygrad.runtime.support.hcq import HCQCompiled, HCQAllocator, HCQBuffer, HWQueue, HCQArgsState, HCQSignal, HCQProgram
-<<<<<<< HEAD
+from tinygrad.ops import sint
 from tinygrad.device import LRUAllocator, BufferSpec
 from tinygrad.helpers import getenv, to_mv, round_up, data64_le, mv_address, from_mv, lo32, hi32
-=======
-from tinygrad.ops import sint
-from tinygrad.device import BufferSpec
-from tinygrad.helpers import getenv, to_mv, round_up, data64_le, mv_address
->>>>>>> 10f431b9
 from tinygrad.renderer.cstyle import AMDRenderer
 from tinygrad.runtime.autogen import kfd, hsa, amd_gpu, libc, libpciaccess
 from tinygrad.runtime.autogen.am import am
@@ -36,40 +31,15 @@
 def nbioreg(reg): return reg + 0x00000d20 # NBIO_BASE__INST0_SEG2
 
 class AMDSignal(HCQSignal):
-<<<<<<< HEAD
-  def __init__(self, value=0, is_timeline=False):
-    self._value_addr, self._timestamp_addr = (va:=AMDDevice.signals_pool.pop()), va + 8
-    self._signal = to_mv(va - AMDDevice.signals_page.va_addr + AMDDevice.signals_page.cpu_addr, 16).cast("Q")
-    if is_timeline and not AMDDevice.driverless:
-      self._event = kfd.AMDKFD_IOC_CREATE_EVENT(AMDDevice.kfd, auto_reset=1)
-      self._event_mailbox_ptr = AMDDevice.event_page.va_addr + self._event.event_slot_index*8
-      self._evt_array = (kfd.struct_kfd_event_data)(event_id=self._event.event_id)
-    else: self._event_mailbox_ptr = 0
-    super().__init__(value)
-  def __del__(self): AMDDevice.signals_pool.append(self._value_addr)
-  def _get_value(self) -> int: return self._signal[0]
-  def _get_timestamp(self) -> decimal.Decimal: return decimal.Decimal(self._signal[1]) / decimal.Decimal(100)
-  def _set_value(self, new_value:int): self._signal[0] = new_value
-  def wait(self, value:int, timeout:int=getenv("HCQDEV_WAIT_TIMEOUT_MS", 30000)):
-    start_time = time.time() * 1000
-    while (time_spent:=time.time() * 1000 - start_time) < timeout:
-      if self._signal[0] >= value: return
-
-      # Wait active for 5s, then going to sleep.
-      if time_spent > 5000 and self._event_mailbox_ptr != 0:
-        kfd.AMDKFD_IOC_WAIT_EVENTS(AMDDevice.kfd, events_ptr=ctypes.addressof(self._evt_array), num_events=1, wait_for_all=1, timeout=1000)
-    raise RuntimeError(f"wait_signal: not set to {value}, but {self._signal[0]}, {timeout} ms TIMEOUT!")
-=======
   def __init__(self, base_addr:Optional[int]=None, **kwargs):
     super().__init__(AMDDevice.signals_pool.pop() if base_addr is None else base_addr, **kwargs, timestamp_divider=100)
->>>>>>> 10f431b9
 
   def __del__(self):
     if isinstance(self.base_addr, int): AMDDevice.signals_pool.append(self.base_addr)
 
   def _sleep(self, time_spent_waiting_ms:int):
     # Resonable to sleep for long workloads (which take more than 2s) and only timeline signals.
-    if time_spent_waiting_ms > 2000 and self.timeline_for_device is not None:
+    if not AMDDevice.driverless and time_spent_waiting_ms > 2000 and self.timeline_for_device is not None:
       kfd.AMDKFD_IOC_WAIT_EVENTS(AMDDevice.kfd, events_ptr=self.timeline_for_device.queue_event_arr_ptr, num_events=1, wait_for_all=1, timeout=200)
 
 class AMDComputeQueue(HWQueue):
@@ -165,15 +135,9 @@
 
   def bind(self, dev:AMDDevice):
     self.binded_device = dev
-<<<<<<< HEAD
-    self.hw_page = dev.allocator.alloc(len(self.q) * 4, BufferSpec(cpu_access=True, nolru=True, uncached=True))
+    self.hw_page = dev.allocator.alloc(len(self._q) * 4, BufferSpec(cpu_access=True, nolru=True, uncached=True))
     hw_view = to_mv(self.hw_page.cpu_addr, self.hw_page.size).cast("I")
-    for i, value in enumerate(self.q): hw_view[i] = value
-=======
-    self.hw_page = dev.allocator.alloc(len(self._q) * 4, BufferSpec(cpu_access=True, nolru=True, uncached=True))
-    hw_view = to_mv(self.hw_page.va_addr, self.hw_page.size).cast("I")
     for i, value in enumerate(self._q): hw_view[i] = value
->>>>>>> 10f431b9
 
     self.indirect_cmd = [amd_gpu.PACKET3(amd_gpu.PACKET3_INDIRECT_BUFFER, 2), *data64_le(self.hw_page.va_addr),
                          len(self._q) | amd_gpu.INDIRECT_BUFFER_VALID]
@@ -366,20 +330,12 @@
     if self.target < 100300 or self.target >= 120000: raise RuntimeError(f"Unsupported arch: {self.arch}")
 
     if AMDDevice.event_page is None:
-<<<<<<< HEAD
       AMDDevice.signals_page = self._gpu_alloc(16 * 65536, uncached=True)
       AMDDevice.signals_pool = [self.signals_page.va_addr + off for off in range(0, AMDDevice.signals_page.size, 16)]
       if not AMDDevice.driverless: 
         AMDDevice.event_page = self._gpu_alloc(0x8000, uncached=True)  
         kfd.AMDKFD_IOC_CREATE_EVENT(AMDDevice.kfd, event_page_offset=AMDDevice.event_page.handle)
     elif not AMDDevice.driverless:
-=======
-      AMDDevice.signals_page = self._gpu_alloc(16 * 65536, kfd.KFD_IOC_ALLOC_MEM_FLAGS_GTT, uncached=True)
-      AMDDevice.event_page = self._gpu_alloc(0x8000, kfd.KFD_IOC_ALLOC_MEM_FLAGS_GTT, uncached=True)
-      AMDDevice.signals_pool = [self.signals_page.va_addr + off for off in range(0, AMDDevice.signals_page.size, 16)]
-      kfd.AMDKFD_IOC_CREATE_EVENT(AMDDevice.kfd, event_page_offset=AMDDevice.event_page.handle)
-    else:
->>>>>>> 10f431b9
       self._gpu_map(AMDDevice.signals_page)
       self._gpu_map(AMDDevice.event_page)
 
@@ -404,23 +360,18 @@
     self.compute_queue = self._alloc_queue(kfd.KFD_IOC_QUEUE_TYPE_COMPUTE, 0x100000, ctx_save_restore_size=wg_data_size + ctl_stack_size,
                                            eop_buffer_size=0x1000, ctl_stack_size=ctl_stack_size)
 
-<<<<<<< HEAD
     if not self.driverless:
       self.sdma_queue = self._alloc_queue(kfd.KFD_IOC_QUEUE_TYPE_SDMA, 0x100000)
+
+      self.queue_event = kfd.AMDKFD_IOC_CREATE_EVENT(AMDDevice.kfd, event_type=kfd.KFD_IOC_EVENT_SIGNAL, auto_reset=1)
+      self.queue_event_mailbox_ptr = AMDDevice.event_page.va_addr + self.queue_event.event_slot_index * 8
+      self.queue_event_arr = (kfd.struct_kfd_event_data)(event_id=self.queue_event.event_id)
+      self.queue_event_arr_ptr = ctypes.addressof(self.queue_event_arr)
 
       self.mem_fault_event = kfd.AMDKFD_IOC_CREATE_EVENT(AMDDevice.kfd, event_type=kfd.KFD_IOC_EVENT_MEMORY)
       self.hw_fault_event = kfd.AMDKFD_IOC_CREATE_EVENT(AMDDevice.kfd, event_type=kfd.KFD_IOC_EVENT_HW_EXCEPTION)
       allocator, copy_queue_t = AMDDriverAllocator(self), AMDCopyQueue # AMDPciAllocator(self), None
     else: allocator, copy_queue_t = AMDPciAllocator(self), None
-=======
-    self.queue_event = kfd.AMDKFD_IOC_CREATE_EVENT(AMDDevice.kfd, event_type=kfd.KFD_IOC_EVENT_SIGNAL, auto_reset=1)
-    self.queue_event_mailbox_ptr = AMDDevice.event_page.va_addr + self.queue_event.event_slot_index * 8
-    self.queue_event_arr = (kfd.struct_kfd_event_data)(event_id=self.queue_event.event_id)
-    self.queue_event_arr_ptr = ctypes.addressof(self.queue_event_arr)
-
-    self.mem_fault_event = kfd.AMDKFD_IOC_CREATE_EVENT(AMDDevice.kfd, event_type=kfd.KFD_IOC_EVENT_MEMORY)
-    self.hw_fault_event = kfd.AMDKFD_IOC_CREATE_EVENT(AMDDevice.kfd, event_type=kfd.KFD_IOC_EVENT_HW_EXCEPTION)
->>>>>>> 10f431b9
 
     super().__init__(device, allocator, AMDRenderer(), AMDCompiler(self.arch), functools.partial(AMDProgram, self),
                      AMDSignal, AMDComputeQueue, copy_queue_t)
