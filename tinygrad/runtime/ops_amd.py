--- conflicted
+++ resolved
@@ -104,26 +104,15 @@
   def _exec(self, prg, kernargs, global_size:Tuple[int,int,int]=(1,1,1), local_size:Tuple[int,int,int]=(1,1,1)):
     self._acquire_mem(gli=0, gl2=0)
 
-<<<<<<< HEAD
-    user_regs = [*data64_le(prg.device.scratch.va_addr), 0xffffffff, 0xc00000] if prg.enable_private_segment_sgpr else []
-=======
-    user_regs, cmd_idx = [], len(self) - 1
->>>>>>> e077bc7b
+    user_regs, cmd_idx = [*data64_le(prg.device.scratch.va_addr), 0xffffffff, 0xc00000] if prg.enable_private_segment_sgpr else [], len(self) - 1
     if prg.enable_dispatch_ptr:
       dp = hsa.hsa_kernel_dispatch_packet_t.from_address(dp_addr:=kernargs + prg.kernargs_segment_size)
       dp.workgroup_size_x, dp.workgroup_size_y, dp.workgroup_size_z = local_size[0], local_size[1], local_size[2]
       dp.grid_size_x, dp.grid_size_y, dp.grid_size_z = global_size[0]*local_size[0], global_size[1]*local_size[1], global_size[2]*local_size[2]
       dp.group_segment_size, dp.private_segment_size, dp.kernarg_address = prg.group_segment_size, prg.private_segment_size, kernargs
-<<<<<<< HEAD
-      user_regs = [*data64_le(dp_addr)] + user_regs
-      self.cmd_idx_to_dispatch_packet[len(self) - 1] = dp
-    user_regs += [*data64_le(kernargs)]
-    self.cmd_idx_to_exec_info[len(self) - 1] = len(user_regs)
-=======
       user_regs += [*data64_le(dp_addr)]
       self.cmd_idx_to_dispatch_packet[cmd_idx] = dp
     user_regs += [*data64_le(kernargs)]
->>>>>>> e077bc7b
 
     self.q += [amd_gpu.PACKET3(amd_gpu.PACKET3_SET_SH_REG, 2), gfxreg(amd_gpu.regCOMPUTE_PGM_LO), *data64_le(prg.prog_addr >> 8)]
     self.q += [amd_gpu.PACKET3(amd_gpu.PACKET3_SET_SH_REG, 2), gfxreg(amd_gpu.regCOMPUTE_PGM_RSRC1), prg.rsrc1, prg.rsrc2]
@@ -133,13 +122,9 @@
     self.q += [amd_gpu.PACKET3(amd_gpu.PACKET3_SET_SH_REG, 2), gfxreg(amd_gpu.regCOMPUTE_STATIC_THREAD_MGMT_SE2)] + [0xFFFFFFFF] * 2
     self.q += [amd_gpu.PACKET3(amd_gpu.PACKET3_SET_SH_REG, 4), gfxreg(amd_gpu.regCOMPUTE_STATIC_THREAD_MGMT_SE4)] + [0xFFFFFFFF] * 4
     self.q += [amd_gpu.PACKET3(amd_gpu.PACKET3_SET_SH_REG, len(user_regs)), gfxreg(amd_gpu.regCOMPUTE_USER_DATA_0)] + user_regs
-<<<<<<< HEAD
+
+    self.cmd_idx_to_local_offset[cmd_idx] = len(self.q) - self.cmds_offset[cmd_idx] + 1 # +1 to skip PACKET3_SET_SH_REG
     self.q += [amd_gpu.PACKET3(amd_gpu.PACKET3_SET_SH_REG, 3), gfxreg(amd_gpu.regCOMPUTE_NUM_THREAD_X), *local_size]
-=======
-
-    self.cmd_idx_to_local_offset[cmd_idx] = len(self.q) - self.cmds_offset[cmd_idx] + 4 # +1 to skip PACKET3_SET_SH_REG + 3 zeros.
-    self.q += [amd_gpu.PACKET3(amd_gpu.PACKET3_SET_SH_REG, 8), gfxreg(amd_gpu.regCOMPUTE_START_X), 0, 0, 0, *local_size, 0, 0]
->>>>>>> e077bc7b
     self.q += [amd_gpu.PACKET3(amd_gpu.PACKET3_SET_SH_REG, 1), gfxreg(amd_gpu.regCOMPUTE_RESOURCE_LIMITS), 0]
 
     self.cmd_idx_to_global_offset[cmd_idx] = len(self.q) - self.cmds_offset[cmd_idx] + 1 # +1 to skip PACKET3_DISPATCH_DIRECT.
