--- conflicted
+++ resolved
@@ -1,13 +1,13 @@
 from __future__ import annotations
 from typing import Any, cast
-<<<<<<< HEAD
+
 import os, ctypes, ctypes.util, functools, mmap, errno, array, contextlib, sys, select, atexit
 
 assert sys.platform != "win32"
-=======
+
 import os, ctypes, ctypes.util, functools, mmap, errno, array, contextlib, sys, select
 assert sys.platform != 'win32'
->>>>>>> 84dc331d
+
 from dataclasses import dataclass
 from tinygrad.runtime.support.hcq import (
     HCQCompiled,
@@ -1247,7 +1247,7 @@
 
 
 class AMDDevice(HCQCompiled):
-<<<<<<< HEAD
+
     driverless: bool = not HWInterface.exists("/sys/module/amdgpu") or bool(
         getenv("AMD_DRIVERLESS", 0)
     )
@@ -1405,7 +1405,7 @@
         self.synchronize()
         if hasattr(self.dev_iface, "device_fini"):
             self.dev_iface.device_fini()
-=======
+
   driverless:bool = not HWInterface.exists('/sys/module/amdgpu') or bool(getenv("AMD_DRIVERLESS", 0))
   signals_page:Any = None
   signals_pool:list[int] = []
@@ -1477,4 +1477,3 @@
   def finalize(self):
     self.synchronize()
     if hasattr(self.dev_iface, 'device_fini'): self.dev_iface.device_fini()
->>>>>>> 84dc331d
