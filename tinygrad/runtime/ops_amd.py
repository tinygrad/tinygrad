from __future__ import annotations
<<<<<<< HEAD
from typing import Tuple, List, Any, Optional, cast
import os, ctypes, ctypes.util, functools, pathlib, mmap, errno, array, contextlib, sys, subprocess, select, struct
=======
from typing import Any, Optional, cast
import os, ctypes, ctypes.util, functools, pathlib, mmap, errno, array, contextlib, sys
>>>>>>> b7397c13
assert sys.platform != 'win32'
from dataclasses import dataclass
from tinygrad.runtime.support.hcq import HCQCompiled, HCQAllocator, HCQBuffer, HWQueue, CLikeArgsState, HCQSignal, HCQProgram
from tinygrad.ops import sint
from tinygrad.device import BufferSpec
from tinygrad.helpers import getenv, to_mv, round_up, data64_le, mv_address, from_mv, lo32, hi32
from tinygrad.renderer.cstyle import AMDRenderer
from tinygrad.runtime.autogen import kfd, hsa, amd_gpu, libc, libpciaccess, vfio
from tinygrad.runtime.autogen.am import am
from tinygrad.runtime.support.compiler_hip import AMDCompiler
from tinygrad.runtime.support.elf import elf_loader
from tinygrad.runtime.support.am.amdev import AMDev
if getenv("IOCTL"): import extra.hip_gpu_driver.hip_ioctl  # noqa: F401 # pylint: disable=unused-import
if getenv("MOCKGPU"): import extra.mockgpu.mockgpu # noqa: F401 # pylint: disable=unused-import

regBIF_BX_PF1_GPU_HDP_FLUSH_REQ, regBIF_BX_PF1_GPU_HDP_FLUSH_DONE = 0x0106, 0x0107

EVENT_INDEX_PARTIAL_FLUSH = 4 # based on a comment in nvd.h
WAIT_REG_MEM_FUNCTION_GEQ = 5 # >=

COMPUTE_SHADER_EN, FORCE_START_AT_000, CS_W32_EN = (1 << 0), (1 << 2), (1 << 15)

def gfxreg(reg): return reg + 0x00001260 - amd_gpu.PACKET3_SET_SH_REG_START
def nbioreg(reg): return reg + 0x00000d20 # NBIO_BASE__INST0_SEG2

class AMDSignal(HCQSignal):
  def __init__(self, dev, base_addr:Optional[int]=None, **kwargs):
    self.dev = dev
    super().__init__(self.dev.signals_pool.pop() if base_addr is None else base_addr, **kwargs, timestamp_divider=100)

  def __del__(self):
    if isinstance(self.base_addr, int): self.dev.signals_pool.append(self.base_addr)

  def _sleep(self, time_spent_waiting_ms:int):
    # Resonable to sleep for long workloads (which take more than 2s) and only timeline signals.
    if time_spent_waiting_ms > 2000 and self.timeline_for_device is not None: self.timeline_for_device.dev_iface.sleep(timeout=200)

class AMDComputeQueue(HWQueue):
  def __del__(self):
    if self.binded_device is not None:
      self.binded_device.allocator.free(self.hw_page, self.hw_page.size, BufferSpec(cpu_access=True, nolru=True, uncached=True))

  def pkt3(self, cmd, *vals): self.q(amd_gpu.PACKET3(cmd, len(vals) - 1), *vals)

  def wait_reg_mem(self, value, mask=0xffffffff, mem=None, reg_req=None, reg_done=None):
    wrm_info_dw = amd_gpu.WAIT_REG_MEM_MEM_SPACE(int(mem is not None)) | amd_gpu.WAIT_REG_MEM_OPERATION(int(mem is None)) \
                | amd_gpu.WAIT_REG_MEM_FUNCTION(WAIT_REG_MEM_FUNCTION_GEQ) | amd_gpu.WAIT_REG_MEM_ENGINE(0)

    self.pkt3(amd_gpu.PACKET3_WAIT_REG_MEM, wrm_info_dw, *(data64_le(mem) if mem is not None else (reg_req, reg_done)), value, mask, 4)

  def acquire_mem(self, addr=0x0, sz=(1 << 64)-1, gli=1, glm=1, glk=1, glv=1, gl1=1, gl2=1):
    cache_flags_dw = amd_gpu.PACKET3_ACQUIRE_MEM_GCR_CNTL_GLI_INV(gli) \
                   | amd_gpu.PACKET3_ACQUIRE_MEM_GCR_CNTL_GLM_INV(glm) | amd_gpu.PACKET3_ACQUIRE_MEM_GCR_CNTL_GLM_WB(glm) \
                   | amd_gpu.PACKET3_ACQUIRE_MEM_GCR_CNTL_GLK_INV(glk) | amd_gpu.PACKET3_ACQUIRE_MEM_GCR_CNTL_GLK_WB(glk) \
                   | amd_gpu.PACKET3_ACQUIRE_MEM_GCR_CNTL_GLV_INV(glv) | amd_gpu.PACKET3_ACQUIRE_MEM_GCR_CNTL_GL1_INV(gl1) \
                   | amd_gpu.PACKET3_ACQUIRE_MEM_GCR_CNTL_GL2_INV(gl2) | amd_gpu.PACKET3_ACQUIRE_MEM_GCR_CNTL_GL2_WB(gl2)

    self.pkt3(amd_gpu.PACKET3_ACQUIRE_MEM, 0, *data64_le(sz), *data64_le(addr), 0, cache_flags_dw)

  def release_mem(self, address, value, data_sel, int_sel, ctxid=0, cache_flush=False):
    cache_flags_dw = 0 if not cache_flush else (amd_gpu.PACKET3_RELEASE_MEM_GCR_GLV_INV | amd_gpu.PACKET3_RELEASE_MEM_GCR_GL1_INV \
                   | amd_gpu.PACKET3_RELEASE_MEM_GCR_GL2_INV | amd_gpu.PACKET3_RELEASE_MEM_GCR_GLM_WB \
                   | amd_gpu.PACKET3_RELEASE_MEM_GCR_GLM_INV | amd_gpu.PACKET3_RELEASE_MEM_GCR_GL2_WB | amd_gpu.PACKET3_RELEASE_MEM_GCR_SEQ)

    event_dw = amd_gpu.PACKET3_RELEASE_MEM_EVENT_TYPE(amd_gpu.CACHE_FLUSH_AND_INV_TS_EVENT) \
             | amd_gpu.PACKET3_RELEASE_MEM_EVENT_INDEX(amd_gpu.event_index__mec_release_mem__end_of_pipe)

    memsel_dw = amd_gpu.PACKET3_RELEASE_MEM_DATA_SEL(data_sel) | amd_gpu.PACKET3_RELEASE_MEM_INT_SEL(int_sel) | amd_gpu.PACKET3_RELEASE_MEM_DST_SEL(0)

    self.pkt3(amd_gpu.PACKET3_RELEASE_MEM, event_dw | cache_flags_dw, memsel_dw, *data64_le(address), *data64_le(value), ctxid)

  def memory_barrier(self):
    self.wait_reg_mem(reg_req=nbioreg(regBIF_BX_PF1_GPU_HDP_FLUSH_REQ), reg_done=nbioreg(regBIF_BX_PF1_GPU_HDP_FLUSH_DONE), value=0xffffffff)
    self.acquire_mem()
    return self

  def exec(self, prg:AMDProgram, args_state:CLikeArgsState, global_size:tuple[sint, ...], local_size:tuple[sint, ...]):
    self.bind_args_state(args_state)

    self.acquire_mem(gli=0, gl2=0)

    if prg.enable_private_segment_sgpr:
      scratch_hilo = data64_le(prg.dev.scratch.va_addr)
      # sgpr word1 bit31 enables swizzle
      # sgpr word3 = 0x14 << 12 | 2 << 28 | 2 << 21 | 1 << 23
      user_regs = [scratch_hilo[0], scratch_hilo[1] | 1 << 31, 0xffffffff, 0x20c14000] if prg.enable_private_segment_sgpr else []
    else: user_regs = []
    if prg.enable_dispatch_ptr:
      dp = hsa.hsa_kernel_dispatch_packet_t.from_address(dp_addr:=args_state.ptr + prg.kernargs_segment_size)

      self.bind_sints(*local_size, struct=dp, start_field='workgroup_size_x', fmt='H')
      self.bind_sints(*[g*l for g,l in zip(global_size, local_size)], struct=dp, start_field='grid_size_x', fmt='I')
      dp.group_segment_size, dp.private_segment_size, dp.kernarg_address = prg.group_segment_size, prg.private_segment_size, args_state.ptr
      user_regs += [*data64_le(dp_addr)]

    user_regs += [*data64_le(args_state.ptr)]

    self.pkt3(amd_gpu.PACKET3_SET_SH_REG, gfxreg(amd_gpu.regCOMPUTE_PGM_LO), *data64_le(prg.prog_addr >> 8))
    self.pkt3(amd_gpu.PACKET3_SET_SH_REG, gfxreg(amd_gpu.regCOMPUTE_PGM_RSRC1), prg.rsrc1, prg.rsrc2)
    self.pkt3(amd_gpu.PACKET3_SET_SH_REG, gfxreg(amd_gpu.regCOMPUTE_PGM_RSRC3), 0)
    self.pkt3(amd_gpu.PACKET3_SET_SH_REG, gfxreg(amd_gpu.regCOMPUTE_TMPRING_SIZE), prg.dev.tmpring_size)
    if prg.dev.has_scratch_base_registers:
      self.pkt3(amd_gpu.PACKET3_SET_SH_REG, gfxreg(amd_gpu.regCOMPUTE_DISPATCH_SCRATCH_BASE_LO), *data64_le(prg.dev.scratch.va_addr >> 8))
    if prg.dev.target < 110000: self.pkt3(amd_gpu.PACKET3_SET_SH_REG, gfxreg(amd_gpu.mmCP_COHER_START_DELAY), 0x20)
    self.pkt3(amd_gpu.PACKET3_SET_SH_REG, gfxreg(amd_gpu.regCOMPUTE_RESTART_X), 0, 0, 0, 0)
    self.pkt3(amd_gpu.PACKET3_SET_SH_REG, gfxreg(amd_gpu.regCOMPUTE_STATIC_THREAD_MGMT_SE0), 0xFFFFFFFF, 0xFFFFFFFF)
    self.pkt3(amd_gpu.PACKET3_SET_SH_REG, gfxreg(amd_gpu.regCOMPUTE_STATIC_THREAD_MGMT_SE2), 0xFFFFFFFF, 0xFFFFFFFF)
    self.pkt3(amd_gpu.PACKET3_SET_SH_REG, gfxreg(amd_gpu.regCOMPUTE_STATIC_THREAD_MGMT_SE4), 0xFFFFFFFF, 0xFFFFFFFF, 0xFFFFFFFF, 0xFFFFFFFF)
    self.pkt3(amd_gpu.PACKET3_SET_SH_REG, gfxreg(amd_gpu.regCOMPUTE_USER_DATA_0), *user_regs)

    self.pkt3(amd_gpu.PACKET3_SET_SH_REG, gfxreg(amd_gpu.regCOMPUTE_START_X), 0, 0, 0, *local_size, 0, 0)
    self.pkt3(amd_gpu.PACKET3_SET_SH_REG, gfxreg(amd_gpu.regCOMPUTE_RESOURCE_LIMITS), 0)

    self.pkt3(amd_gpu.PACKET3_DISPATCH_DIRECT, *global_size, CS_W32_EN | FORCE_START_AT_000 | COMPUTE_SHADER_EN)
    self.pkt3(amd_gpu.PACKET3_EVENT_WRITE, amd_gpu.EVENT_TYPE(amd_gpu.CS_PARTIAL_FLUSH) | amd_gpu.EVENT_INDEX(EVENT_INDEX_PARTIAL_FLUSH))
    return self

  def wait(self, signal:AMDSignal, value:sint=0):
    self.wait_reg_mem(mem=signal.value_addr, value=value, mask=0xffffffff)
    return self

  def timestamp(self, signal:AMDSignal):
    self.release_mem(signal.timestamp_addr, 0, amd_gpu.data_sel__mec_release_mem__send_gpu_clock_counter, amd_gpu.int_sel__mec_release_mem__none)
    return self

  def signal(self, signal:AMDSignal, value:sint=0):
    # NOTE: this needs an EOP buffer on the queue or it will NULL pointer
    self.release_mem(signal.value_addr, value, amd_gpu.data_sel__mec_release_mem__send_32_bit_low,
                     amd_gpu.int_sel__mec_release_mem__send_interrupt_after_write_confirm, cache_flush=True)

    if not AMDDevice.driverless and (dev:=signal.timeline_for_device) is not None:
      self.release_mem(dev.queue_event_mailbox_ptr, dev.queue_event.event_id, amd_gpu.data_sel__mec_release_mem__send_32_bit_low,
                       amd_gpu.int_sel__mec_release_mem__send_interrupt_after_write_confirm, ctxid=dev.queue_event.event_id)
    return self

  def bind(self, dev:AMDDevice):
    self.binded_device = dev
    self.hw_page = dev.allocator.alloc(len(self._q) * 4, BufferSpec(cpu_access=True, nolru=True, uncached=True))
    hw_view = to_mv(self.hw_page.va_addr, self.hw_page.size).cast("I")
    for i, value in enumerate(self._q): hw_view[i] = value

    self.indirect_cmd = [amd_gpu.PACKET3(amd_gpu.PACKET3_INDIRECT_BUFFER, 2), *data64_le(self.hw_page.va_addr),
                         len(self._q) | amd_gpu.INDIRECT_BUFFER_VALID]
    self._q = hw_view
    return self

  def _submit(self, dev:AMDDevice):
    cmds = self.indirect_cmd if dev == self.binded_device else self._q

    for i, value in enumerate(cmds): dev.compute_queue.ring[(dev.compute_queue.put_value + i) % len(dev.compute_queue.ring)] = value

    dev.compute_queue.put_value += len(cmds)
    dev.compute_queue.write_ptr[0] = dev.compute_queue.put_value
    dev.compute_queue.doorbell[0] = dev.compute_queue.put_value

SDMA_MAX_COPY_SIZE = 0x400000
class AMDCopyQueue(HWQueue):
  def __init__(self):
    self.internal_cmd_sizes = []
    super().__init__()

  def q(self, *arr):
    super().q(*arr)
    self.internal_cmd_sizes.append(len(arr))

  def copy(self, dest:sint, src:sint, copy_size:int):
    copied, copy_commands = 0, (copy_size + SDMA_MAX_COPY_SIZE - 1) // SDMA_MAX_COPY_SIZE

    for _ in range(copy_commands):
      step_copy_size = min(copy_size - copied, SDMA_MAX_COPY_SIZE)

      self.q(amd_gpu.SDMA_OP_COPY | amd_gpu.SDMA_PKT_COPY_LINEAR_HEADER_SUB_OP(amd_gpu.SDMA_SUBOP_COPY_LINEAR),
        amd_gpu.SDMA_PKT_COPY_LINEAR_COUNT_COUNT(step_copy_size - 1), 0, *data64_le(src + copied), *data64_le(dest + copied))

      copied += step_copy_size
    return self

  def signal(self, signal:AMDSignal, value:sint=0):
    self.q(amd_gpu.SDMA_OP_FENCE | amd_gpu.SDMA_PKT_FENCE_HEADER_MTYPE(3), *data64_le(signal.value_addr), value)

    if not AMDDevice.driverless and (dev:=signal.timeline_for_device) is not None:
      self.q(amd_gpu.SDMA_OP_FENCE | amd_gpu.SDMA_PKT_FENCE_HEADER_MTYPE(3), *data64_le(dev.queue_event_mailbox_ptr), dev.queue_event.event_id)
      self.q(amd_gpu.SDMA_OP_TRAP, amd_gpu.SDMA_PKT_TRAP_INT_CONTEXT_INT_CONTEXT(dev.queue_event.event_id))

    return self

  def wait(self, signal:AMDSignal, value:sint=0):
    self.q(amd_gpu.SDMA_OP_POLL_REGMEM | amd_gpu.SDMA_PKT_POLL_REGMEM_HEADER_FUNC(WAIT_REG_MEM_FUNCTION_GEQ) | \
           amd_gpu.SDMA_PKT_POLL_REGMEM_HEADER_MEM_POLL(1), *data64_le(signal.value_addr), value, 0xffffffff,
           amd_gpu.SDMA_PKT_POLL_REGMEM_DW5_INTERVAL(0x04) | amd_gpu.SDMA_PKT_POLL_REGMEM_DW5_RETRY_COUNT(0xfff))
    return self

  def timestamp(self, signal:AMDSignal):
    self.q(amd_gpu.SDMA_OP_TIMESTAMP | amd_gpu.SDMA_PKT_TIMESTAMP_GET_HEADER_SUB_OP(amd_gpu.SDMA_SUBOP_TIMESTAMP_GET_GLOBAL),
           *data64_le(signal.timestamp_addr))
    return self

  def _submit(self, dev:AMDDevice):
    if dev.sdma_queue.put_value - dev.sdma_queue.read_ptr[0] > dev.sdma_queue.ring.nbytes: raise RuntimeError("SDMA queue overrun")

    tail_blit_dword = 0
    for cmdsz in self.internal_cmd_sizes:
      if (tail_blit_dword + cmdsz) * 4 >= dev.sdma_queue.ring.nbytes - dev.sdma_queue.put_value % dev.sdma_queue.ring.nbytes: break
      tail_blit_dword += cmdsz

    start_idx = (dev.sdma_queue.put_value % dev.sdma_queue.ring.nbytes) // 4
    dev.sdma_queue.ring[start_idx : start_idx + tail_blit_dword] = array.array('I', self._q[:tail_blit_dword])
    dev.sdma_queue.put_value += tail_blit_dword * 4

    if (rem_packet_cnt := len(self._q) - tail_blit_dword) > 0:
      zero_fill = dev.sdma_queue.ring.nbytes - dev.sdma_queue.put_value % dev.sdma_queue.ring.nbytes
      ctypes.memset(mv_address(dev.sdma_queue.ring) + (dev.sdma_queue.put_value % dev.sdma_queue.ring.nbytes), 0, zero_fill)
      dev.sdma_queue.put_value += zero_fill

      dev.sdma_queue.ring[0:rem_packet_cnt] = array.array('I', self._q[tail_blit_dword:])
      dev.sdma_queue.put_value += rem_packet_cnt * 4

    dev.sdma_queue.write_ptr[0] = dev.sdma_queue.put_value
    dev.sdma_queue.doorbell[0] = dev.sdma_queue.put_value

class AMDProgram(HCQProgram):
  def __init__(self, dev:AMDDevice, name:str, lib:bytes):
    # TODO; this API needs the type signature of the function and global_size/local_size
    self.dev: AMDDevice = dev
    self.name, self.lib = name, lib
    image, sections, _ = elf_loader(self.lib)
    self.lib_gpu = self.dev.allocator.alloc(round_up(image.nbytes, 0x1000), BufferSpec(cpu_access=True, nolru=True))
    ctypes.memmove(self.lib_gpu.va_addr, mv_address(image), image.nbytes)

    entry_point = min(sh.header.sh_addr for sh in sections if sh.header.sh_type == libc.SHT_PROGBITS and sh.header.sh_flags & libc.SHF_ALLOC)
    self.group_segment_size = image[entry_point:entry_point+4].cast("I")[0]
    self.private_segment_size = image[entry_point+4:entry_point+8].cast("I")[0]
    self.kernargs_segment_size = image[entry_point+8:entry_point+12].cast("I")[0]

    lds_size = ((self.group_segment_size + 511) // 512) & 0x1FF
    if lds_size > (self.dev.dev_iface.properties['lds_size_in_kb'] * 1024) // 512: raise RuntimeError("Too many resources requsted: group_segment_size")
    if self.private_segment_size > self.dev.max_private_segment_size: raise RuntimeError("Too many resources requsted: private_segment_size")

    code = hsa.amd_kernel_code_t.from_address(self.lib_gpu.va_addr + entry_point) # NOTE: this is wrong, it's not this object
    assert code.kernel_code_properties & 0x400 == 0x400 # ENABLE_WAVEFRONT_SIZE32

    # Set rsrc1.priv=1 on gfx11 to workaround cwsr.
    self.rsrc1: int = code.compute_pgm_rsrc1 | ((1 << 20) if 110000 <= self.dev.target < 120000 else 0)
    self.rsrc2: int = code.compute_pgm_rsrc2 | (lds_size << 15)
    self.prog_addr: int = self.lib_gpu.va_addr + entry_point + code.kernel_code_entry_byte_offset

    # Some programs use hsa_kernel_dispatch_packet_t to read workgroup sizes during execution.
    # The packet is represented as a pointer and set up in SGPRs. Space for the packet is allocated as part of the kernel arguments.
    self.enable_dispatch_ptr: int = code.kernel_code_properties & hsa.AMD_KERNEL_CODE_PROPERTIES_ENABLE_SGPR_DISPATCH_PTR
    self.enable_private_segment_sgpr: int = code.kernel_code_properties & hsa.AMD_KERNEL_CODE_PROPERTIES_ENABLE_SGPR_PRIVATE_SEGMENT_BUFFER
    additional_alloc_sz = ctypes.sizeof(hsa.hsa_kernel_dispatch_packet_t) if self.enable_dispatch_ptr else 0

    super().__init__(CLikeArgsState, self.dev, self.name, kernargs_alloc_size=self.kernargs_segment_size+additional_alloc_sz)

  def __del__(self):
    if hasattr(self, 'lib_gpu'): self.dev.allocator.free(self.lib_gpu, self.lib_gpu.size, BufferSpec(cpu_access=True, nolru=True))

class AMDDriverAllocator(HCQAllocator['AMDDevice']):
  def __init__(self, dev:AMDDevice): super().__init__(dev, batch_size=SDMA_MAX_COPY_SIZE)

  def _alloc(self, size:int, options:BufferSpec) -> HCQBuffer:
    if options.host: return self.dev.dev_iface.alloc(size, host=True)
    if options.cpu_access and options.uncached: return self.dev.dev_iface.alloc(size, uncached=True, cpu_access=options.cpu_access)
    return self.dev.dev_iface.alloc(size, cpu_access=options.cpu_access)

  def _free(self, opaque, options:BufferSpec):
    self.dev.synchronize()
    self.dev.dev_iface.free(opaque)

  def map(self, buf:HCQBuffer): self.dev.dev_iface.map(buf._base if buf._base is not None else buf)

MAP_FIXED, MAP_NORESERVE, MAP_LOCKED = 0x10, 0x400, 0x2000

@dataclass
class AMDQueueDesc:
  ring: memoryview
  read_ptr: memoryview
  write_ptr: memoryview
  doorbell: memoryview
  put_value: int = 0

class KFDIface:
  kfd:int = -1
<<<<<<< HEAD
=======
  event_page:Any = None  # TODO: fix types in kfd, Optional[kfd.struct_kfd_ioctl_alloc_memory_of_gpu_args]
  signals_page:Any = None
  signals_pool:list[int] = []
  gpus:list[pathlib.Path] = []
>>>>>>> b7397c13

  @staticmethod
  def is_usable_gpu(gpu_id):
    with contextlib.suppress(OSError): return int(pathlib.Path(gpu_id).read_text()) != 0
    return False

  def __init__(self, dev, device_id):
    self.dev = dev
    
    if KFDIface.kfd == -1:
      KFDIface.kfd = os.open("/dev/kfd", os.O_RDWR)
      gpus = [g.parent for g in pathlib.Path("/sys/devices/virtual/kfd/kfd/topology/nodes").glob("*/gpu_id") if KFDIface.is_usable_gpu(g)]
      gpus = sorted(gpus, key=lambda x: int(x.name.split('/')[-1]))
      visible_devices = [int(x) for x in (getenv('VISIBLE_DEVICES', getenv('HIP_VISIBLE_DEVICES', ''))).split(',') if x.strip()]
      KFDIface.gpus = [gpus[x] for x in visible_devices] if visible_devices else gpus

    if device_id >= len(KFDIface.gpus): raise RuntimeError(f"No device found for {device_id}. Requesting more devices than the system has?")

    with open(f"{KFDIface.gpus[device_id]}/gpu_id", "r") as f: self.gpu_id = int(f.read())
    with open(f"{KFDIface.gpus[device_id]}/properties", "r") as f: self.properties = {line.split()[0]: int(line.split()[1]) for line in f}
    self.drm_fd = os.open(f"/dev/dri/renderD{self.properties['drm_render_minor']}", os.O_RDWR)

    kfd.AMDKFD_IOC_ACQUIRE_VM(KFDIface.kfd, drm_fd=self.drm_fd, gpu_id=self.gpu_id)

    # Set these for our device.
    self.dev.queue_event = kfd.AMDKFD_IOC_CREATE_EVENT(AMDDevice.kfd, event_type=kfd.KFD_IOC_EVENT_SIGNAL, auto_reset=1)
    self.dev.queue_event_mailbox_ptr = AMDDevice.event_page.va_addr + self.queue_event.event_slot_index * 8
    self.dev.queue_event_arr = (kfd.struct_kfd_event_data)(event_id=self.queue_event.event_id)
    self.queue_event_arr_ptr = ctypes.addressof(self.queue_event_arr)

    self.mem_fault_event = kfd.AMDKFD_IOC_CREATE_EVENT(AMDDevice.kfd, event_type=kfd.KFD_IOC_EVENT_MEMORY)
    self.hw_fault_event = kfd.AMDKFD_IOC_CREATE_EVENT(AMDDevice.kfd, event_type=kfd.KFD_IOC_EVENT_HW_EXCEPTION)

  def alloc(self, size:int, host=False, uncached=False, cpu_access=False) -> HCQBuffer:
    flags = kfd.KFD_IOC_ALLOC_MEM_FLAGS_WRITABLE | kfd.KFD_IOC_ALLOC_MEM_FLAGS_EXECUTABLE | kfd.KFD_IOC_ALLOC_MEM_FLAGS_NO_SUBSTITUTE

    if uncached: flags |= kfd.KFD_IOC_ALLOC_MEM_FLAGS_COHERENT | kfd.KFD_IOC_ALLOC_MEM_FLAGS_UNCACHED | kfd.KFD_IOC_ALLOC_MEM_FLAGS_GTT
    else: flags |= (kfd.KFD_IOC_ALLOC_MEM_FLAGS_USERPTR if host else kfd.KFD_IOC_ALLOC_MEM_FLAGS_VRAM)

    if cpu_access or host: flags |= kfd.KFD_IOC_ALLOC_MEM_FLAGS_PUBLIC

    if host: buf = addr = libc.mmap(0, size, mmap.PROT_READ | mmap.PROT_WRITE, mmap.MAP_SHARED | mmap.MAP_ANONYMOUS, -1, 0)
    else: buf, addr = 0, libc.mmap(0, size, 0, mmap.MAP_PRIVATE | mmap.MAP_ANONYMOUS | MAP_NORESERVE, -1, 0)
    assert addr != 0xffffffffffffffff

    try: mem = kfd.AMDKFD_IOC_ALLOC_MEMORY_OF_GPU(self.kfd, va_addr=addr, size=size, base=addr, length=size, gpu_id=self.gpu_id,
                                                  flags=flags, mmap_offset=buf)
    except OSError as e:
      if e.errno == errno.EINVAL and (flags & kfd.KFD_IOC_ALLOC_MEM_FLAGS_VRAM) and cpu_access:
        raise MemoryError("Cannot allocate host-visible VRAM. Ensure the resizable BAR option is enabled on your system.") from e
      if e.errno == errno.ENOMEM: raise MemoryError("Cannot allocate memory: no memory is available.") from e
      raise

    if not host:
      buf = libc.mmap(mem.va_addr, mem.size, mmap.PROT_READ | mmap.PROT_WRITE, mmap.MAP_SHARED | MAP_FIXED, self.drm_fd, mem.mmap_offset)
      assert addr == buf == mem.va_addr

    self._gpu_map(hcqbuf:=HCQBuffer(mem.va_addr, mem.size, meta=mem))
    return hcqbuf

  def free(self, mem):
    if len(gpus:=getattr(mem.meta, "mapped_gpu_ids", [])):
      c_gpus = (ctypes.c_int32 * len(gpus))(*gpus)
      stm = kfd.AMDKFD_IOC_UNMAP_MEMORY_FROM_GPU(self.kfd, handle=mem.meta.handle, device_ids_array_ptr=ctypes.addressof(c_gpus), n_devices=len(gpus))
      assert stm.n_success == len(gpus)
    if mem.va_addr: libc.munmap(mem.va_addr, mem.size)
    kfd.AMDKFD_IOC_FREE_MEMORY_OF_GPU(self.kfd, mem.meta.handle)

  def map(self, mem):
    if self.gpu_id in getattr(mem.meta, "mapped_gpu_ids", []): return
    mem.meta.__setattr__("mapped_gpu_ids", getattr(mem.meta, "mapped_gpu_ids", []) + [self.gpu_id])
    c_gpus = (ctypes.c_int32 * len(mem.meta.mapped_gpu_ids))(*mem.meta.mapped_gpu_ids)
    # print("MAPPING", hex(mem.va_addr), hex(mem.size), hex(mem.handle), self.gpu_id)
    stm = kfd.AMDKFD_IOC_MAP_MEMORY_TO_GPU(self.kfd, handle=mem.meta.handle, device_ids_array_ptr=ctypes.addressof(c_gpus),
                                           n_devices=len(mem.meta.mapped_gpu_ids))
    assert stm.n_success == len(mem.meta.mapped_gpu_ids)

  def create_queue(self, queue_type, ring, gart, eop_buffer=None, ctl_stack_size=0, ctx_save_restore_size=0, debug_memory_size=0):
    cwsr_ctx = self.alloc(round_up(ctx_save_restore_size + debug_memory_size, mmap.PAGESIZE)) if ctx_save_restore_size else None
    queue = kfd.AMDKFD_IOC_CREATE_QUEUE(AMDDevice.kfd, ring_base_address=ring.va_addr, ring_size=ring.size, gpu_id=self.gpu_id,
      queue_type=queue_type, queue_percentage=kfd.KFD_MAX_QUEUE_PERCENTAGE, queue_priority=kfd.KFD_MAX_QUEUE_PRIORITY,
      eop_buffer_address=eop_buffer.va_addr if eop_buffer else 0, eop_buffer_size=eop_buffer.size if eop_buffer else 0, ctl_stack_size=ctl_stack_size,
      ctx_save_restore_address=cwsr_ctx.va_addr if cwsr_ctx else 0, ctx_save_restore_size=ctx_save_restore_size,
      write_pointer_address=gart.va_addr, read_pointer_address=gart.va_addr + 8)

    if not hasattr(self, 'doorbells'):
      self.doorbells_base = queue.doorbell_offset & (~0x1fff) # doorbell is two pages
      self.doorbells = libc.mmap(0, 0x2000, mmap.PROT_READ|mmap.PROT_WRITE, mmap.MAP_SHARED, AMDDevice.kfd, self.doorbells_base)

    return AMDQueueDesc(ring=to_mv(ring.va_addr, ring_size).cast("I"),
                        read_ptr=to_mv(queue.read_pointer_address, 8).cast("Q"), write_ptr=to_mv(queue.write_pointer_address, 8).cast("Q"),
                        doorbell=to_mv(self.doorbells + queue.doorbell_offset - self.doorbells_base, 8).cast("Q"))

  def sleep(self, tm:int): kfd.AMDKFD_IOC_WAIT_EVENTS(AMDDevice.kfd, events_ptr=self.queue_event_arr_ptr, num_events=1, wait_for_all=1, timeout=tm)

class VFIOIface:
  vfio_fd:int = -1
  iommu_set:bool = False
  gpus:List[Any] = []

  def __init__(self, dev, dev_id):
    self.dev = dev

    if VFIOIface.vfio_fd == -1:
      subprocess.run(['modprobe', 'vfio_pci'], capture_output=True, text=True, check=True)
      with open("/sys/module/vfio/parameters/enable_unsafe_noiommu_mode", 'w') as f: f.write("1")

      VFIOIface.vfio_fd = os.open("/dev/vfio/vfio", os.O_RDWR)
      assert vfio.VFIO_CHECK_EXTENSION(VFIOIface.vfio_fd, vfio.VFIO_NOIOMMU_IOMMU), "VFIO does not support IOMMU"

      libpciaccess.pci_system_init()
      pci_iter = libpciaccess.pci_id_match_iterator_create(None)
      while pcidev:=libpciaccess.pci_device_next(pci_iter):
        if pcidev.contents.vendor_id == 0x1002 and pcidev.contents.device_id == 0x744c: VFIOIface.gpus.append(pcidev.contents)

      # TODO: visible_devices should be handled layer above this?
      visible_devices = [int(x) for x in (getenv('VISIBLE_DEVICES', getenv('HIP_VISIBLE_DEVICES', ''))).split(',') if x.strip()]
      VFIOIface.gpus = [VFIOIface.gpus[x] for x in visible_devices] if visible_devices else VFIOIface.gpus

    self.pcidev = VFIOIface.gpus[dev_id]
    self.pcibus = f"{self.pcidev.domain_16:04x}:{self.pcidev.bus:02x}:{self.pcidev.dev:02x}.{self.pcidev.func:d}"

    if os.path.exists(f"/sys/bus/pci/devices/{self.pcibus}/driver"):
      with open(f"/sys/bus/pci/devices/{self.pcibus}/driver/unbind", 'w') as f: f.write(self.pcibus)
    with open(f"/sys/bus/pci/devices/{self.pcibus}/resource0_resize", 'w') as f: f.write("15")
    
    libpciaccess.pci_device_probe(ctypes.byref(self.pcidev))

    if getenv("VFIO", 1):
      with open(f"/sys/bus/pci/devices/{self.pcibus}/driver_override", 'w') as f: f.write("vfio-pci")
      with open(f"/sys/bus/pci/drivers_probe", 'w') as f: f.write(self.pcibus)

      iommu_group = os.readlink(f"/sys/bus/pci/devices/{self.pcibus}/iommu_group").split('/')[-1]

      self.vfio_group = os.open(f"/dev/vfio/noiommu-{iommu_group}", os.O_RDWR)
      vfio.VFIO_GROUP_SET_CONTAINER(self.vfio_group, ctypes.c_int(VFIOIface.vfio_fd))

      if not VFIOIface.iommu_set:
        vfio.VFIO_SET_IOMMU(VFIOIface.vfio_fd, vfio.VFIO_NOIOMMU_IOMMU)
        VFIOIface.iommu_set = True
      self.vfio_dev = vfio.VFIO_GROUP_GET_DEVICE_FD(self.vfio_group, (ctypes.c_char * (len(self.pcibus) + 1))(*bytearray(self.pcibus.encode() + b'\0')))

      self.irq_fd = os.eventfd(0, 0)
      self.irq_poller = select.poll()
      self.irq_poller.register(self.irq_fd, select.POLLIN)

      # irqs = vfio.struct_vfio_irq_set(index=vfio.VFIO_PCI_MSI_IRQ_INDEX, flags=vfio.VFIO_IRQ_SET_DATA_EVENTFD|vfio.VFIO_IRQ_SET_ACTION_TRIGGER,
      #   argsz=ctypes.sizeof(vfio.struct_vfio_irq_set), count=1, data=(ctypes.c_int * 1)(self.irq_fd))
      # vfio.VFIO_DEVICE_SET_IRQS(self.vfio_dev, irqs)
    else: libpciaccess.pci_device_enable(ctypes.byref(self.pcidev))

    self.fds = {bar: os.open(f"/sys/bus/pci/devices/{self.pcibus}/resource{bar}", os.O_RDWR | os.O_SYNC) for bar in [0, 2, 5]}

    self.adev = AMDev(self.pcidev, self._map_pci_range(0), dbell:=self._map_pci_range(2).cast('Q'), self._map_pci_range(5).cast('I'))
    self.doorbell_cpu_addr = mv_address(dbell)

    # TODO: think of a way to handle this
    self.properties = {'simd_count': 192, 'simd_per_cu': 2, 'max_waves_per_simd': 16, 'gfx_target_version': 110000, 'max_slots_scratch_cu': 32,
                       'array_count': 12, 'simd_arrays_per_engine': 2, 'lds_size_in_kb': 64}

  def _map_pci_range(self, bar, off=0, addr=0, size=None):
    if getenv("VFIO", 1):
      vfio.VFIO_DEVICE_GET_REGION_INFO(self.vfio_dev, reg:=vfio.struct_vfio_region_info(argsz=ctypes.sizeof(vfio.struct_vfio_region_info), index=bar))
      fd, sz, off = self.vfio_dev, size or reg.size, reg.offset + off
    else: fd, sz, off = self.fds[bar], size or self.pcidev.regions[bar].size, off
    return to_mv(libc.mmap(addr, sz, mmap.PROT_READ | mmap.PROT_WRITE, mmap.MAP_SHARED | (MAP_FIXED if addr else 0), fd, off), sz)

  def alloc(self, size:int, host=False, uncached=False, cpu_access=False):
    if host:
      vaddr = self.adev.mm.alloc_vaddr(size, align=mmap.PAGESIZE)
      va = libc.mmap(vaddr, size, mmap.PROT_READ | mmap.PROT_WRITE, mmap.MAP_SHARED | mmap.MAP_ANONYMOUS | MAP_LOCKED | MAP_FIXED, -1, 0)

      # Read pagemap to get the physical address of each page. The pages are locked.
      with open("/proc/self/pagemap", "rb") as f:
        for off in range(0, size, mmap.PAGESIZE):
          f.seek(((va + off) // mmap.PAGESIZE) * 8)
          pt_entry = struct.unpack("Q", f.read(8))[0] & ((1 << 55) - 1)
          self.adev.mm.map_range(vaddr=vaddr + off, size=mmap.PAGESIZE, paddr=pt_entry * mmap.PAGESIZE, system=True, snooped=True, uncached=True)
      return HCQBuffer(vaddr, size, meta=(self.dev, [self.dev], None))

    vm = self.adev.mm.valloc(size:=round_up(size, 0x1000), uncached=uncached, contigous=cpu_access)
    if cpu_access: self._map_pci_range(bar=0, off=vm.paddr, addr=vm.va_addr, size=vm.size)
    return HCQBuffer(vm.va_addr, size, meta=(self.dev, [self.dev], vm))

  def free(self, mem):
    if mem.meta[2] is not None:
      for dev in mem.meta[1][1:]: dev.dev_iface.adev.mm.unmap_range(mem.va_addr, mem.size, free_paddrs=False)
      self.adev.mm.vfree(mem.meta[2])

  def map(self, mem):
    if mem.meta[0] == self.dev or self.dev in mem.meta[1]: return
    mem.meta[1].append(self.dev)
    self.adev.mm.map_from(mem.va_addr, mem.size, mem.meta[0].dev_iface.adev)

  def create_queue(self, queue_type, ring, gart, eop_buffer=None, ctl_stack_size=0, ctx_save_restore_size=0, debug_memory_size=0):
    if queue_type == kfd.KFD_IOC_QUEUE_TYPE_SDMA:
      self.adev.sdma.setup_ring(ring_addr=ring.va_addr, ring_size=ring.size, rptr_addr=gart.va_addr, wptr_addr=gart.va_addr+0x10,
                                doorbell=(doorbell_index:=am.AMDGPU_NAVI10_DOORBELL_sDMA_ENGINE0), pipe=0, queue=0)
    else:
      self.adev.gfx.setup_ring(ring_addr=ring.va_addr, ring_size=ring.size, rptr_addr=gart.va_addr, wptr_addr=gart.va_addr+0x10,
        eop_addr=eop_buffer.va_addr, eop_size=eop_buffer.size, doorbell=(doorbell_index:=am.AMDGPU_NAVI10_DOORBELL_MEC_RING0), pipe=0, queue=0)

    return AMDQueueDesc(ring=to_mv(ring.va_addr, ring.size).cast("I"), doorbell=to_mv(self.doorbell_cpu_addr + doorbell_index * 8, 8).cast("Q"),
                        read_ptr=to_mv(gart.va_addr, 8).cast("Q"), write_ptr=to_mv(gart.va_addr+0x10, 8).cast("Q"))

  def sleep(self, timeout):
    if getenv("VFIO", 1):
      x = self.irq_poller.poll(timeout)
      if len(x): os.read(self.irq_fd, 1024)

class AMDDevice(HCQCompiled):
  driverless:bool = False
  event_page:Any = None  # TODO: fix types in kfd, Optional[kfd.struct_kfd_ioctl_alloc_memory_of_gpu_args]
  signals_page:Any = None
  signals_pool:List[int] = []

  def __init__(self, device:str=""):
    AMDDevice.driverless = not os.path.isdir('/sys/module/amdgpu/') or bool(getenv("AMD_DRIVERLESS", 0))

    self.device_id = int(device.split(":")[1]) if ":" in device else 0
    self.dev_iface = VFIOIface(self, self.device_id) if AMDDevice.driverless else KFDIface(self.device_id)

    self.target = int(self.dev_iface.properties['gfx_target_version'])
    self.arch = "gfx%d%x%x" % (self.target // 10000, (self.target // 100) % 100, self.target % 100)
    if self.target < 100300 or self.target >= 120000: raise RuntimeError(f"Unsupported arch: {self.arch}")

    # TODO: think of moving this out.
    if AMDDevice.signals_page is None:
      AMDDevice.signals_page = self.dev_iface.alloc(16 * 65536, host=True, uncached=True, cpu_access=True)
      AMDDevice.signals_pool = [self.signals_page.va_addr + off for off in range(0, AMDDevice.signals_page.size, 16)]
    else: self.dev_iface.map(AMDDevice.signals_page)

    # self.signals_page = self.dev_iface.alloc(65536, uncached=True, cpu_access=True)
    # self.signals_pool = [self.signals_page.va_addr + off for off in range(0, self.signals_page.size, 16)]
    # for dev in self.devices: 
    #   self.dev_iface.map(dev.signals_page)
    #   dev.dev_iface.map(self.signals_page)

    # Scratch setup
    max_cu_id = self.dev_iface.properties['simd_count'] // self.dev_iface.properties['simd_per_cu'] - 1
    max_wave_id = self.dev_iface.properties['max_waves_per_simd'] * self.dev_iface.properties['simd_per_cu'] - 1
    self.max_private_segment_size = 4096
    # <gfx103 requires alignment of 1024, >=gfx11 requires 256
    wave_scratch_len = round_up(((max_wave_id + 1) * self.max_private_segment_size), 256 if self.target >= 110000 else 1024)
    self.scratch_len = (max_cu_id + 1) * self.dev_iface.properties['max_slots_scratch_cu'] * wave_scratch_len
    self.scratch = self.dev_iface.alloc(self.scratch_len)
    self.has_scratch_base_registers = self.target >= 110000
    engines = self.dev_iface.properties['array_count'] // self.dev_iface.properties['simd_arrays_per_engine']
    waves = wave_scratch_len // (256 if self.target >= 110000 else 1024)
    # >=gfx11 wavesize is per SE
    wavesize = self.scratch_len // ((wave_scratch_len * engines) if self.target >= 110000 else wave_scratch_len)
    self.tmpring_size = waves << 12 | wavesize

    # https://gitlab.freedesktop.org/agd5f/linux/-/blob/a1fc9f584c4aaf8bc1ebfa459fc57a3f26a290d8/drivers/gpu/drm/amd/amdkfd/kfd_queue.c#L391
    sgrp_size_per_cu, lds_size_per_cu, hwreg_size_per_cu = 0x4000, 0x10000, 0x1000
    vgpr_size_per_cu = 0x60000 if self.target in {110000, 110001, 120000, 120001} else 0x40000
    wg_data_size = round_up((vgpr_size_per_cu + sgrp_size_per_cu + lds_size_per_cu + hwreg_size_per_cu) * (max_cu_id + 1), mmap.PAGESIZE)
    ctl_stack_size = round_up(12 * (max_cu_id + 1) * (max_wave_id + 1) + 8 + 40, mmap.PAGESIZE)
    debug_memory_size = round_up((max_cu_id + 1) * (max_wave_id + 1) * 32, 64)

    self.compute_queue = self.create_queue(kfd.KFD_IOC_QUEUE_TYPE_COMPUTE, 0x800000, ctx_save_restore_size=wg_data_size + ctl_stack_size,
                                           eop_buffer_size=0x1000, ctl_stack_size=ctl_stack_size, debug_memory_size=debug_memory_size)

    self.sdma_queue = self.create_queue(kfd.KFD_IOC_QUEUE_TYPE_SDMA, 0x800000)

    super().__init__(device, AMDDriverAllocator(self), AMDRenderer(), AMDCompiler(self.arch), functools.partial(AMDProgram, self),
                     functools.partial(AMDSignal, self), AMDComputeQueue, AMDCopyQueue)

  def create_queue(self, queue_type, ring_size, ctx_save_restore_size=0, eop_buffer_size=0, ctl_stack_size=0, debug_memory_size=0):
    ring = self.dev_iface.alloc(ring_size, uncached=True, cpu_access=True)
    gart = self.dev_iface.alloc(0x1000, uncached=True, cpu_access=True)
    eop_buffer = self.dev_iface.alloc(eop_buffer_size) if eop_buffer_size else None
    return self.dev_iface.create_queue(queue_type, ring, gart, eop_buffer=eop_buffer, debug_memory_size=debug_memory_size,
                                       ctx_save_restore_size=ctx_save_restore_size, ctl_stack_size=ctl_stack_size)

  def invalidate_caches(self):
    AMDComputeQueue().memory_barrier().signal(self.timeline_signal, self.timeline_value).submit(self)
    self.timeline_value += 1
    self.synchronize()

  def on_device_hang(self):
    self.dev_iface.adev.gmc.on_interrupt()
    raise RuntimeError("Device hang detected")

    # for dev in self.devices:
    #   print(dev.device_id, dev.sdma_queue.read_ptr[0], dev.sdma_queue.write_ptr[0])

    # raise RuntimeError("Device hang detected")

    # report = []

    # ev = (kfd.struct_kfd_event_data)(event_id=self.mem_fault_event.event_id)
    # kfd.AMDKFD_IOC_WAIT_EVENTS(AMDDevice.kfd, events_ptr=ctypes.addressof(ev), num_events=1, wait_for_all=1)
    # if ev.memory_exception_data.gpu_id:
    #   pfstatus = ' '.join(f'{k[0]}={getattr(ev.memory_exception_data.failure, k[0])}' for k in ev.memory_exception_data.failure._fields_)
    #   report += [f"MMU fault: 0x{ev.memory_exception_data.va:X} | {pfstatus}"]

    # ev = (kfd.struct_kfd_event_data)(event_id=self.hw_fault_event.event_id)
    # kfd.AMDKFD_IOC_WAIT_EVENTS(AMDDevice.kfd, events_ptr=ctypes.addressof(ev), num_events=1, wait_for_all=1)
    # if ev.hw_exception_data.gpu_id:
    #   report += [f"HW fault: {' '.join(f'{k[0]}={getattr(ev.hw_exception_data, k[0])}' for k in ev.hw_exception_data._fields_)}"]

    # raise RuntimeError("\n".join(report))<|MERGE_RESOLUTION|>--- conflicted
+++ resolved
@@ -1,11 +1,6 @@
 from __future__ import annotations
-<<<<<<< HEAD
-from typing import Tuple, List, Any, Optional, cast
+from typing import Any, Optional, cast
 import os, ctypes, ctypes.util, functools, pathlib, mmap, errno, array, contextlib, sys, subprocess, select, struct
-=======
-from typing import Any, Optional, cast
-import os, ctypes, ctypes.util, functools, pathlib, mmap, errno, array, contextlib, sys
->>>>>>> b7397c13
 assert sys.platform != 'win32'
 from dataclasses import dataclass
 from tinygrad.runtime.support.hcq import HCQCompiled, HCQAllocator, HCQBuffer, HWQueue, CLikeArgsState, HCQSignal, HCQProgram
@@ -289,13 +284,6 @@
 
 class KFDIface:
   kfd:int = -1
-<<<<<<< HEAD
-=======
-  event_page:Any = None  # TODO: fix types in kfd, Optional[kfd.struct_kfd_ioctl_alloc_memory_of_gpu_args]
-  signals_page:Any = None
-  signals_pool:list[int] = []
-  gpus:list[pathlib.Path] = []
->>>>>>> b7397c13
 
   @staticmethod
   def is_usable_gpu(gpu_id):
@@ -394,7 +382,7 @@
 class VFIOIface:
   vfio_fd:int = -1
   iommu_set:bool = False
-  gpus:List[Any] = []
+  gpus:list[Any] = []
 
   def __init__(self, dev, dev_id):
     self.dev = dev
@@ -510,7 +498,7 @@
   driverless:bool = False
   event_page:Any = None  # TODO: fix types in kfd, Optional[kfd.struct_kfd_ioctl_alloc_memory_of_gpu_args]
   signals_page:Any = None
-  signals_pool:List[int] = []
+  signals_pool:list[int] = []
 
   def __init__(self, device:str=""):
     AMDDevice.driverless = not os.path.isdir('/sys/module/amdgpu/') or bool(getenv("AMD_DRIVERLESS", 0))
@@ -527,12 +515,6 @@
       AMDDevice.signals_page = self.dev_iface.alloc(16 * 65536, host=True, uncached=True, cpu_access=True)
       AMDDevice.signals_pool = [self.signals_page.va_addr + off for off in range(0, AMDDevice.signals_page.size, 16)]
     else: self.dev_iface.map(AMDDevice.signals_page)
-
-    # self.signals_page = self.dev_iface.alloc(65536, uncached=True, cpu_access=True)
-    # self.signals_pool = [self.signals_page.va_addr + off for off in range(0, self.signals_page.size, 16)]
-    # for dev in self.devices: 
-    #   self.dev_iface.map(dev.signals_page)
-    #   dev.dev_iface.map(self.signals_page)
 
     # Scratch setup
     max_cu_id = self.dev_iface.properties['simd_count'] // self.dev_iface.properties['simd_per_cu'] - 1
