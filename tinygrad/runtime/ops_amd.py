--- conflicted
+++ resolved
@@ -11,16 +11,10 @@
 from tinygrad.renderer.llvmir import AMDLLVMRenderer
 from tinygrad.runtime.autogen import kfd, hsa, amd_gpu, libc, pci, vfio, sqtt
 from tinygrad.runtime.autogen.am import am, gc_11_0_0
-<<<<<<< HEAD
-from tinygrad.runtime.ops_llvm import AMDGPULLVMCompiler
-from tinygrad.runtime.support.compiler_hip import AMDCompiler
-=======
 from tinygrad.runtime.support.compiler_amd import HIPCompiler, AMDLLVMCompiler
->>>>>>> 76782102
 from tinygrad.runtime.support.elf import elf_loader
 from tinygrad.runtime.support.am.amdev import AMDev, AMMapping
 if getenv("IOCTL"): import extra.hip_gpu_driver.hip_ioctl  # noqa: F401 # pylint: disable=unused-import
-from tinygrad.renderer.llvmir import AMDLLVMRenderer
 
 regBIF_BX_PF1_GPU_HDP_FLUSH_REQ, regBIF_BX_PF1_GPU_HDP_FLUSH_DONE = 0x0106, 0x0107
 
@@ -714,11 +708,7 @@
     self.sdma_queue = self.create_queue(kfd.KFD_IOC_QUEUE_TYPE_SDMA, 0x800000)
 
     super().__init__(device, AMDAllocator(self), AMDLLVMRenderer() if getenv("AMD_LLVM", 0) else AMDRenderer(self.arch),
-<<<<<<< HEAD
-                     AMDGPULLVMCompiler(self.arch) if getenv("AMD_LLVM", 0) else AMDCompiler(self.arch), functools.partial(AMDProgram, self),
-=======
                      AMDLLVMCompiler(self.arch) if getenv("AMD_LLVM", 0) else HIPCompiler(self.arch), functools.partial(AMDProgram, self),
->>>>>>> 76782102
                      AMDSignal, AMDComputeQueue, AMDCopyQueue)
 
     # Scratch setup
