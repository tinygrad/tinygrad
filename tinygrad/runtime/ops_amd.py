--- conflicted
+++ resolved
@@ -26,13 +26,8 @@
 WAIT_REG_MEM_FUNCTION_GEQ = 5 # >=
 
 class AMDSignal(HCQSignal):
-<<<<<<< HEAD
-  def __init__(self, base_addr:int|None=None, amdev=None, **kwargs):
-    super().__init__(base_addr, **kwargs, dev_t=AMDDevice, timestamp_divider=100)
-=======
   def __init__(self, base_buf:HCQBuffer|None=None, **kwargs):
     super().__init__(base_buf, **kwargs, timestamp_divider=100, dev_t=AMDDevice)
->>>>>>> b4c9a3d8
 
   def _sleep(self, time_spent_waiting_ms:int):
     # Resonable to sleep for long workloads (which take more than 2s) and only timeline signals.
