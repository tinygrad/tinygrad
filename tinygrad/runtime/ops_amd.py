from __future__ import annotations
from typing import cast, ClassVar
import os, ctypes, ctypes.util, struct, hashlib, functools, importlib, mmap, errno, array, contextlib, sys, weakref
assert sys.platform != 'win32'
from dataclasses import dataclass
from tinygrad.runtime.support.hcq import HCQCompiled, HCQAllocator, HCQBuffer, HWQueue, CLikeArgsState, HCQSignal, HCQProgram, FileIOInterface
from tinygrad.runtime.support.hcq import MMIOInterface, BumpAllocator
from tinygrad.uop.ops import sint
from tinygrad.device import Compiled, DMAFdRef, BufferSpec
from tinygrad.helpers import getenv, to_mv, round_up, data64_le, all_same, flatten, DEBUG, AMD_LLVM, PROFILE, ProfileEvent, suppress_finalizing
from tinygrad.helpers import lo32, hi32
from tinygrad.renderer.cstyle import AMDRenderer
from tinygrad.renderer.llvmir import AMDLLVMRenderer
from tinygrad.runtime.autogen import kfd, hsa, pci, sqtt
from tinygrad.runtime.autogen.am import am
from tinygrad.runtime.support.compiler_amd import HIPCompiler, AMDLLVMCompiler
from tinygrad.runtime.support.elf import elf_loader
from tinygrad.runtime.support.am.amdev import AMDev, AMMemoryManager
from tinygrad.runtime.support.amd import AMDReg, AMDIP, import_module, import_soc, setup_pci_bars
from tinygrad.runtime.support.system import System, PCIIfaceBase, PCIAllocationMeta, MAP_FIXED, MAP_NORESERVE
from tinygrad.runtime.support.usb import ASM24Controller, USBMMIOInterface
if getenv("IOCTL"): import extra.hip_gpu_driver.hip_ioctl  # noqa: F401 # pylint: disable=unused-import

EVENT_INDEX_PARTIAL_FLUSH = 4 # based on a comment in nvd.h
WAIT_REG_MEM_FUNCTION_EQ  = 3 # ==
WAIT_REG_MEM_FUNCTION_NEQ = 4 # !=
WAIT_REG_MEM_FUNCTION_GEQ = 5 # >=
AQL_HDR = (1 << hsa.HSA_PACKET_HEADER_BARRIER) | (hsa.HSA_FENCE_SCOPE_SYSTEM << hsa.HSA_PACKET_HEADER_SCACQUIRE_FENCE_SCOPE) \
        | (hsa.HSA_FENCE_SCOPE_SYSTEM << hsa.HSA_PACKET_HEADER_SCRELEASE_FENCE_SCOPE)

class AMDSignal(HCQSignal):
  def __init__(self, *args, **kwargs): super().__init__(*args, **{**kwargs, 'timestamp_divider': 100})

  def _sleep(self, time_spent_waiting_ms:int):
    # Resonable to sleep for long workloads (which take more than 2s) and only timeline signals.
    if time_spent_waiting_ms > 2000 and self.is_timeline and self.owner is not None: self.owner.iface.sleep(200)

class AMDComputeQueue(HWQueue):
  def __init__(self, dev:AMDDevice):
    self.dev, self.soc, self.pm4, self.gc, self.nbio = dev, dev.soc, dev.pm4, dev.gc, dev.nbio
    super().__init__()

  def __del__(self):
    if self.binded_device is not None:
      self.binded_device.allocator.free(self.hw_page, self.hw_page.size, BufferSpec(cpu_access=True, nolru=True, uncached=True))

  def pkt3(self, cmd, *vals): self.q(self.pm4.PACKET3(cmd, len(vals) - 1), *vals)

  def wreg(self, reg:AMDReg, *args:sint, **kwargs:int):
    if bool(args) == bool(kwargs): raise RuntimeError('One (and only one) of *args or **kwargs must be specified')
    if self.pm4.PACKET3_SET_SH_REG_START <= reg.addr[0] < self.pm4.PACKET3_SET_SH_REG_END:
      set_packet, set_packet_start = self.pm4.PACKET3_SET_SH_REG, self.pm4.PACKET3_SET_SH_REG_START
    elif self.pm4.PACKET3_SET_UCONFIG_REG_START <= reg.addr[0] < self.pm4.PACKET3_SET_UCONFIG_REG_START + 2**16-1:
      set_packet, set_packet_start = self.pm4.PACKET3_SET_UCONFIG_REG, self.pm4.PACKET3_SET_UCONFIG_REG_START
    else: raise RuntimeError(f'Cannot set {reg.name} ({reg.addr[0]}) via pm4 packet')
    self.pkt3(set_packet, reg.addr[0] - set_packet_start, *(args or (reg.encode(**kwargs),)))

  @contextlib.contextmanager
  def pred_exec(self, xcc_mask:int):
    if self.dev.xccs > 1:
      self.pkt3(self.pm4.PACKET3_PRED_EXEC, xcc_mask << 24)
      prev_len = len(self._q)
    yield
    if self.dev.xccs > 1:
      self._q[prev_len-1] |= (len(self._q) - prev_len)

  def wait_reg_mem(self, value, mask=0xffffffff, mem=None, reg_req=None, reg_done=None):
    wrm_info_dw = self.pm4.WAIT_REG_MEM_MEM_SPACE(int(mem is not None)) | self.pm4.WAIT_REG_MEM_OPERATION(int(mem is None)) \
                | self.pm4.WAIT_REG_MEM_FUNCTION(WAIT_REG_MEM_FUNCTION_GEQ) | self.pm4.WAIT_REG_MEM_ENGINE(0)

    self.pkt3(self.pm4.PACKET3_WAIT_REG_MEM, wrm_info_dw, *(data64_le(mem) if mem is not None else (reg_req, reg_done)), value, mask, 4)

  def acquire_mem(self, addr=0x0, sz=(1 << 64)-1, gli=1, glm=1, glk=1, glv=1, gl1=1, gl2=1):
    if self.dev.target >= (10,0,0):
      cache_flags_dw = self.pm4.PACKET3_ACQUIRE_MEM_GCR_CNTL_GLI_INV(gli) \
                     | self.pm4.PACKET3_ACQUIRE_MEM_GCR_CNTL_GLM_INV(glm) | self.pm4.PACKET3_ACQUIRE_MEM_GCR_CNTL_GLM_WB(glm) \
                     | self.pm4.PACKET3_ACQUIRE_MEM_GCR_CNTL_GLK_INV(glk) | self.pm4.PACKET3_ACQUIRE_MEM_GCR_CNTL_GLK_WB(glk) \
                     | self.pm4.PACKET3_ACQUIRE_MEM_GCR_CNTL_GLV_INV(glv) | self.pm4.PACKET3_ACQUIRE_MEM_GCR_CNTL_GL1_INV(gl1) \
                     | self.pm4.PACKET3_ACQUIRE_MEM_GCR_CNTL_GL2_INV(gl2) | self.pm4.PACKET3_ACQUIRE_MEM_GCR_CNTL_GL2_WB(gl2)

      self.pkt3(self.pm4.PACKET3_ACQUIRE_MEM, 0, *data64_le(sz), *data64_le(addr), 0, cache_flags_dw)
    else:
      cp_coher_cntl = self.pm4.PACKET3_ACQUIRE_MEM_CP_COHER_CNTL_SH_ICACHE_ACTION_ENA(gli) | \
                      self.pm4.PACKET3_ACQUIRE_MEM_CP_COHER_CNTL_SH_KCACHE_ACTION_ENA(glk) | \
                      self.pm4.PACKET3_ACQUIRE_MEM_CP_COHER_CNTL_TC_ACTION_ENA(gl2) | \
                      self.pm4.PACKET3_ACQUIRE_MEM_CP_COHER_CNTL_TCL1_ACTION_ENA(gl1) | \
                      self.pm4.PACKET3_ACQUIRE_MEM_CP_COHER_CNTL_TC_WB_ACTION_ENA(gl2)
      self.pkt3(self.pm4.PACKET3_ACQUIRE_MEM, cp_coher_cntl, *data64_le(sz), *data64_le(addr), 0x0000000A)

  def release_mem(self, address=0x0, value=0, data_sel=0, int_sel=2, ctxid=0, cache_flush=False):
    if self.dev.target >= (10,0,0):
      cache_flags_dw = 0 if not cache_flush else (self.pm4.PACKET3_RELEASE_MEM_GCR_GLV_INV | self.pm4.PACKET3_RELEASE_MEM_GCR_GL1_INV \
                     | self.pm4.PACKET3_RELEASE_MEM_GCR_GL2_INV | self.pm4.PACKET3_RELEASE_MEM_GCR_GLM_WB \
                     | self.pm4.PACKET3_RELEASE_MEM_GCR_GLM_INV | self.pm4.PACKET3_RELEASE_MEM_GCR_GL2_WB | self.pm4.PACKET3_RELEASE_MEM_GCR_SEQ)

      event_dw = self.pm4.PACKET3_RELEASE_MEM_EVENT_TYPE(self.pm4.CACHE_FLUSH_AND_INV_TS_EVENT) \
               | self.pm4.PACKET3_RELEASE_MEM_EVENT_INDEX(self.pm4.event_index__mec_release_mem__end_of_pipe)

      memsel_dw = self.pm4.PACKET3_RELEASE_MEM_DATA_SEL(data_sel) | self.pm4.PACKET3_RELEASE_MEM_INT_SEL(int_sel) \
                | self.pm4.PACKET3_RELEASE_MEM_DST_SEL(0)
    else:
      cache_flags_dw = 0 if not cache_flush else (self.pm4.EOP_TC_WB_ACTION_EN | self.pm4.EOP_TC_NC_ACTION_EN)

      event_dw = self.pm4.EVENT_TYPE(self.pm4.CACHE_FLUSH_AND_INV_TS_EVENT) | self.pm4.EVENT_INDEX(self.pm4.event_index__mec_release_mem__end_of_pipe)

      memsel_dw = self.pm4.DATA_SEL(data_sel) | self.pm4.INT_SEL(int_sel)

      ctxid = 0

    self.pkt3(self.pm4.PACKET3_RELEASE_MEM, event_dw | cache_flags_dw, memsel_dw, *data64_le(address), *data64_le(value), ctxid)

  def xcc_barrier(self):
    if self.dev.xcc_sync is None: return self
    assert self.dev.xccs == 8, 'only 8 XCCs supported'
    a, b = self.dev.xcc_sync
    mem_eq = self.pm4.WAIT_REG_MEM_FUNCTION(WAIT_REG_MEM_FUNCTION_EQ) | self.pm4.WAIT_REG_MEM_MEM_SPACE(1)
    self.pkt3(self.pm4.PACKET3_ATOMIC_MEM, self.soc.TC_OP_ATOMIC_ADD_RTN_32, *data64_le(a.value_addr), *data64_le(1), *data64_le(0), 0x10) # a += 1
    self.pkt3(self.pm4.PACKET3_WAIT_REG_MEM, mem_eq, *data64_le(a.value_addr), 0, 0b111, 0x80) # a == 0 (mod 8) via bitmask
    self.pkt3(self.pm4.PACKET3_ATOMIC_MEM, self.soc.TC_OP_ATOMIC_ADD_RTN_32, *data64_le(b.value_addr), *data64_le(1), *data64_le(0), 0x10) # b += 1
    self.pkt3(self.pm4.PACKET3_WAIT_REG_MEM, mem_eq, *data64_le(b.value_addr), 0, 0b111, 0x80) # b == 0 (mod 8) via bitmask
    return self

  def memory_barrier(self):
    pf = '' if self.nbio.version[0] == 2 else '0' if self.nbio.version[:2] != (7, 11) else '1'
    self.wait_reg_mem(reg_req=getattr(self.nbio, f'regBIF_BX_PF{pf}_GPU_HDP_FLUSH_REQ').addr[0],
                      reg_done=getattr(self.nbio, f'regBIF_BX_PF{pf}_GPU_HDP_FLUSH_DONE').addr[0], value=0xffffffff)
    self.acquire_mem()
    return self

  def xcc_config(self):
    self.wreg(self.gc.regCOMPUTE_TG_CHUNK_SIZE, 1)
    for xcc_id in range(self.dev.xccs):
      with self.pred_exec(xcc_mask=1 << xcc_id):
        self.wreg(self.dev.regCOMPUTE_CURRENT_LOGIC_XCC_ID, xcc_id)
    return self

  def spi_config(self, tracing:bool):
    self.wreg(self.gc.regSPI_CONFIG_CNTL, ps_pkr_priority_cntl=3, exp_priority_order=3, gpr_write_priority=0x2c688,
              enable_sqg_bop_events=int(tracing), enable_sqg_top_events=int(tracing))

  ### SQTT ###

  def sqtt_userdata(self, data, *extra_dwords):
    data_ints = [x[0] for x in struct.iter_unpack('<I', bytes(data))] + list(extra_dwords)
    for i in range(0, len(data_ints), 2):
      self.wreg(self.gc.regSQ_THREAD_TRACE_USERDATA_2, *data_ints[i:i+2])

  def sqtt_config(self, tracing:bool):
    self.wreg(self.gc.regSQ_THREAD_TRACE_CTRL, draw_event_en=1, spi_stall_en=1, sq_stall_en=1, reg_at_hwm=2, hiwater=1,
              rt_freq=self.soc.SQ_TT_RT_FREQ_4096_CLK, util_timer=self.soc.SQ_TT_UTIL_TIMER_250_CLK, mode=int(tracing))

  # Magic values from mesa/src/amd/vulkan/radv_sqtt.c:radv_emit_spi_config_cntl and src/amd/common/ac_sqtt.c:ac_sqtt_emit_start
  def sqtt_start(self, buf0s:list[HCQBuffer], se_mask:int):
    self.memory_barrier()
    self.spi_config(tracing=True)
    # One buffer for one SE, mesa does it with a single buffer and ac_sqtt_get_data_offset, but this is simpler and should work just as well
    for se in range(len(buf0s)):
      self.wreg(self.gc.regGRBM_GFX_INDEX, se_index=se, instance_broadcast_writes=1)
      buf0_lo, buf0_hi = data64_le(buf0s[se].va_addr>>12)
      self.wreg(self.gc.regSQ_THREAD_TRACE_BUF0_SIZE, base_hi=buf0_hi, size=buf0s[se].size>>12)
      self.wreg(self.gc.regSQ_THREAD_TRACE_BUF0_BASE, base_lo=buf0_lo)
      # NOTE: SQTT can only trace instructions on one simd per se, this selects first simd in first wgp in first sa.
      # For RGP to display instruction trace it has to see it on first SE. Howerver ACE/MEC/whatever does the dispatching starting with second se,
      # and on amdgpu/non-AM it also does weird things with dispatch order inside se: around 7 times out of 10 it starts from the last cu, but
      # sometimes not, especially if the kernel has more than one wavefront which means that kernels with small global size might get unlucky and
      # be dispatched on something else and not be seen in instruction tracing tab. You can force the wavefronts of a kernel to be dispatched on the
      # CUs you want to by disabling other CUs via bits in regCOMPUTE_STATIC_THREAD_MGMT_SE<x> and trace even kernels that only have one wavefront.
      self.wreg(self.gc.regSQ_THREAD_TRACE_MASK, wtype_include=self.soc.SQ_TT_WTYPE_INCLUDE_CS_BIT, simd_sel=0, wgp_sel=0, sa_sel=0)
      REG_INCLUDE = self.soc.SQ_TT_TOKEN_MASK_SQDEC_BIT | self.soc.SQ_TT_TOKEN_MASK_SHDEC_BIT | self.soc.SQ_TT_TOKEN_MASK_GFXUDEC_BIT | \
                    self.soc.SQ_TT_TOKEN_MASK_COMP_BIT | self.soc.SQ_TT_TOKEN_MASK_CONTEXT_BIT | self.soc.SQ_TT_TOKEN_MASK_CONTEXT_BIT
      TOKEN_EXCLUDE = 1 << self.soc.SQ_TT_TOKEN_EXCLUDE_PERF_SHIFT
      if not (se_mask >> se) & 0b1:
        TOKEN_EXCLUDE |= 1 << self.soc.SQ_TT_TOKEN_EXCLUDE_VMEMEXEC_SHIFT | 1 << self.soc.SQ_TT_TOKEN_EXCLUDE_ALUEXEC_SHIFT | \
                         1 << self.soc.SQ_TT_TOKEN_EXCLUDE_VALUINST_SHIFT | 1 << self.soc.SQ_TT_TOKEN_EXCLUDE_IMMEDIATE_SHIFT | \
                         1 << self.soc.SQ_TT_TOKEN_EXCLUDE_INST_SHIFT
      self.wreg(self.gc.regSQ_THREAD_TRACE_TOKEN_MASK, reg_include=REG_INCLUDE, token_exclude=TOKEN_EXCLUDE, bop_events_token_include=1)
      # Enable SQTT
      self.sqtt_config(tracing=True)
    # Restore global broadcasting
    self.wreg(self.gc.regGRBM_GFX_INDEX, se_broadcast_writes=1, sa_broadcast_writes=1, instance_broadcast_writes=1)
    self.wreg(self.gc.regCOMPUTE_THREAD_TRACE_ENABLE, 1)
    self.memory_barrier()
    return self

  # Magic values from src/amd/common/ac_sqtt.c:ac_sqtt_emit_stop and src/amd/common/ac_sqtt.c:ac_sqtt_emit_wait
  def sqtt_stop(self, ses: int, wptrs: HCQBuffer):
    self.memory_barrier()
    # Start shutting everything down
    self.wreg(self.gc.regCOMPUTE_THREAD_TRACE_ENABLE, 0)
    self.pkt3(self.pm4.PACKET3_EVENT_WRITE, self.pm4.EVENT_TYPE(self.soc.THREAD_TRACE_FINISH) | self.pm4.EVENT_INDEX(0))
    # For each SE wait for finish to complete and copy regSQ_THREAD_TRACE_WPTR to know where in the buffer trace data ends
    for se in range(ses):
      self.wreg(self.gc.regGRBM_GFX_INDEX, se_index=se, instance_broadcast_writes=1)
      # Wait for FINISH_PENDING==0
      self.pkt3(self.pm4.PACKET3_WAIT_REG_MEM, self.pm4.WAIT_REG_MEM_FUNCTION(WAIT_REG_MEM_FUNCTION_EQ),
                self.gc.regSQ_THREAD_TRACE_STATUS.addr[0], 0, 0, self.gc.regSQ_THREAD_TRACE_STATUS.fields_mask('finish_pending'), 4)
      # Wait for FINISH_DONE!=0
      self.pkt3(self.pm4.PACKET3_WAIT_REG_MEM, self.pm4.WAIT_REG_MEM_FUNCTION(WAIT_REG_MEM_FUNCTION_NEQ),
                self.gc.regSQ_THREAD_TRACE_STATUS.addr[0], 0, 0, self.gc.regSQ_THREAD_TRACE_STATUS.fields_mask('finish_done'), 4)
      # Disable SQTT
      self.sqtt_config(tracing=False)
      # Wait for BUSY==0
      self.pkt3(self.pm4.PACKET3_WAIT_REG_MEM, self.pm4.WAIT_REG_MEM_FUNCTION(WAIT_REG_MEM_FUNCTION_EQ),
                self.gc.regSQ_THREAD_TRACE_STATUS.addr[0], 0, 0, self.gc.regSQ_THREAD_TRACE_STATUS.fields_mask('busy'), 4)
      # Copy WPTR to memory (src_sel = perf, dst_sel = tc_l2, wr_confirm = True)
      self.pkt3(self.pm4.PACKET3_COPY_DATA, 1 << 20 | 2 << 8 | 4, self.gc.regSQ_THREAD_TRACE_WPTR.addr[0], 0, *data64_le(wptrs.va_addr+(se*4)))
    # Restore global broadcasting
    self.wreg(self.gc.regGRBM_GFX_INDEX, se_broadcast_writes=1, sa_broadcast_writes=1, instance_broadcast_writes=1)
    self.spi_config(tracing=False)
    self.memory_barrier()
    return self

  def sqtt_prg_marker(self, prg:AMDProgram, global_size:tuple[sint, ...]):
    BIND_POINT_COMPUTE = 1

    self.sqtt_userdata(sqtt.struct_rgp_sqtt_marker_pipeline_bind(
      _0=sqtt.union_rgp_sqtt_marker_pipeline_bind_0(_0=sqtt.struct_rgp_sqtt_marker_pipeline_bind_0_0(
        identifier=sqtt.RGP_SQTT_MARKER_IDENTIFIER_BIND_PIPELINE, bind_point=BIND_POINT_COMPUTE)),
      _1=sqtt.union_rgp_sqtt_marker_pipeline_bind_1(api_pso_hash=data64_le(prg.libhash[0]))))

    self.sqtt_userdata(sqtt.struct_rgp_sqtt_marker_event(
      _0=sqtt.union_rgp_sqtt_marker_event_0(_0=sqtt.struct_rgp_sqtt_marker_event_0_0(has_thread_dims=1)),
      _2=sqtt.union_rgp_sqtt_marker_event_2(cmd_id=prg.dev.cmd_id)), *global_size)

    prg.dev.cmd_id += 1

  def exec(self, prg:AMDProgram, args_state:CLikeArgsState, global_size:tuple[sint, ...], local_size:tuple[sint, ...]):
    self.bind_args_state(args_state)

    self.acquire_mem(gli=0, gl2=0)

    user_regs = []
    if prg.enable_private_segment_sgpr:
      assert self.dev.xccs == 1, "Only architected flat scratch is suppored on multi-xcc"
      scratch_hilo = data64_le(prg.dev.scratch.va_addr)
      # sgpr word1 bit31 enables swizzle
      # sgpr word3 = 0x14 << 12 | 2 << 28 | 2 << 21 | 1 << 23
      user_regs = [scratch_hilo[0], scratch_hilo[1] | 1 << 31, 0xffffffff, 0x20c14000]

    if prg.enable_dispatch_ptr:
      dp = (dp_t:=hsa.hsa_kernel_dispatch_packet_t).from_address(cast(int, (disp_buf:=args_state.buf.offset(prg.kernargs_segment_size)).va_addr))

      self.bind_sints(*local_size, mem=disp_buf.cpu_view(), struct_t=dp_t, start_field='workgroup_size_x', fmt='H')
      self.bind_sints(*[g*l for g,l in zip(global_size, local_size)], mem=disp_buf.cpu_view(), struct_t=dp_t, start_field='grid_size_x', fmt='I')
      dp.group_segment_size, dp.private_segment_size, dp.kernarg_address = prg.group_segment_size, prg.private_segment_size, args_state.buf.va_addr
      user_regs += [*data64_le(disp_buf.va_addr)]

    user_regs += [*data64_le(args_state.buf.va_addr)]

    if prg.dev.sqtt_enabled: self.sqtt_prg_marker(prg, global_size)

    self.wreg(self.gc.regCOMPUTE_PGM_LO, *data64_le(prg.prog_addr >> 8))
    self.wreg(self.gc.regCOMPUTE_PGM_RSRC1, prg.rsrc1, prg.rsrc2)
    self.wreg(self.gc.regCOMPUTE_PGM_RSRC3, prg.rsrc3)
    self.wreg(self.gc.regCOMPUTE_TMPRING_SIZE, prg.dev.tmpring_size)

    if prg.dev.has_scratch_base_registers:
      for xcc_id in range(self.dev.xccs):
        with self.pred_exec(xcc_mask=1<<xcc_id):
          scratch_base = prg.dev.scratch.va_addr + (prg.dev.scratch.size // self.dev.xccs * xcc_id)
          self.wreg(self.gc.regCOMPUTE_DISPATCH_SCRATCH_BASE_LO, *data64_le(scratch_base >> 8))

    if (10,0,0) <= prg.dev.target < (11,0,0): self.wreg(self.gc.mmCP_COHER_START_DELAY, 0x20)

    self.wreg(self.gc.regCOMPUTE_RESTART_X, 0, 0, 0)
    self.wreg(self.gc.regCOMPUTE_STATIC_THREAD_MGMT_SE0, 0xFFFFFFFF, 0xFFFFFFFF)
    self.wreg(self.gc.regCOMPUTE_STATIC_THREAD_MGMT_SE2, 0xFFFFFFFF, 0xFFFFFFFF)
    if prg.dev.target >= (11,0,0): self.wreg(self.gc.regCOMPUTE_STATIC_THREAD_MGMT_SE4, 0xFFFFFFFF, 0xFFFFFFFF, 0xFFFFFFFF, 0xFFFFFFFF)

    self.wreg(self.gc.regCOMPUTE_USER_DATA_0, *user_regs)
    self.wreg(self.gc.regCOMPUTE_RESOURCE_LIMITS, 0)

    self.wreg(self.gc.regCOMPUTE_START_X, 0, 0, 0, *local_size, 0, 0)

    gfx10p = {'cs_w32_en': int(prg.wave32)} if prg.dev.target >= (10,0,0) else {}
    DISPATCH_INITIATOR = self.gc.regCOMPUTE_DISPATCH_INITIATOR.encode(**gfx10p, force_start_at_000=1, compute_shader_en=1)
    self.pkt3(self.pm4.PACKET3_DISPATCH_DIRECT, *global_size, DISPATCH_INITIATOR)

    if prg.dev.sqtt_enabled: self.pkt3(self.pm4.PACKET3_EVENT_WRITE, self.pm4.EVENT_TYPE(self.soc.THREAD_TRACE_MARKER) | self.pm4.EVENT_INDEX(0))
    self.pkt3(self.pm4.PACKET3_EVENT_WRITE, self.pm4.EVENT_TYPE(self.soc.CS_PARTIAL_FLUSH) | self.pm4.EVENT_INDEX(EVENT_INDEX_PARTIAL_FLUSH))

    if self.dev.xccs > 1:
      self.release_mem(cache_flush=True)
      self.acquire_mem(gli=0)
      self.xcc_barrier()
    return self

  def wait(self, signal:AMDSignal, value:sint=0):
    self.wait_reg_mem(mem=signal.value_addr, value=value, mask=0xffffffff)
    if self.dev.xccs > 1 and not self.dev.is_aql: self.xcc_barrier()
    return self

  def timestamp(self, signal:AMDSignal):
    with self.pred_exec(xcc_mask=0b1):
      self.release_mem(signal.timestamp_addr, 0, self.pm4.data_sel__mec_release_mem__send_gpu_clock_counter, self.pm4.int_sel__mec_release_mem__none)
    return self

  def signal(self, signal:AMDSignal, value:sint=0):
    with self.pred_exec(xcc_mask=0b1):
      # NOTE: this needs an EOP buffer on the queue or it will NULL pointer
      self.release_mem(signal.value_addr, value, self.pm4.data_sel__mec_release_mem__send_32_bit_low,
                       self.pm4.int_sel__mec_release_mem__send_interrupt_after_write_confirm, cache_flush=True)

      if (dev:=signal.owner) is not None and signal.is_timeline and not dev.is_am():
        self.release_mem(dev.queue_event_mailbox_ptr, dev.queue_event.event_id, self.pm4.data_sel__mec_release_mem__send_32_bit_low,
                         self.pm4.int_sel__mec_release_mem__send_interrupt_after_write_confirm, ctxid=dev.queue_event.event_id)
    return self

  def bind(self, dev:AMDDevice):
    self.binded_device = dev
    self.hw_page = dev.allocator.alloc(len(self._q) * 4, BufferSpec(cpu_access=True, nolru=True, uncached=True))
    hw_view = self.hw_page.cpu_view().view(fmt='I')
    for i, value in enumerate(self._q): hw_view[i] = value

    self.indirect_cmd = [self.pm4.PACKET3(self.pm4.PACKET3_INDIRECT_BUFFER, 2), *data64_le(self.hw_page.va_addr),
                         len(self._q) | self.pm4.INDIRECT_BUFFER_VALID]
    self._q = hw_view
    return self

  def _submit(self, dev:AMDDevice):
    cmds = self.indirect_cmd if dev == self.binded_device else self._q
    # WORKAROUND: PACKET3_PRED_EXEC doesn't work in rings, only in IBs, create a fake IB inside a ring to work around that
    if self.dev.xccs > 1 and dev != self.binded_device:
      ib_end = ((dev.compute_queue.put_value + 5) % len(dev.compute_queue.ring)) + len(cmds)
      ib_pad = len(dev.compute_queue.ring) - (ib_end - len(cmds)) if ib_end > len(dev.compute_queue.ring) else 0
      ib_ptr = dev.compute_queue.ring.addr + ((dev.compute_queue.put_value + 5 + ib_pad) % len(dev.compute_queue.ring)) * 4
      cmds = [self.pm4.PACKET3(self.pm4.PACKET3_INDIRECT_BUFFER, 2), *data64_le(ib_ptr), len(cmds) | self.pm4.INDIRECT_BUFFER_VALID,
              self.pm4.PACKET3(self.pm4.PACKET3_NOP, ib_pad + len(cmds) - 1), *((0,) * ib_pad), *cmds]

    for i, value in enumerate(cmds): dev.compute_queue.ring[(dev.compute_queue.put_value + i) % len(dev.compute_queue.ring)] = value

    dev.compute_queue.put_value += len(cmds)
    dev.compute_queue.signal_doorbell(dev)

class AMDComputeAQLQueue(AMDComputeQueue):
  def exec(self, prg:AMDProgram, args_state:CLikeArgsState, global_size:tuple[sint, ...], local_size:tuple[sint, ...]):
    self.bind_args_state(args_state)
    self._q.append(pkt:=hsa.hsa_kernel_dispatch_packet_t(header=AQL_HDR | (hsa.HSA_PACKET_TYPE_KERNEL_DISPATCH << hsa.HSA_PACKET_HEADER_TYPE),
      setup=3<<hsa.HSA_KERNEL_DISPATCH_PACKET_SETUP_DIMENSIONS, private_segment_size=prg.private_segment_size,
      group_segment_size=prg.group_segment_size, kernel_object=prg.aql_prog_addr, kernarg_address=args_state.buf.va_addr))
    self.bind_sints_to_mem(*local_size, mem=(pkt_view:=MMIOInterface(addr=ctypes.addressof(pkt), nbytes=ctypes.sizeof(pkt))), fmt='H', offset=4)
    self.bind_sints_to_mem(*[l * g for l,g in zip(local_size, global_size)], mem=pkt_view, fmt='I', offset=12)

  def bind(self, dev:AMDDevice): pass # not supported
  def _submit(self, dev:AMDDevice):
    aql_bytes, pm4_batch = bytes(), []

    def flush_pm4_batch():
      nonlocal pm4_batch
      if not pm4_batch: return bytes()
      dev.pm4_ibs.cpu_view().view(off:=dev.pm4_ib_alloc.alloc(len(pm4_batch) * 4), fmt='I')[:len(pm4_batch)] = array.array('I', pm4_batch)
      pkt = [AQL_HDR | (hsa.HSA_PACKET_TYPE_VENDOR_SPECIFIC << hsa.HSA_PACKET_HEADER_TYPE) | (1 << 16),
        self.pm4.PACKET3(self.pm4.PACKET3_INDIRECT_BUFFER, 2), *data64_le(dev.pm4_ibs.va_addr+off), len(pm4_batch)|self.pm4.INDIRECT_BUFFER_VALID, 10]
      pm4_batch = []
      return bytes(array.array('I', pkt + [0] * 10))

    for cmd in self._q:
      if isinstance(cmd, hsa.hsa_kernel_dispatch_packet_t): aql_bytes += flush_pm4_batch() + bytes(cmd)
      else: pm4_batch.append(cmd)
    aql_bytes += flush_pm4_batch()

    assert len(aql_bytes) < dev.compute_queue.ring.nbytes, "submit is too large for the queue"
    cp_bytes = min(len(aql_bytes), (dev.compute_queue.ring.nbytes - (dev.compute_queue.put_value * 64) % dev.compute_queue.ring.nbytes))
    dev.compute_queue.ring.view(offset=(dev.compute_queue.put_value * 64) % dev.compute_queue.ring.nbytes, fmt='B')[:cp_bytes] = aql_bytes[:cp_bytes]
    if (tail_bytes:=(len(aql_bytes) - cp_bytes)) > 0: dev.compute_queue.ring.view(offset=0, fmt='B')[:tail_bytes] = aql_bytes[cp_bytes:]
    dev.compute_queue.put_value += len(aql_bytes) // 64
    dev.compute_queue.signal_doorbell(dev, doorbell_value=dev.compute_queue.put_value-1)

class AMDCopyQueue(HWQueue):
  def __init__(self, dev, max_copy_size=0x40000000):
    self.dev, self.sdma, self.internal_cmd_sizes, self.max_copy_size = dev, dev.sdma, [], max_copy_size
    super().__init__()

  def q(self, *arr):
    super().q(*arr)
    self.internal_cmd_sizes.append(len(arr))

  def copy(self, dest:sint, src:sint, copy_size:int):
    copied, copy_commands = 0, (copy_size + self.max_copy_size - 1) // self.max_copy_size

    for _ in range(copy_commands):
      step_copy_size = min(copy_size - copied, self.max_copy_size)

      self.q(self.sdma.SDMA_OP_COPY | self.sdma.SDMA_PKT_COPY_LINEAR_HEADER_SUB_OP(self.sdma.SDMA_SUBOP_COPY_LINEAR),
        self.sdma.SDMA_PKT_COPY_LINEAR_COUNT_COUNT(step_copy_size - 1), 0, *data64_le(src + copied), *data64_le(dest + copied))

      copied += step_copy_size
    return self

  def signal(self, signal:AMDSignal, value:sint=0):
    fence_flags = self.sdma.SDMA_PKT_FENCE_HEADER_MTYPE(3) if self.dev.target >= (10,0,0) else 0
    self.q(self.sdma.SDMA_OP_FENCE | fence_flags, *data64_le(signal.value_addr), value)

    if (dev:=signal.owner) is not None and signal.is_timeline and not dev.is_am():
      self.q(self.sdma.SDMA_OP_FENCE | fence_flags, *data64_le(dev.queue_event_mailbox_ptr), dev.queue_event.event_id)
      self.q(self.sdma.SDMA_OP_TRAP, self.sdma.SDMA_PKT_TRAP_INT_CONTEXT_INT_CONTEXT(dev.queue_event.event_id))
    elif dev is not None and dev.is_am(): self.q(self.sdma.SDMA_OP_TRAP, self.sdma.SDMA_PKT_TRAP_INT_CONTEXT_INT_CONTEXT(0))

    return self

  def wait(self, signal:AMDSignal, value:sint=0):
    self.q(self.sdma.SDMA_OP_POLL_REGMEM | self.sdma.SDMA_PKT_POLL_REGMEM_HEADER_FUNC(WAIT_REG_MEM_FUNCTION_GEQ) | \
           self.sdma.SDMA_PKT_POLL_REGMEM_HEADER_MEM_POLL(1), *data64_le(signal.value_addr), value, 0xffffffff,
           self.sdma.SDMA_PKT_POLL_REGMEM_DW5_INTERVAL(0x04) | self.sdma.SDMA_PKT_POLL_REGMEM_DW5_RETRY_COUNT(0xfff))
    return self

  def timestamp(self, signal:AMDSignal):
    self.q(self.sdma.SDMA_OP_TIMESTAMP | self.sdma.SDMA_PKT_TIMESTAMP_GET_HEADER_SUB_OP(self.sdma.SDMA_SUBOP_TIMESTAMP_GET_GLOBAL),
           *data64_le(signal.timestamp_addr))
    return self

  def bind(self, dev:AMDDevice):
    if not getenv("AMD_SDMA_BIND", 0) or not dev.is_am(): return

    self.binded_device = dev
    self.hw_page = dev.allocator.alloc((qsz:=round_up(len(self._q), 8)) * 4, BufferSpec(cpu_access=True, nolru=True, uncached=True))
    hw_view = self.hw_page.cpu_view().view(fmt='I')
    for i in range(qsz): hw_view[i] = self._q[i] if i < len(self._q) else 0

    self.indirect_cmd = [self.sdma.SDMA_OP_INDIRECT | self.sdma.SDMA_PKT_INDIRECT_HEADER_VMID(0), *data64_le(self.hw_page.va_addr), qsz,
                         *data64_le(0)]
    self._q, self.cmd_sizes = hw_view, [len(self.indirect_cmd)]

  def _submit(self, dev:AMDDevice):
    if self.binded_device == dev:
      # An IB packet must end on a 8 DW boundary.
      add = (8 - (((dev.sdma_queue.put_value % 32) // 4) + len(self.indirect_cmd) % 8)) % 8
      cmds, cmd_sizes = ([0] * add) + self.indirect_cmd, [len(self.indirect_cmd) + add]

      if len(cmds) * 4 >= (dev.sdma_queue.ring.nbytes - dev.sdma_queue.put_value % dev.sdma_queue.ring.nbytes):
        cmds, cmd_sizes = [0, 0] + self.indirect_cmd, [8]
    else: cmds, cmd_sizes = self._q, self.internal_cmd_sizes

    tail_blit_dword = 0
    for cmdsz in cmd_sizes:
      if (tail_blit_dword + cmdsz) * 4 >= dev.sdma_queue.ring.nbytes - dev.sdma_queue.put_value % dev.sdma_queue.ring.nbytes: break
      tail_blit_dword += cmdsz

    # Force align of submits to hit our usb layer write cache.
    if (rem_packet_cnt := len(cmds) - tail_blit_dword) > 0 and dev.is_usb(): tail_blit_dword = 0

    # USB devices run in single-step mode, so they can't overrun the queue.
    total_bytes = (tail_blit_dword * 4 if rem_packet_cnt == 0 else -dev.sdma_queue.put_value % dev.sdma_queue.ring.nbytes) + rem_packet_cnt * 4
    assert total_bytes < dev.sdma_queue.ring.nbytes, "SDMA queue overrun"
    while not dev.is_usb() and dev.sdma_queue.put_value + total_bytes - dev.sdma_queue.read_ptr > dev.sdma_queue.ring.nbytes: pass

    start_idx = (dev.sdma_queue.put_value % dev.sdma_queue.ring.nbytes) // 4
    dev.sdma_queue.ring[start_idx : start_idx + tail_blit_dword] = array.array('I', cmds[:tail_blit_dword])
    dev.sdma_queue.put_value += tail_blit_dword * 4

    if (rem_packet_cnt := len(cmds) - tail_blit_dword) > 0:
      zero_fill = dev.sdma_queue.ring.nbytes - dev.sdma_queue.put_value % dev.sdma_queue.ring.nbytes
      dev.sdma_queue.ring.view(dev.sdma_queue.put_value % dev.sdma_queue.ring.nbytes, zero_fill, fmt='B')[:] = bytes(zero_fill)
      dev.sdma_queue.put_value += zero_fill

      dev.sdma_queue.ring[0:rem_packet_cnt] = array.array('I', cmds[tail_blit_dword:])
      dev.sdma_queue.put_value += rem_packet_cnt * 4

    dev.sdma_queue.signal_doorbell(dev)

class AMDProgram(HCQProgram):
  def __init__(self, dev:AMDDevice, name:str, lib:bytes):
    # TODO; this API needs the type signature of the function and global_size/local_size
    self.dev, self.name, self.lib = dev, name, lib

    image, sections, _ = elf_loader(self.lib)

    rodata_entry = next((sh.header.sh_addr for sh in sections if sh.name == ".rodata"), -1)
    text_entry = next((sh.header.sh_addr for sh in sections if sh.name == ".text"), -1)
    assert rodata_entry >= 0 and text_entry >= 0, ".text or .rodata section not found"

<<<<<<< HEAD
=======
    # Relo for kernel_code_entry_byte_offset for AMD_LLVM. Comgr doesn't need that, but keep shared code path.
>>>>>>> e19f9013
    image[rodata_entry+0x10:rodata_entry+0x10+8] = struct.pack('<q', text_entry - rodata_entry)

    self.lib_gpu = self.dev.allocator.alloc(round_up(image.nbytes, 0x1000), buf_spec:=BufferSpec(cpu_access=True, nolru=True))
    self.dev.allocator._copyin(self.lib_gpu, image)
    self.dev.synchronize()

    self.group_segment_size = image[rodata_entry:rodata_entry+4].cast("I")[0]
    self.private_segment_size = image[rodata_entry+4:rodata_entry+8].cast("I")[0]
    self.kernargs_segment_size = image[rodata_entry+8:rodata_entry+12].cast("I")[0]
    lds_size = ((self.group_segment_size + 511) // 512) & 0x1FF
    if lds_size > (self.dev.iface.props['lds_size_in_kb'] * 1024) // 512: raise RuntimeError("Too many resources requested: group_segment_size")

    # Ensure scratch size
    self.dev._ensure_has_local_memory(self.private_segment_size)

    # NOTE: this is wrong, it's not this object. pad it, since it might be smaller than the struct
    code = hsa.amd_kernel_code_t.from_buffer_copy(bytes(image[rodata_entry:rodata_entry+256]) + b'\x00'*256)
    self.wave32: bool = code.kernel_code_properties & 0x400 == 0x400

    # Set rsrc1.priv=1 on gfx11 to workaround cwsr.
    self.rsrc1: int = code.compute_pgm_rsrc1 | ((1 << 20) if (11,0,0) <= self.dev.target < (12,0,0) else 0)
    self.rsrc2: int = code.compute_pgm_rsrc2 | (lds_size << 15)
    self.rsrc3: int = image[rodata_entry+44:rodata_entry+48].cast("I")[0] # NOTE: kernel descriptor, not in amd_kernel_code_t struct
    self.aql_prog_addr: int = self.lib_gpu.va_addr + rodata_entry
    self.prog_addr: int = self.lib_gpu.va_addr + rodata_entry + code.kernel_code_entry_byte_offset
    # Some programs use hsa_kernel_dispatch_packet_t to read workgroup sizes during execution.
    # The packet is represented as a pointer and set up in SGPRs. Space for the packet is allocated as part of the kernel arguments.
    self.enable_dispatch_ptr: int = code.kernel_code_properties & hsa.AMD_KERNEL_CODE_PROPERTIES_ENABLE_SGPR_DISPATCH_PTR
    self.enable_private_segment_sgpr: int = code.kernel_code_properties & hsa.AMD_KERNEL_CODE_PROPERTIES_ENABLE_SGPR_PRIVATE_SEGMENT_BUFFER
    additional_alloc_sz = ctypes.sizeof(hsa.hsa_kernel_dispatch_packet_t) if self.enable_dispatch_ptr else 0

    if dev.sqtt_enabled: self.libhash: tuple[int, int] = struct.unpack('<Q', hashlib.md5(self.lib).digest()[:8])*2

    super().__init__(CLikeArgsState, self.dev, self.name, kernargs_alloc_size=self.kernargs_segment_size+additional_alloc_sz, lib=self.lib,
                     base=self.lib_gpu.va_addr)
    weakref.finalize(self, self._fini, self.dev, self.lib_gpu, buf_spec)

class AMDAllocator(HCQAllocator['AMDDevice']):
  def __init__(self, dev:AMDDevice):
    super().__init__(dev, copy_bufs=getattr(dev.iface, 'copy_bufs', None), max_copyout_size=0x1000 if dev.is_usb() else None)
    if hasattr(dev.iface, "as_dmaref"): self._as_dmaref = dev.iface.as_dmaref
    self.supports_copy_from_disk = not dev.is_usb()

  def _alloc(self, size:int, options:BufferSpec) -> HCQBuffer:
    return self.dev.iface.alloc(size, host=options.host, uncached=options.uncached, cpu_access=options.cpu_access)

  @suppress_finalizing
  def _free(self, opaque, options:BufferSpec):
    self.dev.synchronize()
    self.dev.iface.free(opaque)

  def _map(self, buf:HCQBuffer): return self.dev.iface.map(buf._base if buf._base is not None else buf)

@dataclass(frozen=True)
class ProfileSQTTEvent(ProfileEvent): device:str; se:int; blob:bytes; itrace:bool # noqa: E702

@dataclass
class AMDQueueDesc:
  ring: MMIOInterface
  read_ptrs: list[MMIOInterface]
  write_ptrs: list[MMIOInterface]
  doorbells: list[MMIOInterface]
  put_value: int = 0

  @property
  def read_ptr(self): return min(p[0] for p in self.read_ptrs)

  @classmethod
  def multi(cls, *queues: AMDQueueDesc):
    assert all_same([(q.ring.addr, q.put_value) for q in queues]), f"All queues must have the same ring and put_value: {queues}"
    return cls(ring=queues[0].ring, put_value=queues[0].put_value, doorbells=flatten(q.doorbells for q in queues),
               read_ptrs=flatten(q.read_ptrs for q in queues), write_ptrs=flatten(q.write_ptrs for q in queues))

  def signal_doorbell(self, dev, doorbell_value:int|None=None):
    for write_ptr in self.write_ptrs: write_ptr[0] = self.put_value

    # Ensure all prior writes are visible to the GPU.
    System.memory_barrier()

    # Flush hdp if queue is in dev mem.
    if dev.is_am() and not dev.is_usb(): dev.iface.dev_impl.gmc.flush_hdp()
    for doorbell in self.doorbells: doorbell[0] = self.put_value if doorbell_value is None else doorbell_value

class KFDIface:
  kfd:FileIOInterface|None = None
  event_page:HCQBuffer|None = None
  gpus:list[FileIOInterface] = []

  def _is_usable_gpu(self, gpu_id):
    with contextlib.suppress(OSError): return int(gpu_id.read()) != 0
    return False

  def __init__(self, dev, device_id):
    self.dev = dev

    kfd_topo_path = "/sys/devices/virtual/kfd/kfd/topology/nodes"

    # Initialize KFD interface during first run
    if KFDIface.kfd is None:
      KFDIface.kfd = FileIOInterface("/dev/kfd", os.O_RDWR)
      gpus = [g for g in FileIOInterface(kfd_topo_path).listdir() if self._is_usable_gpu(FileIOInterface(f"{kfd_topo_path}/{g}/gpu_id"))]
      gpus = sorted(gpus, key=lambda x: int(x.split('/')[-1]))
      visible_devices = [int(x) for x in (getenv('VISIBLE_DEVICES', getenv('HIP_VISIBLE_DEVICES', ''))).split(',') if x.strip()]
      KFDIface.gpus = [gpus[x] for x in visible_devices] if visible_devices else gpus

    if device_id >= len(KFDIface.gpus): raise RuntimeError(f"No device found for {device_id}. Requesting more devices than the system has?")

    self.gpu_id = int(FileIOInterface(f"{kfd_topo_path}/{KFDIface.gpus[device_id]}/gpu_id").read())
    self.props = {(p:=l.split())[0]: int(p[1]) for l in FileIOInterface(f"{kfd_topo_path}/{KFDIface.gpus[device_id]}/properties").read().splitlines()}
    ip_base = f"/sys/class/drm/renderD{self.props['drm_render_minor']}/device/ip_discovery/die/0"
    id2ip = {am.GC_HWID: am.GC_HWIP, am.SDMA0_HWID: am.SDMA0_HWIP, am.NBIF_HWID: am.NBIF_HWIP}
    ip_hw = [(id2ip[int(hwid)], int(hwid)) for hwid in FileIOInterface(ip_base).listdir() if hwid.isnumeric() and int(hwid) in id2ip]
    self.ip_versions = {ip:tuple(int(FileIOInterface(f'{ip_base}/{hw}/0/{part}').read()) for part in ['major','minor','revision']) for ip,hw in ip_hw}
    self.ip_offsets = {ip:{int(i):tuple(int(x, 16) for x in FileIOInterface(f'{ip_base}/{hw}/{i}/base_addr').read().splitlines())
      for i in FileIOInterface(f'{ip_base}/{hw}').listdir()} for ip,hw in ip_hw }
    self.drm_fd = FileIOInterface(f"/dev/dri/renderD{self.props['drm_render_minor']}", os.O_RDWR)

    kfd.AMDKFD_IOC_ACQUIRE_VM(KFDIface.kfd, drm_fd=self.drm_fd.fd, gpu_id=self.gpu_id)

    # Set these for our device.
    if KFDIface.event_page is None:
      KFDIface.event_page = self.alloc(0x8000, uncached=True)
      kfd.AMDKFD_IOC_CREATE_EVENT(KFDIface.kfd, event_page_offset=KFDIface.event_page.meta.handle)
    else: self.map(KFDIface.event_page)

    # Event to wait for queues completion
    self.dev.queue_event = kfd.AMDKFD_IOC_CREATE_EVENT(KFDIface.kfd, event_type=kfd.KFD_IOC_EVENT_SIGNAL, auto_reset=1)
    self.dev.queue_event_mailbox_ptr = KFDIface.event_page.va_addr + self.dev.queue_event.event_slot_index * 8
    self.queue_event_arr = (kfd.struct_kfd_event_data)(event_id=self.dev.queue_event.event_id)
    self.queue_event_arr_ptr = ctypes.addressof(self.queue_event_arr)

    # OS events to collect memory and hardware faults
    self.mem_fault_event = kfd.AMDKFD_IOC_CREATE_EVENT(KFDIface.kfd, event_type=kfd.KFD_IOC_EVENT_MEMORY)
    self.hw_fault_event = kfd.AMDKFD_IOC_CREATE_EVENT(KFDIface.kfd, event_type=kfd.KFD_IOC_EVENT_HW_EXCEPTION)

  def alloc(self, size:int, host=False, uncached=False, cpu_access=False, contiguous=False, cpu_addr=None) -> HCQBuffer:
    flags = kfd.KFD_IOC_ALLOC_MEM_FLAGS_WRITABLE | kfd.KFD_IOC_ALLOC_MEM_FLAGS_EXECUTABLE | kfd.KFD_IOC_ALLOC_MEM_FLAGS_NO_SUBSTITUTE

    if uncached: flags |= kfd.KFD_IOC_ALLOC_MEM_FLAGS_COHERENT | kfd.KFD_IOC_ALLOC_MEM_FLAGS_UNCACHED | kfd.KFD_IOC_ALLOC_MEM_FLAGS_GTT
    else: flags |= (kfd.KFD_IOC_ALLOC_MEM_FLAGS_USERPTR if host else kfd.KFD_IOC_ALLOC_MEM_FLAGS_VRAM)

    if cpu_access or host: flags |= kfd.KFD_IOC_ALLOC_MEM_FLAGS_PUBLIC

    if flags & kfd.KFD_IOC_ALLOC_MEM_FLAGS_USERPTR:
      buf = addr = cpu_addr or FileIOInterface.anon_mmap(0, size, mmap.PROT_READ | mmap.PROT_WRITE, mmap.MAP_SHARED | mmap.MAP_ANONYMOUS, 0)
    else: buf, addr = 0, FileIOInterface.anon_mmap(0, size, 0, mmap.MAP_PRIVATE | mmap.MAP_ANONYMOUS | MAP_NORESERVE, 0)

    try: mem = kfd.AMDKFD_IOC_ALLOC_MEMORY_OF_GPU(self.kfd, va_addr=addr, size=size, base=addr, length=size, gpu_id=self.gpu_id,
                                                  flags=flags, mmap_offset=buf)
    except OSError as e:
      if e.errno == errno.EINVAL and (flags & kfd.KFD_IOC_ALLOC_MEM_FLAGS_VRAM) and cpu_access:
        raise MemoryError("Cannot allocate host-visible VRAM. Ensure the resizable BAR option is enabled on your system.") from e
      if e.errno == errno.ENOMEM: raise MemoryError(f"Cannot allocate {size} bytes: no memory is available.") from e
      raise

    if not (flags & kfd.KFD_IOC_ALLOC_MEM_FLAGS_USERPTR):
      buf = self.drm_fd.mmap(mem.va_addr, mem.size, mmap.PROT_READ | mmap.PROT_WRITE, mmap.MAP_SHARED | MAP_FIXED, mem.mmap_offset)
      assert addr == buf == mem.va_addr

    view = MMIOInterface(mem.va_addr, mem.size, fmt='B') if cpu_access or host else None
    self.map(hcqbuf:=HCQBuffer(mem.va_addr, mem.size, meta=mem, view=view, owner=self.dev))
    return hcqbuf

  def free(self, mem):
    if len(mem.mapped_devs) > 0:
      gpus = (ctypes.c_int32 * len(mem.mapped_devs))(*[x.iface.gpu_id for x in mem.mapped_devs])
      stm = kfd.AMDKFD_IOC_UNMAP_MEMORY_FROM_GPU(self.kfd, handle=mem.meta.handle, device_ids_array_ptr=ctypes.addressof(gpus), n_devices=len(gpus))
      assert stm.n_success == len(gpus)
    if mem.va_addr: FileIOInterface.munmap(mem.va_addr, mem.size)
    kfd.AMDKFD_IOC_FREE_MEMORY_OF_GPU(self.kfd, handle=mem.meta.handle)

  def as_dmaref(self, mem:HCQBuffer) -> DMAFdRef:
    base = mem._base if mem._base is not None else mem
    dmaref = DMAFdRef(kfd.AMDKFD_IOC_EXPORT_DMABUF(KFDIface.kfd, handle=base.meta.handle, flags=0).dmabuf_fd, mem.va_addr-base.va_addr, mem.size)
    weakref.finalize(dmaref, os.close, dmaref.fd)
    return dmaref

  def map(self, mem):
    if mem.owner is not None and mem.owner._is_cpu(): return self.alloc(mem.size, host=True, cpu_addr=mem.va_addr)

    c_gpus = (ctypes.c_int32 * 1)(self.gpu_id)
    stm = kfd.AMDKFD_IOC_MAP_MEMORY_TO_GPU(self.kfd, handle=mem.meta.handle, device_ids_array_ptr=ctypes.addressof(c_gpus), n_devices=1)
    assert stm.n_success == 1

  def create_queue(self, queue_type, ring, gart, rptr, wptr, eop_buffer=None, cwsr_buffer=None, ctl_stack_size=0, ctx_save_restore_size=0, xcc_id=0):
    queue = kfd.AMDKFD_IOC_CREATE_QUEUE(KFDIface.kfd, ring_base_address=ring.va_addr, ring_size=ring.size, gpu_id=self.gpu_id,
      queue_type=queue_type, queue_percentage=kfd.KFD_MAX_QUEUE_PERCENTAGE|(xcc_id<<8), queue_priority=kfd.KFD_MAX_QUEUE_PRIORITY,
      eop_buffer_address=eop_buffer.va_addr if eop_buffer else 0, eop_buffer_size=eop_buffer.size if eop_buffer else 0, ctl_stack_size=ctl_stack_size,
      ctx_save_restore_address=cwsr_buffer.va_addr if cwsr_buffer else 0, ctx_save_restore_size=ctx_save_restore_size,
<<<<<<< HEAD
      write_pointer_address=gart.va_addr+wptr, read_pointer_address=gart.va_addr+rptr)
=======
      write_pointer_address=gart.va_addr+wptr, read_pointer_address=gart.va_addr+rptr+8*xcc_id)
>>>>>>> e19f9013

    if not hasattr(self, 'doorbells'):
      self.doorbells_base = queue.doorbell_offset & (~0x1fff) # doorbell is two pages
      self.doorbells = cast(FileIOInterface, KFDIface.kfd).mmap(0, 0x2000, mmap.PROT_READ|mmap.PROT_WRITE, mmap.MAP_SHARED, self.doorbells_base)

    return AMDQueueDesc(ring=MMIOInterface(ring.va_addr, ring.size, fmt='I'), read_ptrs=[MMIOInterface(queue.read_pointer_address, 8, fmt='Q')],
                        write_ptrs=[MMIOInterface(queue.write_pointer_address, 8, fmt='Q')],
                        doorbells=[MMIOInterface(self.doorbells + queue.doorbell_offset - self.doorbells_base, 8, fmt='Q')])

  def sleep(self, tm:int): kfd.AMDKFD_IOC_WAIT_EVENTS(KFDIface.kfd, events_ptr=self.queue_event_arr_ptr, num_events=1, wait_for_all=1, timeout=tm)

  def on_device_hang(self):
    def _collect_str(st): return ' '.join(f'{k[0]}={getattr(st, k[0])}' for k in st._fields_)

    report = []
    for evnt in [self.mem_fault_event, self.hw_fault_event]:
      ev = (kfd.struct_kfd_event_data)(event_id=evnt.event_id)
      kfd.AMDKFD_IOC_WAIT_EVENTS(KFDIface.kfd, events_ptr=ctypes.addressof(ev), num_events=1, wait_for_all=1)
      if evnt == self.mem_fault_event and ev.memory_exception_data.gpu_id:
        report += [f"MMU fault: 0x{ev.memory_exception_data.va:X} | {_collect_str(ev.memory_exception_data.failure)}"]
      if evnt == self.hw_fault_event and ev.hw_exception_data.gpu_id: report += [f"HW fault: {_collect_str(ev.hw_exception_data)}"]

    raise RuntimeError("\n".join(report))

class PCIIface(PCIIfaceBase):
  gpus:ClassVar[list[str]] = []

  def __init__(self, dev, dev_id):
    super().__init__(dev, dev_id, vendor=0x1002, devices=[0x744c, 0x7480, 0x7550], bars=[0, 2, 5], vram_bar=0,
      va_start=AMMemoryManager.va_allocator.base, va_size=AMMemoryManager.va_allocator.size)
    self._setup_adev(self.pci_dev.pcibus, self.pci_dev.map_bar(0), self.pci_dev.map_bar(2, fmt='Q'), self.pci_dev.map_bar(5, fmt='I'))
    self.pci_dev.write_config(pci.PCI_COMMAND, self.pci_dev.read_config(pci.PCI_COMMAND, 2) | pci.PCI_COMMAND_MASTER, 2)

  def _setup_adev(self, name, vram:MMIOInterface, doorbell:MMIOInterface, mmio:MMIOInterface, dma_regions:list[tuple[int, MMIOInterface]]|None=None):
    self.dev_impl:AMDev = AMDev(name, vram, doorbell, mmio, dma_regions)
    self.ip_offsets, self.ip_versions = self.dev_impl.regs_offset, self.dev_impl.ip_ver

    gfxver = int(f"{self.dev_impl.ip_ver[am.GC_HWIP][0]:02d}{self.dev_impl.ip_ver[am.GC_HWIP][1]:02d}{self.dev_impl.ip_ver[am.GC_HWIP][2]:02d}")
    array_count = self.dev_impl.gc_info.gc_num_sa_per_se * self.dev_impl.gc_info.gc_num_se
    simd_count = 2 * array_count * (self.dev_impl.gc_info.gc_num_wgp0_per_sa + self.dev_impl.gc_info.gc_num_wgp1_per_sa)
    self.props = {'simd_count': 2 * simd_count, 'simd_per_cu': 2, 'array_count': array_count, 'gfx_target_version': gfxver,
      'max_slots_scratch_cu': self.dev_impl.gc_info.gc_max_scratch_slots_per_cu, 'max_waves_per_simd': self.dev_impl.gc_info.gc_max_waves_per_simd,
      'simd_arrays_per_engine': self.dev_impl.gc_info.gc_num_sa_per_se, 'lds_size_in_kb': self.dev_impl.gc_info.gc_lds_size}

  def create_queue(self, queue_type, ring, gart, rptr, wptr, eop_buffer=None, cwsr_buffer=None, ctl_stack_size=0, ctx_save_restore_size=0, xcc_id=0):
    assert cwsr_buffer is None, "no cwsr buffer for am"
    assert queue_type != kfd.KFD_IOC_QUEUE_TYPE_COMPUTE_AQL, "no AQL queues for am"

    if queue_type == kfd.KFD_IOC_QUEUE_TYPE_SDMA:
      self.dev_impl.sdma.setup_ring(ring_addr=ring.va_addr, ring_size=ring.size, rptr_addr=gart.va_addr+rptr, wptr_addr=gart.va_addr+wptr,
                                    doorbell=(doorbell_index:=am.AMDGPU_NAVI10_DOORBELL_sDMA_ENGINE0), pipe=0, queue=0)
    else:
      self.dev_impl.gfx.setup_ring(ring_addr=ring.va_addr, ring_size=ring.size, rptr_addr=gart.va_addr+rptr, wptr_addr=gart.va_addr+wptr,
        eop_addr=eop_buffer.va_addr, eop_size=eop_buffer.size, doorbell=(doorbell_index:=am.AMDGPU_NAVI10_DOORBELL_MEC_RING0), pipe=0, queue=0)

    return AMDQueueDesc(ring=ring.cpu_view().view(fmt='I'), doorbells=[self.dev_impl.doorbell64.view(doorbell_index * 8, 8, fmt='Q')],
<<<<<<< HEAD
      read_ptrs=[gart.cpu_view().view(rptr, size=8, fmt='Q')], write_ptrs=[gart.cpu_view().view(wptr, size=8, fmt='Q')])
=======
      read_ptrs=[gart.cpu_view().view(offset=rptr, size=8, fmt='Q')], write_ptrs=[gart.cpu_view().view(offset=wptr, size=8, fmt='Q')])
>>>>>>> e19f9013

  def sleep(self, timeout):
    if self.pci_dev.irq_poller is not None and (events_cnt:=len(self.pci_dev.irq_poller.poll(timeout))):
      self.pci_dev.irq_fd.read(8 * events_cnt)
      self.dev_impl.ih.interrupt_handler()

  def on_device_hang(self):
    devs:list[AMDDevice] = [d for pg in HCQCompiled.peer_groups.values() for d in pg if isinstance(d, AMDDevice) and d.is_am()]
    for d in devs: d.iface.dev_impl.gmc.on_interrupt()
    raise RuntimeError("Device hang detected")

  def device_fini(self): self.dev_impl.fini()

class USBIface(PCIIface):
  def __init__(self, dev, dev_id):
    self.dev = dev
    self.usb = ASM24Controller()
    self.bars = setup_pci_bars(self.usb, gpu_bus=4, mem_base=0x10000000, pref_mem_base=(32 << 30))

    self._setup_adev(f"usb:{dev_id}", USBMMIOInterface(self.usb, *self.bars[0], fmt='B'), USBMMIOInterface(self.usb, *self.bars[2], fmt='Q'),
      USBMMIOInterface(self.usb, *self.bars[5], fmt='I'), dma_regions=[(0x200000, self._dma_view(0xf000, 0x80000))])
    self.usb._pci_cacheable += [self.bars[2]] # doorbell region is cacheable

    # special regions
    self.copy_bufs = [self._dma_region(ctrl_addr=0xf000, sys_addr=0x200000, size=0x80000)]
    self.sys_buf, self.sys_next_off = self._dma_region(ctrl_addr=0xa000, sys_addr=0x820000, size=0x1000), 0x800

  def _dma_view(self, ctrl_addr, size): return USBMMIOInterface(self.usb, ctrl_addr, size, fmt='B', pcimem=False)
  def _dma_region(self, ctrl_addr, sys_addr, size):
    region = self.dev_impl.mm.map_range(vaddr:=self.dev_impl.mm.alloc_vaddr(size=size), size, [(sys_addr, size)], system=True, uncached=True)
    return HCQBuffer(vaddr, size, meta=PCIAllocationMeta(region, has_cpu_mapping=False), view=self._dma_view(ctrl_addr, size), owner=self.dev)

  def alloc(self, size:int, host=False, uncached=False, cpu_access=False, contiguous=False, **kwargs) -> HCQBuffer:
    if (host or (uncached and cpu_access)) and self.sys_next_off + size < self.sys_buf.size:
      self.sys_next_off += size
      return self.sys_buf.offset(self.sys_next_off - size, size)

    am_mapping = self.dev_impl.mm.valloc(size:=round_up(size, 4 << 10), uncached=uncached, contiguous=cpu_access)
    return HCQBuffer(am_mapping.va_addr, size, meta=PCIAllocationMeta(am_mapping, has_cpu_mapping=False),
      view=USBMMIOInterface(self.usb, self.bars[0][0] + am_mapping.paddrs[0][0], size, fmt='B') if cpu_access else None, owner=self.dev)

  def create_queue(self, queue_type, ring, gart, rptr, wptr, eop_buffer=None, cwsr_buffer=None, ctl_stack_size=0, ctx_save_restore_size=0, xcc_id=0):
    if queue_type == kfd.KFD_IOC_QUEUE_TYPE_COMPUTE: self.usb._pci_cacheable += [(ring.cpu_view().addr, ring.size)]
    return super().create_queue(queue_type, ring, gart, rptr, wptr, eop_buffer, cwsr_buffer, ctl_stack_size, ctx_save_restore_size, xcc_id)

  def sleep(self, timeout): pass

class AMDDevice(HCQCompiled):
  def is_am(self) -> bool: return isinstance(self.iface, (PCIIface, USBIface))
  def is_usb(self) -> bool: return isinstance(self.iface, USBIface)

  def __init__(self, device:str=""):
    self.device_id = int(device.split(":")[1]) if ":" in device else 0
    self.iface = self._select_iface(KFDIface, PCIIface, USBIface)
    self.target:tuple[int, ...] = ((trgt:=self.iface.props['gfx_target_version']) // 10000, (trgt // 100) % 100, trgt % 100)
    self.arch = "gfx%d%x%x" % self.target
    if self.target < (9,4,2) or self.target >= (13,0,0): raise RuntimeError(f"Unsupported arch: {self.arch}")
    if DEBUG >= 1: print(f"AMDDevice: opening {self.device_id} with target {self.target} arch {self.arch}")

    self.max_cu_id = self.iface.props['simd_count'] // self.iface.props['simd_per_cu'] // self.iface.props.get('num_xcc', 1) - 1
    self.max_wave_id = (self.iface.props['max_waves_per_simd'] * self.iface.props['simd_per_cu'] - 1) if self.target >= (10,1,0) else \
                       (min((self.max_cu_id+1)*40, self.iface.props['array_count'] // self.iface.props['simd_arrays_per_engine'] * 512) - 1)
    self.xccs = self.iface.props.get('num_xcc', 1) if getenv("XCCS", 1) else 1
    # this is what llvm refers to as "architected flat scratch"
    self.has_scratch_base_registers = self.target >= (11,0,0) or self.target in {(9,4,2), (9,5,0)}

    # https://gitlab.freedesktop.org/agd5f/linux/-/blob/a1fc9f584c4aaf8bc1ebfa459fc57a3f26a290d8/drivers/gpu/drm/amd/amdkfd/kfd_queue.c#L391
    sgrp_size_per_cu, lds_size_per_cu, hwreg_size_per_cu = 0x4000, 0x10000, 0x1000
    if self.target[:2] == (9,5): lds_size_per_cu = self.iface.props["lds_size_in_kb"] << 10
    vgpr_size_per_cu = 0x60000 if self.target in {(11,0,0), (11,0,1), (12,0,0), (12,0,1)} else \
                       0x80000 if (self.target[:2]) in {(9,4), (9,5)} or self.target in {(9,0,8), (9,0,10)} else 0x40000
    wg_data_size = round_up((vgpr_size_per_cu + sgrp_size_per_cu + lds_size_per_cu + hwreg_size_per_cu) * (self.max_cu_id + 1), mmap.PAGESIZE)
    ctl_stack_size = round_up(12 * (self.max_cu_id + 1) * (self.max_wave_id + 1) + 8 + 40, mmap.PAGESIZE) if self.target >= (10,1,0) else \
                     round_up((self.max_wave_id + 1) * 8 + 8 + 40, mmap.PAGESIZE)
    debug_memory_size = round_up((self.max_cu_id + 1 if self.target >= (10,1,0) else 1) * (self.max_wave_id + 1) * 32, 64)
    if self.target[0] == 10: ctl_stack_size = min(ctl_stack_size, 0x7000)

    self.soc = import_soc(self.target)
    self.pm4 = importlib.import_module(f"tinygrad.runtime.autogen.am.pm4_{'nv' if self.target[0] >= 10 else 'soc15'}")
    self.sdma = import_module('sdma', min(self.iface.ip_versions[am.SDMA0_HWIP], (6, 0, 0)))
    self.gc = AMDIP('gc', self.iface.ip_versions[am.GC_HWIP], self.iface.ip_offsets[am.GC_HWIP])

    # Define the regCOMPUTE_CURRENT_LOGIC_XCC_ID register, which is missing from the asic_regs files.
    if self.target[:2] in {(9,4),(9,5)}: self.regCOMPUTE_CURRENT_LOGIC_XCC_ID = AMDReg("regCOMPUTE_CURRENT_LOGIC_XCC_ID", 0xe25, 0, {}, self.gc.bases)

    nbio_name = 'nbio' if self.target[0] < 12 else 'nbif'
    nbio_pad = (0,) if self.target[0] == 9 else ()
    self.nbio = AMDIP(nbio_name, self.iface.ip_versions[am.NBIF_HWIP], {i:nbio_pad+x for i,x in self.iface.ip_offsets[am.NBIF_HWIP].items()})

    self.is_aql = getenv("AMD_AQL", 0)
    if self.is_aql:
      self.pm4_ibs = self.iface.alloc(0x2000 if self.is_usb() else (16 << 20), uncached=True, cpu_access=True)
      self.pm4_ib_alloc = BumpAllocator(self.pm4_ibs.size, wrap=True)

    self.compute_queue = self.create_queue(kfd.KFD_IOC_QUEUE_TYPE_COMPUTE_AQL if self.is_aql else kfd.KFD_IOC_QUEUE_TYPE_COMPUTE,
      0x2000 if self.is_usb() else (16 << 20), eop_buffer_size=0x1000,
      ctx_save_restore_size=0 if self.is_am() else wg_data_size + ctl_stack_size, ctl_stack_size=ctl_stack_size, debug_memory_size=debug_memory_size)

    max_copy_size = 0x40000000 if self.iface.ip_versions[am.SDMA0_HWIP][0] >= 5 else 0x400000
    self.sdma_queue = self.create_queue(kfd.KFD_IOC_QUEUE_TYPE_SDMA, 0x200 if self.is_usb() else (16 << 20))

    super().__init__(device, AMDAllocator(self), AMDLLVMRenderer(self.arch) if AMD_LLVM else AMDRenderer(self.arch),
      AMDLLVMCompiler(self.arch) if AMD_LLVM else HIPCompiler(self.arch), functools.partial(AMDProgram, self), AMDSignal,
      functools.partial(AMDComputeAQLQueue if self.is_aql else AMDComputeQueue, self),
      functools.partial(AMDCopyQueue, self, max_copy_size=max_copy_size),
      kernargs_size=(8 << 10) if self.is_usb() else (16 << 20), sigalloc_size=0x100 if self.is_usb() else 0x1000)

    # Scratch setup
    self.max_private_segment_size = 0
    self._ensure_has_local_memory(128) # set default scratch size to 128 bytes per thread

    # XCC setup
    self.xcc_sync: tuple[AMDSignal, AMDSignal]|None = None
    if self.xccs > 1 and not self.is_aql:
      self.xcc_sync_area = self.allocator.alloc(0x1000, BufferSpec(nolru=True, cpu_access=True))
      self.xcc_sync = (AMDSignal(base_buf=self.xcc_sync_area), AMDSignal(base_buf=self.xcc_sync_area.offset(256)))
      self.hw_compute_queue_t().xcc_config().submit(self)

    # SQTT is disabled by default because of runtime overhead and big file sizes (~200mb to Tensor.full() two 4096x4096 tensors and matmul them)
    self.sqtt_enabled = PROFILE and bool(getenv("SQTT", 0))
    if self.sqtt_enabled:
      if self.arch != 'gfx1100': raise RuntimeError('SQ Thread Tracing is only supported on 7900XTX')
      if not self.is_am() and (ppfeaturemask:=int(FileIOInterface('/sys/module/amdgpu/parameters/ppfeaturemask', os.O_RDONLY).read(), 16))&0x8000:
        raise RuntimeError("SQTT can't be enabled because of hardware bug, to workaround either use AMD_IFACE=PCI or add "
                           f"ppfeaturemask={(ppfeaturemask&~0x8000):#x} (current {ppfeaturemask=:#x} & ~PP_GFXOFF_MASK) to amdgpu module parameters\n"
                           "For more information read https://github.com/tinygrad/tinygrad/blob/master/extra/sqtt/README.md")
      SQTT_BUFFER_SIZE = getenv("SQTT_BUFFER_SIZE", 256) # in mb, per shader engine
      SQTT_NUM = self.iface.props['array_count'] // self.iface.props['simd_arrays_per_engine']
      self.sqtt_buffers = [self.allocator.alloc(SQTT_BUFFER_SIZE*1024*1024, BufferSpec(cpu_access=True, nolru=True)) for _ in range(SQTT_NUM)]
      self.sqtt_itrace_se_mask = getenv("SQTT_ITRACE_SE_MASK", 2) # -1 enable all, 0 disable all, >0 bitmask for where to enable instruction tracing
      self.cmd_id = 0
      self.hw_compute_queue_t().sqtt_start(self.sqtt_buffers, self.sqtt_itrace_se_mask).submit(self)

  def create_queue(self, queue_type, ring_size, ctx_save_restore_size=0, eop_buffer_size=0, ctl_stack_size=0, debug_memory_size=0):
    ring = self.iface.alloc(ring_size, uncached=True, cpu_access=True)
    gart = self.iface.alloc(0x100, uncached=True, cpu_access=True)

    if queue_type == kfd.KFD_IOC_QUEUE_TYPE_COMPUTE_AQL:
      aql_desc = hsa.amd_queue_t(queue_properties=hsa.AMD_QUEUE_PROPERTIES_IS_PTR64 | hsa.AMD_QUEUE_PROPERTIES_ENABLE_PROFILING,
        read_dispatch_id_field_base_byte_offset=getattr(hsa.amd_queue_t, 'read_dispatch_id').offset,
        max_cu_id=self.max_cu_id, max_wave_id=self.max_wave_id)
      gart.cpu_view().view(fmt='B')[:ctypes.sizeof(aql_desc)] = bytes(aql_desc)
      self.aql_desc = hsa.amd_queue_t.from_address(gart.va_addr)

    cwsr_buffer_size = round_up((ctx_save_restore_size + debug_memory_size) * self.iface.props.get('num_xcc', 1), mmap.PAGESIZE)
    cwsr_buffer = self.iface.alloc(cwsr_buffer_size) if ctx_save_restore_size else None
    eop_buffer = self.iface.alloc(eop_buffer_size) if eop_buffer_size else None

<<<<<<< HEAD
    return AMDQueueDesc.multi(*(self.iface.create_queue(queue_type, ring, gart, getattr(hsa.amd_queue_t, 'read_dispatch_id').offset,
      getattr(hsa.amd_queue_t, 'write_dispatch_id').offset, eop_buffer=eop_buffer, cwsr_buffer=cwsr_buffer, xcc_id=xcc_id,
      ctx_save_restore_size=ctx_save_restore_size, ctl_stack_size=ctl_stack_size)
      for xcc_id in range(self.xccs if queue_type == kfd.KFD_IOC_QUEUE_TYPE_COMPUTE else 1)))
=======
    return AMDQueueDesc.multi(*(self.iface.create_queue(queue_type, ring, gart, rptr=0, wptr=0x10, eop_buffer=eop_buffer, cwsr_buffer=cwsr_buffer,
                                xcc_id=xcc_id, ctx_save_restore_size=ctx_save_restore_size, ctl_stack_size=ctl_stack_size)
                                for xcc_id in range(self.xccs if queue_type == kfd.KFD_IOC_QUEUE_TYPE_COMPUTE else 1)))
>>>>>>> e19f9013

  def _ensure_has_local_memory(self, required):
    if self.max_private_segment_size >= required: return

    # <gfx103 requires alignment of 1024, >=gfx11 requires 256
    wave_scratch_len = round_up(((self.max_wave_id + 1) * required), 256 if self.target >= (11,0,0) else 1024)

    scratch_size = (self.max_cu_id+1)*self.iface.props['max_slots_scratch_cu']*wave_scratch_len # per xcc
    self.scratch, ok = self._realloc(getattr(self, 'scratch', None), scratch_size*self.xccs)
    if ok:
      engines = self.iface.props['array_count'] // self.iface.props['simd_arrays_per_engine']
      waves = wave_scratch_len // (256 if self.target >= (11,0,0) else 1024)
      # >=gfx11 wavesize is per SE
      wavesize = scratch_size // ((wave_scratch_len * engines) if self.target >= (11,0,0) else wave_scratch_len)
      self.tmpring_size = waves << 12 | wavesize
      self.max_private_segment_size = required

      if hasattr(self, 'aql_desc'):
        self.aql_desc.scratch_backing_memory_location = self.scratch.va_addr
        self.aql_desc.scratch_backing_memory_byte_size = self.scratch.size
        self.aql_desc.scratch_wave64_lane_byte_size = self.max_private_segment_size * (self.aql_desc.max_wave_id + 1) // 64
        self.aql_desc.scratch_resource_descriptor[:] = [lo32(self.scratch.va_addr), hi32(self.scratch.va_addr) | (1 << 30), lo32(self.scratch.size),
          0x20814fac] # FORMAT=BUF_FORMAT_32_UINT,OOB_SELECT=2,ADD_TID_ENABLE=1,TYPE=SQ_RSRC_BUF,SQ_SELs
        self.aql_desc.compute_tmpring_size = self.tmpring_size

  def invalidate_caches(self):
    self.hw_compute_queue_t().memory_barrier().signal(self.timeline_signal, self.next_timeline()).submit(self)
    self.synchronize()

  def on_device_hang(self): self.iface.on_device_hang()

  def _at_profile_finalize(self):
    if self.sqtt_enabled:
      wptrs_buf = self.allocator.alloc(round_up(len(self.sqtt_buffers), 0x1000), BufferSpec(cpu_access=True, nolru=True))
      wptrs = to_mv(wptrs_buf.va_addr, wptrs_buf.size)
      self.hw_compute_queue_t().sqtt_stop(len(self.sqtt_buffers), wptrs_buf).signal(self.timeline_signal, self.next_timeline()).submit(self)
      self.synchronize()
      if DEBUG>=2: print('Saving SQTT in profile...')
      for i,buf0 in enumerate(self.sqtt_buffers):
        wptr = ((struct.unpack('<I', wptrs[i*4:i*4+4])[0] & 0x1FFFFFFF) - ((buf0.va_addr//32) & 0x1FFFFFFF)) * 32
        if DEBUG>=2: print(f'Se {i} blob size {wptr:#x}')
        assert wptr >= 0 and wptr <= buf0.size, f"{wptr} > {buf0.size}, should never happen"
        # When sqtt buffer overflows, wptr stops at the last dword
        if wptr >= buf0.size-32: print(f"WARNING: SQTT BUFFER IS FULL (SE {i})! INCREASE SQTT BUFFER SIZE WITH SQTT_BUFFER_SIZE=X (in MB)")
        self.allocator._copyout(sqtt_buf:=memoryview(bytearray(wptr)), buf0)
        Compiled.profile_events += [ProfileSQTTEvent(self.device, i, bytes(sqtt_buf), bool((self.sqtt_itrace_se_mask >> i) & 0b1))]
    super()._at_profile_finalize()<|MERGE_RESOLUTION|>--- conflicted
+++ resolved
@@ -469,10 +469,7 @@
     text_entry = next((sh.header.sh_addr for sh in sections if sh.name == ".text"), -1)
     assert rodata_entry >= 0 and text_entry >= 0, ".text or .rodata section not found"
 
-<<<<<<< HEAD
-=======
     # Relo for kernel_code_entry_byte_offset for AMD_LLVM. Comgr doesn't need that, but keep shared code path.
->>>>>>> e19f9013
     image[rodata_entry+0x10:rodata_entry+0x10+8] = struct.pack('<q', text_entry - rodata_entry)
 
     self.lib_gpu = self.dev.allocator.alloc(round_up(image.nbytes, 0x1000), buf_spec:=BufferSpec(cpu_access=True, nolru=True))
@@ -662,11 +659,7 @@
       queue_type=queue_type, queue_percentage=kfd.KFD_MAX_QUEUE_PERCENTAGE|(xcc_id<<8), queue_priority=kfd.KFD_MAX_QUEUE_PRIORITY,
       eop_buffer_address=eop_buffer.va_addr if eop_buffer else 0, eop_buffer_size=eop_buffer.size if eop_buffer else 0, ctl_stack_size=ctl_stack_size,
       ctx_save_restore_address=cwsr_buffer.va_addr if cwsr_buffer else 0, ctx_save_restore_size=ctx_save_restore_size,
-<<<<<<< HEAD
-      write_pointer_address=gart.va_addr+wptr, read_pointer_address=gart.va_addr+rptr)
-=======
       write_pointer_address=gart.va_addr+wptr, read_pointer_address=gart.va_addr+rptr+8*xcc_id)
->>>>>>> e19f9013
 
     if not hasattr(self, 'doorbells'):
       self.doorbells_base = queue.doorbell_offset & (~0x1fff) # doorbell is two pages
@@ -723,11 +716,7 @@
         eop_addr=eop_buffer.va_addr, eop_size=eop_buffer.size, doorbell=(doorbell_index:=am.AMDGPU_NAVI10_DOORBELL_MEC_RING0), pipe=0, queue=0)
 
     return AMDQueueDesc(ring=ring.cpu_view().view(fmt='I'), doorbells=[self.dev_impl.doorbell64.view(doorbell_index * 8, 8, fmt='Q')],
-<<<<<<< HEAD
-      read_ptrs=[gart.cpu_view().view(rptr, size=8, fmt='Q')], write_ptrs=[gart.cpu_view().view(wptr, size=8, fmt='Q')])
-=======
       read_ptrs=[gart.cpu_view().view(offset=rptr, size=8, fmt='Q')], write_ptrs=[gart.cpu_view().view(offset=wptr, size=8, fmt='Q')])
->>>>>>> e19f9013
 
   def sleep(self, timeout):
     if self.pci_dev.irq_poller is not None and (events_cnt:=len(self.pci_dev.irq_poller.poll(timeout))):
@@ -876,16 +865,10 @@
     cwsr_buffer = self.iface.alloc(cwsr_buffer_size) if ctx_save_restore_size else None
     eop_buffer = self.iface.alloc(eop_buffer_size) if eop_buffer_size else None
 
-<<<<<<< HEAD
-    return AMDQueueDesc.multi(*(self.iface.create_queue(queue_type, ring, gart, getattr(hsa.amd_queue_t, 'read_dispatch_id').offset,
-      getattr(hsa.amd_queue_t, 'write_dispatch_id').offset, eop_buffer=eop_buffer, cwsr_buffer=cwsr_buffer, xcc_id=xcc_id,
-      ctx_save_restore_size=ctx_save_restore_size, ctl_stack_size=ctl_stack_size)
-      for xcc_id in range(self.xccs if queue_type == kfd.KFD_IOC_QUEUE_TYPE_COMPUTE else 1)))
-=======
-    return AMDQueueDesc.multi(*(self.iface.create_queue(queue_type, ring, gart, rptr=0, wptr=0x10, eop_buffer=eop_buffer, cwsr_buffer=cwsr_buffer,
+    return AMDQueueDesc.multi(*(self.iface.create_queue(queue_type, ring, gart, rptr=getattr(hsa.amd_queue_t, 'read_dispatch_id').offset,
+                                wptr=getattr(hsa.amd_queue_t, 'write_dispatch_id').offset, eop_buffer=eop_buffer, cwsr_buffer=cwsr_buffer,
                                 xcc_id=xcc_id, ctx_save_restore_size=ctx_save_restore_size, ctl_stack_size=ctl_stack_size)
                                 for xcc_id in range(self.xccs if queue_type == kfd.KFD_IOC_QUEUE_TYPE_COMPUTE else 1)))
->>>>>>> e19f9013
 
   def _ensure_has_local_memory(self, required):
     if self.max_private_segment_size >= required: return
