from __future__ import annotations
from typing import Any, cast, ClassVar
import os, ctypes, ctypes.util, struct, hashlib, functools, importlib, mmap, errno, array, contextlib, sys, select
assert sys.platform != 'win32'
from dataclasses import dataclass
from tinygrad.runtime.support.hcq import HCQCompiled, HCQAllocator, HCQBuffer, HWQueue, CLikeArgsState, HCQSignal, HCQProgram, FileIOInterface
from tinygrad.runtime.support.hcq import MMIOInterface
from tinygrad.ops import sint
from tinygrad.device import Compiled, ProfileEvent, BufferSpec, CPUProgram, PROFILE
from tinygrad.helpers import getenv, to_mv, round_up, data64_le, all_same, flatten, DEBUG, OSX
from tinygrad.renderer.cstyle import AMDRenderer
from tinygrad.renderer.llvmir import AMDLLVMRenderer
from tinygrad.runtime.autogen import kfd, hsa, libc, pci, vfio, sqtt
from tinygrad.runtime.autogen.am import am
from tinygrad.runtime.support.compiler_amd import HIPCompiler, AMDLLVMCompiler
from tinygrad.runtime.support.elf import elf_loader
from tinygrad.runtime.support.am.amdev import AMDev, AMMapping
from tinygrad.runtime.support.amd import AMDRegBase, collect_registers, import_module, setup_pci_bars
from tinygrad.runtime.support.usb import ASM24Controller, USBMMIOInterface
if getenv("IOCTL"): import extra.hip_gpu_driver.hip_ioctl  # noqa: F401 # pylint: disable=unused-import

EVENT_INDEX_PARTIAL_FLUSH = 4 # based on a comment in nvd.h
WAIT_REG_MEM_FUNCTION_EQ  = 3 # ==
WAIT_REG_MEM_FUNCTION_NEQ = 4 # !=
WAIT_REG_MEM_FUNCTION_GEQ = 5 # >=

class AMDSignal(HCQSignal):
  def __init__(self, base_buf:HCQBuffer|None=None, **kwargs):
    super().__init__(base_buf, **kwargs, timestamp_divider=100, dev_t=AMDDevice)

  def _sleep(self, time_spent_waiting_ms:int):
    # Resonable to sleep for long workloads (which take more than 2s) and only timeline signals.
    if time_spent_waiting_ms > 2000 and self.timeline_for_device is not None: self.timeline_for_device.dev_iface.sleep(200)

class AMDComputeQueue(HWQueue):
  def __init__(self, dev:AMDDevice):
    self.dev, self.soc, self.pm4, self.gc, self.nbio = dev, dev.soc, dev.pm4, dev.gc, dev.nbio
    super().__init__()

  def __del__(self):
    if self.binded_device is not None:
      self.binded_device.allocator.free(self.hw_page, self.hw_page.size, BufferSpec(cpu_access=True, nolru=True, uncached=True))

  def pkt3(self, cmd, *vals): self.q(self.pm4.PACKET3(cmd, len(vals) - 1), *vals)

  def wreg(self, reg:AMDReg, *args:sint, **kwargs:int):
    if bool(args) == bool(kwargs): raise RuntimeError('One (and only one) of *args or **kwargs must be specified')
    if self.pm4.PACKET3_SET_SH_REG_START <= reg.addr < self.pm4.PACKET3_SET_SH_REG_END:
      set_packet, set_packet_start = self.pm4.PACKET3_SET_SH_REG, self.pm4.PACKET3_SET_SH_REG_START
    elif self.pm4.PACKET3_SET_UCONFIG_REG_START <= reg.addr < self.pm4.PACKET3_SET_UCONFIG_REG_START + 2**16-1:
      set_packet, set_packet_start = self.pm4.PACKET3_SET_UCONFIG_REG, self.pm4.PACKET3_SET_UCONFIG_REG_START
    else: raise RuntimeError(f'Cannot set {reg.name} ({reg.addr}) via pm4 packet')
    self.pkt3(set_packet, reg.addr - set_packet_start, *(args or (reg.encode(**kwargs),)))

  @contextlib.contextmanager
  def pred_exec(self, xcc_mask:int):
    if self.dev.xccs > 1:
      self.pkt3(self.pm4.PACKET3_PRED_EXEC, xcc_mask << 24)
      prev_len = len(self._q)
    yield
    if self.dev.xccs > 1:
      self._q[prev_len-1] |= (len(self._q) - prev_len)

  def wait_reg_mem(self, value, mask=0xffffffff, mem=None, reg_req=None, reg_done=None):
    wrm_info_dw = self.pm4.WAIT_REG_MEM_MEM_SPACE(int(mem is not None)) | self.pm4.WAIT_REG_MEM_OPERATION(int(mem is None)) \
                | self.pm4.WAIT_REG_MEM_FUNCTION(WAIT_REG_MEM_FUNCTION_GEQ) | self.pm4.WAIT_REG_MEM_ENGINE(0)

    self.pkt3(self.pm4.PACKET3_WAIT_REG_MEM, wrm_info_dw, *(data64_le(mem) if mem is not None else (reg_req, reg_done)), value, mask, 4)

  def acquire_mem(self, addr=0x0, sz=(1 << 64)-1, gli=1, glm=1, glk=1, glv=1, gl1=1, gl2=1):
    if self.dev.target >= (10,0,0):
      cache_flags_dw = self.pm4.PACKET3_ACQUIRE_MEM_GCR_CNTL_GLI_INV(gli) \
                     | self.pm4.PACKET3_ACQUIRE_MEM_GCR_CNTL_GLM_INV(glm) | self.pm4.PACKET3_ACQUIRE_MEM_GCR_CNTL_GLM_WB(glm) \
                     | self.pm4.PACKET3_ACQUIRE_MEM_GCR_CNTL_GLK_INV(glk) | self.pm4.PACKET3_ACQUIRE_MEM_GCR_CNTL_GLK_WB(glk) \
                     | self.pm4.PACKET3_ACQUIRE_MEM_GCR_CNTL_GLV_INV(glv) | self.pm4.PACKET3_ACQUIRE_MEM_GCR_CNTL_GL1_INV(gl1) \
                     | self.pm4.PACKET3_ACQUIRE_MEM_GCR_CNTL_GL2_INV(gl2) | self.pm4.PACKET3_ACQUIRE_MEM_GCR_CNTL_GL2_WB(gl2)

      self.pkt3(self.pm4.PACKET3_ACQUIRE_MEM, 0, *data64_le(sz), *data64_le(addr), 0, cache_flags_dw)
    else:
      cp_coher_cntl = self.pm4.PACKET3_ACQUIRE_MEM_CP_COHER_CNTL_SH_ICACHE_ACTION_ENA(gli) | \
                      self.pm4.PACKET3_ACQUIRE_MEM_CP_COHER_CNTL_SH_KCACHE_ACTION_ENA(glk) | \
                      self.pm4.PACKET3_ACQUIRE_MEM_CP_COHER_CNTL_TC_ACTION_ENA(gl2) | \
                      self.pm4.PACKET3_ACQUIRE_MEM_CP_COHER_CNTL_TCL1_ACTION_ENA(gl1) | \
                      self.pm4.PACKET3_ACQUIRE_MEM_CP_COHER_CNTL_TC_WB_ACTION_ENA(gl2)
      self.pkt3(self.pm4.PACKET3_ACQUIRE_MEM, cp_coher_cntl, *data64_le(sz), *data64_le(addr), 0x0000000A)

  def release_mem(self, address=0x0, value=0, data_sel=0, int_sel=2, ctxid=0, cache_flush=False):
    if self.dev.target >= (10,0,0):
      cache_flags_dw = 0 if not cache_flush else (self.pm4.PACKET3_RELEASE_MEM_GCR_GLV_INV | self.pm4.PACKET3_RELEASE_MEM_GCR_GL1_INV \
                     | self.pm4.PACKET3_RELEASE_MEM_GCR_GL2_INV | self.pm4.PACKET3_RELEASE_MEM_GCR_GLM_WB \
                     | self.pm4.PACKET3_RELEASE_MEM_GCR_GLM_INV | self.pm4.PACKET3_RELEASE_MEM_GCR_GL2_WB | self.pm4.PACKET3_RELEASE_MEM_GCR_SEQ)

      event_dw = self.pm4.PACKET3_RELEASE_MEM_EVENT_TYPE(self.pm4.CACHE_FLUSH_AND_INV_TS_EVENT) \
               | self.pm4.PACKET3_RELEASE_MEM_EVENT_INDEX(self.pm4.event_index__mec_release_mem__end_of_pipe)

      memsel_dw = self.pm4.PACKET3_RELEASE_MEM_DATA_SEL(data_sel) | self.pm4.PACKET3_RELEASE_MEM_INT_SEL(int_sel) \
                | self.pm4.PACKET3_RELEASE_MEM_DST_SEL(0)
    else:
      cache_flags_dw = 0 if not cache_flush else (self.pm4.EOP_TC_WB_ACTION_EN | self.pm4.EOP_TC_NC_ACTION_EN)

      event_dw = self.pm4.EVENT_TYPE(self.pm4.CACHE_FLUSH_AND_INV_TS_EVENT) | self.pm4.EVENT_INDEX(self.pm4.event_index__mec_release_mem__end_of_pipe)

      memsel_dw = self.pm4.DATA_SEL(data_sel) | self.pm4.INT_SEL(int_sel)

      ctxid = 0

    self.pkt3(self.pm4.PACKET3_RELEASE_MEM, event_dw | cache_flags_dw, memsel_dw, *data64_le(address), *data64_le(value), ctxid)

  def xcc_barrier(self):
    if self.dev.xcc_sync is None: return self
    assert self.dev.xccs == 8, 'only 8 XCCs supported'
    a, b = self.dev.xcc_sync
    mem_eq = self.pm4.WAIT_REG_MEM_FUNCTION(WAIT_REG_MEM_FUNCTION_EQ) | self.pm4.WAIT_REG_MEM_MEM_SPACE(1)
    self.pkt3(self.pm4.PACKET3_ATOMIC_MEM, self.soc.TC_OP_ATOMIC_ADD_RTN_32, *data64_le(a.value_addr), *data64_le(1), *data64_le(0), 0x10) # a += 1
    self.pkt3(self.pm4.PACKET3_WAIT_REG_MEM, mem_eq, *data64_le(a.value_addr), 0, 0b111, 0x80) # a == 0 (mod 8) via bitmask
    self.pkt3(self.pm4.PACKET3_ATOMIC_MEM, self.soc.TC_OP_ATOMIC_ADD_RTN_32, *data64_le(b.value_addr), *data64_le(1), *data64_le(0), 0x10) # b += 1
    self.pkt3(self.pm4.PACKET3_WAIT_REG_MEM, mem_eq, *data64_le(b.value_addr), 0, 0b111, 0x80) # b == 0 (mod 8) via bitmask
    return self

  def memory_barrier(self):
    pf = '' if self.nbio.version[0] == 2 else '0' if self.nbio.version[:2] != (7, 11) else '1'
    self.wait_reg_mem(reg_req=getattr(self.nbio, f'regBIF_BX_PF{pf}_GPU_HDP_FLUSH_REQ').addr,
                      reg_done=getattr(self.nbio, f'regBIF_BX_PF{pf}_GPU_HDP_FLUSH_DONE').addr, value=0xffffffff)
    self.acquire_mem()
    return self

  def xcc_config(self):
    self.wreg(self.gc.regCOMPUTE_TG_CHUNK_SIZE, 1)
    for xcc_id in range(self.dev.xccs):
      with self.pred_exec(xcc_mask=1 << xcc_id):
        self.wreg(self.gc.regCOMPUTE_CURRENT_LOGIC_XCC_ID, xcc_id)
    return self

  def spi_config(self, tracing:bool):
    self.wreg(self.gc.regSPI_CONFIG_CNTL, ps_pkr_priority_cntl=3, exp_priority_order=3, gpr_write_priority=0x2c688,
              enable_sqg_bop_events=int(tracing), enable_sqg_top_events=int(tracing))

  ### SQTT ###

  def sqtt_userdata(self, data, *extra_dwords):
    data_ints = [x[0] for x in struct.iter_unpack('<I', bytes(data))] + list(extra_dwords)
    for i in range(0, len(data_ints), 2):
      self.wreg(self.gc.regSQ_THREAD_TRACE_USERDATA_2, *data_ints[i:i+2])

  def sqtt_config(self, tracing:bool):
    self.wreg(self.gc.regSQ_THREAD_TRACE_CTRL, draw_event_en=1, spi_stall_en=1, sq_stall_en=1, reg_at_hwm=2, hiwater=1,
              rt_freq=self.soc.SQ_TT_RT_FREQ_4096_CLK, util_timer=self.soc.SQ_TT_UTIL_TIMER_250_CLK, mode=int(tracing))

  # Magic values from mesa/src/amd/vulkan/radv_sqtt.c:radv_emit_spi_config_cntl and src/amd/common/ac_sqtt.c:ac_sqtt_emit_start
  def sqtt_start(self, buf0s:list[HCQBuffer], se_mask:int):
    self.memory_barrier()
    self.spi_config(tracing=True)
    # One buffer for one SE, mesa does it with a single buffer and ac_sqtt_get_data_offset, but this is simpler and should work just as well
    for se in range(len(buf0s)):
      self.wreg(self.gc.regGRBM_GFX_INDEX, se_index=se, instance_broadcast_writes=1)
      buf0_lo, buf0_hi = data64_le(buf0s[se].va_addr>>12)
      self.wreg(self.gc.regSQ_THREAD_TRACE_BUF0_SIZE, base_hi=buf0_hi, size=buf0s[se].size>>12)
      self.wreg(self.gc.regSQ_THREAD_TRACE_BUF0_BASE, base_lo=buf0_lo)
      # NOTE: SQTT can only trace instructions on one simd per se, this selects first simd in first wgp in first sa.
      # For RGP to display instruction trace it has to see it on first SE. Howerver ACE/MEC/whatever does the dispatching starting with second se,
      # and on amdgpu/non-AM it also does weird things with dispatch order inside se: around 7 times out of 10 it starts from the last cu, but
      # sometimes not, especially if the kernel has more than one wavefront which means that kernels with small global size might get unlucky and
      # be dispatched on something else and not be seen in instruction tracing tab. You can force the wavefronts of a kernel to be dispatched on the
      # CUs you want to by disabling other CUs via bits in regCOMPUTE_STATIC_THREAD_MGMT_SE<x> and trace even kernels that only have one wavefront.
      self.wreg(self.gc.regSQ_THREAD_TRACE_MASK, wtype_include=self.soc.SQ_TT_WTYPE_INCLUDE_CS_BIT, simd_sel=0, wgp_sel=0, sa_sel=0)
      REG_INCLUDE = self.soc.SQ_TT_TOKEN_MASK_SQDEC_BIT | self.soc.SQ_TT_TOKEN_MASK_SHDEC_BIT | self.soc.SQ_TT_TOKEN_MASK_GFXUDEC_BIT | \
                    self.soc.SQ_TT_TOKEN_MASK_COMP_BIT | self.soc.SQ_TT_TOKEN_MASK_CONTEXT_BIT | self.soc.SQ_TT_TOKEN_MASK_CONTEXT_BIT
      TOKEN_EXCLUDE = 1 << self.soc.SQ_TT_TOKEN_EXCLUDE_PERF_SHIFT
      if not (se_mask >> se) & 0b1:
        TOKEN_EXCLUDE |= 1 << self.soc.SQ_TT_TOKEN_EXCLUDE_VMEMEXEC_SHIFT | 1 << self.soc.SQ_TT_TOKEN_EXCLUDE_ALUEXEC_SHIFT | \
                         1 << self.soc.SQ_TT_TOKEN_EXCLUDE_VALUINST_SHIFT | 1 << self.soc.SQ_TT_TOKEN_EXCLUDE_IMMEDIATE_SHIFT | \
                         1 << self.soc.SQ_TT_TOKEN_EXCLUDE_INST_SHIFT
      self.wreg(self.gc.regSQ_THREAD_TRACE_TOKEN_MASK, reg_include=REG_INCLUDE, token_exclude=TOKEN_EXCLUDE, bop_events_token_include=1)
      # Enable SQTT
      self.sqtt_config(tracing=True)
    # Restore global broadcasting
    self.wreg(self.gc.regGRBM_GFX_INDEX, se_broadcast_writes=1, sa_broadcast_writes=1, instance_broadcast_writes=1)
    self.wreg(self.gc.regCOMPUTE_THREAD_TRACE_ENABLE, 1)
    self.memory_barrier()
    return self

  # Magic values from src/amd/common/ac_sqtt.c:ac_sqtt_emit_stop and src/amd/common/ac_sqtt.c:ac_sqtt_emit_wait
  def sqtt_stop(self, ses: int, wptrs: HCQBuffer):
    self.memory_barrier()
    # Start shutting everything down
    self.wreg(self.gc.regCOMPUTE_THREAD_TRACE_ENABLE, 0)
    self.pkt3(self.pm4.PACKET3_EVENT_WRITE, self.pm4.EVENT_TYPE(self.soc.THREAD_TRACE_FINISH) | self.pm4.EVENT_INDEX(0))
    # For each SE wait for finish to complete and copy regSQ_THREAD_TRACE_WPTR to know where in the buffer trace data ends
    for se in range(ses):
      self.wreg(self.gc.regGRBM_GFX_INDEX, se_index=se, instance_broadcast_writes=1)
      # Wait for FINISH_PENDING==0
      self.pkt3(self.pm4.PACKET3_WAIT_REG_MEM, self.pm4.WAIT_REG_MEM_FUNCTION(WAIT_REG_MEM_FUNCTION_EQ),
                self.gc.regSQ_THREAD_TRACE_STATUS.addr, 0, 0, self.gc.SQ_THREAD_TRACE_STATUS__FINISH_PENDING_MASK, 4)
      # Wait for FINISH_DONE!=0
      self.pkt3(self.pm4.PACKET3_WAIT_REG_MEM, self.pm4.WAIT_REG_MEM_FUNCTION(WAIT_REG_MEM_FUNCTION_NEQ),
                self.gc.regSQ_THREAD_TRACE_STATUS.addr, 0, 0, self.gc.SQ_THREAD_TRACE_STATUS__FINISH_DONE_MASK, 4)
      # Disable SQTT
      self.sqtt_config(tracing=False)
      # Wait for BUSY==0
      self.pkt3(self.pm4.PACKET3_WAIT_REG_MEM, self.pm4.WAIT_REG_MEM_FUNCTION(WAIT_REG_MEM_FUNCTION_EQ),
                self.gc.regSQ_THREAD_TRACE_STATUS.addr, 0, 0, self.gc.SQ_THREAD_TRACE_STATUS__BUSY_MASK, 4)
      # Copy WPTR to memory (src_sel = perf, dst_sel = tc_l2, wr_confirm = True)
      self.pkt3(self.pm4.PACKET3_COPY_DATA, 1 << 20 | 2 << 8 | 4, self.gc.regSQ_THREAD_TRACE_WPTR.addr, 0, *data64_le(wptrs.va_addr+(se*4)))
    # Restore global broadcasting
    self.wreg(self.gc.regGRBM_GFX_INDEX, se_broadcast_writes=1, sa_broadcast_writes=1, instance_broadcast_writes=1)
    self.spi_config(tracing=False)
    self.memory_barrier()
    return self

  def sqtt_prg_marker(self, prg:AMDProgram, global_size:tuple[sint, ...]):
    BIND_POINT_COMPUTE = 1

    self.sqtt_userdata(sqtt.struct_rgp_sqtt_marker_pipeline_bind(
      _0=sqtt.union_rgp_sqtt_marker_pipeline_bind_0(_0=sqtt.struct_rgp_sqtt_marker_pipeline_bind_0_0(
        identifier=sqtt.RGP_SQTT_MARKER_IDENTIFIER_BIND_PIPELINE, bind_point=BIND_POINT_COMPUTE)),
      _1=sqtt.union_rgp_sqtt_marker_pipeline_bind_1(api_pso_hash=data64_le(prg.libhash[0]))))

    self.sqtt_userdata(sqtt.struct_rgp_sqtt_marker_event(
      _0=sqtt.union_rgp_sqtt_marker_event_0(_0=sqtt.struct_rgp_sqtt_marker_event_0_0(has_thread_dims=1)),
      _2=sqtt.union_rgp_sqtt_marker_event_2(cmd_id=prg.dev.cmd_id)), *global_size)

    prg.dev.cmd_id += 1

  def exec(self, prg:AMDProgram, args_state:CLikeArgsState, global_size:tuple[sint, ...], local_size:tuple[sint, ...]):
    self.bind_args_state(args_state)

    self.acquire_mem(gli=0, gl2=0)

    user_regs = []
    if prg.enable_private_segment_sgpr:
      assert self.dev.xccs == 1, "Only architected flat scratch is suppored on multi-xcc"
      scratch_hilo = data64_le(prg.dev.scratch.va_addr)
      # sgpr word1 bit31 enables swizzle
      # sgpr word3 = 0x14 << 12 | 2 << 28 | 2 << 21 | 1 << 23
      user_regs = [scratch_hilo[0], scratch_hilo[1] | 1 << 31, 0xffffffff, 0x20c14000]

    if prg.enable_dispatch_ptr:
      dp = (dp_t:=hsa.hsa_kernel_dispatch_packet_t).from_address(cast(int, (disp_buf:=args_state.buf.offset(prg.kernargs_segment_size)).va_addr))

      self.bind_sints(*local_size, mem=disp_buf.cpu_view(), struct_t=dp_t, start_field='workgroup_size_x', fmt='H')
      self.bind_sints(*[g*l for g,l in zip(global_size, local_size)], mem=disp_buf.cpu_view(), struct_t=dp_t, start_field='grid_size_x', fmt='I')
      dp.group_segment_size, dp.private_segment_size, dp.kernarg_address = prg.group_segment_size, prg.private_segment_size, args_state.buf.va_addr
      user_regs += [*data64_le(disp_buf.va_addr)]

    user_regs += [*data64_le(args_state.buf.va_addr)]

    if prg.dev.sqtt_enabled: self.sqtt_prg_marker(prg, global_size)

    self.wreg(self.gc.regCOMPUTE_PGM_LO, *data64_le(prg.prog_addr >> 8))
    self.wreg(self.gc.regCOMPUTE_PGM_RSRC1, prg.rsrc1, prg.rsrc2)
    self.wreg(self.gc.regCOMPUTE_PGM_RSRC3, prg.rsrc3)
    self.wreg(self.gc.regCOMPUTE_TMPRING_SIZE, prg.dev.tmpring_size)

    if prg.dev.has_scratch_base_registers:
      for xcc_id in range(self.dev.xccs):
        with self.pred_exec(xcc_mask=1<<xcc_id):
          scratch_base = prg.dev.scratch.va_addr + (prg.dev.scratch.size // self.dev.xccs * xcc_id)
          self.wreg(self.gc.regCOMPUTE_DISPATCH_SCRATCH_BASE_LO, *data64_le(scratch_base >> 8))

    if (10,0,0) <= prg.dev.target < (11,0,0): self.wreg(self.gc.mmCP_COHER_START_DELAY, 0x20)

    self.wreg(self.gc.regCOMPUTE_RESTART_X, 0, 0, 0)
    self.wreg(self.gc.regCOMPUTE_STATIC_THREAD_MGMT_SE0, 0xFFFFFFFF, 0xFFFFFFFF)
    self.wreg(self.gc.regCOMPUTE_STATIC_THREAD_MGMT_SE2, 0xFFFFFFFF, 0xFFFFFFFF)
    if prg.dev.target >= (11,0,0): self.wreg(self.gc.regCOMPUTE_STATIC_THREAD_MGMT_SE4, 0xFFFFFFFF, 0xFFFFFFFF, 0xFFFFFFFF, 0xFFFFFFFF)

    self.wreg(self.gc.regCOMPUTE_USER_DATA_0, *user_regs)
    self.wreg(self.gc.regCOMPUTE_RESOURCE_LIMITS, 0)

    self.wreg(self.gc.regCOMPUTE_START_X, 0, 0, 0, *local_size, 0, 0)

    gfx10p = {'cs_w32_en': int(prg.wave32)} if prg.dev.target >= (10,0,0) else {}
    DISPATCH_INITIATOR = self.gc.regCOMPUTE_DISPATCH_INITIATOR.encode(**gfx10p, force_start_at_000=1, compute_shader_en=1)
    self.pkt3(self.pm4.PACKET3_DISPATCH_DIRECT, *global_size, DISPATCH_INITIATOR)

    if prg.dev.sqtt_enabled: self.pkt3(self.pm4.PACKET3_EVENT_WRITE, self.pm4.EVENT_TYPE(self.soc.THREAD_TRACE_MARKER) | self.pm4.EVENT_INDEX(0))
    self.pkt3(self.pm4.PACKET3_EVENT_WRITE, self.pm4.EVENT_TYPE(self.soc.CS_PARTIAL_FLUSH) | self.pm4.EVENT_INDEX(EVENT_INDEX_PARTIAL_FLUSH))

    if self.dev.xccs > 1:
      self.release_mem(cache_flush=True)
      self.acquire_mem(gli=0)
      self.xcc_barrier()
    return self

  def wait(self, signal:AMDSignal, value:sint=0):
    self.wait_reg_mem(mem=signal.value_addr, value=value, mask=0xffffffff)
    if self.dev.xccs > 1: self.xcc_barrier()
    return self

  def timestamp(self, signal:AMDSignal):
    with self.pred_exec(xcc_mask=0b1):
      self.release_mem(signal.timestamp_addr, 0, self.pm4.data_sel__mec_release_mem__send_gpu_clock_counter, self.pm4.int_sel__mec_release_mem__none)
    return self

  def signal(self, signal:AMDSignal, value:sint=0):
    with self.pred_exec(xcc_mask=0b1):
      # NOTE: this needs an EOP buffer on the queue or it will NULL pointer
      self.release_mem(signal.value_addr, value, self.pm4.data_sel__mec_release_mem__send_32_bit_low,
                       self.pm4.int_sel__mec_release_mem__send_interrupt_after_write_confirm, cache_flush=True)

      if (dev:=signal.timeline_for_device) is not None and not dev.is_am():
        self.release_mem(dev.queue_event_mailbox_ptr, dev.queue_event.event_id, self.pm4.data_sel__mec_release_mem__send_32_bit_low,
                         self.pm4.int_sel__mec_release_mem__send_interrupt_after_write_confirm, ctxid=dev.queue_event.event_id)
    return self

  def bind(self, dev:AMDDevice):
    self.binded_device = dev
    self.hw_page = dev.allocator.alloc(len(self._q) * 4, BufferSpec(cpu_access=True, nolru=True, uncached=True))
    hw_view = MMIOInterface(self.hw_page.va_addr, self.hw_page.size, fmt='I')
    for i, value in enumerate(self._q): hw_view[i] = value

    self.indirect_cmd = [self.pm4.PACKET3(self.pm4.PACKET3_INDIRECT_BUFFER, 2), *data64_le(self.hw_page.va_addr),
                         len(self._q) | self.pm4.INDIRECT_BUFFER_VALID]
    self._q = hw_view
    return self

  def _submit(self, dev:AMDDevice):
    cmds = self.indirect_cmd if dev == self.binded_device else self._q
    # WORKAROUND: PACKET3_PRED_EXEC doesn't work in rings, only in IBs, create a fake IB inside a ring to work around that
    if self.dev.xccs > 1 and dev != self.binded_device:
      ib_end = ((dev.compute_queue.put_value + 5) % len(dev.compute_queue.ring)) + len(cmds)
      ib_pad = len(dev.compute_queue.ring) - (ib_end - len(cmds)) if ib_end > len(dev.compute_queue.ring) else 0
      ib_ptr = dev.compute_queue.ring.addr + ((dev.compute_queue.put_value + 5 + ib_pad) % len(dev.compute_queue.ring)) * 4
      cmds = [self.pm4.PACKET3(self.pm4.PACKET3_INDIRECT_BUFFER, 2), *data64_le(ib_ptr), len(cmds) | self.pm4.INDIRECT_BUFFER_VALID,
              self.pm4.PACKET3(self.pm4.PACKET3_NOP, ib_pad + len(cmds) - 1), *((0,) * ib_pad), *cmds]

    for i, value in enumerate(cmds): dev.compute_queue.ring[(dev.compute_queue.put_value + i) % len(dev.compute_queue.ring)] = value

    dev.compute_queue.put_value += len(cmds)
    dev.compute_queue.signal_doorbell(dev)

class AMDCopyQueue(HWQueue):
  def __init__(self, dev, max_copy_size=0x40000000):
    self.dev, self.sdma, self.internal_cmd_sizes, self.max_copy_size = dev, dev.sdma, [], max_copy_size
    super().__init__()

  def q(self, *arr):
    super().q(*arr)
    self.internal_cmd_sizes.append(len(arr))

  def copy(self, dest:sint, src:sint, copy_size:int):
    copied, copy_commands = 0, (copy_size + self.max_copy_size - 1) // self.max_copy_size

    for _ in range(copy_commands):
      step_copy_size = min(copy_size - copied, self.max_copy_size)

      self.q(self.sdma.SDMA_OP_COPY | self.sdma.SDMA_PKT_COPY_LINEAR_HEADER_SUB_OP(self.sdma.SDMA_SUBOP_COPY_LINEAR),
        self.sdma.SDMA_PKT_COPY_LINEAR_COUNT_COUNT(step_copy_size - 1), 0, *data64_le(src + copied), *data64_le(dest + copied))

      copied += step_copy_size
    return self

  def signal(self, signal:AMDSignal, value:sint=0):
    fence_flags = self.sdma.SDMA_PKT_FENCE_HEADER_MTYPE(3) if self.dev.target >= (10,0,0) else 0
    self.q(self.sdma.SDMA_OP_FENCE | fence_flags, *data64_le(signal.value_addr), value)

    if (dev:=signal.timeline_for_device) is not None and not dev.is_am():
      self.q(self.sdma.SDMA_OP_FENCE | fence_flags, *data64_le(dev.queue_event_mailbox_ptr), dev.queue_event.event_id)
      self.q(self.sdma.SDMA_OP_TRAP, self.sdma.SDMA_PKT_TRAP_INT_CONTEXT_INT_CONTEXT(dev.queue_event.event_id))
    elif dev is not None and dev.is_am(): self.q(self.sdma.SDMA_OP_TRAP, self.sdma.SDMA_PKT_TRAP_INT_CONTEXT_INT_CONTEXT(0))

    return self

  def wait(self, signal:AMDSignal, value:sint=0):
    self.q(self.sdma.SDMA_OP_POLL_REGMEM | self.sdma.SDMA_PKT_POLL_REGMEM_HEADER_FUNC(WAIT_REG_MEM_FUNCTION_GEQ) | \
           self.sdma.SDMA_PKT_POLL_REGMEM_HEADER_MEM_POLL(1), *data64_le(signal.value_addr), value, 0xffffffff,
           self.sdma.SDMA_PKT_POLL_REGMEM_DW5_INTERVAL(0x04) | self.sdma.SDMA_PKT_POLL_REGMEM_DW5_RETRY_COUNT(0xfff))
    return self

  def timestamp(self, signal:AMDSignal):
    self.q(self.sdma.SDMA_OP_TIMESTAMP | self.sdma.SDMA_PKT_TIMESTAMP_GET_HEADER_SUB_OP(self.sdma.SDMA_SUBOP_TIMESTAMP_GET_GLOBAL),
           *data64_le(signal.timestamp_addr))
    return self

  def bind(self, dev:AMDDevice):
    if not getenv("AMD_SDMA_BIND", 0) or not dev.is_am(): return

    self.binded_device = dev
    self.hw_page = dev.allocator.alloc((qsz:=round_up(len(self._q), 8)) * 4, BufferSpec(cpu_access=True, nolru=True, uncached=True))
    hw_view = MMIOInterface(self.hw_page.va_addr, self.hw_page.size, fmt='I')
    for i in range(qsz): hw_view[i] = self._q[i] if i < len(self._q) else 0

    self.indirect_cmd = [self.sdma.SDMA_OP_INDIRECT | self.sdma.SDMA_PKT_INDIRECT_HEADER_VMID(0), *data64_le(self.hw_page.va_addr), qsz,
                         *data64_le(0)]
    self._q, self.cmd_sizes = hw_view, [len(self.indirect_cmd)]

  def _submit(self, dev:AMDDevice):
    if dev.sdma_queue.put_value - dev.sdma_queue.read_ptr > dev.sdma_queue.ring.nbytes: raise RuntimeError("SDMA queue overrun")

    if self.binded_device == dev:
      # An IB packet must end on a 8 DW boundary.
      add = (8 - (((dev.sdma_queue.put_value % 32) // 4) + len(self.indirect_cmd) % 8)) % 8
      cmds, cmd_sizes = ([0] * add) + self.indirect_cmd, [len(self.indirect_cmd) + add]

      if len(cmds) * 4 >= (dev.sdma_queue.ring.nbytes - dev.sdma_queue.put_value % dev.sdma_queue.ring.nbytes):
        cmds, cmd_sizes = [0, 0] + self.indirect_cmd, [8]
    else: cmds, cmd_sizes = self._q, self.internal_cmd_sizes

    tail_blit_dword = 0
    for cmdsz in cmd_sizes:
      if (tail_blit_dword + cmdsz) * 4 >= dev.sdma_queue.ring.nbytes - dev.sdma_queue.put_value % dev.sdma_queue.ring.nbytes: break
      tail_blit_dword += cmdsz

    start_idx = (dev.sdma_queue.put_value % dev.sdma_queue.ring.nbytes) // 4
    dev.sdma_queue.ring[start_idx : start_idx + tail_blit_dword] = array.array('I', cmds[:tail_blit_dword])
    dev.sdma_queue.put_value += tail_blit_dword * 4

    if (rem_packet_cnt := len(cmds) - tail_blit_dword) > 0:
      zero_fill = dev.sdma_queue.ring.nbytes - dev.sdma_queue.put_value % dev.sdma_queue.ring.nbytes
      dev.sdma_queue.ring.view(dev.sdma_queue.put_value % dev.sdma_queue.ring.nbytes, zero_fill, fmt='B')[:] = bytes(zero_fill)
      dev.sdma_queue.put_value += zero_fill

      dev.sdma_queue.ring[0:rem_packet_cnt] = array.array('I', cmds[tail_blit_dword:])
      dev.sdma_queue.put_value += rem_packet_cnt * 4

    dev.sdma_queue.signal_doorbell(dev)

class AMDProgram(HCQProgram):
  def __init__(self, dev:AMDDevice, name:str, lib:bytes):
    # TODO; this API needs the type signature of the function and global_size/local_size
    self.dev, self.name, self.lib = dev, name, lib

    image, sections, _ = elf_loader(self.lib)
    self.lib_gpu = self.dev.allocator.alloc(round_up(image.nbytes, 0x1000), BufferSpec(cpu_access=True, nolru=True))
<<<<<<< HEAD
    dev.allocator._copyin(self.lib_gpu, image)
=======
    self.dev.allocator._copyin(self.lib_gpu, image)
    self.dev.synchronize()

>>>>>>> c3d2e4a6
    rodata_entry = next((sh.header.sh_addr for sh in sections if sh.name == ".rodata"), -1)
    text_entry = next((sh.header.sh_addr for sh in sections if sh.name == ".text"), -1)
    assert rodata_entry >= 0 and text_entry >= 0, ".text or .rodata section not found"
    self.group_segment_size = image[rodata_entry:rodata_entry+4].cast("I")[0]
    self.private_segment_size = image[rodata_entry+4:rodata_entry+8].cast("I")[0]
    self.kernargs_segment_size = image[rodata_entry+8:rodata_entry+12].cast("I")[0]
    lds_size = ((self.group_segment_size + 511) // 512) & 0x1FF
    if lds_size > (self.dev.dev_iface.props['lds_size_in_kb'] * 1024) // 512: raise RuntimeError("Too many resources requested: group_segment_size")

    # Ensure scratch size
    self.dev._ensure_has_local_memory(self.private_segment_size)

    # NOTE: this is wrong, it's not this object. pad it, since it might be smaller than the struct
    code = hsa.amd_kernel_code_t.from_buffer_copy(bytes(image[rodata_entry:rodata_entry+256]) + b'\x00'*256)
    self.wave32: bool = code.kernel_code_properties & 0x400 == 0x400

    # Set rsrc1.priv=1 on gfx11 to workaround cwsr.
    self.rsrc1: int = code.compute_pgm_rsrc1 | ((1 << 20) if (11,0,0) <= self.dev.target < (12,0,0) else 0)
    self.rsrc2: int = code.compute_pgm_rsrc2 | (lds_size << 15)
    self.rsrc3: int = image[rodata_entry+44:rodata_entry+48].cast("I")[0] # NOTE: kernel descriptor, not in amd_kernel_code_t struct
    self.prog_addr: int = self.lib_gpu.va_addr + rodata_entry + code.kernel_code_entry_byte_offset
    if code.kernel_code_entry_byte_offset == 0: self.prog_addr = self.lib_gpu.va_addr + text_entry
    # Some programs use hsa_kernel_dispatch_packet_t to read workgroup sizes during execution.
    # The packet is represented as a pointer and set up in SGPRs. Space for the packet is allocated as part of the kernel arguments.
    self.enable_dispatch_ptr: int = code.kernel_code_properties & hsa.AMD_KERNEL_CODE_PROPERTIES_ENABLE_SGPR_DISPATCH_PTR
    self.enable_private_segment_sgpr: int = code.kernel_code_properties & hsa.AMD_KERNEL_CODE_PROPERTIES_ENABLE_SGPR_PRIVATE_SEGMENT_BUFFER
    additional_alloc_sz = ctypes.sizeof(hsa.hsa_kernel_dispatch_packet_t) if self.enable_dispatch_ptr else 0

    if dev.sqtt_enabled: self.libhash: tuple[int, int] = struct.unpack('<Q', hashlib.md5(self.lib).digest()[:8])*2

    super().__init__(CLikeArgsState, self.dev, self.name, kernargs_alloc_size=self.kernargs_segment_size+additional_alloc_sz, lib=self.lib,
                     base=self.lib_gpu.va_addr)

  def __del__(self):
    if hasattr(self, 'lib_gpu'): self.dev.allocator.free(self.lib_gpu, self.lib_gpu.size, BufferSpec(cpu_access=True, nolru=True))

class AMDAllocator(HCQAllocator['AMDDevice']):
  def __init__(self, dev:AMDDevice): super().__init__(dev, copy_bufs=getattr(dev.dev_iface, 'copy_bufs', None))

  def _alloc(self, size:int, options:BufferSpec) -> HCQBuffer:
    return self.dev.dev_iface.alloc(size, host=options.host, uncached=options.uncached, cpu_access=options.cpu_access)

  def _free(self, opaque, options:BufferSpec):
    self.dev.synchronize()
    self.dev.dev_iface.free(opaque)

  def map(self, buf:HCQBuffer): self.dev.dev_iface.map(buf._base if buf._base is not None else buf)

MAP_FIXED, MAP_NORESERVE, MAP_LOCKED = 0x10, 0x400, 0 if OSX else 0x2000

@dataclass(frozen=True)
class ProfileSQTTEvent(ProfileEvent): device:str; se:int; blob:bytes; itrace:bool # noqa: E702

@dataclass
class AMDQueueDesc:
  ring: MMIOInterface
  read_ptrs: list[MMIOInterface]
  write_ptrs: list[MMIOInterface]
  doorbells: list[MMIOInterface]
  put_value: int = 0

  @property
  def read_ptr(self): return min(p[0] for p in self.read_ptrs)

  @classmethod
  def multi(cls, *queues: AMDQueueDesc):
    assert all_same([(q.ring.addr, q.put_value) for q in queues]), f"All queues must have the same ring and put_value: {queues}"
    return cls(ring=queues[0].ring, put_value=queues[0].put_value, doorbells=flatten(q.doorbells for q in queues),
               read_ptrs=flatten(q.read_ptrs for q in queues), write_ptrs=flatten(q.write_ptrs for q in queues))

  def signal_doorbell(self, dev):
    for write_ptr in self.write_ptrs: write_ptr[0] = self.put_value

    # Ensure all prior writes are visible to the GPU.
    if CPUProgram.atomic_lib is not None: CPUProgram.atomic_lib.atomic_thread_fence(__ATOMIC_SEQ_CST:=5)

    # Flush hdp if queue is in dev mem.
    if dev.is_am() and getenv("AMD_ALLOC_QUEUE_DEV_MEM", 1): dev.dev_iface.adev.gmc.flush_hdp()
    for doorbell in self.doorbells: doorbell[0] = self.put_value

@dataclass(frozen=True)
class AMDReg(AMDRegBase):
  ip: AMDIP
  @property
  def addr(self): return self.ip.bases[self.segment] + self.offset

@dataclass(frozen=True)
class AMDIP:
  name: str
  version: tuple[int, ...]
  bases: tuple[int, ...]
  @functools.cached_property
  def module(self): return import_module(self.name, self.version)
  @functools.cached_property
  def regs(self): return collect_registers(self.module, cls=functools.partial(AMDReg, ip=self))
  def __getattr__(self, name:str):
    if name in self.regs: return self.regs[name]
    # NOTE: gfx10 gc registers always start with mm, no reg prefix
    if (mmname:=name.replace('reg', 'mm')) in self.regs: return self.regs[mmname]
    return getattr(self.module, name)

class KFDIface:
  kfd:FileIOInterface|None = None
  event_page:HCQBuffer|None = None
  gpus:list[FileIOInterface] = []

  def _is_usable_gpu(self, gpu_id):
    with contextlib.suppress(OSError): return int(gpu_id.read()) != 0
    return False

  def __init__(self, dev, device_id):
    self.dev = dev

    kfd_topo_path = "/sys/devices/virtual/kfd/kfd/topology/nodes"

    # Initialize KFD interface during first run
    if KFDIface.kfd is None:
      KFDIface.kfd = FileIOInterface("/dev/kfd", os.O_RDWR)
      gpus = [g for g in FileIOInterface(kfd_topo_path).listdir() if self._is_usable_gpu(FileIOInterface(f"{kfd_topo_path}/{g}/gpu_id"))]
      gpus = sorted(gpus, key=lambda x: int(x.split('/')[-1]))
      visible_devices = [int(x) for x in (getenv('VISIBLE_DEVICES', getenv('HIP_VISIBLE_DEVICES', ''))).split(',') if x.strip()]
      KFDIface.gpus = [gpus[x] for x in visible_devices] if visible_devices else gpus

    if device_id >= len(KFDIface.gpus): raise RuntimeError(f"No device found for {device_id}. Requesting more devices than the system has?")

    self.gpu_id = int(FileIOInterface(f"{kfd_topo_path}/{KFDIface.gpus[device_id]}/gpu_id").read())
    self.props = {(p:=l.split())[0]: int(p[1]) for l in FileIOInterface(f"{kfd_topo_path}/{KFDIface.gpus[device_id]}/properties").read().splitlines()}
    ip_base = f"/sys/class/drm/renderD{self.props['drm_render_minor']}/device/ip_discovery/die/0"
    id2ip = {am.GC_HWID: am.GC_HWIP, am.SDMA0_HWID: am.SDMA0_HWIP, am.NBIF_HWID: am.NBIF_HWIP}
    self.ip_versions = {id2ip[int(hwid)]:tuple(int(FileIOInterface(f'{ip_base}/{hwid}/0/{part}').read()) for part in ['major', 'minor', 'revision'])
                        for hwid in FileIOInterface(ip_base).listdir() if hwid.isnumeric() and int(hwid) in id2ip}
    self.ip_offsets = {id2ip[int(hwid)]:tuple(int(x, 16) for x in FileIOInterface(f'{ip_base}/{hwid}/0/base_addr').read().splitlines())
                        for hwid in FileIOInterface(ip_base).listdir() if hwid.isnumeric() and int(hwid) in id2ip}
    self.drm_fd = FileIOInterface(f"/dev/dri/renderD{self.props['drm_render_minor']}", os.O_RDWR)

    kfd.AMDKFD_IOC_ACQUIRE_VM(KFDIface.kfd, drm_fd=self.drm_fd.fd, gpu_id=self.gpu_id)

    # Set these for our device.
    if KFDIface.event_page is None:
      KFDIface.event_page = self.alloc(0x8000, uncached=True)
      kfd.AMDKFD_IOC_CREATE_EVENT(KFDIface.kfd, event_page_offset=KFDIface.event_page.meta.handle)
    else: self.map(KFDIface.event_page)

    # Event to wait for queues completion
    self.dev.queue_event = kfd.AMDKFD_IOC_CREATE_EVENT(KFDIface.kfd, event_type=kfd.KFD_IOC_EVENT_SIGNAL, auto_reset=1)
    self.dev.queue_event_mailbox_ptr = KFDIface.event_page.va_addr + self.dev.queue_event.event_slot_index * 8
    self.queue_event_arr = (kfd.struct_kfd_event_data)(event_id=self.dev.queue_event.event_id)
    self.queue_event_arr_ptr = ctypes.addressof(self.queue_event_arr)

    # OS events to collect memory and hardware faults
    self.mem_fault_event = kfd.AMDKFD_IOC_CREATE_EVENT(KFDIface.kfd, event_type=kfd.KFD_IOC_EVENT_MEMORY)
    self.hw_fault_event = kfd.AMDKFD_IOC_CREATE_EVENT(KFDIface.kfd, event_type=kfd.KFD_IOC_EVENT_HW_EXCEPTION)

  def alloc(self, size:int, host=False, uncached=False, cpu_access=False) -> HCQBuffer:
    flags = kfd.KFD_IOC_ALLOC_MEM_FLAGS_WRITABLE | kfd.KFD_IOC_ALLOC_MEM_FLAGS_EXECUTABLE | kfd.KFD_IOC_ALLOC_MEM_FLAGS_NO_SUBSTITUTE

    if uncached: flags |= kfd.KFD_IOC_ALLOC_MEM_FLAGS_COHERENT | kfd.KFD_IOC_ALLOC_MEM_FLAGS_UNCACHED | kfd.KFD_IOC_ALLOC_MEM_FLAGS_GTT
    else: flags |= (kfd.KFD_IOC_ALLOC_MEM_FLAGS_USERPTR if host else kfd.KFD_IOC_ALLOC_MEM_FLAGS_VRAM)

    if cpu_access or host: flags |= kfd.KFD_IOC_ALLOC_MEM_FLAGS_PUBLIC

    if flags & kfd.KFD_IOC_ALLOC_MEM_FLAGS_USERPTR:
      buf = addr = FileIOInterface.anon_mmap(0, size, mmap.PROT_READ | mmap.PROT_WRITE, mmap.MAP_SHARED | mmap.MAP_ANONYMOUS, 0)
    else: buf, addr = 0, FileIOInterface.anon_mmap(0, size, 0, mmap.MAP_PRIVATE | mmap.MAP_ANONYMOUS | MAP_NORESERVE, 0)
    assert addr != 0xffffffffffffffff

    try: mem = kfd.AMDKFD_IOC_ALLOC_MEMORY_OF_GPU(self.kfd, va_addr=addr, size=size, base=addr, length=size, gpu_id=self.gpu_id,
                                                  flags=flags, mmap_offset=buf)
    except OSError as e:
      if e.errno == errno.EINVAL and (flags & kfd.KFD_IOC_ALLOC_MEM_FLAGS_VRAM) and cpu_access:
        raise MemoryError("Cannot allocate host-visible VRAM. Ensure the resizable BAR option is enabled on your system.") from e
      if e.errno == errno.ENOMEM: raise MemoryError("Cannot allocate memory: no memory is available.") from e
      raise

    if not (flags & kfd.KFD_IOC_ALLOC_MEM_FLAGS_USERPTR):
      buf = self.drm_fd.mmap(mem.va_addr, mem.size, mmap.PROT_READ | mmap.PROT_WRITE, mmap.MAP_SHARED | MAP_FIXED, mem.mmap_offset)
      assert addr == buf == mem.va_addr

    self.map(hcqbuf:=HCQBuffer(mem.va_addr, mem.size, meta=mem, view=MMIOInterface(mem.va_addr, mem.size, fmt='B') if cpu_access or host else None))
    return hcqbuf

  def free(self, mem):
    if len(gpus:=getattr(mem.meta, "mapped_gpu_ids", [])):
      c_gpus = (ctypes.c_int32 * len(gpus))(*gpus)
      stm = kfd.AMDKFD_IOC_UNMAP_MEMORY_FROM_GPU(self.kfd, handle=mem.meta.handle, device_ids_array_ptr=ctypes.addressof(c_gpus), n_devices=len(gpus))
      assert stm.n_success == len(gpus)
    if mem.va_addr: FileIOInterface.munmap(mem.va_addr, mem.size)
    kfd.AMDKFD_IOC_FREE_MEMORY_OF_GPU(self.kfd, handle=mem.meta.handle)

  def map(self, mem):
    if self.gpu_id in getattr(mem.meta, "mapped_gpu_ids", []): return
    mem.meta.__setattr__("mapped_gpu_ids", getattr(mem.meta, "mapped_gpu_ids", []) + [self.gpu_id])
    c_gpus = (ctypes.c_int32 * len(mem.meta.mapped_gpu_ids))(*mem.meta.mapped_gpu_ids)
    stm = kfd.AMDKFD_IOC_MAP_MEMORY_TO_GPU(self.kfd, handle=mem.meta.handle, device_ids_array_ptr=ctypes.addressof(c_gpus),
                                           n_devices=len(mem.meta.mapped_gpu_ids))
    assert stm.n_success == len(mem.meta.mapped_gpu_ids)

  def create_queue(self, queue_type, ring, gart, eop_buffer=None, cwsr_buffer=None, ctl_stack_size=0, ctx_save_restore_size=0, xcc_id=0):
    queue = kfd.AMDKFD_IOC_CREATE_QUEUE(KFDIface.kfd, ring_base_address=ring.va_addr, ring_size=ring.size, gpu_id=self.gpu_id,
      queue_type=queue_type, queue_percentage=kfd.KFD_MAX_QUEUE_PERCENTAGE|(xcc_id<<8), queue_priority=kfd.KFD_MAX_QUEUE_PRIORITY,
      eop_buffer_address=eop_buffer.va_addr if eop_buffer else 0, eop_buffer_size=eop_buffer.size if eop_buffer else 0, ctl_stack_size=ctl_stack_size,
      ctx_save_restore_address=cwsr_buffer.va_addr if cwsr_buffer else 0, ctx_save_restore_size=ctx_save_restore_size,
      write_pointer_address=gart.va_addr, read_pointer_address=gart.va_addr + 8 * (xcc_id + 1))

    if not hasattr(self, 'doorbells'):
      self.doorbells_base = queue.doorbell_offset & (~0x1fff) # doorbell is two pages
      self.doorbells = cast(FileIOInterface, KFDIface.kfd).mmap(0, 0x2000, mmap.PROT_READ|mmap.PROT_WRITE, mmap.MAP_SHARED, self.doorbells_base)

    return AMDQueueDesc(ring=MMIOInterface(ring.va_addr, ring.size, fmt='I'), read_ptrs=[MMIOInterface(queue.read_pointer_address, 8, fmt='Q')],
                        write_ptrs=[MMIOInterface(queue.write_pointer_address, 8, fmt='Q')],
                        doorbells=[MMIOInterface(self.doorbells + queue.doorbell_offset - self.doorbells_base, 8, fmt='Q')])

  def sleep(self, tm:int): kfd.AMDKFD_IOC_WAIT_EVENTS(KFDIface.kfd, events_ptr=self.queue_event_arr_ptr, num_events=1, wait_for_all=1, timeout=tm)

  def on_device_hang(self):
    def _collect_str(st): return ' '.join(f'{k[0]}={getattr(st, k[0])}' for k in st._fields_)

    report = []
    for evnt in [self.mem_fault_event, self.hw_fault_event]:
      ev = (kfd.struct_kfd_event_data)(event_id=evnt.event_id)
      kfd.AMDKFD_IOC_WAIT_EVENTS(KFDIface.kfd, events_ptr=ctypes.addressof(ev), num_events=1, wait_for_all=1)
      if evnt == self.mem_fault_event and ev.memory_exception_data.gpu_id:
        report += [f"MMU fault: 0x{ev.memory_exception_data.va:X} | {_collect_str(ev.memory_exception_data.failure)}"]
      if evnt == self.hw_fault_event and ev.hw_exception_data.gpu_id: report += [f"HW fault: {_collect_str(ev.hw_exception_data)}"]

    raise RuntimeError("\n".join(report))

@dataclass
class AMAllocationMeta: owner:AMDDevice; mapped_devs:list[AMDDevice]; mapping:AMMapping; has_cpu_mapping:bool # noqa: E702

class PCIIface:
  supported_devs:list[int] = [0x744c, 0x7480, 0x7550]
  vfio:bool = getenv("VFIO", 1) and FileIOInterface.exists("/dev/vfio/vfio")
  vfio_fd:FileIOInterface
  gpus:list[Any] = []

  def __init__(self, dev, dev_id):
    self.dev = dev

    if first_dev:=len(PCIIface.gpus) == 0:
      for pcibus in FileIOInterface("/sys/bus/pci/devices").listdir():
        vendor = int(FileIOInterface(f"/sys/bus/pci/devices/{pcibus}/vendor").read(), 16)
        device = int(FileIOInterface(f"/sys/bus/pci/devices/{pcibus}/device").read(), 16)
        if vendor == 0x1002 and device in PCIIface.supported_devs: PCIIface.gpus.append(pcibus)
      PCIIface.gpus = sorted(PCIIface.gpus)

      # TODO: visible_devices should be handled layer above this?
      visible_devices = [int(x) for x in (getenv('VISIBLE_DEVICES', getenv('HIP_VISIBLE_DEVICES', ''))).split(',') if x.strip()]
      PCIIface.gpus = [PCIIface.gpus[x] for x in visible_devices] if visible_devices else PCIIface.gpus

    self.pcibus = PCIIface.gpus[dev_id]

    # Unbind the device from the kernel driver
    if FileIOInterface.exists(f"/sys/bus/pci/devices/{self.pcibus}/driver"):
      FileIOInterface(f"/sys/bus/pci/devices/{self.pcibus}/driver/unbind", os.O_WRONLY).write(self.pcibus)

    supported_sizes = int(FileIOInterface(f"/sys/bus/pci/devices/{self.pcibus}/resource0_resize", os.O_RDONLY).read(), 16)
    try: FileIOInterface(f"/sys/bus/pci/devices/{self.pcibus}/resource0_resize", os.O_RDWR).write(str(supported_sizes.bit_length() - 1))
    except OSError as e: raise RuntimeError(f"Cannot resize BAR: {e}. Ensure the resizable BAR option is enabled on your system.") from e

    # Try to init vfio. Use it if success.
    if PCIIface.vfio:
      try:
        if first_dev:
          FileIOInterface("/sys/module/vfio/parameters/enable_unsafe_noiommu_mode", os.O_RDWR).write("1")
          PCIIface.vfio_fd = FileIOInterface("/dev/vfio/vfio", os.O_RDWR)
        vfio.VFIO_CHECK_EXTENSION(PCIIface.vfio_fd, vfio.VFIO_NOIOMMU_IOMMU)

        FileIOInterface(f"/sys/bus/pci/devices/{self.pcibus}/driver_override", os.O_WRONLY).write("vfio-pci")
        FileIOInterface("/sys/bus/pci/drivers_probe", os.O_WRONLY).write(self.pcibus)

        iommu_group = FileIOInterface.readlink(f"/sys/bus/pci/devices/{self.pcibus}/iommu_group").split('/')[-1]
      except OSError:
        if DEBUG >= 1: print(f"am {self.pcibus}: failed to init vfio-pci module (run `sudo modprobe vfio-pci`).")
        PCIIface.vfio = False

    # Init vfio for the device
    if PCIIface.vfio:
      self.vfio_group = FileIOInterface(f"/dev/vfio/noiommu-{iommu_group}", os.O_RDWR)
      vfio.VFIO_GROUP_SET_CONTAINER(self.vfio_group, ctypes.c_int(PCIIface.vfio_fd.fd))

      if first_dev: vfio.VFIO_SET_IOMMU(PCIIface.vfio_fd, vfio.VFIO_NOIOMMU_IOMMU)
      self.vfio_dev = FileIOInterface(fd=vfio.VFIO_GROUP_GET_DEVICE_FD(self.vfio_group, ctypes.create_string_buffer(self.pcibus.encode())))

      self.irq_fd = FileIOInterface.eventfd(0, 0)
      self.irq_poller = select.poll()
      self.irq_poller.register(self.irq_fd.fd, select.POLLIN)

      irqs = vfio.struct_vfio_irq_set(index=vfio.VFIO_PCI_MSI_IRQ_INDEX, flags=vfio.VFIO_IRQ_SET_DATA_EVENTFD|vfio.VFIO_IRQ_SET_ACTION_TRIGGER,
        argsz=ctypes.sizeof(vfio.struct_vfio_irq_set), count=1, data=(ctypes.c_int * 1)(self.irq_fd.fd))
      vfio.VFIO_DEVICE_SET_IRQS(self.vfio_dev, irqs)
    else: FileIOInterface(f"/sys/bus/pci/devices/{self.pcibus}/enable", os.O_RDWR).write("1")

    self.pagemap = FileIOInterface("/proc/self/pagemap", os.O_RDONLY)
    self.cfg_fd = FileIOInterface(f"/sys/bus/pci/devices/{self.pcibus}/config", os.O_RDWR | os.O_SYNC | os.O_CLOEXEC)
    self.bar_fds = {b: FileIOInterface(f"/sys/bus/pci/devices/{self.pcibus}/resource{b}", os.O_RDWR | os.O_SYNC | os.O_CLOEXEC) for b in [0, 2, 5]}

    bar_info = FileIOInterface(f"/sys/bus/pci/devices/{self.pcibus}/resource", os.O_RDONLY).read().splitlines()
    self.bar_info = {j:(int(start,16), int(end,16), int(flgs,16)) for j,(start,end,flgs) in enumerate(l.split() for l in bar_info)}

    self._setup_adev(self.pcibus, self._map_pci_range(0), dbell:=self._map_pci_range(2, fmt='Q'), self._map_pci_range(5, fmt='I'))
    self.doorbell_cpu_addr = dbell.addr

    pci_cmd = int.from_bytes(self.cfg_fd.read(2, binary=True, offset=pci.PCI_COMMAND), byteorder='little') | pci.PCI_COMMAND_MASTER
    self.cfg_fd.write(pci_cmd.to_bytes(2, byteorder='little'), binary=True, offset=pci.PCI_COMMAND)

  def _setup_adev(self, name, vram:MMIOInterface, doorbell:MMIOInterface, mmio:MMIOInterface):
    self.adev = AMDev(name, vram, doorbell, mmio)
    self.ip_versions = self.adev.ip_ver
    self.ip_offsets = {hwip: tuple(instances[0]) for hwip,instances in self.adev.regs_offset.items()}

    gfxver = int(f"{self.adev.ip_ver[am.GC_HWIP][0]:02d}{self.adev.ip_ver[am.GC_HWIP][1]:02d}{self.adev.ip_ver[am.GC_HWIP][2]:02d}")
    array_count = self.adev.gc_info.gc_num_sa_per_se * self.adev.gc_info.gc_num_se
    simd_count = 2 * array_count * (self.adev.gc_info.gc_num_wgp0_per_sa + self.adev.gc_info.gc_num_wgp1_per_sa)
    self.props = {'simd_count': 2 * simd_count, 'simd_per_cu': 2, 'array_count': array_count, 'gfx_target_version': gfxver,
      'max_slots_scratch_cu': self.adev.gc_info.gc_max_scratch_slots_per_cu, 'max_waves_per_simd': self.adev.gc_info.gc_max_waves_per_simd,
      'simd_arrays_per_engine': self.adev.gc_info.gc_num_sa_per_se, 'lds_size_in_kb': self.adev.gc_info.gc_lds_size}

  def _map_pci_range(self, bar, off=0, addr=0, size=None, fmt='B'):
    fd, sz = self.bar_fds[bar], size or (self.bar_info[bar][1] - self.bar_info[bar][0] + 1)
    libc.madvise(loc:=fd.mmap(addr, sz, mmap.PROT_READ | mmap.PROT_WRITE, mmap.MAP_SHARED | (MAP_FIXED if addr else 0), off), sz, libc.MADV_DONTFORK)
    assert loc != 0xffffffffffffffff, f"Failed to mmap {size} bytes at {hex(addr)}"
    return MMIOInterface(loc, sz, fmt=fmt)

  def alloc(self, size:int, host=False, uncached=False, cpu_access=False):
    if host or (not getenv("AMD_ALLOC_QUEUE_DEV_MEM", 1) and uncached and cpu_access): # host or gtt-like memory.
      vaddr = self.adev.mm.alloc_vaddr(size:=round_up(size, mmap.PAGESIZE), align=mmap.PAGESIZE)
      va = FileIOInterface.anon_mmap(vaddr, size, mmap.PROT_READ | mmap.PROT_WRITE, mmap.MAP_SHARED | mmap.MAP_ANONYMOUS | MAP_LOCKED | MAP_FIXED, 0)
      assert va != 0xffffffffffffffff, f"Failed to mmap {size} bytes at {hex(vaddr)}"

      # Read pagemap to get the physical address of each page. The pages are locked.
      self.pagemap.seek(va // mmap.PAGESIZE * 8)
      paddrs = [((x & ((1<<55) - 1)) * mmap.PAGESIZE, mmap.PAGESIZE) for x in array.array('Q', self.pagemap.read(size//mmap.PAGESIZE*8, binary=True))]
      am_mapping = self.adev.mm.map_range(vaddr, size, paddrs, system=True, snooped=True, uncached=True)
      return HCQBuffer(vaddr, size, meta=AMAllocationMeta(self.dev, [self.dev], am_mapping, has_cpu_mapping=cpu_access),
        view=MMIOInterface(am_mapping.va_addr, size, fmt='B'))

    am_mapping = self.adev.mm.valloc(size:=round_up(size, 4 << 10), uncached=uncached, contigous=cpu_access)
    if cpu_access: self._map_pci_range(bar=0, off=am_mapping.paddrs[0][0], addr=am_mapping.va_addr, size=am_mapping.size)
    return HCQBuffer(am_mapping.va_addr, size, meta=AMAllocationMeta(self.dev, [self.dev], am_mapping, has_cpu_mapping=cpu_access),
      view=MMIOInterface(am_mapping.va_addr, size, fmt='B') if cpu_access else None)

  def free(self, mem):
    for dev in mem.meta.mapped_devs[1:]: dev.dev_iface.adev.mm.unmap_range(mem.va_addr, mem.size)
    if not mem.meta.mapping.system: self.adev.mm.vfree(mem.meta.mapping)
    if mem.meta.owner == self.dev and mem.meta.has_cpu_mapping: FileIOInterface.munmap(mem.va_addr, mem.size)

  def map(self, mem):
    # Check if the memory is already mapped on this device
    if self.dev in mem.meta.mapped_devs: return
    mem.meta.mapped_devs.append(self.dev)

    paddrs = [(paddr if mem.meta.mapping.system else (paddr+mem.meta.owner.dev_iface.bar_info[0][0]), size) for paddr,size in mem.meta.mapping.paddrs]
    self.adev.mm.map_range(mem.va_addr, mem.size, paddrs, system=True, snooped=mem.meta.mapping.snooped, uncached=mem.meta.mapping.uncached)

  def create_queue(self, queue_type, ring, gart, eop_buffer=None, cwsr_buffer=None, ctl_stack_size=0, ctx_save_restore_size=0, xcc_id=0):
    if queue_type == kfd.KFD_IOC_QUEUE_TYPE_SDMA:
      self.adev.sdma.setup_ring(ring_addr=ring.va_addr, ring_size=ring.size, rptr_addr=gart.va_addr, wptr_addr=gart.va_addr+0x10,
                                doorbell=(doorbell_index:=am.AMDGPU_NAVI10_DOORBELL_sDMA_ENGINE0), pipe=0, queue=0)
    else:
      self.adev.gfx.setup_ring(ring_addr=ring.va_addr, ring_size=ring.size, rptr_addr=gart.va_addr, wptr_addr=gart.va_addr+0x10,
        eop_addr=eop_buffer.va_addr, eop_size=eop_buffer.size, doorbell=(doorbell_index:=am.AMDGPU_NAVI10_DOORBELL_MEC_RING0), pipe=0, queue=0)

    return AMDQueueDesc(ring=MMIOInterface(ring.va_addr, ring.size, fmt='I'), read_ptrs=[MMIOInterface(gart.va_addr, 8, fmt='Q')],
      write_ptrs=[MMIOInterface(gart.va_addr+0x10, 8, fmt='Q')], doorbells=[MMIOInterface(self.doorbell_cpu_addr + doorbell_index * 8, 8, fmt='Q')])

  def sleep(self, timeout):
    if PCIIface.vfio and (events_cnt:=len(self.irq_poller.poll(timeout))):
      self.irq_fd.read(8 * events_cnt)
      self.adev.ih.interrupt_handler()

  def on_device_hang(self):
    for d in self.dev.devices: d.dev_iface.adev.gmc.on_interrupt()
    raise RuntimeError("Device hang detected")

  def device_fini(self): self.adev.fini()

class USBIface(PCIIface):
  def __init__(self, dev, dev_id):
    self.dev = dev
    self.usb = ASM24Controller()
    self.bars = setup_pci_bars(self.usb, gpu_bus=4, mem_base=0x40000000, pref_mem_base=0x10000000)

    self._setup_adev(f"usb:{dev_id}", USBMMIOInterface(self.usb, *self.bars[0], fmt='B'), USBMMIOInterface(self.usb, *self.bars[2], fmt='Q'),
      USBMMIOInterface(self.usb, *self.bars[5], fmt='I'))

    # special regions
    copy_vaddr = self.adev.mm.alloc_vaddr(size=0x1000, align=0x1000)
    self.copy_region = self.adev.mm.map_range(copy_vaddr, 0x1000, [(0x200000, 0x1000)], system=True, snooped=False, uncached=True)
    self.copy_bufs = [HCQBuffer(copy_vaddr, 0x1000, meta=AMAllocationMeta(self.dev, [self.dev], self.copy_region, has_cpu_mapping=False),
      view=USBMMIOInterface(self.usb, 0xf000, 0x1000, fmt='B', pcimem=False))]

  def alloc(self, size:int, host=False, uncached=False, cpu_access=False):
    am_mapping = self.adev.mm.valloc(size:=round_up(size, 4 << 10), uncached=uncached, contigous=cpu_access)
    return HCQBuffer(am_mapping.va_addr, size, meta=AMAllocationMeta(self.dev, [self.dev], am_mapping, has_cpu_mapping=False),
      view=USBMMIOInterface(self.usb, self.bars[0][0] + am_mapping.paddrs[0][0], size, fmt='B') if cpu_access else None)

  def create_queue(self, queue_type, ring, gart, eop_buffer=None, cwsr_buffer=None, ctl_stack_size=0, ctx_save_restore_size=0, xcc_id=0):
    if queue_type == kfd.KFD_IOC_QUEUE_TYPE_SDMA:
      self.adev.sdma.setup_ring(ring_addr=ring.va_addr, ring_size=ring.size, rptr_addr=gart.va_addr, wptr_addr=gart.va_addr+0x10,
                                doorbell=(doorbell_index:=am.AMDGPU_NAVI10_DOORBELL_sDMA_ENGINE0), pipe=0, queue=0)
    else:
      self.adev.gfx.setup_ring(ring_addr=ring.va_addr, ring_size=ring.size, rptr_addr=gart.va_addr, wptr_addr=gart.va_addr+0x10,
        eop_addr=eop_buffer.va_addr, eop_size=eop_buffer.size, doorbell=(doorbell_index:=am.AMDGPU_NAVI10_DOORBELL_MEC_RING0), pipe=0, queue=0)

    return AMDQueueDesc(ring=self.adev.vram.view(ring.meta.mapping.paddrs[0][0], 0x8000, fmt='I'),
      doorbells=[self.adev.doorbell64.view(doorbell_index * 8, 8, fmt='Q')],
      read_ptrs=[self.adev.vram.view(gart.meta.mapping.paddrs[0][0], 8, fmt='Q')],
      write_ptrs=[self.adev.vram.view(gart.meta.mapping.paddrs[0][0]+0x10, 8, fmt='Q')])

class AMDDevice(HCQCompiled):
  devices: ClassVar[list[HCQCompiled]] = []
  signal_pages: ClassVar[list[HCQBuffer]] = []
  signal_pool: ClassVar[list[HCQBuffer]] = []

  def is_am(self) -> bool: return isinstance(self.dev_iface, (PCIIface, USBIface))
  def is_usb(self) -> bool: return isinstance(self.dev_iface, USBIface)

  def _select_iface(self):
    errs:str = ""
    for iface_t in (KFDIface, PCIIface, USBIface) if len(nm:=getenv("AMD_IFACE", "")) == 0 else (getattr(sys.modules[__name__], f"{nm}Iface"),):
      try: return iface_t(self, self.device_id)
      except Exception as e: errs += f"\n{iface_t.__name__}: {type(e).__name__}: {e}"
    raise RuntimeError(f"Cannot find a usable interface for AMD:{self.device_id}:{errs}")

  def __init__(self, device:str=""):
    self.device_id = int(device.split(":")[1]) if ":" in device else 0
    self.dev_iface = self._select_iface()
    self.target:tuple[int, ...] = ((trgt:=self.dev_iface.props['gfx_target_version']) // 10000, (trgt // 100) % 100, trgt % 100)
    self.arch = "gfx%d%x%x" % self.target
    if self.target < (9,4,2) or self.target >= (13,0,0): raise RuntimeError(f"Unsupported arch: {self.arch}")
    if DEBUG >= 1: print(f"AMDDevice: opening {self.device_id} with target {self.target} arch {self.arch}")

    self.max_cu_id = self.dev_iface.props['simd_count'] // self.dev_iface.props['simd_per_cu'] // self.dev_iface.props.get('num_xcc', 1) - 1
    self.max_wave_id = (self.dev_iface.props['max_waves_per_simd'] * self.dev_iface.props['simd_per_cu'] - 1) if self.target >= (10,1,0) else \
                       (min((self.max_cu_id+1)*40, self.dev_iface.props['array_count'] // self.dev_iface.props['simd_arrays_per_engine'] * 512) - 1)
    self.xccs = self.dev_iface.props.get('num_xcc', 1) if getenv("XCCS", 1) else 1
    self.has_scratch_base_registers = self.target >= (11,0,0) or self.target == (9,4,2) # this is what llvm refers to as "architected flat scratch"

    # https://gitlab.freedesktop.org/agd5f/linux/-/blob/a1fc9f584c4aaf8bc1ebfa459fc57a3f26a290d8/drivers/gpu/drm/amd/amdkfd/kfd_queue.c#L391
    sgrp_size_per_cu, lds_size_per_cu, hwreg_size_per_cu = 0x4000, 0x10000, 0x1000
    vgpr_size_per_cu = 0x60000 if self.target in {(11,0,0), (11,0,1), (12,0,0), (12,0,1)} else \
                       0x80000 if (self.target[:2]) == (9,4) or self.target in {(9,0,8), (9,0,10)} else 0x40000
    wg_data_size = round_up((vgpr_size_per_cu + sgrp_size_per_cu + lds_size_per_cu + hwreg_size_per_cu) * (self.max_cu_id + 1), mmap.PAGESIZE)
    ctl_stack_size = round_up(12 * (self.max_cu_id + 1) * (self.max_wave_id + 1) + 8 + 40, mmap.PAGESIZE) if self.target >= (10,1,0) else \
                     round_up((self.max_wave_id + 1) * 8 + 8 + 40, mmap.PAGESIZE)
    debug_memory_size = round_up((self.max_cu_id + 1 if self.target >= (10,1,0) else 1) * (self.max_wave_id + 1) * 32, 64)
    if self.target[0] == 10: ctl_stack_size = min(ctl_stack_size, 0x7000)

    self.soc = importlib.import_module(f"tinygrad.runtime.autogen.am.{({9: 'vega10', 10: 'navi10', 11: 'soc21', 12: 'soc24'}[self.target[0]])}")
    self.pm4 = importlib.import_module(f"tinygrad.runtime.autogen.am.pm4_{'nv' if self.target[0] >= 10 else 'soc15'}")
    self.sdma = import_module('sdma', min(self.dev_iface.ip_versions[am.SDMA0_HWIP], (6, 0, 0)))
    self.gc = AMDIP('gc', self.dev_iface.ip_versions[am.GC_HWIP], self.dev_iface.ip_offsets[am.GC_HWIP])
    nbio_ver = self.dev_iface.ip_versions[am.NBIF_HWIP]
    if nbio_ver[:2] == (3, 3):
      nbio_ver = (2, 3, 0)
    nbio_pad = (0,) if self.target[0] == 9 else ()
    self.nbio = AMDIP('nbio' if self.target[0]<12 else 'nbif', nbio_ver, nbio_pad+self.dev_iface.ip_offsets[am.NBIF_HWIP])

    self.compute_queue = self.create_queue(kfd.KFD_IOC_QUEUE_TYPE_COMPUTE, 0x8000 if self.is_usb() else 0x800000,
      ctx_save_restore_size=wg_data_size + ctl_stack_size, eop_buffer_size=0x1000, ctl_stack_size=ctl_stack_size, debug_memory_size=debug_memory_size)

    max_copy_size = 0x40000000 if self.dev_iface.ip_versions[am.SDMA0_HWIP][0] >= 5 else 0x400000
    self.sdma_queue = self.create_queue(kfd.KFD_IOC_QUEUE_TYPE_SDMA, 0x8000 if self.is_usb() else 0x800000)

    super().__init__(device, AMDAllocator(self), AMDLLVMRenderer(self.arch) if getenv("AMD_LLVM", 0) else AMDRenderer(self.arch),
                     AMDLLVMCompiler(self.arch) if getenv("AMD_LLVM", 0) else HIPCompiler(self.arch), functools.partial(AMDProgram, self),
                     AMDSignal, functools.partial(AMDComputeQueue, self), functools.partial(AMDCopyQueue, self, max_copy_size=max_copy_size),
                     kernargs_size=(8 << 10) if self.is_usb() else (16 << 20))

    # Scratch setup
    self.max_private_segment_size = 0
    self._ensure_has_local_memory(128) # set default scratch size to 128 bytes per thread

    # XCC setup
    self.xcc_sync: tuple[AMDSignal, AMDSignal]|None = None
    if self.xccs > 1:
      self.xcc_sync_area = self.allocator.alloc(0x1000, BufferSpec(nolru=True))
      self.xcc_sync = (AMDSignal(base_addr=self.xcc_sync_area.va_addr), AMDSignal(base_addr=self.xcc_sync_area.va_addr + 256))
      AMDComputeQueue(self).xcc_config().submit(self)

    # SQTT is disabled by default because of runtime overhead and big file sizes (~200mb to Tensor.full() two 4096x4096 tensors and matmul them)
    self.sqtt_enabled = PROFILE and bool(getenv("SQTT", 0))
    if self.sqtt_enabled:
      if self.arch != 'gfx1100': raise RuntimeError('SQ Thread Tracing is only supported on 7900XTX')
      if not self.is_am() and (ppfeaturemask:=int(FileIOInterface('/sys/module/amdgpu/parameters/ppfeaturemask', os.O_RDONLY).read(), 16))&0x8000:
        raise RuntimeError("SQTT can't be enabled because of hardware bug, to workaround either use AMD_IFACE=PCI or add "
                           f"ppfeaturemask={(ppfeaturemask&~0x8000):#x} (current {ppfeaturemask=:#x} & ~PP_GFXOFF_MASK) to amdgpu module parameters\n"
                           "For more information read https://github.com/tinygrad/tinygrad/blob/master/extra/sqtt/README.md")
      SQTT_BUFFER_SIZE = getenv("SQTT_BUFFER_SIZE", 256) # in mb, per shader engine
      SQTT_NUM = self.dev_iface.props['array_count'] // self.dev_iface.props['simd_arrays_per_engine']
      self.sqtt_buffers = [self.allocator.alloc(SQTT_BUFFER_SIZE*1024*1024, BufferSpec(cpu_access=True, nolru=True)) for _ in range(SQTT_NUM)]
      self.sqtt_itrace_se_mask = getenv("SQTT_ITRACE_SE_MASK", 2) # -1 enable all, 0 disable all, >0 bitmask for where to enable instruction tracing
      self.cmd_id = 0
      AMDComputeQueue(self).sqtt_start(self.sqtt_buffers, self.sqtt_itrace_se_mask).submit(self)

  def create_queue(self, queue_type, ring_size, ctx_save_restore_size=0, eop_buffer_size=0, ctl_stack_size=0, debug_memory_size=0):
    ring = self.dev_iface.alloc(ring_size, uncached=True, cpu_access=True)
    gart = self.dev_iface.alloc(0x1000, uncached=True, cpu_access=True)
    eop_buffer = self.dev_iface.alloc(eop_buffer_size) if eop_buffer_size else None
    cwsr_buffer_size = round_up((ctx_save_restore_size + debug_memory_size) * self.dev_iface.props.get('num_xcc', 1), mmap.PAGESIZE)
    return AMDQueueDesc.multi(*(self.dev_iface.create_queue(queue_type, ring, gart, eop_buffer=eop_buffer, xcc_id=xcc_id,
                                                            ctx_save_restore_size=ctx_save_restore_size, ctl_stack_size=ctl_stack_size,
                                                            cwsr_buffer=(self.dev_iface.alloc(cwsr_buffer_size) if ctx_save_restore_size else None))
                                for xcc_id in range(self.xccs if queue_type == kfd.KFD_IOC_QUEUE_TYPE_COMPUTE else 1)))

  def _ensure_has_local_memory(self, required):
    if self.max_private_segment_size >= required: return

    # <gfx103 requires alignment of 1024, >=gfx11 requires 256
    wave_scratch_len = round_up(((self.max_wave_id + 1) * required), 256 if self.target >= (11,0,0) else 1024)

    scratch_size = (self.max_cu_id+1)*self.dev_iface.props['max_slots_scratch_cu']*wave_scratch_len # per xcc
    self.scratch, ok = self._realloc(getattr(self, 'scratch', None), scratch_size*self.xccs)
    if ok:
      engines = self.dev_iface.props['array_count'] // self.dev_iface.props['simd_arrays_per_engine']
      waves = wave_scratch_len // (256 if self.target >= (11,0,0) else 1024)
      # >=gfx11 wavesize is per SE
      wavesize = scratch_size // ((wave_scratch_len * engines) if self.target >= (11,0,0) else wave_scratch_len)
      self.tmpring_size = waves << 12 | wavesize
      self.max_private_segment_size = required

  def invalidate_caches(self):
    AMDComputeQueue(self).memory_barrier().signal(self.timeline_signal, self.next_timeline()).submit(self)
    self.synchronize()

  def on_device_hang(self): self.dev_iface.on_device_hang()

  def _at_profile_finalize(self):
    if self.sqtt_enabled:
      wptrs_buf = self.allocator.alloc(round_up(len(self.sqtt_buffers), 0x1000), BufferSpec(cpu_access=True, nolru=True))
      wptrs = to_mv(wptrs_buf.va_addr, wptrs_buf.size)
      AMDComputeQueue(self).sqtt_stop(len(self.sqtt_buffers), wptrs_buf).signal(self.timeline_signal, self.next_timeline()).submit(self)
      self.synchronize()
      if DEBUG>=2: print('Saving SQTT in profile...')
      for i,buf0 in enumerate(self.sqtt_buffers):
        wptr = ((struct.unpack('<I', wptrs[i*4:i*4+4])[0] & 0x1FFFFFFF) - ((buf0.va_addr//32) & 0x1FFFFFFF)) * 32
        if DEBUG>=2: print(f'Se {i} blob size {wptr:#x}')
        assert wptr >= 0 and wptr <= buf0.size, f"{wptr} > {buf0.size}, should never happen"
        # When sqtt buffer overflows, wptr stops at the last dword
        if wptr >= buf0.size-32: print(f"WARNING: SQTT BUFFER IS FULL (SE {i})! INCREASE SQTT BUFFER SIZE WITH SQTT_BUFFER_SIZE=X (in MB)")
        self.allocator._copyout(sqtt_buf:=memoryview(bytearray(wptr)), buf0)
        Compiled.profile_events += [ProfileSQTTEvent(self.device, i, bytes(sqtt_buf), bool((self.sqtt_itrace_se_mask >> i) & 0b1))]
    super()._at_profile_finalize()

  def finalize(self):
    try: self.synchronize() # Try to finalize device in any case.
    except RuntimeError as e: print(f"{self.device} synchronization failed before finalizing: {e}")
    if hasattr(self.dev_iface, 'device_fini'): self.dev_iface.device_fini()<|MERGE_RESOLUTION|>--- conflicted
+++ resolved
@@ -422,13 +422,9 @@
 
     image, sections, _ = elf_loader(self.lib)
     self.lib_gpu = self.dev.allocator.alloc(round_up(image.nbytes, 0x1000), BufferSpec(cpu_access=True, nolru=True))
-<<<<<<< HEAD
-    dev.allocator._copyin(self.lib_gpu, image)
-=======
     self.dev.allocator._copyin(self.lib_gpu, image)
     self.dev.synchronize()
 
->>>>>>> c3d2e4a6
     rodata_entry = next((sh.header.sh_addr for sh in sections if sh.name == ".rodata"), -1)
     text_entry = next((sh.header.sh_addr for sh in sections if sh.name == ".text"), -1)
     assert rodata_entry >= 0 and text_entry >= 0, ".text or .rodata section not found"
