from __future__ import annotations
<<<<<<< HEAD
from typing import Any, cast
import os, ctypes, ctypes.util, functools, mmap, errno, array, contextlib, sys, select, time
=======
from typing import Any, cast, ClassVar
import os, ctypes, ctypes.util, functools, mmap, errno, array, contextlib, sys, select
>>>>>>> f0482563
assert sys.platform != 'win32'
from dataclasses import dataclass
from tinygrad.runtime.support.hcq import HCQCompiled, HCQAllocator, HCQBuffer, HWQueue, CLikeArgsState, HCQSignal, HCQProgram, HWInterface
from tinygrad.ops import sint
from tinygrad.device import BufferSpec, CPUProgram
from tinygrad.helpers import getenv, to_mv, round_up, data64_le, mv_address, DEBUG, OSX
from tinygrad.renderer.cstyle import AMDRenderer
from tinygrad.runtime.autogen import kfd, hsa, amd_gpu, libc, pci, vfio
from tinygrad.runtime.autogen.am import am
from tinygrad.runtime.support.compiler_hip import AMDCompiler
from tinygrad.runtime.support.elf import elf_loader
from tinygrad.runtime.support.am.amdev import AMDev, AMMapping, AMBar
from tinygrad.runtime.support.am.usb import USBConnector, SCSIConnector

if getenv("IOCTL"): import extra.hip_gpu_driver.hip_ioctl  # noqa: F401 # pylint: disable=unused-import

regBIF_BX_PF1_GPU_HDP_FLUSH_REQ, regBIF_BX_PF1_GPU_HDP_FLUSH_DONE = 0x0106, 0x0107

EVENT_INDEX_PARTIAL_FLUSH = 4 # based on a comment in nvd.h
WAIT_REG_MEM_FUNCTION_GEQ = 5 # >=

COMPUTE_SHADER_EN, FORCE_START_AT_000, CS_W32_EN = (1 << 0), (1 << 2), (1 << 15)

def gfxreg(reg): return reg + 0x00001260 - amd_gpu.PACKET3_SET_SH_REG_START
def nbioreg(reg): return reg + 0x00000d20 # NBIO_BASE__INST0_SEG2

class AMDSignal(HCQSignal):
  def __init__(self, base_addr:int|None=None, **kwargs):
    super().__init__(base_addr, **kwargs, timestamp_divider=100, dev_t=AMDDevice)

  def _sleep(self, time_spent_waiting_ms:int):
    # Resonable to sleep for long workloads (which take more than 2s) and only timeline signals.
    if time_spent_waiting_ms > 2000 and self.timeline_for_device is not None: self.timeline_for_device.dev_iface.sleep(200)

class AMDComputeQueue(HWQueue):
  def __del__(self):
    if self.binded_device is not None:
      self.binded_device.allocator.free(self.hw_page, self.hw_page.size, BufferSpec(cpu_access=True, nolru=True, uncached=True))

  def pkt3(self, cmd, *vals): self.q(amd_gpu.PACKET3(cmd, len(vals) - 1), *vals)

  def wait_reg_mem(self, value, mask=0xffffffff, mem=None, reg_req=None, reg_done=None):
    wrm_info_dw = amd_gpu.WAIT_REG_MEM_MEM_SPACE(int(mem is not None)) | amd_gpu.WAIT_REG_MEM_OPERATION(int(mem is None)) \
                | amd_gpu.WAIT_REG_MEM_FUNCTION(WAIT_REG_MEM_FUNCTION_GEQ) | amd_gpu.WAIT_REG_MEM_ENGINE(0)

    self.pkt3(amd_gpu.PACKET3_WAIT_REG_MEM, wrm_info_dw, *(data64_le(mem) if mem is not None else (reg_req, reg_done)), value, mask, 4)

  def acquire_mem(self, addr=0x0, sz=(1 << 64)-1, gli=1, glm=1, glk=1, glv=1, gl1=1, gl2=1):
    cache_flags_dw = amd_gpu.PACKET3_ACQUIRE_MEM_GCR_CNTL_GLI_INV(gli) \
                   | amd_gpu.PACKET3_ACQUIRE_MEM_GCR_CNTL_GLM_INV(glm) | amd_gpu.PACKET3_ACQUIRE_MEM_GCR_CNTL_GLM_WB(glm) \
                   | amd_gpu.PACKET3_ACQUIRE_MEM_GCR_CNTL_GLK_INV(glk) | amd_gpu.PACKET3_ACQUIRE_MEM_GCR_CNTL_GLK_WB(glk) \
                   | amd_gpu.PACKET3_ACQUIRE_MEM_GCR_CNTL_GLV_INV(glv) | amd_gpu.PACKET3_ACQUIRE_MEM_GCR_CNTL_GL1_INV(gl1) \
                   | amd_gpu.PACKET3_ACQUIRE_MEM_GCR_CNTL_GL2_INV(gl2) | amd_gpu.PACKET3_ACQUIRE_MEM_GCR_CNTL_GL2_WB(gl2)

    self.pkt3(amd_gpu.PACKET3_ACQUIRE_MEM, 0, *data64_le(sz), *data64_le(addr), 0, cache_flags_dw)

  def release_mem(self, address, value, data_sel, int_sel, ctxid=0, cache_flush=False):
    cache_flags_dw = 0 if not cache_flush else (amd_gpu.PACKET3_RELEASE_MEM_GCR_GLV_INV | amd_gpu.PACKET3_RELEASE_MEM_GCR_GL1_INV \
                   | amd_gpu.PACKET3_RELEASE_MEM_GCR_GL2_INV | amd_gpu.PACKET3_RELEASE_MEM_GCR_GLM_WB \
                   | amd_gpu.PACKET3_RELEASE_MEM_GCR_GLM_INV | amd_gpu.PACKET3_RELEASE_MEM_GCR_GL2_WB | amd_gpu.PACKET3_RELEASE_MEM_GCR_SEQ)

    event_dw = amd_gpu.PACKET3_RELEASE_MEM_EVENT_TYPE(amd_gpu.CACHE_FLUSH_AND_INV_TS_EVENT) \
             | amd_gpu.PACKET3_RELEASE_MEM_EVENT_INDEX(amd_gpu.event_index__mec_release_mem__end_of_pipe)

    memsel_dw = amd_gpu.PACKET3_RELEASE_MEM_DATA_SEL(data_sel) | amd_gpu.PACKET3_RELEASE_MEM_INT_SEL(int_sel) | amd_gpu.PACKET3_RELEASE_MEM_DST_SEL(0)

    self.pkt3(amd_gpu.PACKET3_RELEASE_MEM, event_dw | cache_flags_dw, memsel_dw, *data64_le(address), *data64_le(value), ctxid)

  def memory_barrier(self):
    self.wait_reg_mem(reg_req=nbioreg(regBIF_BX_PF1_GPU_HDP_FLUSH_REQ), reg_done=nbioreg(regBIF_BX_PF1_GPU_HDP_FLUSH_DONE), value=0xffffffff)
    self.acquire_mem()
    return self

  def exec(self, prg:AMDProgram, args_state:CLikeArgsState, global_size:tuple[sint, ...], local_size:tuple[sint, ...]):
    self.bind_args_state(args_state)

    self.acquire_mem(gli=0, gl2=0)

    if prg.enable_private_segment_sgpr:
      scratch_hilo = data64_le(prg.dev.scratch.va_addr)
      # sgpr word1 bit31 enables swizzle
      # sgpr word3 = 0x14 << 12 | 2 << 28 | 2 << 21 | 1 << 23
      user_regs = [scratch_hilo[0], scratch_hilo[1] | 1 << 31, 0xffffffff, 0x20c14000] if prg.enable_private_segment_sgpr else []
    else: user_regs = []
    if prg.enable_dispatch_ptr:
      dp = hsa.hsa_kernel_dispatch_packet_t.from_address(dp_addr:=args_state.ptr + prg.kernargs_segment_size)

      self.bind_sints(*local_size, struct=dp, start_field='workgroup_size_x', fmt='H')
      self.bind_sints(*[g*l for g,l in zip(global_size, local_size)], struct=dp, start_field='grid_size_x', fmt='I')
      dp.group_segment_size, dp.private_segment_size, dp.kernarg_address = prg.group_segment_size, prg.private_segment_size, args_state.ptr
      user_regs += [*data64_le(dp_addr)]

    user_regs += [*data64_le(args_state.ptr)]

    self.pkt3(amd_gpu.PACKET3_SET_SH_REG, gfxreg(amd_gpu.regCOMPUTE_PGM_LO), *data64_le(prg.prog_addr >> 8))
    self.pkt3(amd_gpu.PACKET3_SET_SH_REG, gfxreg(amd_gpu.regCOMPUTE_PGM_RSRC1), prg.rsrc1, prg.rsrc2)
    self.pkt3(amd_gpu.PACKET3_SET_SH_REG, gfxreg(amd_gpu.regCOMPUTE_PGM_RSRC3), 0)
    self.pkt3(amd_gpu.PACKET3_SET_SH_REG, gfxreg(amd_gpu.regCOMPUTE_TMPRING_SIZE), prg.dev.tmpring_size)
    if prg.dev.has_scratch_base_registers:
      self.pkt3(amd_gpu.PACKET3_SET_SH_REG, gfxreg(amd_gpu.regCOMPUTE_DISPATCH_SCRATCH_BASE_LO), *data64_le(prg.dev.scratch.va_addr >> 8))
    if prg.dev.target < 110000: self.pkt3(amd_gpu.PACKET3_SET_SH_REG, gfxreg(amd_gpu.mmCP_COHER_START_DELAY), 0x20)
    self.pkt3(amd_gpu.PACKET3_SET_SH_REG, gfxreg(amd_gpu.regCOMPUTE_RESTART_X), 0, 0, 0)
    self.pkt3(amd_gpu.PACKET3_SET_SH_REG, gfxreg(amd_gpu.regCOMPUTE_STATIC_THREAD_MGMT_SE0), 0xFFFFFFFF, 0xFFFFFFFF)
    self.pkt3(amd_gpu.PACKET3_SET_SH_REG, gfxreg(amd_gpu.regCOMPUTE_STATIC_THREAD_MGMT_SE2), 0xFFFFFFFF, 0xFFFFFFFF)
    self.pkt3(amd_gpu.PACKET3_SET_SH_REG, gfxreg(amd_gpu.regCOMPUTE_STATIC_THREAD_MGMT_SE4), 0xFFFFFFFF, 0xFFFFFFFF, 0xFFFFFFFF, 0xFFFFFFFF)
    self.pkt3(amd_gpu.PACKET3_SET_SH_REG, gfxreg(amd_gpu.regCOMPUTE_USER_DATA_0), *user_regs)

    self.pkt3(amd_gpu.PACKET3_SET_SH_REG, gfxreg(amd_gpu.regCOMPUTE_START_X), 0, 0, 0, *local_size, 0, 0)
    self.pkt3(amd_gpu.PACKET3_SET_SH_REG, gfxreg(amd_gpu.regCOMPUTE_RESOURCE_LIMITS), 0)

    self.pkt3(amd_gpu.PACKET3_DISPATCH_DIRECT, *global_size, CS_W32_EN | FORCE_START_AT_000 | COMPUTE_SHADER_EN)
    self.pkt3(amd_gpu.PACKET3_EVENT_WRITE, amd_gpu.EVENT_TYPE(amd_gpu.CS_PARTIAL_FLUSH) | amd_gpu.EVENT_INDEX(EVENT_INDEX_PARTIAL_FLUSH))
    return self

  def wait(self, signal:AMDSignal, value:sint=0):
    self.wait_reg_mem(mem=signal.value_addr, value=value, mask=0xffffffff)
    return self

  def timestamp(self, signal:AMDSignal):
    self.release_mem(signal.timestamp_addr, 0, amd_gpu.data_sel__mec_release_mem__send_gpu_clock_counter, amd_gpu.int_sel__mec_release_mem__none)
    return self

  def signal(self, signal:AMDSignal, value:sint=0):
    # NOTE: this needs an EOP buffer on the queue or it will NULL pointer
    self.release_mem(signal.value_addr, value, amd_gpu.data_sel__mec_release_mem__send_32_bit_low,
                     amd_gpu.int_sel__mec_release_mem__send_interrupt_after_write_confirm, cache_flush=True)

    if not AMDDevice.driverless and (dev:=signal.timeline_for_device) is not None:
      self.release_mem(dev.queue_event_mailbox_ptr, dev.queue_event.event_id, amd_gpu.data_sel__mec_release_mem__send_32_bit_low,
                       amd_gpu.int_sel__mec_release_mem__send_interrupt_after_write_confirm, ctxid=dev.queue_event.event_id)
    return self

  def bind(self, dev:AMDDevice):
    self.binded_device = dev
    self.hw_page = dev.allocator.alloc(len(self._q) * 4, BufferSpec(cpu_access=True, nolru=True, uncached=True))
    hw_view = to_mv(self.hw_page.va_addr, self.hw_page.size).cast("I")
    for i, value in enumerate(self._q): hw_view[i] = value

    self.indirect_cmd = [amd_gpu.PACKET3(amd_gpu.PACKET3_INDIRECT_BUFFER, 2), *data64_le(self.hw_page.va_addr),
                         len(self._q) | amd_gpu.INDIRECT_BUFFER_VALID]
    self._q = hw_view
    return self

  def _submit(self, dev:AMDDevice):
    cmds = self.indirect_cmd if dev == self.binded_device else self._q

    for i, value in enumerate(cmds): dev.compute_queue.ring[(dev.compute_queue.put_value + i) % len(dev.compute_queue.ring)] = value

    dev.compute_queue.put_value += len(cmds)
    dev.compute_queue.signal_doorbell()

class AMDCopyQueue(HWQueue):
  def __init__(self, max_copy_size=0x40000000):
    self.internal_cmd_sizes, self.max_copy_size = [], max_copy_size
    super().__init__()

  def q(self, *arr):
    super().q(*arr)
    self.internal_cmd_sizes.append(len(arr))

  def copy(self, dest:sint, src:sint, copy_size:int):
    copied, copy_commands = 0, (copy_size + self.max_copy_size - 1) // self.max_copy_size

    for _ in range(copy_commands):
      step_copy_size = min(copy_size - copied, self.max_copy_size)

      self.q(amd_gpu.SDMA_OP_COPY | amd_gpu.SDMA_PKT_COPY_LINEAR_HEADER_SUB_OP(amd_gpu.SDMA_SUBOP_COPY_LINEAR),
        amd_gpu.SDMA_PKT_COPY_LINEAR_COUNT_COUNT(step_copy_size - 1), 0, *data64_le(src + copied), *data64_le(dest + copied))

      copied += step_copy_size
    return self

  def signal(self, signal:AMDSignal, value:sint=0):
    self.q(amd_gpu.SDMA_OP_FENCE | amd_gpu.SDMA_PKT_FENCE_HEADER_MTYPE(3), *data64_le(signal.value_addr), value)

    if not AMDDevice.driverless and (dev:=signal.timeline_for_device) is not None:
      self.q(amd_gpu.SDMA_OP_FENCE | amd_gpu.SDMA_PKT_FENCE_HEADER_MTYPE(3), *data64_le(dev.queue_event_mailbox_ptr), dev.queue_event.event_id)
      self.q(amd_gpu.SDMA_OP_TRAP, amd_gpu.SDMA_PKT_TRAP_INT_CONTEXT_INT_CONTEXT(dev.queue_event.event_id))
    elif AMDDevice.driverless: self.q(amd_gpu.SDMA_OP_TRAP, amd_gpu.SDMA_PKT_TRAP_INT_CONTEXT_INT_CONTEXT(0))

    return self

  def wait(self, signal:AMDSignal, value:sint=0):
    self.q(amd_gpu.SDMA_OP_POLL_REGMEM | amd_gpu.SDMA_PKT_POLL_REGMEM_HEADER_FUNC(WAIT_REG_MEM_FUNCTION_GEQ) | \
           amd_gpu.SDMA_PKT_POLL_REGMEM_HEADER_MEM_POLL(1), *data64_le(signal.value_addr), value, 0xffffffff,
           amd_gpu.SDMA_PKT_POLL_REGMEM_DW5_INTERVAL(0x04) | amd_gpu.SDMA_PKT_POLL_REGMEM_DW5_RETRY_COUNT(0xfff))
    return self

  def timestamp(self, signal:AMDSignal):
    self.q(amd_gpu.SDMA_OP_TIMESTAMP | amd_gpu.SDMA_PKT_TIMESTAMP_GET_HEADER_SUB_OP(amd_gpu.SDMA_SUBOP_TIMESTAMP_GET_GLOBAL),
           *data64_le(signal.timestamp_addr))
    return self

  def bind(self, dev:AMDDevice):
    if not getenv("AMD_SDMA_BIND", 0) or not dev.driverless: return

    self.binded_device = dev
    self.hw_page = dev.allocator.alloc((qsz:=round_up(len(self._q), 8)) * 4, BufferSpec(cpu_access=True, nolru=True, uncached=True))
    hw_view = to_mv(self.hw_page.va_addr, self.hw_page.size).cast("I")
    for i in range(qsz): hw_view[i] = self._q[i] if i < len(self._q) else 0

    self.indirect_cmd = [amd_gpu.SDMA_OP_INDIRECT | amd_gpu.SDMA_PKT_INDIRECT_HEADER_VMID(0), *data64_le(self.hw_page.va_addr), qsz, *data64_le(0)]
    self._q, self.cmd_sizes = hw_view, [len(self.indirect_cmd)]

  def _submit(self, dev:AMDDevice):
    if dev.sdma_queue.put_value - dev.sdma_queue.read_ptr[0] > dev.sdma_queue.ring.nbytes: raise RuntimeError("SDMA queue overrun")

    if self.binded_device == dev:
      # An IB packet must end on a 8 DW boundary.
      add = (8 - (((dev.sdma_queue.put_value % 32) // 4) + len(self.indirect_cmd) % 8)) % 8
      cmds, cmd_sizes = ([0] * add) + self.indirect_cmd, [len(self.indirect_cmd) + add]

      if len(cmds) * 4 >= (dev.sdma_queue.ring.nbytes - dev.sdma_queue.put_value % dev.sdma_queue.ring.nbytes):
        cmds, cmd_sizes = [0, 0] + self.indirect_cmd, [8]
    else: cmds, cmd_sizes = self._q, self.internal_cmd_sizes

    tail_blit_dword = 0
    for cmdsz in cmd_sizes:
      if (tail_blit_dword + cmdsz) * 4 >= dev.sdma_queue.ring.nbytes - dev.sdma_queue.put_value % dev.sdma_queue.ring.nbytes: break
      tail_blit_dword += cmdsz

    start_idx = (dev.sdma_queue.put_value % dev.sdma_queue.ring.nbytes) // 4
    dev.sdma_queue.ring[start_idx : start_idx + tail_blit_dword] = array.array('I', cmds[:tail_blit_dword])
    dev.sdma_queue.put_value += tail_blit_dword * 4

    if (rem_packet_cnt := len(cmds) - tail_blit_dword) > 0:
      zero_fill = dev.sdma_queue.ring.nbytes - dev.sdma_queue.put_value % dev.sdma_queue.ring.nbytes
      ctypes.memset(mv_address(dev.sdma_queue.ring) + (dev.sdma_queue.put_value % dev.sdma_queue.ring.nbytes), 0, zero_fill)
      dev.sdma_queue.put_value += zero_fill

      dev.sdma_queue.ring[0:rem_packet_cnt] = array.array('I', cmds[tail_blit_dword:])
      dev.sdma_queue.put_value += rem_packet_cnt * 4

    dev.sdma_queue.signal_doorbell()

class AMDProgram(HCQProgram):
  def __init__(self, dev:AMDDevice, name:str, lib:bytes):
    # TODO; this API needs the type signature of the function and global_size/local_size
    self.dev: AMDDevice = dev
    self.name, self.lib = name, lib
    image, sections, _ = elf_loader(self.lib)
    self.lib_gpu = self.dev.allocator.alloc(round_up(image.nbytes, 0x1000), BufferSpec(cpu_access=True, nolru=True))
    ctypes.memmove(self.lib_gpu.va_addr, mv_address(image), image.nbytes)

    entry_point = min(sh.header.sh_addr for sh in sections if sh.header.sh_type == libc.SHT_PROGBITS and sh.header.sh_flags & libc.SHF_ALLOC)
    self.group_segment_size = image[entry_point:entry_point+4].cast("I")[0]
    self.private_segment_size = image[entry_point+4:entry_point+8].cast("I")[0]
    self.kernargs_segment_size = image[entry_point+8:entry_point+12].cast("I")[0]

    lds_size = ((self.group_segment_size + 511) // 512) & 0x1FF
    if lds_size > (self.dev.dev_iface.props['lds_size_in_kb'] * 1024) // 512: raise RuntimeError("Too many resources requested: group_segment_size")

    # Ensure scratch size
    self.dev._ensure_has_local_memory(self.private_segment_size)

    code = hsa.amd_kernel_code_t.from_address(self.lib_gpu.va_addr + entry_point) # NOTE: this is wrong, it's not this object
    assert code.kernel_code_properties & 0x400 == 0x400 # ENABLE_WAVEFRONT_SIZE32

    # Set rsrc1.priv=1 on gfx11 to workaround cwsr.
    self.rsrc1: int = code.compute_pgm_rsrc1 | ((1 << 20) if 110000 <= self.dev.target < 120000 else 0)
    self.rsrc2: int = code.compute_pgm_rsrc2 | (lds_size << 15)
    self.prog_addr: int = self.lib_gpu.va_addr + entry_point + code.kernel_code_entry_byte_offset

    # Some programs use hsa_kernel_dispatch_packet_t to read workgroup sizes during execution.
    # The packet is represented as a pointer and set up in SGPRs. Space for the packet is allocated as part of the kernel arguments.
    self.enable_dispatch_ptr: int = code.kernel_code_properties & hsa.AMD_KERNEL_CODE_PROPERTIES_ENABLE_SGPR_DISPATCH_PTR
    self.enable_private_segment_sgpr: int = code.kernel_code_properties & hsa.AMD_KERNEL_CODE_PROPERTIES_ENABLE_SGPR_PRIVATE_SEGMENT_BUFFER
    additional_alloc_sz = ctypes.sizeof(hsa.hsa_kernel_dispatch_packet_t) if self.enable_dispatch_ptr else 0

    super().__init__(CLikeArgsState, self.dev, self.name, kernargs_alloc_size=self.kernargs_segment_size+additional_alloc_sz)

  def __del__(self):
    if hasattr(self, 'lib_gpu'): self.dev.allocator.free(self.lib_gpu, self.lib_gpu.size, BufferSpec(cpu_access=True, nolru=True))

class AMDAllocator(HCQAllocator['AMDDevice']):
  def _alloc(self, size:int, options:BufferSpec) -> HCQBuffer:
    return self.dev.dev_iface.alloc(size, host=options.host, uncached=options.uncached, cpu_access=options.cpu_access)

  def _free(self, opaque, options:BufferSpec):
    self.dev.synchronize()
    self.dev.dev_iface.free(opaque)

  def map(self, buf:HCQBuffer): self.dev.dev_iface.map(buf._base if buf._base is not None else buf)

MAP_FIXED, MAP_NORESERVE, MAP_LOCKED = 0x10, 0x400, 0 if OSX else 0x2000

@dataclass
class AMDQueueDesc:
  ring: memoryview
  read_ptr: memoryview
  write_ptr: memoryview
  doorbell: memoryview
  put_value: int = 0

  def signal_doorbell(self):
    self.write_ptr[0] = self.put_value

    # Ensure all prior writes are visible to the GPU.
    if CPUProgram.atomic_lib is not None: CPUProgram.atomic_lib.atomic_thread_fence(__ATOMIC_SEQ_CST:=5)
    self.doorbell[0] = self.put_value

class KFDIface:
  kfd:HWInterface|None = None
  event_page:HCQBuffer|None = None
  gpus:list[HWInterface] = []

  def _is_usable_gpu(self, gpu_id):
    with contextlib.suppress(OSError): return int(gpu_id.read()) != 0
    return False

  def __init__(self, dev, device_id):
    self.dev = dev

    kfd_topo_path = "/sys/devices/virtual/kfd/kfd/topology/nodes"

    # Initialize KFD interface during first run
    if KFDIface.kfd is None:
      KFDIface.kfd = HWInterface("/dev/kfd", os.O_RDWR)
      gpus = [g for g in HWInterface(kfd_topo_path).listdir() if self._is_usable_gpu(HWInterface(f"{kfd_topo_path}/{g}/gpu_id"))]
      gpus = sorted(gpus, key=lambda x: int(x.split('/')[-1]))
      visible_devices = [int(x) for x in (getenv('VISIBLE_DEVICES', getenv('HIP_VISIBLE_DEVICES', ''))).split(',') if x.strip()]
      KFDIface.gpus = [gpus[x] for x in visible_devices] if visible_devices else gpus

    if device_id >= len(KFDIface.gpus): raise RuntimeError(f"No device found for {device_id}. Requesting more devices than the system has?")

    self.gpu_id = int(HWInterface(f"{kfd_topo_path}/{KFDIface.gpus[device_id]}/gpu_id").read())
    self.props = {l.split()[0]: int(l.split()[1]) for l in HWInterface(f"{kfd_topo_path}/{KFDIface.gpus[device_id]}/properties").read().splitlines()}
    self.drm_fd = HWInterface(f"/dev/dri/renderD{self.props['drm_render_minor']}", os.O_RDWR)

    kfd.AMDKFD_IOC_ACQUIRE_VM(KFDIface.kfd, drm_fd=self.drm_fd.fd, gpu_id=self.gpu_id)

    # Set these for our device.
    if KFDIface.event_page is None:
      KFDIface.event_page = self.alloc(0x8000, uncached=True)
      kfd.AMDKFD_IOC_CREATE_EVENT(KFDIface.kfd, event_page_offset=KFDIface.event_page.meta.handle)
    else: self.map(KFDIface.event_page)

    # Event to wait for queues completion
    self.dev.queue_event = kfd.AMDKFD_IOC_CREATE_EVENT(KFDIface.kfd, event_type=kfd.KFD_IOC_EVENT_SIGNAL, auto_reset=1)
    self.dev.queue_event_mailbox_ptr = KFDIface.event_page.va_addr + self.dev.queue_event.event_slot_index * 8
    self.queue_event_arr = (kfd.struct_kfd_event_data)(event_id=self.dev.queue_event.event_id)
    self.queue_event_arr_ptr = ctypes.addressof(self.queue_event_arr)

    # OS events to collect memory and hardware faults
    self.mem_fault_event = kfd.AMDKFD_IOC_CREATE_EVENT(KFDIface.kfd, event_type=kfd.KFD_IOC_EVENT_MEMORY)
    self.hw_fault_event = kfd.AMDKFD_IOC_CREATE_EVENT(KFDIface.kfd, event_type=kfd.KFD_IOC_EVENT_HW_EXCEPTION)

  def alloc(self, size:int, host=False, uncached=False, cpu_access=False) -> HCQBuffer:
    flags = kfd.KFD_IOC_ALLOC_MEM_FLAGS_WRITABLE | kfd.KFD_IOC_ALLOC_MEM_FLAGS_EXECUTABLE | kfd.KFD_IOC_ALLOC_MEM_FLAGS_NO_SUBSTITUTE

    if uncached: flags |= kfd.KFD_IOC_ALLOC_MEM_FLAGS_COHERENT | kfd.KFD_IOC_ALLOC_MEM_FLAGS_UNCACHED | kfd.KFD_IOC_ALLOC_MEM_FLAGS_GTT
    else: flags |= (kfd.KFD_IOC_ALLOC_MEM_FLAGS_USERPTR if host else kfd.KFD_IOC_ALLOC_MEM_FLAGS_VRAM)

    if cpu_access or host: flags |= kfd.KFD_IOC_ALLOC_MEM_FLAGS_PUBLIC

    if flags & kfd.KFD_IOC_ALLOC_MEM_FLAGS_USERPTR:
      buf = addr = HWInterface.anon_mmap(0, size, mmap.PROT_READ | mmap.PROT_WRITE, mmap.MAP_SHARED | mmap.MAP_ANONYMOUS, 0)
    else: buf, addr = 0, HWInterface.anon_mmap(0, size, 0, mmap.MAP_PRIVATE | mmap.MAP_ANONYMOUS | MAP_NORESERVE, 0)
    assert addr != 0xffffffffffffffff

    try: mem = kfd.AMDKFD_IOC_ALLOC_MEMORY_OF_GPU(self.kfd, va_addr=addr, size=size, base=addr, length=size, gpu_id=self.gpu_id,
                                                  flags=flags, mmap_offset=buf)
    except OSError as e:
      if e.errno == errno.EINVAL and (flags & kfd.KFD_IOC_ALLOC_MEM_FLAGS_VRAM) and cpu_access:
        raise MemoryError("Cannot allocate host-visible VRAM. Ensure the resizable BAR option is enabled on your system.") from e
      if e.errno == errno.ENOMEM: raise MemoryError("Cannot allocate memory: no memory is available.") from e
      raise

    if not (flags & kfd.KFD_IOC_ALLOC_MEM_FLAGS_USERPTR):
      buf = self.drm_fd.mmap(mem.va_addr, mem.size, mmap.PROT_READ | mmap.PROT_WRITE, mmap.MAP_SHARED | MAP_FIXED, mem.mmap_offset)
      assert addr == buf == mem.va_addr

    self.map(hcqbuf:=HCQBuffer(mem.va_addr, mem.size, meta=mem))
    return hcqbuf

  def free(self, mem):
    if len(gpus:=getattr(mem.meta, "mapped_gpu_ids", [])):
      c_gpus = (ctypes.c_int32 * len(gpus))(*gpus)
      stm = kfd.AMDKFD_IOC_UNMAP_MEMORY_FROM_GPU(self.kfd, handle=mem.meta.handle, device_ids_array_ptr=ctypes.addressof(c_gpus), n_devices=len(gpus))
      assert stm.n_success == len(gpus)
    if mem.va_addr: HWInterface.munmap(mem.va_addr, mem.size)
    kfd.AMDKFD_IOC_FREE_MEMORY_OF_GPU(self.kfd, handle=mem.meta.handle)

  def map(self, mem):
    if self.gpu_id in getattr(mem.meta, "mapped_gpu_ids", []): return
    mem.meta.__setattr__("mapped_gpu_ids", getattr(mem.meta, "mapped_gpu_ids", []) + [self.gpu_id])
    c_gpus = (ctypes.c_int32 * len(mem.meta.mapped_gpu_ids))(*mem.meta.mapped_gpu_ids)
    stm = kfd.AMDKFD_IOC_MAP_MEMORY_TO_GPU(self.kfd, handle=mem.meta.handle, device_ids_array_ptr=ctypes.addressof(c_gpus),
                                           n_devices=len(mem.meta.mapped_gpu_ids))
    assert stm.n_success == len(mem.meta.mapped_gpu_ids)

  def create_queue(self, queue_type, ring, gart, eop_buffer=None, ctl_stack_size=0, ctx_save_restore_size=0, debug_memory_size=0):
    cwsr_ctx = self.alloc(round_up(ctx_save_restore_size + debug_memory_size, mmap.PAGESIZE)) if ctx_save_restore_size else None
    queue = kfd.AMDKFD_IOC_CREATE_QUEUE(KFDIface.kfd, ring_base_address=ring.va_addr, ring_size=ring.size, gpu_id=self.gpu_id,
      queue_type=queue_type, queue_percentage=kfd.KFD_MAX_QUEUE_PERCENTAGE, queue_priority=kfd.KFD_MAX_QUEUE_PRIORITY,
      eop_buffer_address=eop_buffer.va_addr if eop_buffer else 0, eop_buffer_size=eop_buffer.size if eop_buffer else 0, ctl_stack_size=ctl_stack_size,
      ctx_save_restore_address=cwsr_ctx.va_addr if cwsr_ctx else 0, ctx_save_restore_size=ctx_save_restore_size,
      write_pointer_address=gart.va_addr, read_pointer_address=gart.va_addr + 8)

    if not hasattr(self, 'doorbells'):
      self.doorbells_base = queue.doorbell_offset & (~0x1fff) # doorbell is two pages
      self.doorbells = cast(HWInterface, KFDIface.kfd).mmap(0, 0x2000, mmap.PROT_READ|mmap.PROT_WRITE, mmap.MAP_SHARED, self.doorbells_base)

    return AMDQueueDesc(ring=to_mv(ring.va_addr, ring.size).cast("I"),
                        read_ptr=to_mv(queue.read_pointer_address, 8).cast("Q"), write_ptr=to_mv(queue.write_pointer_address, 8).cast("Q"),
                        doorbell=to_mv(self.doorbells + queue.doorbell_offset - self.doorbells_base, 8).cast("Q"))

  def sleep(self, tm:int): kfd.AMDKFD_IOC_WAIT_EVENTS(KFDIface.kfd, events_ptr=self.queue_event_arr_ptr, num_events=1, wait_for_all=1, timeout=tm)

  def on_device_hang(self):
    def _collect_str(st): return ' '.join(f'{k[0]}={getattr(st, k[0])}' for k in st._fields_)

    report = []
    for evnt in [self.mem_fault_event, self.hw_fault_event]:
      ev = (kfd.struct_kfd_event_data)(event_id=evnt.event_id)
      kfd.AMDKFD_IOC_WAIT_EVENTS(KFDIface.kfd, events_ptr=ctypes.addressof(ev), num_events=1, wait_for_all=1)
      if evnt == self.mem_fault_event and ev.memory_exception_data.gpu_id:
        report += [f"MMU fault: 0x{ev.memory_exception_data.va:X} | {_collect_str(ev.memory_exception_data.failure)}"]
      if evnt == self.hw_fault_event and ev.hw_exception_data.gpu_id: report += [f"HW fault: {_collect_str(ev.hw_exception_data)}"]

    raise RuntimeError("\n".join(report))

@dataclass
class AMAllocationMeta: owner:AMDDevice; mapped_devs:list[AMDDevice]; mapping:AMMapping # noqa: E702

class PCIIface:
  supported_devs:list[int] = [0x744c, 0x7480]
  vfio:bool = getenv("VFIO", 1) and HWInterface.exists("/dev/vfio/vfio")
  vfio_fd:HWInterface
  gpus:list[Any] = []

  def __init__(self, dev, dev_id):
    self.dev = dev

    if first_dev:=len(PCIIface.gpus) == 0:
      for pcibus in HWInterface("/sys/bus/pci/devices").listdir():
        vendor = int(HWInterface(f"/sys/bus/pci/devices/{pcibus}/vendor").read(), 16)
        device = int(HWInterface(f"/sys/bus/pci/devices/{pcibus}/device").read(), 16)
        if vendor == 0x1002 and device in PCIIface.supported_devs: PCIIface.gpus.append(pcibus)

      # TODO: visible_devices should be handled layer above this?
      visible_devices = [int(x) for x in (getenv('VISIBLE_DEVICES', getenv('HIP_VISIBLE_DEVICES', ''))).split(',') if x.strip()]
      PCIIface.gpus = [PCIIface.gpus[x] for x in visible_devices] if visible_devices else PCIIface.gpus

    self.pcibus = PCIIface.gpus[dev_id]

    # Unbind the device from the kernel driver
    if HWInterface.exists(f"/sys/bus/pci/devices/{self.pcibus}/driver"):
      HWInterface(f"/sys/bus/pci/devices/{self.pcibus}/driver/unbind", os.O_WRONLY).write(self.pcibus)

    supported_sizes = int(HWInterface(f"/sys/bus/pci/devices/{self.pcibus}/resource0_resize", os.O_RDONLY).read(), 16)
    HWInterface(f"/sys/bus/pci/devices/{self.pcibus}/resource0_resize", os.O_RDWR).write(str(supported_sizes.bit_length() - 1))

    # Try to init vfio. Use it if success.
    if PCIIface.vfio:
      try:
        if first_dev:
          HWInterface("/sys/module/vfio/parameters/enable_unsafe_noiommu_mode", os.O_RDWR).write("1")
          PCIIface.vfio_fd = HWInterface("/dev/vfio/vfio", os.O_RDWR)
        vfio.VFIO_CHECK_EXTENSION(PCIIface.vfio_fd, vfio.VFIO_NOIOMMU_IOMMU)

        HWInterface(f"/sys/bus/pci/devices/{self.pcibus}/driver_override", os.O_WRONLY).write("vfio-pci")
        HWInterface("/sys/bus/pci/drivers_probe", os.O_WRONLY).write(self.pcibus)

        iommu_group = HWInterface.readlink(f"/sys/bus/pci/devices/{self.pcibus}/iommu_group").split('/')[-1]
      except OSError:
        if DEBUG >= 1: print(f"am {self.pcibus}: failed to init vfio-pci module (run `sudo modprobe vfio-pci`).")
        PCIIface.vfio = False

    # Init vfio for the device
    if PCIIface.vfio:
      self.vfio_group = HWInterface(f"/dev/vfio/noiommu-{iommu_group}", os.O_RDWR)
      vfio.VFIO_GROUP_SET_CONTAINER(self.vfio_group, ctypes.c_int(PCIIface.vfio_fd.fd))

      if first_dev: vfio.VFIO_SET_IOMMU(PCIIface.vfio_fd, vfio.VFIO_NOIOMMU_IOMMU)
      self.vfio_dev = HWInterface(fd=vfio.VFIO_GROUP_GET_DEVICE_FD(self.vfio_group, ctypes.create_string_buffer(self.pcibus.encode())))

      self.irq_fd = HWInterface.eventfd(0, 0)
      self.irq_poller = select.poll()
      self.irq_poller.register(self.irq_fd.fd, select.POLLIN)

      irqs = vfio.struct_vfio_irq_set(index=vfio.VFIO_PCI_MSI_IRQ_INDEX, flags=vfio.VFIO_IRQ_SET_DATA_EVENTFD|vfio.VFIO_IRQ_SET_ACTION_TRIGGER,
        argsz=ctypes.sizeof(vfio.struct_vfio_irq_set), count=1, data=(ctypes.c_int * 1)(self.irq_fd.fd))
      vfio.VFIO_DEVICE_SET_IRQS(self.vfio_dev, irqs)
    else: HWInterface(f"/sys/bus/pci/devices/{self.pcibus}/enable", os.O_RDWR).write("1")

    self.pagemap = HWInterface("/proc/self/pagemap", os.O_RDONLY)
    self.cfg_fd = HWInterface(f"/sys/bus/pci/devices/{self.pcibus}/config", os.O_RDWR | os.O_SYNC | os.O_CLOEXEC)
    self.bar_fds = {bar: HWInterface(f"/sys/bus/pci/devices/{self.pcibus}/resource{bar}", os.O_RDWR | os.O_SYNC | os.O_CLOEXEC) for bar in [0, 2, 5]}

    bar_info = HWInterface(f"/sys/bus/pci/devices/{self.pcibus}/resource", os.O_RDONLY).read().splitlines()
    self.bar_info = {j:(int(start,16), int(end,16), int(flgs,16)) for j,(start,end,flgs) in enumerate(l.split() for l in bar_info)}

    self.adev = AMDev(self.pcibus, self._map_pci_bar(0), dbell:=self._map_pci_bar(2), self._map_pci_bar(5))
    self.doorbell_cpu_addr = mv_address(dbell)

    pci_cmd = int.from_bytes(self.cfg_fd.read(2, binary=True, offset=pci.PCI_COMMAND), byteorder='little') | pci.PCI_COMMAND_MASTER
    self.cfg_fd.write(pci_cmd.to_bytes(2, byteorder='little'), binary=True, offset=pci.PCI_COMMAND)

    array_count = self.adev.gc_info.gc_num_sa_per_se * self.adev.gc_info.gc_num_se
    simd_count = 2 * array_count * (self.adev.gc_info.gc_num_wgp0_per_sa + self.adev.gc_info.gc_num_wgp1_per_sa)
    self.props = {'simd_count': 2 * simd_count, 'simd_per_cu': 2, 'array_count': array_count, 'gfx_target_version': self.adev.ip_versions[am.GC_HWIP],
      'max_slots_scratch_cu': self.adev.gc_info.gc_max_scratch_slots_per_cu, 'max_waves_per_simd': self.adev.gc_info.gc_max_waves_per_simd,
      'simd_arrays_per_engine': self.adev.gc_info.gc_num_sa_per_se, 'lds_size_in_kb': self.adev.gc_info.gc_lds_size}

  def _map_pci_bar(self, bar, off=0, addr=0, size=None):
    fd, sz = self.bar_fds[bar], size or (self.bar_info[bar][1] - self.bar_info[bar][0] + 1)
    libc.madvise(loc:=fd.mmap(addr, sz, mmap.PROT_READ | mmap.PROT_WRITE, mmap.MAP_SHARED | (MAP_FIXED if addr else 0), off), sz, libc.MADV_DONTFORK)
    return AMBar(loc, sz)

  def _map_pci_range(self, bar, off=0, addr=0, size=None):
    fd, sz = self.bar_fds[bar], size or (self.bar_info[bar][1] - self.bar_info[bar][0] + 1)
    libc.madvise(loc:=fd.mmap(addr, sz, mmap.PROT_READ | mmap.PROT_WRITE, mmap.MAP_SHARED | (MAP_FIXED if addr else 0), off), sz, libc.MADV_DONTFORK)
    return to_mv(loc, sz)

  def alloc(self, size:int, host=False, uncached=False, cpu_access=False):
    if host or (not getenv("AMD_ALLOC_QUEUE_DEV_MEM", 1) and uncached and cpu_access): # host or gtt-like memory.
      vaddr = self.adev.mm.alloc_vaddr(size:=round_up(size, mmap.PAGESIZE), align=mmap.PAGESIZE)
      va = HWInterface.anon_mmap(vaddr, size, mmap.PROT_READ | mmap.PROT_WRITE, mmap.MAP_SHARED | mmap.MAP_ANONYMOUS | MAP_LOCKED | MAP_FIXED, 0)

      # Read pagemap to get the physical address of each page. The pages are locked.
      self.pagemap.seek(va // mmap.PAGESIZE * 8)
      paddrs = [((x & ((1<<55) - 1)) * mmap.PAGESIZE, mmap.PAGESIZE) for x in array.array('Q', self.pagemap.read(size//mmap.PAGESIZE*8, binary=True))]
      am_mapping = self.adev.mm.map_range(vaddr, size, paddrs, system=True, snooped=True, uncached=True)
      return HCQBuffer(vaddr, size, meta=AMAllocationMeta(self.dev, [self.dev], am_mapping))

    am_mapping = self.adev.mm.valloc(size:=round_up(size, 4 << 10), uncached=uncached, contigous=cpu_access)
    if cpu_access: self._map_pci_range(bar=0, off=am_mapping.paddrs[0][0], addr=am_mapping.va_addr, size=am_mapping.size)
    return HCQBuffer(am_mapping.va_addr, size, meta=AMAllocationMeta(self.dev, [self.dev], am_mapping))

  def free(self, mem):
    for dev in mem.meta.mapped_devs[1:]: dev.dev_iface.adev.mm.unmap_range(mem.va_addr, mem.size)
    if not mem.meta.mapping.system: self.adev.mm.vfree(mem.meta.mapping)

  def map(self, mem):
    # Check if the memory is already mapped on this device
    if self.dev in mem.meta.mapped_devs: return
    mem.meta.mapped_devs.append(self.dev)

    paddrs = [(paddr if mem.meta.mapping.system else (paddr+mem.meta.owner.dev_iface.bar_info[0][0]), size) for paddr,size in mem.meta.mapping.paddrs]
    self.adev.mm.map_range(mem.va_addr, mem.size, paddrs, system=True, snooped=mem.meta.mapping.snooped, uncached=mem.meta.mapping.uncached)

  def create_queue(self, queue_type, ring, gart, eop_buffer=None, ctl_stack_size=0, ctx_save_restore_size=0, debug_memory_size=0):
    if queue_type == kfd.KFD_IOC_QUEUE_TYPE_SDMA:
      self.adev.sdma.setup_ring(ring_addr=ring.va_addr, ring_size=ring.size, rptr_addr=gart.va_addr, wptr_addr=gart.va_addr+0x10,
                                doorbell=(doorbell_index:=am.AMDGPU_NAVI10_DOORBELL_sDMA_ENGINE0), pipe=0, queue=0)
    else:
      self.adev.gfx.setup_ring(ring_addr=ring.va_addr, ring_size=ring.size, rptr_addr=gart.va_addr, wptr_addr=gart.va_addr+0x10,
        eop_addr=eop_buffer.va_addr, eop_size=eop_buffer.size, doorbell=(doorbell_index:=am.AMDGPU_NAVI10_DOORBELL_MEC_RING0), pipe=0, queue=0)

    return AMDQueueDesc(ring=to_mv(ring.va_addr, ring.size).cast("I"), doorbell=to_mv(self.doorbell_cpu_addr + doorbell_index * 8, 8).cast("Q"),
                        read_ptr=to_mv(gart.va_addr, 8).cast("Q"), write_ptr=to_mv(gart.va_addr+0x10, 8).cast("Q"))

  def sleep(self, timeout):
    if PCIIface.vfio and (events_cnt:=len(self.irq_poller.poll(timeout))):
      self.irq_fd.read(8 * events_cnt)
      self.adev.ih.interrupt_handler()

  def on_device_hang(self):
    for d in self.dev.devices: d.dev_iface.adev.gmc.on_interrupt()
    raise RuntimeError("Device hang detected")

  def device_fini(self): self.adev.fini()

class AMUSBBar(AMBar):
  def __init__(self, addr, usb): (self.addr, self.size), self.usb = addr, usb
  def read(self, off, sz):
    assert sz in [1, 2, 4, 8]
    # print('rd', self.addr + off, sz)
    upper = 0 if sz < 8 else self.usb.pcie_mem_req(self.addr + off + 4, None, 4)
    return self.usb.pcie_mem_req(self.addr + off, None, min(sz, 4)) | (upper << 32)
  def write(self, off, val, sz):
    assert sz in [1, 2, 4, 8]
    # print('wr', self.addr + off, sz, val)
    if sz >= 4: self.usb.pcie_mem_req(self.addr + off + 4, val >> 32, 4)
    self.usb.pcie_mem_req(self.addr + off, val & 0xffffffff, min(sz, 4))
  def _copy_size(self, sz): return next(x for x in [4, 2, 1] if sz % x == 0)
  def copyin(self, offset, mv):
    x = mv.cast({1:'B', 2:'H', 4:'I'}[cp_sz:=self._copy_size(mv.nbytes)])
    print("copyin", len(x), cp_sz)
    for i in range(len(x)): self.write(offset + i * cp_sz, x[i], cp_sz)
  def copyout(self, offset, size):
    x = memoryview(bytearray(size))
    mv = x.cast({1:'B', 2:'H', 4:'I'}[cp_sz:=self._copy_size(size)])
    print("copyout", len(mv), cp_sz)
    for i in range(len(mv)): mv[i] = self.read(offset + i * cp_sz, cp_sz)
    return x

class USBIface(PCIIface):
  def __init__(self, dev, dev_id):
    self.dev = dev
    connector_t = USBConnector if getenv("LIBUSB", 0) else SCSIConnector
    self.usb = connector_t("/dev/sg2")

    gpu_bus = 4 if self.usb.is_24 else 3

    # setup pci switch
    # self.usb.pcie_cfg_req(pci.PCI_MEMORY_BASE, bus=0, dev=0, fn=0, value=0x1, size=2)
    # self.usb.pcie_cfg_req(pci.PCI_SUBORDINATE_BUS, bus=0, dev=0, fn=0, value=gpu_bus, size=1)
    # self.usb.pcie_cfg_req(pci.PCI_SUBORDINATE_BUS, bus=1, dev=0, fn=0, value=gpu_bus, size=1)
    # self.usb.pcie_cfg_req(pci.PCI_SECONDARY_BUS, bus=0, dev=0, fn=0, value=1, size=1)
    # self.usb.pcie_cfg_req(pci.PCI_PRIMARY_BUS, bus=0, dev=0, fn=0, value=0, size=1)

    for bus in ([0, 1] if self.usb.is_24 else [0]):
      self.usb.pcie_cfg_req(pci.PCI_SUBORDINATE_BUS, bus=bus, dev=0, fn=0, value=gpu_bus, size=1)

      self.usb.pcie_cfg_req(pci.PCI_MEMORY_BASE, bus=bus, dev=0, fn=0, value=0x1000, size=2)
      self.usb.pcie_cfg_req(pci.PCI_MEMORY_LIMIT, bus=bus, dev=0, fn=0, value=0x2000, size=2)

      self.usb.pcie_cfg_req(pci.PCI_PREF_MEMORY_BASE, bus=bus, dev=0, fn=0, value=0x2000, size=2)
      self.usb.pcie_cfg_req(pci.PCI_PREF_MEMORY_LIMIT, bus=bus, dev=0, fn=0, value=0xffff, size=2)

    for bus in ([2, 3] if self.usb.is_24 else [1, 2]):
      self.usb.pcie_cfg_req(pci.PCI_MEMORY_BASE, bus=bus, dev=0, fn=0, value=0x1000, size=2)
      self.usb.pcie_cfg_req(pci.PCI_MEMORY_LIMIT, bus=bus, dev=0, fn=0, value=0x2000, size=2)

      self.usb.pcie_cfg_req(pci.PCI_PREF_MEMORY_BASE, bus=bus, dev=0, fn=0, value=0x2000, size=2)
      self.usb.pcie_cfg_req(pci.PCI_PREF_MEMORY_LIMIT, bus=bus, dev=0, fn=0, value=0xffff, size=2)

      self.usb.pcie_cfg_req(pci.PCI_SUBORDINATE_BUS, bus=bus, dev=0, fn=0, value=gpu_bus, size=1)
      self.usb.pcie_cfg_req(pci.PCI_SECONDARY_BUS, bus=bus, dev=0, fn=0, value=bus+1, size=1)
      self.usb.pcie_cfg_req(pci.PCI_PRIMARY_BUS, bus=bus, dev=0, fn=0, value=max(0, bus-1), size=1)

      self.usb.pcie_cfg_req(pci.PCI_BRIDGE_CONTROL, bus=bus, dev=0, fn=0, value=pci.PCI_BRIDGE_CTL_BUS_RESET, size=1)
      self.usb.pcie_cfg_req(pci.PCI_BRIDGE_CONTROL, bus=bus, dev=0, fn=0, value=pci.PCI_BRIDGE_CTL_PARITY|pci.PCI_BRIDGE_CTL_SERR, size=1)      
      self.usb.pcie_cfg_req(pci.PCI_COMMAND, bus=bus, dev=0, fn=0, value=pci.PCI_COMMAND_IO | pci.PCI_COMMAND_MEMORY | pci.PCI_COMMAND_MASTER, size=1)

    bar_next_addr, bar_off, self.bars = [0x10000000, 0x20000000], 0, {}
    for bar_id in range(4):
      bar_cfg = self.usb.pcie_cfg_req(pci.PCI_BASE_ADDRESS_0 + bar_off, bus=gpu_bus, dev=0, fn=0, size=4)
      if bar_cfg & pci.PCI_BASE_ADDRESS_SPACE == pci.PCI_BASE_ADDRESS_SPACE_MEMORY:
        self.usb.pcie_cfg_req(pci.PCI_BASE_ADDRESS_0 + bar_off, bus=gpu_bus, dev=0, fn=0, value=0xffffffff, size=4)
        bar_size = 0xffffffff - (self.usb.pcie_cfg_req(pci.PCI_BASE_ADDRESS_0 + bar_off, bus=gpu_bus, dev=0, fn=0, size=4) & 0xFFFFFFF0) + 1
        if bar_id in {0, 1, 3}:
          is_pref = int(bool(bar_cfg & pci.PCI_BASE_ADDRESS_MEM_PREFETCH))
          self.usb.pcie_cfg_req(pci.PCI_BASE_ADDRESS_0 + bar_off, bus=gpu_bus, dev=0, fn=0, value=bar_next_addr[is_pref], size=4)
          self.bars[bar_id] = (bar_next_addr[is_pref], bar_size)
          bar_next_addr[is_pref] += round_up(bar_size, 2 << 20)
          print(bar_id, bar_size, hex(self.usb.pcie_cfg_req(pci.PCI_BASE_ADDRESS_0 + bar_off, bus=gpu_bus, dev=0, fn=0, size=4)))
      print(bar_id, hex(bar_cfg))
      bar_off += 8 if bar_cfg & pci.PCI_BASE_ADDRESS_MEM_TYPE_64 else 4

    # pm_state = self.usb.pcie_cfg_req(caps[0x1]+4, bus=gpu_bus, dev=0, fn=0, value=None, size=1)
    # self.usb.pcie_cfg_req(caps[0x1]+4, bus=gpu_bus, dev=0, fn=0, value=0x0, size=1)
    # print("PM cap now", pm_state)

    self.usb.pcie_cfg_req(pci.PCI_COMMAND, bus=gpu_bus, dev=0, fn=0, value=pci.PCI_COMMAND_IO | pci.PCI_COMMAND_MEMORY | pci.PCI_COMMAND_MASTER, size=1)

    vram_bar = AMUSBBar(self.bars[0], self.usb)
    doorbell_bar = AMUSBBar(self.bars[1], self.usb)
    mmio_bar = AMUSBBar(self.bars[3], self.usb)

    AMDev("usb:0", vram_bar, doorbell_bar, mmio_bar)

class AMDDevice(HCQCompiled):
  devices: ClassVar[list[HCQCompiled]] = []
  signal_pages: ClassVar[list[Any]] = []
  signal_pool: ClassVar[list[int]] = []

  driverless:bool = not HWInterface.exists('/sys/module/amdgpu') or bool(getenv("AMD_DRIVERLESS", 0))

  def __init__(self, device:str=""):
    self.device_id = int(device.split(":")[1]) if ":" in device else 0
    # self.dev_iface = PCIIface(self, self.device_id) if AMDDevice.driverless else KFDIface(self, self.device_id)
    self.dev_iface = USBIface(self, self.device_id)

    self.target = int(self.dev_iface.props['gfx_target_version'])
    self.arch = "gfx%d%x%x" % (self.target // 10000, (self.target // 100) % 100, self.target % 100)
    if self.target < 100300 or self.target >= 120000: raise RuntimeError(f"Unsupported arch: {self.arch}")

    self.max_cu_id = self.dev_iface.props['simd_count'] // self.dev_iface.props['simd_per_cu'] - 1
    self.max_wave_id = self.dev_iface.props['max_waves_per_simd'] * self.dev_iface.props['simd_per_cu'] - 1
    self.has_scratch_base_registers = self.target >= 110000

    # https://gitlab.freedesktop.org/agd5f/linux/-/blob/a1fc9f584c4aaf8bc1ebfa459fc57a3f26a290d8/drivers/gpu/drm/amd/amdkfd/kfd_queue.c#L391
    sgrp_size_per_cu, lds_size_per_cu, hwreg_size_per_cu = 0x4000, 0x10000, 0x1000
    vgpr_size_per_cu = 0x60000 if self.target in {110000, 110001, 120000, 120001} else 0x40000
    wg_data_size = round_up((vgpr_size_per_cu + sgrp_size_per_cu + lds_size_per_cu + hwreg_size_per_cu) * (self.max_cu_id + 1), mmap.PAGESIZE)
    ctl_stack_size = round_up(12 * (self.max_cu_id + 1) * (self.max_wave_id + 1) + 8 + 40, mmap.PAGESIZE)
    debug_memory_size = round_up((self.max_cu_id + 1) * (self.max_wave_id + 1) * 32, 64)

    self.compute_queue = self.create_queue(kfd.KFD_IOC_QUEUE_TYPE_COMPUTE, 0x800000, ctx_save_restore_size=wg_data_size + ctl_stack_size,
                                           eop_buffer_size=0x1000, ctl_stack_size=ctl_stack_size, debug_memory_size=debug_memory_size)

    self.sdma_queue = self.create_queue(kfd.KFD_IOC_QUEUE_TYPE_SDMA, 0x800000)

    super().__init__(device, AMDAllocator(self), AMDRenderer(), AMDCompiler(self.arch), functools.partial(AMDProgram, self),
                     AMDSignal, AMDComputeQueue, AMDCopyQueue)

    # Scratch setup
    self.max_private_segment_size = 0
    self._ensure_has_local_memory(128) # set default scratch size to 128 bytes per thread

  def create_queue(self, queue_type, ring_size, ctx_save_restore_size=0, eop_buffer_size=0, ctl_stack_size=0, debug_memory_size=0):
    ring = self.dev_iface.alloc(ring_size, uncached=True, cpu_access=True)
    gart = self.dev_iface.alloc(0x1000, uncached=True, cpu_access=True)
    eop_buffer = self.dev_iface.alloc(eop_buffer_size) if eop_buffer_size else None
    return self.dev_iface.create_queue(queue_type, ring, gart, eop_buffer=eop_buffer, debug_memory_size=debug_memory_size,
                                       ctx_save_restore_size=ctx_save_restore_size, ctl_stack_size=ctl_stack_size)

  def _ensure_has_local_memory(self, required):
    if self.max_private_segment_size >= required: return

    # <gfx103 requires alignment of 1024, >=gfx11 requires 256
    wave_scratch_len = round_up(((self.max_wave_id + 1) * required), 256 if self.target >= 110000 else 1024)

    self.scratch, ok = self._realloc(getattr(self, 'scratch', None), (self.max_cu_id+1)*self.dev_iface.props['max_slots_scratch_cu']*wave_scratch_len)
    if ok:
      engines = self.dev_iface.props['array_count'] // self.dev_iface.props['simd_arrays_per_engine']
      waves = wave_scratch_len // (256 if self.target >= 110000 else 1024)
      # >=gfx11 wavesize is per SE
      wavesize = self.scratch.size // ((wave_scratch_len * engines) if self.target >= 110000 else wave_scratch_len)
      self.tmpring_size = waves << 12 | wavesize
      self.max_private_segment_size = required

  def invalidate_caches(self):
    AMDComputeQueue().memory_barrier().signal(self.timeline_signal, self.timeline_value).submit(self)
    self.timeline_value += 1
    self.synchronize()

  def on_device_hang(self): self.dev_iface.on_device_hang()

  def finalize(self):
    self.synchronize()
    if hasattr(self.dev_iface, 'device_fini'): self.dev_iface.device_fini()<|MERGE_RESOLUTION|>--- conflicted
+++ resolved
@@ -1,11 +1,6 @@
 from __future__ import annotations
-<<<<<<< HEAD
-from typing import Any, cast
+from typing import Any, cast, ClassVar
 import os, ctypes, ctypes.util, functools, mmap, errno, array, contextlib, sys, select, time
-=======
-from typing import Any, cast, ClassVar
-import os, ctypes, ctypes.util, functools, mmap, errno, array, contextlib, sys, select
->>>>>>> f0482563
 assert sys.platform != 'win32'
 from dataclasses import dataclass
 from tinygrad.runtime.support.hcq import HCQCompiled, HCQAllocator, HCQBuffer, HWQueue, CLikeArgsState, HCQSignal, HCQProgram, HWInterface
