from __future__ import annotations
from typing import Any, cast, ClassVar
<<<<<<< HEAD
import os, ctypes, ctypes.util, functools, mmap, errno, array, contextlib, sys, select, time
=======
import os, ctypes, ctypes.util, struct, hashlib, functools, mmap, errno, array, contextlib, sys, select
>>>>>>> d2cfbd8a
assert sys.platform != 'win32'
from dataclasses import dataclass
from tinygrad.runtime.support.hcq import HCQCompiled, HCQAllocator, HCQBuffer, HWQueue, CLikeArgsState, HCQSignal, HCQProgram, HWInterface
from tinygrad.ops import sint
<<<<<<< HEAD
from tinygrad.device import BufferSpec, CPUProgram
from tinygrad.helpers import getenv, to_mv, round_up, data64_le, mv_address, DEBUG, OSX, tqdm, trange
=======
from tinygrad.device import Compiled, ProfileEvent, BufferSpec, CPUProgram, PROFILE
from tinygrad.helpers import getenv, to_mv, round_up, data64_le, mv_address, DEBUG, OSX
>>>>>>> d2cfbd8a
from tinygrad.renderer.cstyle import AMDRenderer
from tinygrad.runtime.autogen import kfd, hsa, amd_gpu, libc, pci, vfio, sqtt
from tinygrad.runtime.autogen.am import am, gc_11_0_0
from tinygrad.runtime.support.compiler_hip import AMDCompiler
from tinygrad.runtime.support.elf import elf_loader
from tinygrad.runtime.support.am.amdev import AMDev, AMMapping, AMBar
from tinygrad.runtime.support.am.usb import USBConnector, SCSIConnector

if getenv("IOCTL"): import extra.hip_gpu_driver.hip_ioctl  # noqa: F401 # pylint: disable=unused-import

regBIF_BX_PF1_GPU_HDP_FLUSH_REQ, regBIF_BX_PF1_GPU_HDP_FLUSH_DONE = 0x0106, 0x0107

EVENT_INDEX_PARTIAL_FLUSH = 4 # based on a comment in nvd.h
WAIT_REG_MEM_FUNCTION_EQ  = 3 # ==
WAIT_REG_MEM_FUNCTION_NEQ = 4 # !=
WAIT_REG_MEM_FUNCTION_GEQ = 5 # >=

COMPUTE_SHADER_EN, FORCE_START_AT_000, CS_W32_EN = (1 << 0), (1 << 2), (1 << 15)

def gfxreg(reg): return reg + amd_gpu.GC_BASE__INST0_SEG0 - amd_gpu.PACKET3_SET_SH_REG_START
def ucfgreg(reg, pkt3_set:bool=True): return reg + amd_gpu.GC_BASE__INST0_SEG1 - (amd_gpu.PACKET3_SET_UCONFIG_REG_START if pkt3_set else 0)
def nbioreg(reg): return reg + amd_gpu.NBIO_BASE__INST0_SEG2

# This can potentially be shared with AMRegister._parse_kwargs. NOTE: This is hardcoded to gfx11, bitfields might be different in other gfxvers.
# Currently not a problem because this is only used by sqtt and sqtt is only supported on 7900xtx
def encode_bitfields(regname: str, **kwargs) -> int:
  return functools.reduce(lambda x,y: x|y, [v << getattr(gc_11_0_0, f'{regname}__{k.upper()}__SHIFT') for k,v in kwargs.items()], 0)

class AMDSignal(HCQSignal):
  def __init__(self, base_addr:int|None=None, **kwargs):
    super().__init__(base_addr, **kwargs, timestamp_divider=100, dev_t=AMDDevice)

  def _sleep(self, time_spent_waiting_ms:int):
    # Resonable to sleep for long workloads (which take more than 2s) and only timeline signals.
    if time_spent_waiting_ms > 2000 and self.timeline_for_device is not None: self.timeline_for_device.dev_iface.sleep(200)

class AMDComputeQueue(HWQueue):
  def __del__(self):
    if self.binded_device is not None:
      self.binded_device.allocator.free(self.hw_page, self.hw_page.size, BufferSpec(cpu_access=True, nolru=True, uncached=True))

  def pkt3(self, cmd, *vals): self.q(amd_gpu.PACKET3(cmd, len(vals) - 1), *vals)

  def sqtt_userdata(self, data, *extra_dwords):
    data_ints = [x[0] for x in struct.iter_unpack('<I', bytes(data))] + list(extra_dwords)
    for i in range(0, len(data_ints), 2):
      self.pkt3(amd_gpu.PACKET3_SET_UCONFIG_REG, ucfgreg(amd_gpu.regSQ_THREAD_TRACE_USERDATA_2), *data_ints[i:i+2])

  def wait_reg_mem(self, value, mask=0xffffffff, mem=None, reg_req=None, reg_done=None):
    wrm_info_dw = amd_gpu.WAIT_REG_MEM_MEM_SPACE(int(mem is not None)) | amd_gpu.WAIT_REG_MEM_OPERATION(int(mem is None)) \
                | amd_gpu.WAIT_REG_MEM_FUNCTION(WAIT_REG_MEM_FUNCTION_GEQ) | amd_gpu.WAIT_REG_MEM_ENGINE(0)

    self.pkt3(amd_gpu.PACKET3_WAIT_REG_MEM, wrm_info_dw, *(data64_le(mem) if mem is not None else (reg_req, reg_done)), value, mask, 4)

  def acquire_mem(self, addr=0x0, sz=(1 << 64)-1, gli=1, glm=1, glk=1, glv=1, gl1=1, gl2=1):
    cache_flags_dw = amd_gpu.PACKET3_ACQUIRE_MEM_GCR_CNTL_GLI_INV(gli) \
                   | amd_gpu.PACKET3_ACQUIRE_MEM_GCR_CNTL_GLM_INV(glm) | amd_gpu.PACKET3_ACQUIRE_MEM_GCR_CNTL_GLM_WB(glm) \
                   | amd_gpu.PACKET3_ACQUIRE_MEM_GCR_CNTL_GLK_INV(glk) | amd_gpu.PACKET3_ACQUIRE_MEM_GCR_CNTL_GLK_WB(glk) \
                   | amd_gpu.PACKET3_ACQUIRE_MEM_GCR_CNTL_GLV_INV(glv) | amd_gpu.PACKET3_ACQUIRE_MEM_GCR_CNTL_GL1_INV(gl1) \
                   | amd_gpu.PACKET3_ACQUIRE_MEM_GCR_CNTL_GL2_INV(gl2) | amd_gpu.PACKET3_ACQUIRE_MEM_GCR_CNTL_GL2_WB(gl2)

    self.pkt3(amd_gpu.PACKET3_ACQUIRE_MEM, 0, *data64_le(sz), *data64_le(addr), 0, cache_flags_dw)

  def release_mem(self, address, value, data_sel, int_sel, ctxid=0, cache_flush=False):
    cache_flags_dw = 0 if not cache_flush else (amd_gpu.PACKET3_RELEASE_MEM_GCR_GLV_INV | amd_gpu.PACKET3_RELEASE_MEM_GCR_GL1_INV \
                   | amd_gpu.PACKET3_RELEASE_MEM_GCR_GL2_INV | amd_gpu.PACKET3_RELEASE_MEM_GCR_GLM_WB \
                   | amd_gpu.PACKET3_RELEASE_MEM_GCR_GLM_INV | amd_gpu.PACKET3_RELEASE_MEM_GCR_GL2_WB | amd_gpu.PACKET3_RELEASE_MEM_GCR_SEQ)

    event_dw = amd_gpu.PACKET3_RELEASE_MEM_EVENT_TYPE(amd_gpu.CACHE_FLUSH_AND_INV_TS_EVENT) \
             | amd_gpu.PACKET3_RELEASE_MEM_EVENT_INDEX(amd_gpu.event_index__mec_release_mem__end_of_pipe)

    memsel_dw = amd_gpu.PACKET3_RELEASE_MEM_DATA_SEL(data_sel) | amd_gpu.PACKET3_RELEASE_MEM_INT_SEL(int_sel) | amd_gpu.PACKET3_RELEASE_MEM_DST_SEL(0)

    self.pkt3(amd_gpu.PACKET3_RELEASE_MEM, event_dw | cache_flags_dw, memsel_dw, *data64_le(address), *data64_le(value), ctxid)

  def memory_barrier(self):
    self.wait_reg_mem(reg_req=nbioreg(regBIF_BX_PF1_GPU_HDP_FLUSH_REQ), reg_done=nbioreg(regBIF_BX_PF1_GPU_HDP_FLUSH_DONE), value=0xffffffff)
    self.acquire_mem()
    return self

  def spi_config(self, tracing:bool):
    spi_config_cntl = encode_bitfields('SPI_CONFIG_CNTL', ps_pkr_priority_cntl=3, exp_priority_order=3, gpr_write_priority=0x2c688,
                                       enable_sqg_bop_events=int(tracing), enable_sqg_top_events=int(tracing))
    self.pkt3(amd_gpu.PACKET3_SET_UCONFIG_REG, ucfgreg(amd_gpu.regSPI_CONFIG_CNTL), spi_config_cntl)

  def sqtt_config(self, tracing:bool):
    sq_thread_trace_ctrl = encode_bitfields('SQ_THREAD_TRACE_CTRL', draw_event_en=1, spi_stall_en=1, sq_stall_en=1, reg_at_hwm=2, hiwater=1,
                                            rt_freq=amd_gpu.SQ_TT_RT_FREQ_4096_CLK, util_timer=amd_gpu.SQ_TT_UTIL_TIMER_250_CLK, mode=int(tracing))
    self.pkt3(amd_gpu.PACKET3_SET_UCONFIG_REG, ucfgreg(amd_gpu.regSQ_THREAD_TRACE_CTRL), sq_thread_trace_ctrl)

  def grbm_gfx_index(self, **kwargs):
    self.pkt3(amd_gpu.PACKET3_SET_UCONFIG_REG, ucfgreg(amd_gpu.regGRBM_GFX_INDEX), encode_bitfields('GRBM_GFX_INDEX', **kwargs))

  # Magic values from mesa/src/amd/vulkan/radv_sqtt.c:radv_emit_spi_config_cntl and src/amd/common/ac_sqtt.c:ac_sqtt_emit_start
  def start_trace(self, buf0s:list[HCQBuffer], se_mask:int):
    self.memory_barrier()
    self.spi_config(tracing=True)
    # One buffer for one SE, mesa does it with a single buffer and ac_sqtt_get_data_offset, but this is simpler and should work just as well
    for se in range(len(buf0s)):
      self.grbm_gfx_index(se_index=se, instance_broadcast_writes=1) # select se, broadcast to all instances in that se
      buf0_lo, buf0_hi = data64_le(buf0s[se].va_addr>>12)
      self.pkt3(amd_gpu.PACKET3_SET_UCONFIG_REG, ucfgreg(amd_gpu.regSQ_THREAD_TRACE_BUF0_SIZE),
                encode_bitfields('SQ_THREAD_TRACE_BUF0_SIZE', base_hi=buf0_hi, size=buf0s[se].size>>12))
      self.pkt3(amd_gpu.PACKET3_SET_UCONFIG_REG, ucfgreg(amd_gpu.regSQ_THREAD_TRACE_BUF0_BASE), buf0_lo)
      # NOTE: SQTT can only trace instructions on one simd per se, this selects first simd in first wgp in first sa.
      # For RGP to display instruction trace it has to see it on first SE. Howerver ACE/MEC/whatever does the dispatching starting with second se,
      # and on amdgpu/non-AM it also does weird things with dispatch order inside se: around 7 times out of 10 it starts from the last cu, but
      # sometimes not, especially if the kernel has more than one wavefront which means that kernels with small global size might get unlucky and
      # be dispatched on something else and not be seen in instruction tracing tab. You can force the wavefronts of a kernel to be dispatched on the
      # CUs you want to by disabling other CUs via bits in regCOMPUTE_STATIC_THREAD_MGMT_SE<x> and trace even kernels that only have one wavefront.
      self.pkt3(amd_gpu.PACKET3_SET_UCONFIG_REG, ucfgreg(amd_gpu.regSQ_THREAD_TRACE_MASK),
                encode_bitfields('SQ_THREAD_TRACE_MASK', wtype_include=amd_gpu.SQ_TT_WTYPE_INCLUDE_CS_BIT, simd_sel=0, wgp_sel=0, sa_sel=0))
      REG_INCLUDE = amd_gpu.SQ_TT_TOKEN_MASK_SQDEC_BIT | amd_gpu.SQ_TT_TOKEN_MASK_SHDEC_BIT | amd_gpu.SQ_TT_TOKEN_MASK_GFXUDEC_BIT | \
                    amd_gpu.SQ_TT_TOKEN_MASK_COMP_BIT | amd_gpu.SQ_TT_TOKEN_MASK_CONTEXT_BIT | amd_gpu.SQ_TT_TOKEN_MASK_CONTEXT_BIT
      TOKEN_EXCLUDE = 1 << amd_gpu.SQ_TT_TOKEN_EXCLUDE_PERF_SHIFT
      if not (se_mask >> se) & 0b1:
        TOKEN_EXCLUDE |= 1 << amd_gpu.SQ_TT_TOKEN_EXCLUDE_VMEMEXEC_SHIFT | 1 << amd_gpu.SQ_TT_TOKEN_EXCLUDE_ALUEXEC_SHIFT | \
                         1 << amd_gpu.SQ_TT_TOKEN_EXCLUDE_VALUINST_SHIFT | 1 << amd_gpu.SQ_TT_TOKEN_EXCLUDE_IMMEDIATE_SHIFT | \
                         1 << amd_gpu.SQ_TT_TOKEN_EXCLUDE_INST_SHIFT
      self.pkt3(amd_gpu.PACKET3_SET_UCONFIG_REG, ucfgreg(amd_gpu.regSQ_THREAD_TRACE_TOKEN_MASK),
                encode_bitfields('SQ_THREAD_TRACE_TOKEN_MASK', reg_include=REG_INCLUDE, token_exclude=TOKEN_EXCLUDE, bop_events_token_include=1))
      # Enable SQTT
      self.sqtt_config(tracing=True)
    # Restore global broadcasting
    self.grbm_gfx_index(se_broadcast_writes=1, sa_broadcast_writes=1, instance_broadcast_writes=1)
    self.pkt3(amd_gpu.PACKET3_SET_SH_REG, gfxreg(amd_gpu.regCOMPUTE_THREAD_TRACE_ENABLE), 1)
    self.memory_barrier()
    return self

  # Magic values from src/amd/common/ac_sqtt.c:ac_sqtt_emit_stop and src/amd/common/ac_sqtt.c:ac_sqtt_emit_wait
  def stop_trace(self, ses: int, wptrs: HCQBuffer):
    self.memory_barrier()
    # Start shutting everything down
    self.pkt3(amd_gpu.PACKET3_SET_SH_REG, gfxreg(amd_gpu.regCOMPUTE_THREAD_TRACE_ENABLE), 0)
    self.pkt3(amd_gpu.PACKET3_EVENT_WRITE, amd_gpu.EVENT_TYPE(amd_gpu.THREAD_TRACE_FINISH) | amd_gpu.EVENT_INDEX(0))
    # For each SE wait for finish to complete and copy regSQ_THREAD_TRACE_WPTR to know where in the buffer trace data ends
    for se in range(ses):
      self.grbm_gfx_index(se_index=se, instance_broadcast_writes=1) # select se, broadcast to all instances in that se
      # Wait for FINISH_PENDING==0
      self.pkt3(amd_gpu.PACKET3_WAIT_REG_MEM, amd_gpu.WAIT_REG_MEM_FUNCTION(WAIT_REG_MEM_FUNCTION_EQ),
                ucfgreg(amd_gpu.regSQ_THREAD_TRACE_STATUS, False), 0, 0, gc_11_0_0.SQ_THREAD_TRACE_STATUS__FINISH_PENDING_MASK, 4)
      # Wait for FINISH_DONE!=0
      self.pkt3(amd_gpu.PACKET3_WAIT_REG_MEM, amd_gpu.WAIT_REG_MEM_FUNCTION(WAIT_REG_MEM_FUNCTION_NEQ),
                ucfgreg(amd_gpu.regSQ_THREAD_TRACE_STATUS, False), 0, 0, gc_11_0_0.SQ_THREAD_TRACE_STATUS__FINISH_DONE_MASK, 4)
      # Disable SQTT
      self.sqtt_config(tracing=False)
      # Wait for BUSY==0
      self.pkt3(amd_gpu.PACKET3_WAIT_REG_MEM, amd_gpu.WAIT_REG_MEM_FUNCTION(WAIT_REG_MEM_FUNCTION_EQ),
                ucfgreg(amd_gpu.regSQ_THREAD_TRACE_STATUS, False), 0, 0, gc_11_0_0.SQ_THREAD_TRACE_STATUS__BUSY_MASK, 4)
      # Copy WPTR to memory (src_sel = perf, dst_sel = tc_l2, wr_confirm = True), ucfgreg with False adds GC_BASE__INST0_SEG1 but not pkt3 reg offset
      self.pkt3(amd_gpu.PACKET3_COPY_DATA, 1 << 20 | 2 << 8 | 4, ucfgreg(amd_gpu.regSQ_THREAD_TRACE_WPTR, False), 0, *data64_le(wptrs.va_addr+(se*4)))
    # Restore global broadcasting
    self.grbm_gfx_index(se_broadcast_writes=1, sa_broadcast_writes=1, instance_broadcast_writes=1)
    self.spi_config(tracing=False)
    self.memory_barrier()
    return self

  def exec(self, prg:AMDProgram, args_state:CLikeArgsState, global_size:tuple[sint, ...], local_size:tuple[sint, ...]):
    self.bind_args_state(args_state)

    self.acquire_mem(gli=0, gl2=0)

    if prg.enable_private_segment_sgpr:
      scratch_hilo = data64_le(prg.dev.scratch.va_addr)
      # sgpr word1 bit31 enables swizzle
      # sgpr word3 = 0x14 << 12 | 2 << 28 | 2 << 21 | 1 << 23
      user_regs = [scratch_hilo[0], scratch_hilo[1] | 1 << 31, 0xffffffff, 0x20c14000] if prg.enable_private_segment_sgpr else []
    else: user_regs = []
    if prg.enable_dispatch_ptr:
      dp = hsa.hsa_kernel_dispatch_packet_t.from_address(dp_addr:=args_state.ptr + prg.kernargs_segment_size)

      self.bind_sints(*local_size, struct=dp, start_field='workgroup_size_x', fmt='H')
      self.bind_sints(*[g*l for g,l in zip(global_size, local_size)], struct=dp, start_field='grid_size_x', fmt='I')
      dp.group_segment_size, dp.private_segment_size, dp.kernarg_address = prg.group_segment_size, prg.private_segment_size, args_state.ptr
      user_regs += [*data64_le(dp_addr)]

    user_regs += [*data64_le(args_state.ptr)]

    if prg.dev.sqtt_enabled:
      self.sqtt_userdata(sqtt.struct_rgp_sqtt_marker_pipeline_bind(
        _0=sqtt.union_rgp_sqtt_marker_pipeline_bind_0(_0=sqtt.struct_rgp_sqtt_marker_pipeline_bind_0_0(
          identifier=sqtt.RGP_SQTT_MARKER_IDENTIFIER_BIND_PIPELINE,
          bind_point=1, # compute
        )),
        _1=sqtt.union_rgp_sqtt_marker_pipeline_bind_1(api_pso_hash=data64_le(prg.libhash[0])),
      ))
      self.sqtt_userdata(sqtt.struct_rgp_sqtt_marker_event(
        _0=sqtt.union_rgp_sqtt_marker_event_0(_0=sqtt.struct_rgp_sqtt_marker_event_0_0(has_thread_dims=1)),
        _2=sqtt.union_rgp_sqtt_marker_event_2(cmd_id=prg.dev.cmd_id),
      ), *global_size)
      prg.dev.cmd_id += 1

    self.pkt3(amd_gpu.PACKET3_SET_SH_REG, gfxreg(amd_gpu.regCOMPUTE_PGM_LO), *data64_le(prg.prog_addr >> 8))
    self.pkt3(amd_gpu.PACKET3_SET_SH_REG, gfxreg(amd_gpu.regCOMPUTE_PGM_RSRC1), prg.rsrc1, prg.rsrc2)
    self.pkt3(amd_gpu.PACKET3_SET_SH_REG, gfxreg(amd_gpu.regCOMPUTE_PGM_RSRC3), 0)
    self.pkt3(amd_gpu.PACKET3_SET_SH_REG, gfxreg(amd_gpu.regCOMPUTE_TMPRING_SIZE), prg.dev.tmpring_size)
    if prg.dev.has_scratch_base_registers:
      self.pkt3(amd_gpu.PACKET3_SET_SH_REG, gfxreg(amd_gpu.regCOMPUTE_DISPATCH_SCRATCH_BASE_LO), *data64_le(prg.dev.scratch.va_addr >> 8))
    if prg.dev.target < 110000: self.pkt3(amd_gpu.PACKET3_SET_SH_REG, gfxreg(amd_gpu.mmCP_COHER_START_DELAY), 0x20)
    self.pkt3(amd_gpu.PACKET3_SET_SH_REG, gfxreg(amd_gpu.regCOMPUTE_RESTART_X), 0, 0, 0)
    self.pkt3(amd_gpu.PACKET3_SET_SH_REG, gfxreg(amd_gpu.regCOMPUTE_STATIC_THREAD_MGMT_SE0), 0xFFFFFFFF, 0xFFFFFFFF)
    self.pkt3(amd_gpu.PACKET3_SET_SH_REG, gfxreg(amd_gpu.regCOMPUTE_STATIC_THREAD_MGMT_SE2), 0xFFFFFFFF, 0xFFFFFFFF)
    self.pkt3(amd_gpu.PACKET3_SET_SH_REG, gfxreg(amd_gpu.regCOMPUTE_STATIC_THREAD_MGMT_SE4), 0xFFFFFFFF, 0xFFFFFFFF, 0xFFFFFFFF, 0xFFFFFFFF)
    self.pkt3(amd_gpu.PACKET3_SET_SH_REG, gfxreg(amd_gpu.regCOMPUTE_USER_DATA_0), *user_regs)

    self.pkt3(amd_gpu.PACKET3_SET_SH_REG, gfxreg(amd_gpu.regCOMPUTE_START_X), 0, 0, 0, *local_size, 0, 0)
    self.pkt3(amd_gpu.PACKET3_SET_SH_REG, gfxreg(amd_gpu.regCOMPUTE_RESOURCE_LIMITS), 0)

    self.pkt3(amd_gpu.PACKET3_DISPATCH_DIRECT, *global_size, CS_W32_EN | FORCE_START_AT_000 | COMPUTE_SHADER_EN)
    if prg.dev.sqtt_enabled: self.pkt3(amd_gpu.PACKET3_EVENT_WRITE, amd_gpu.EVENT_TYPE(amd_gpu.THREAD_TRACE_MARKER) | amd_gpu.EVENT_INDEX(0))
    self.pkt3(amd_gpu.PACKET3_EVENT_WRITE, amd_gpu.EVENT_TYPE(amd_gpu.CS_PARTIAL_FLUSH) | amd_gpu.EVENT_INDEX(EVENT_INDEX_PARTIAL_FLUSH))
    return self

  def wait(self, signal:AMDSignal, value:sint=0):
    self.wait_reg_mem(mem=signal.value_addr, value=value, mask=0xffffffff)
    return self

  def timestamp(self, signal:AMDSignal):
    self.release_mem(signal.timestamp_addr, 0, amd_gpu.data_sel__mec_release_mem__send_gpu_clock_counter, amd_gpu.int_sel__mec_release_mem__none)
    return self

  def signal(self, signal:AMDSignal, value:sint=0):
    # NOTE: this needs an EOP buffer on the queue or it will NULL pointer
    self.release_mem(signal.value_addr, value, amd_gpu.data_sel__mec_release_mem__send_32_bit_low,
                     amd_gpu.int_sel__mec_release_mem__send_interrupt_after_write_confirm, cache_flush=True)

    if not AMDDevice.driverless and (dev:=signal.timeline_for_device) is not None:
      self.release_mem(dev.queue_event_mailbox_ptr, dev.queue_event.event_id, amd_gpu.data_sel__mec_release_mem__send_32_bit_low,
                       amd_gpu.int_sel__mec_release_mem__send_interrupt_after_write_confirm, ctxid=dev.queue_event.event_id)
    return self

  def bind(self, dev:AMDDevice):
    self.binded_device = dev
    self.hw_page = dev.allocator.alloc(len(self._q) * 4, BufferSpec(cpu_access=True, nolru=True, uncached=True))
    hw_view = to_mv(self.hw_page.va_addr, self.hw_page.size).cast("I")
    for i, value in enumerate(self._q): hw_view[i] = value

    self.indirect_cmd = [amd_gpu.PACKET3(amd_gpu.PACKET3_INDIRECT_BUFFER, 2), *data64_le(self.hw_page.va_addr),
                         len(self._q) | amd_gpu.INDIRECT_BUFFER_VALID]
    self._q = hw_view
    return self

  def _submit(self, dev:AMDDevice):
    cmds = self.indirect_cmd if dev == self.binded_device else self._q

    for i, value in enumerate(cmds): dev.compute_queue.ring[(dev.compute_queue.put_value + i) % len(dev.compute_queue.ring)] = value

    dev.compute_queue.put_value += len(cmds)
    dev.compute_queue.signal_doorbell(dev)

class AMDCopyQueue(HWQueue):
  def __init__(self, max_copy_size=0x40000000):
    self.internal_cmd_sizes, self.max_copy_size = [], max_copy_size
    super().__init__()

  def q(self, *arr):
    super().q(*arr)
    self.internal_cmd_sizes.append(len(arr))

  def copy(self, dest:sint, src:sint, copy_size:int):
    copied, copy_commands = 0, (copy_size + self.max_copy_size - 1) // self.max_copy_size

    for _ in range(copy_commands):
      step_copy_size = min(copy_size - copied, self.max_copy_size)

      self.q(amd_gpu.SDMA_OP_COPY | amd_gpu.SDMA_PKT_COPY_LINEAR_HEADER_SUB_OP(amd_gpu.SDMA_SUBOP_COPY_LINEAR),
        amd_gpu.SDMA_PKT_COPY_LINEAR_COUNT_COUNT(step_copy_size - 1), 0, *data64_le(src + copied), *data64_le(dest + copied))

      copied += step_copy_size
    return self

  def signal(self, signal:AMDSignal, value:sint=0):
    self.q(amd_gpu.SDMA_OP_FENCE | amd_gpu.SDMA_PKT_FENCE_HEADER_MTYPE(3), *data64_le(signal.value_addr), value)

    if not AMDDevice.driverless and (dev:=signal.timeline_for_device) is not None:
      self.q(amd_gpu.SDMA_OP_FENCE | amd_gpu.SDMA_PKT_FENCE_HEADER_MTYPE(3), *data64_le(dev.queue_event_mailbox_ptr), dev.queue_event.event_id)
      self.q(amd_gpu.SDMA_OP_TRAP, amd_gpu.SDMA_PKT_TRAP_INT_CONTEXT_INT_CONTEXT(dev.queue_event.event_id))
    elif AMDDevice.driverless: self.q(amd_gpu.SDMA_OP_TRAP, amd_gpu.SDMA_PKT_TRAP_INT_CONTEXT_INT_CONTEXT(0))

    return self

  def wait(self, signal:AMDSignal, value:sint=0):
    self.q(amd_gpu.SDMA_OP_POLL_REGMEM | amd_gpu.SDMA_PKT_POLL_REGMEM_HEADER_FUNC(WAIT_REG_MEM_FUNCTION_GEQ) | \
           amd_gpu.SDMA_PKT_POLL_REGMEM_HEADER_MEM_POLL(1), *data64_le(signal.value_addr), value, 0xffffffff,
           amd_gpu.SDMA_PKT_POLL_REGMEM_DW5_INTERVAL(0x04) | amd_gpu.SDMA_PKT_POLL_REGMEM_DW5_RETRY_COUNT(0xfff))
    return self

  def timestamp(self, signal:AMDSignal):
    self.q(amd_gpu.SDMA_OP_TIMESTAMP | amd_gpu.SDMA_PKT_TIMESTAMP_GET_HEADER_SUB_OP(amd_gpu.SDMA_SUBOP_TIMESTAMP_GET_GLOBAL),
           *data64_le(signal.timestamp_addr))
    return self

  def bind(self, dev:AMDDevice):
    if not getenv("AMD_SDMA_BIND", 0) or not dev.driverless: return

    self.binded_device = dev
    self.hw_page = dev.allocator.alloc((qsz:=round_up(len(self._q), 8)) * 4, BufferSpec(cpu_access=True, nolru=True, uncached=True))
    hw_view = to_mv(self.hw_page.va_addr, self.hw_page.size).cast("I")
    for i in range(qsz): hw_view[i] = self._q[i] if i < len(self._q) else 0

    self.indirect_cmd = [amd_gpu.SDMA_OP_INDIRECT | amd_gpu.SDMA_PKT_INDIRECT_HEADER_VMID(0), *data64_le(self.hw_page.va_addr), qsz, *data64_le(0)]
    self._q, self.cmd_sizes = hw_view, [len(self.indirect_cmd)]

  def _submit(self, dev:AMDDevice):
    if dev.sdma_queue.put_value - dev.sdma_queue.read_ptr[0] > dev.sdma_queue.ring.nbytes: raise RuntimeError("SDMA queue overrun")

    if self.binded_device == dev:
      # An IB packet must end on a 8 DW boundary.
      add = (8 - (((dev.sdma_queue.put_value % 32) // 4) + len(self.indirect_cmd) % 8)) % 8
      cmds, cmd_sizes = ([0] * add) + self.indirect_cmd, [len(self.indirect_cmd) + add]

      if len(cmds) * 4 >= (dev.sdma_queue.ring.nbytes - dev.sdma_queue.put_value % dev.sdma_queue.ring.nbytes):
        cmds, cmd_sizes = [0, 0] + self.indirect_cmd, [8]
    else: cmds, cmd_sizes = self._q, self.internal_cmd_sizes

    tail_blit_dword = 0
    for cmdsz in cmd_sizes:
      if (tail_blit_dword + cmdsz) * 4 >= dev.sdma_queue.ring.nbytes - dev.sdma_queue.put_value % dev.sdma_queue.ring.nbytes: break
      tail_blit_dword += cmdsz

    start_idx = (dev.sdma_queue.put_value % dev.sdma_queue.ring.nbytes) // 4
    dev.sdma_queue.ring[start_idx : start_idx + tail_blit_dword] = array.array('I', cmds[:tail_blit_dword])
    dev.sdma_queue.put_value += tail_blit_dword * 4

    if (rem_packet_cnt := len(cmds) - tail_blit_dword) > 0:
      zero_fill = dev.sdma_queue.ring.nbytes - dev.sdma_queue.put_value % dev.sdma_queue.ring.nbytes
      ctypes.memset(mv_address(dev.sdma_queue.ring) + (dev.sdma_queue.put_value % dev.sdma_queue.ring.nbytes), 0, zero_fill)
      dev.sdma_queue.put_value += zero_fill

      dev.sdma_queue.ring[0:rem_packet_cnt] = array.array('I', cmds[tail_blit_dword:])
      dev.sdma_queue.put_value += rem_packet_cnt * 4

    dev.sdma_queue.signal_doorbell(dev)

class AMDProgram(HCQProgram):
  def __init__(self, dev:AMDDevice, name:str, lib:bytes):
    # TODO; this API needs the type signature of the function and global_size/local_size
    self.dev: AMDDevice = dev
    self.name, self.lib = name, lib
    image, sections, _ = elf_loader(self.lib)
    self.lib_gpu = self.dev.allocator.alloc(round_up(image.nbytes, 0x1000), BufferSpec(cpu_access=True, nolru=True))
    ctypes.memmove(self.lib_gpu.va_addr, mv_address(image), image.nbytes)
    rodata_entry = next((sh.header.sh_addr for sh in sections if sh.name == ".rodata"), -1)
    text_entry = next((sh.header.sh_addr for sh in sections if sh.name == ".text"), -1)
    assert rodata_entry >= 0 and text_entry >= 0, ".text or .rodata section not found"
    self.group_segment_size = image[rodata_entry:rodata_entry+4].cast("I")[0]
    self.private_segment_size = image[rodata_entry+4:rodata_entry+8].cast("I")[0]
    self.kernargs_segment_size = image[rodata_entry+8:rodata_entry+12].cast("I")[0]
    lds_size = ((self.group_segment_size + 511) // 512) & 0x1FF
    if lds_size > (self.dev.dev_iface.props['lds_size_in_kb'] * 1024) // 512: raise RuntimeError("Too many resources requested: group_segment_size")

    # Ensure scratch size
    self.dev._ensure_has_local_memory(self.private_segment_size)

    code = hsa.amd_kernel_code_t.from_address(self.lib_gpu.va_addr + rodata_entry) # NOTE: this is wrong, it's not this object
    assert code.kernel_code_properties & 0x400 == 0x400 # ENABLE_WAVEFRONT_SIZE32

    # Set rsrc1.priv=1 on gfx11 to workaround cwsr.
    self.rsrc1: int = code.compute_pgm_rsrc1 | ((1 << 20) if 110000 <= self.dev.target < 120000 else 0)
    self.rsrc2: int = code.compute_pgm_rsrc2 | (lds_size << 15)
    self.prog_addr: int = self.lib_gpu.va_addr + rodata_entry + code.kernel_code_entry_byte_offset
    if code.kernel_code_entry_byte_offset == 0: self.prog_addr = self.lib_gpu.va_addr + text_entry
    # Some programs use hsa_kernel_dispatch_packet_t to read workgroup sizes during execution.
    # The packet is represented as a pointer and set up in SGPRs. Space for the packet is allocated as part of the kernel arguments.
    self.enable_dispatch_ptr: int = code.kernel_code_properties & hsa.AMD_KERNEL_CODE_PROPERTIES_ENABLE_SGPR_DISPATCH_PTR
    self.enable_private_segment_sgpr: int = code.kernel_code_properties & hsa.AMD_KERNEL_CODE_PROPERTIES_ENABLE_SGPR_PRIVATE_SEGMENT_BUFFER
    additional_alloc_sz = ctypes.sizeof(hsa.hsa_kernel_dispatch_packet_t) if self.enable_dispatch_ptr else 0

    if dev.sqtt_enabled: self.libhash: tuple[int, int] = struct.unpack('<Q', hashlib.md5(self.lib).digest()[:8])*2

    super().__init__(CLikeArgsState, self.dev, self.name, kernargs_alloc_size=self.kernargs_segment_size+additional_alloc_sz, lib=self.lib,
                     base=self.lib_gpu.va_addr)

  def __del__(self):
    if hasattr(self, 'lib_gpu'): self.dev.allocator.free(self.lib_gpu, self.lib_gpu.size, BufferSpec(cpu_access=True, nolru=True))

class AMDAllocator(HCQAllocator['AMDDevice']):
  def _alloc(self, size:int, options:BufferSpec) -> HCQBuffer:
    return self.dev.dev_iface.alloc(size, host=options.host, uncached=options.uncached, cpu_access=options.cpu_access)

  def _free(self, opaque, options:BufferSpec):
    self.dev.synchronize()
    self.dev.dev_iface.free(opaque)

  def map(self, buf:HCQBuffer): self.dev.dev_iface.map(buf._base if buf._base is not None else buf)

MAP_FIXED, MAP_NORESERVE, MAP_LOCKED = 0x10, 0x400, 0 if OSX else 0x2000

@dataclass(frozen=True)
class ProfileSQTTEvent(ProfileEvent): device:str; se:int; blob:bytes; itrace:bool # noqa: E702

@dataclass
class AMDQueueDesc:
  ring: memoryview
  read_ptr: memoryview
  write_ptr: memoryview
  doorbell: memoryview
  put_value: int = 0

  def signal_doorbell(self, dev):
    self.write_ptr[0] = self.put_value

    # Ensure all prior writes are visible to the GPU.
    if CPUProgram.atomic_lib is not None: CPUProgram.atomic_lib.atomic_thread_fence(__ATOMIC_SEQ_CST:=5)

    # Flush hdp if queue is in dev mem.
    if dev.driverless and getenv("AMD_ALLOC_QUEUE_DEV_MEM", 1): dev.dev_iface.adev.gmc.flush_hdp()
    self.doorbell[0] = self.put_value

class KFDIface:
  kfd:HWInterface|None = None
  event_page:HCQBuffer|None = None
  gpus:list[HWInterface] = []

  def _is_usable_gpu(self, gpu_id):
    with contextlib.suppress(OSError): return int(gpu_id.read()) != 0
    return False

  def __init__(self, dev, device_id):
    self.dev = dev

    kfd_topo_path = "/sys/devices/virtual/kfd/kfd/topology/nodes"

    # Initialize KFD interface during first run
    if KFDIface.kfd is None:
      KFDIface.kfd = HWInterface("/dev/kfd", os.O_RDWR)
      gpus = [g for g in HWInterface(kfd_topo_path).listdir() if self._is_usable_gpu(HWInterface(f"{kfd_topo_path}/{g}/gpu_id"))]
      gpus = sorted(gpus, key=lambda x: int(x.split('/')[-1]))
      visible_devices = [int(x) for x in (getenv('VISIBLE_DEVICES', getenv('HIP_VISIBLE_DEVICES', ''))).split(',') if x.strip()]
      KFDIface.gpus = [gpus[x] for x in visible_devices] if visible_devices else gpus

    if device_id >= len(KFDIface.gpus): raise RuntimeError(f"No device found for {device_id}. Requesting more devices than the system has?")

    self.gpu_id = int(HWInterface(f"{kfd_topo_path}/{KFDIface.gpus[device_id]}/gpu_id").read())
    self.props = {l.split()[0]: int(l.split()[1]) for l in HWInterface(f"{kfd_topo_path}/{KFDIface.gpus[device_id]}/properties").read().splitlines()}
    self.drm_fd = HWInterface(f"/dev/dri/renderD{self.props['drm_render_minor']}", os.O_RDWR)

    kfd.AMDKFD_IOC_ACQUIRE_VM(KFDIface.kfd, drm_fd=self.drm_fd.fd, gpu_id=self.gpu_id)

    # Set these for our device.
    if KFDIface.event_page is None:
      KFDIface.event_page = self.alloc(0x8000, uncached=True)
      kfd.AMDKFD_IOC_CREATE_EVENT(KFDIface.kfd, event_page_offset=KFDIface.event_page.meta.handle)
    else: self.map(KFDIface.event_page)

    # Event to wait for queues completion
    self.dev.queue_event = kfd.AMDKFD_IOC_CREATE_EVENT(KFDIface.kfd, event_type=kfd.KFD_IOC_EVENT_SIGNAL, auto_reset=1)
    self.dev.queue_event_mailbox_ptr = KFDIface.event_page.va_addr + self.dev.queue_event.event_slot_index * 8
    self.queue_event_arr = (kfd.struct_kfd_event_data)(event_id=self.dev.queue_event.event_id)
    self.queue_event_arr_ptr = ctypes.addressof(self.queue_event_arr)

    # OS events to collect memory and hardware faults
    self.mem_fault_event = kfd.AMDKFD_IOC_CREATE_EVENT(KFDIface.kfd, event_type=kfd.KFD_IOC_EVENT_MEMORY)
    self.hw_fault_event = kfd.AMDKFD_IOC_CREATE_EVENT(KFDIface.kfd, event_type=kfd.KFD_IOC_EVENT_HW_EXCEPTION)

  def alloc(self, size:int, host=False, uncached=False, cpu_access=False) -> HCQBuffer:
    flags = kfd.KFD_IOC_ALLOC_MEM_FLAGS_WRITABLE | kfd.KFD_IOC_ALLOC_MEM_FLAGS_EXECUTABLE | kfd.KFD_IOC_ALLOC_MEM_FLAGS_NO_SUBSTITUTE

    if uncached: flags |= kfd.KFD_IOC_ALLOC_MEM_FLAGS_COHERENT | kfd.KFD_IOC_ALLOC_MEM_FLAGS_UNCACHED | kfd.KFD_IOC_ALLOC_MEM_FLAGS_GTT
    else: flags |= (kfd.KFD_IOC_ALLOC_MEM_FLAGS_USERPTR if host else kfd.KFD_IOC_ALLOC_MEM_FLAGS_VRAM)

    if cpu_access or host: flags |= kfd.KFD_IOC_ALLOC_MEM_FLAGS_PUBLIC

    if flags & kfd.KFD_IOC_ALLOC_MEM_FLAGS_USERPTR:
      buf = addr = HWInterface.anon_mmap(0, size, mmap.PROT_READ | mmap.PROT_WRITE, mmap.MAP_SHARED | mmap.MAP_ANONYMOUS, 0)
    else: buf, addr = 0, HWInterface.anon_mmap(0, size, 0, mmap.MAP_PRIVATE | mmap.MAP_ANONYMOUS | MAP_NORESERVE, 0)
    assert addr != 0xffffffffffffffff

    try: mem = kfd.AMDKFD_IOC_ALLOC_MEMORY_OF_GPU(self.kfd, va_addr=addr, size=size, base=addr, length=size, gpu_id=self.gpu_id,
                                                  flags=flags, mmap_offset=buf)
    except OSError as e:
      if e.errno == errno.EINVAL and (flags & kfd.KFD_IOC_ALLOC_MEM_FLAGS_VRAM) and cpu_access:
        raise MemoryError("Cannot allocate host-visible VRAM. Ensure the resizable BAR option is enabled on your system.") from e
      if e.errno == errno.ENOMEM: raise MemoryError("Cannot allocate memory: no memory is available.") from e
      raise

    if not (flags & kfd.KFD_IOC_ALLOC_MEM_FLAGS_USERPTR):
      buf = self.drm_fd.mmap(mem.va_addr, mem.size, mmap.PROT_READ | mmap.PROT_WRITE, mmap.MAP_SHARED | MAP_FIXED, mem.mmap_offset)
      assert addr == buf == mem.va_addr

    self.map(hcqbuf:=HCQBuffer(mem.va_addr, mem.size, meta=mem))
    return hcqbuf

  def free(self, mem):
    if len(gpus:=getattr(mem.meta, "mapped_gpu_ids", [])):
      c_gpus = (ctypes.c_int32 * len(gpus))(*gpus)
      stm = kfd.AMDKFD_IOC_UNMAP_MEMORY_FROM_GPU(self.kfd, handle=mem.meta.handle, device_ids_array_ptr=ctypes.addressof(c_gpus), n_devices=len(gpus))
      assert stm.n_success == len(gpus)
    if mem.va_addr: HWInterface.munmap(mem.va_addr, mem.size)
    kfd.AMDKFD_IOC_FREE_MEMORY_OF_GPU(self.kfd, handle=mem.meta.handle)

  def map(self, mem):
    if self.gpu_id in getattr(mem.meta, "mapped_gpu_ids", []): return
    mem.meta.__setattr__("mapped_gpu_ids", getattr(mem.meta, "mapped_gpu_ids", []) + [self.gpu_id])
    c_gpus = (ctypes.c_int32 * len(mem.meta.mapped_gpu_ids))(*mem.meta.mapped_gpu_ids)
    stm = kfd.AMDKFD_IOC_MAP_MEMORY_TO_GPU(self.kfd, handle=mem.meta.handle, device_ids_array_ptr=ctypes.addressof(c_gpus),
                                           n_devices=len(mem.meta.mapped_gpu_ids))
    assert stm.n_success == len(mem.meta.mapped_gpu_ids)

  def create_queue(self, queue_type, ring, gart, eop_buffer=None, ctl_stack_size=0, ctx_save_restore_size=0, debug_memory_size=0):
    cwsr_ctx = self.alloc(round_up(ctx_save_restore_size + debug_memory_size, mmap.PAGESIZE)) if ctx_save_restore_size else None
    queue = kfd.AMDKFD_IOC_CREATE_QUEUE(KFDIface.kfd, ring_base_address=ring.va_addr, ring_size=ring.size, gpu_id=self.gpu_id,
      queue_type=queue_type, queue_percentage=kfd.KFD_MAX_QUEUE_PERCENTAGE, queue_priority=kfd.KFD_MAX_QUEUE_PRIORITY,
      eop_buffer_address=eop_buffer.va_addr if eop_buffer else 0, eop_buffer_size=eop_buffer.size if eop_buffer else 0, ctl_stack_size=ctl_stack_size,
      ctx_save_restore_address=cwsr_ctx.va_addr if cwsr_ctx else 0, ctx_save_restore_size=ctx_save_restore_size,
      write_pointer_address=gart.va_addr, read_pointer_address=gart.va_addr + 8)

    if not hasattr(self, 'doorbells'):
      self.doorbells_base = queue.doorbell_offset & (~0x1fff) # doorbell is two pages
      self.doorbells = cast(HWInterface, KFDIface.kfd).mmap(0, 0x2000, mmap.PROT_READ|mmap.PROT_WRITE, mmap.MAP_SHARED, self.doorbells_base)

    return AMDQueueDesc(ring=to_mv(ring.va_addr, ring.size).cast("I"),
                        read_ptr=to_mv(queue.read_pointer_address, 8).cast("Q"), write_ptr=to_mv(queue.write_pointer_address, 8).cast("Q"),
                        doorbell=to_mv(self.doorbells + queue.doorbell_offset - self.doorbells_base, 8).cast("Q"))

  def sleep(self, tm:int): kfd.AMDKFD_IOC_WAIT_EVENTS(KFDIface.kfd, events_ptr=self.queue_event_arr_ptr, num_events=1, wait_for_all=1, timeout=tm)

  def on_device_hang(self):
    def _collect_str(st): return ' '.join(f'{k[0]}={getattr(st, k[0])}' for k in st._fields_)

    report = []
    for evnt in [self.mem_fault_event, self.hw_fault_event]:
      ev = (kfd.struct_kfd_event_data)(event_id=evnt.event_id)
      kfd.AMDKFD_IOC_WAIT_EVENTS(KFDIface.kfd, events_ptr=ctypes.addressof(ev), num_events=1, wait_for_all=1)
      if evnt == self.mem_fault_event and ev.memory_exception_data.gpu_id:
        report += [f"MMU fault: 0x{ev.memory_exception_data.va:X} | {_collect_str(ev.memory_exception_data.failure)}"]
      if evnt == self.hw_fault_event and ev.hw_exception_data.gpu_id: report += [f"HW fault: {_collect_str(ev.hw_exception_data)}"]

    raise RuntimeError("\n".join(report))

@dataclass
class AMAllocationMeta: owner:AMDDevice; mapped_devs:list[AMDDevice]; mapping:AMMapping # noqa: E702

class PCIIface:
  supported_devs:list[int] = [0x744c, 0x7480]
  vfio:bool = getenv("VFIO", 1) and HWInterface.exists("/dev/vfio/vfio")
  vfio_fd:HWInterface
  gpus:list[Any] = []

  def __init__(self, dev, dev_id):
    self.dev = dev

    if first_dev:=len(PCIIface.gpus) == 0:
      for pcibus in HWInterface("/sys/bus/pci/devices").listdir():
        vendor = int(HWInterface(f"/sys/bus/pci/devices/{pcibus}/vendor").read(), 16)
        device = int(HWInterface(f"/sys/bus/pci/devices/{pcibus}/device").read(), 16)
        if vendor == 0x1002 and device in PCIIface.supported_devs: PCIIface.gpus.append(pcibus)

      # TODO: visible_devices should be handled layer above this?
      visible_devices = [int(x) for x in (getenv('VISIBLE_DEVICES', getenv('HIP_VISIBLE_DEVICES', ''))).split(',') if x.strip()]
      PCIIface.gpus = [PCIIface.gpus[x] for x in visible_devices] if visible_devices else PCIIface.gpus

    self.pcibus = PCIIface.gpus[dev_id]

    # Unbind the device from the kernel driver
    if HWInterface.exists(f"/sys/bus/pci/devices/{self.pcibus}/driver"):
      HWInterface(f"/sys/bus/pci/devices/{self.pcibus}/driver/unbind", os.O_WRONLY).write(self.pcibus)

    supported_sizes = int(HWInterface(f"/sys/bus/pci/devices/{self.pcibus}/resource0_resize", os.O_RDONLY).read(), 16)
    try: HWInterface(f"/sys/bus/pci/devices/{self.pcibus}/resource0_resize", os.O_RDWR).write(str(supported_sizes.bit_length() - 1))
    except OSError as e: raise RuntimeError(f"Cannot resize BAR: {e}. Ensure the resizable BAR option is enabled on your system.") from e

    # Try to init vfio. Use it if success.
    if PCIIface.vfio:
      try:
        if first_dev:
          HWInterface("/sys/module/vfio/parameters/enable_unsafe_noiommu_mode", os.O_RDWR).write("1")
          PCIIface.vfio_fd = HWInterface("/dev/vfio/vfio", os.O_RDWR)
        vfio.VFIO_CHECK_EXTENSION(PCIIface.vfio_fd, vfio.VFIO_NOIOMMU_IOMMU)

        HWInterface(f"/sys/bus/pci/devices/{self.pcibus}/driver_override", os.O_WRONLY).write("vfio-pci")
        HWInterface("/sys/bus/pci/drivers_probe", os.O_WRONLY).write(self.pcibus)

        iommu_group = HWInterface.readlink(f"/sys/bus/pci/devices/{self.pcibus}/iommu_group").split('/')[-1]
      except OSError:
        if DEBUG >= 1: print(f"am {self.pcibus}: failed to init vfio-pci module (run `sudo modprobe vfio-pci`).")
        PCIIface.vfio = False

    # Init vfio for the device
    if PCIIface.vfio:
      self.vfio_group = HWInterface(f"/dev/vfio/noiommu-{iommu_group}", os.O_RDWR)
      vfio.VFIO_GROUP_SET_CONTAINER(self.vfio_group, ctypes.c_int(PCIIface.vfio_fd.fd))

      if first_dev: vfio.VFIO_SET_IOMMU(PCIIface.vfio_fd, vfio.VFIO_NOIOMMU_IOMMU)
      self.vfio_dev = HWInterface(fd=vfio.VFIO_GROUP_GET_DEVICE_FD(self.vfio_group, ctypes.create_string_buffer(self.pcibus.encode())))

      self.irq_fd = HWInterface.eventfd(0, 0)
      self.irq_poller = select.poll()
      self.irq_poller.register(self.irq_fd.fd, select.POLLIN)

      irqs = vfio.struct_vfio_irq_set(index=vfio.VFIO_PCI_MSI_IRQ_INDEX, flags=vfio.VFIO_IRQ_SET_DATA_EVENTFD|vfio.VFIO_IRQ_SET_ACTION_TRIGGER,
        argsz=ctypes.sizeof(vfio.struct_vfio_irq_set), count=1, data=(ctypes.c_int * 1)(self.irq_fd.fd))
      vfio.VFIO_DEVICE_SET_IRQS(self.vfio_dev, irqs)
    else: HWInterface(f"/sys/bus/pci/devices/{self.pcibus}/enable", os.O_RDWR).write("1")

    self.pagemap = HWInterface("/proc/self/pagemap", os.O_RDONLY)
    self.cfg_fd = HWInterface(f"/sys/bus/pci/devices/{self.pcibus}/config", os.O_RDWR | os.O_SYNC | os.O_CLOEXEC)
    self.bar_fds = {bar: HWInterface(f"/sys/bus/pci/devices/{self.pcibus}/resource{bar}", os.O_RDWR | os.O_SYNC | os.O_CLOEXEC) for bar in [0, 2, 5]}

    bar_info = HWInterface(f"/sys/bus/pci/devices/{self.pcibus}/resource", os.O_RDONLY).read().splitlines()
    self.bar_info = {j:(int(start,16), int(end,16), int(flgs,16)) for j,(start,end,flgs) in enumerate(l.split() for l in bar_info)}

    self.adev = AMDev(self.pcibus, self._map_pci_bar(0), dbell:=self._map_pci_bar(2), self._map_pci_bar(5))
    self.doorbell_cpu_addr = mv_address(dbell)

    pci_cmd = int.from_bytes(self.cfg_fd.read(2, binary=True, offset=pci.PCI_COMMAND), byteorder='little') | pci.PCI_COMMAND_MASTER
    self.cfg_fd.write(pci_cmd.to_bytes(2, byteorder='little'), binary=True, offset=pci.PCI_COMMAND)

    array_count = self.adev.gc_info.gc_num_sa_per_se * self.adev.gc_info.gc_num_se
    simd_count = 2 * array_count * (self.adev.gc_info.gc_num_wgp0_per_sa + self.adev.gc_info.gc_num_wgp1_per_sa)
    self.props = {'simd_count': 2 * simd_count, 'simd_per_cu': 2, 'array_count': array_count, 'gfx_target_version': self.adev.ip_versions[am.GC_HWIP],
      'max_slots_scratch_cu': self.adev.gc_info.gc_max_scratch_slots_per_cu, 'max_waves_per_simd': self.adev.gc_info.gc_max_waves_per_simd,
      'simd_arrays_per_engine': self.adev.gc_info.gc_num_sa_per_se, 'lds_size_in_kb': self.adev.gc_info.gc_lds_size}

  def _map_pci_bar(self, bar, off=0, addr=0, size=None):
    fd, sz = self.bar_fds[bar], size or (self.bar_info[bar][1] - self.bar_info[bar][0] + 1)
    libc.madvise(loc:=fd.mmap(addr, sz, mmap.PROT_READ | mmap.PROT_WRITE, mmap.MAP_SHARED | (MAP_FIXED if addr else 0), off), sz, libc.MADV_DONTFORK)
    return AMBar(loc, sz)

  def _map_pci_range(self, bar, off=0, addr=0, size=None):
    fd, sz = self.bar_fds[bar], size or (self.bar_info[bar][1] - self.bar_info[bar][0] + 1)
    libc.madvise(loc:=fd.mmap(addr, sz, mmap.PROT_READ | mmap.PROT_WRITE, mmap.MAP_SHARED | (MAP_FIXED if addr else 0), off), sz, libc.MADV_DONTFORK)
    return to_mv(loc, sz)

  def alloc(self, size:int, host=False, uncached=False, cpu_access=False):
    if host or (not getenv("AMD_ALLOC_QUEUE_DEV_MEM", 1) and uncached and cpu_access): # host or gtt-like memory.
      vaddr = self.adev.mm.alloc_vaddr(size:=round_up(size, mmap.PAGESIZE), align=mmap.PAGESIZE)
      va = HWInterface.anon_mmap(vaddr, size, mmap.PROT_READ | mmap.PROT_WRITE, mmap.MAP_SHARED | mmap.MAP_ANONYMOUS | MAP_LOCKED | MAP_FIXED, 0)

      # Read pagemap to get the physical address of each page. The pages are locked.
      self.pagemap.seek(va // mmap.PAGESIZE * 8)
      paddrs = [((x & ((1<<55) - 1)) * mmap.PAGESIZE, mmap.PAGESIZE) for x in array.array('Q', self.pagemap.read(size//mmap.PAGESIZE*8, binary=True))]
      am_mapping = self.adev.mm.map_range(vaddr, size, paddrs, system=True, snooped=True, uncached=True)
      return HCQBuffer(vaddr, size, meta=AMAllocationMeta(self.dev, [self.dev], am_mapping))

    am_mapping = self.adev.mm.valloc(size:=round_up(size, 4 << 10), uncached=uncached, contigous=cpu_access)
    if cpu_access: self._map_pci_range(bar=0, off=am_mapping.paddrs[0][0], addr=am_mapping.va_addr, size=am_mapping.size)
    return HCQBuffer(am_mapping.va_addr, size, meta=AMAllocationMeta(self.dev, [self.dev], am_mapping))

  def free(self, mem):
    for dev in mem.meta.mapped_devs[1:]: dev.dev_iface.adev.mm.unmap_range(mem.va_addr, mem.size)
    if not mem.meta.mapping.system: self.adev.mm.vfree(mem.meta.mapping)

  def map(self, mem):
    # Check if the memory is already mapped on this device
    if self.dev in mem.meta.mapped_devs: return
    mem.meta.mapped_devs.append(self.dev)

    paddrs = [(paddr if mem.meta.mapping.system else (paddr+mem.meta.owner.dev_iface.bar_info[0][0]), size) for paddr,size in mem.meta.mapping.paddrs]
    self.adev.mm.map_range(mem.va_addr, mem.size, paddrs, system=True, snooped=mem.meta.mapping.snooped, uncached=mem.meta.mapping.uncached)

  def create_queue(self, queue_type, ring, gart, eop_buffer=None, ctl_stack_size=0, ctx_save_restore_size=0, debug_memory_size=0):
    if queue_type == kfd.KFD_IOC_QUEUE_TYPE_SDMA:
      self.adev.sdma.setup_ring(ring_addr=ring.va_addr, ring_size=ring.size, rptr_addr=gart.va_addr, wptr_addr=gart.va_addr+0x10,
                                doorbell=(doorbell_index:=am.AMDGPU_NAVI10_DOORBELL_sDMA_ENGINE0), pipe=0, queue=0)
    else:
      self.adev.gfx.setup_ring(ring_addr=ring.va_addr, ring_size=ring.size, rptr_addr=gart.va_addr, wptr_addr=gart.va_addr+0x10,
        eop_addr=eop_buffer.va_addr, eop_size=eop_buffer.size, doorbell=(doorbell_index:=am.AMDGPU_NAVI10_DOORBELL_MEC_RING0), pipe=0, queue=0)

    return AMDQueueDesc(ring=to_mv(ring.va_addr, ring.size).cast("I"), doorbell=to_mv(self.doorbell_cpu_addr + doorbell_index * 8, 8).cast("Q"),
                        read_ptr=to_mv(gart.va_addr, 8).cast("Q"), write_ptr=to_mv(gart.va_addr+0x10, 8).cast("Q"))

  def sleep(self, timeout):
    if PCIIface.vfio and (events_cnt:=len(self.irq_poller.poll(timeout))):
      self.irq_fd.read(8 * events_cnt)
      self.adev.ih.interrupt_handler()

  def on_device_hang(self):
    for d in self.dev.devices: d.dev_iface.adev.gmc.on_interrupt()
    raise RuntimeError("Device hang detected")

  def device_fini(self): self.adev.fini()

class AMUSBBar(AMBar):
  def __init__(self, addr, usb): (self.addr, self.size), self.usb = addr, usb
  def read(self, off, sz):
    assert off + sz <= self.size
    assert sz in [1, 2, 4, 8]
    upper = 0 if sz < 8 else self.usb.pcie_mem_req(self.addr + off + 4, None, 4)
    x = self.usb.pcie_mem_req(self.addr + off, None, min(sz, 4)) | (upper << 32)
    # print('rd', hex(self.addr + off), sz, x)
    return x
  def write(self, off, val, sz):
    assert off + sz <= self.size
    assert sz in [1, 2, 4, 8]
    # print('wr', hex(self.addr + off), sz, val)
    if sz > 4: self.usb.pcie_mem_req(self.addr + off + 4, val >> 32, 4)
    self.usb.pcie_mem_req(self.addr + off, val & 0xffffffff, min(sz, 4))
  def _copy_size(self, sz): return next(x for x in [4, 2, 1] if sz % x == 0)
  def copyin(self, offset, mv):
    x = mv.cast({1:'B', 2:'H', 4:'I'}[cp_sz:=self._copy_size(mv.nbytes)])
    for i in trange(len(x), desc=f"copyin {len(x)} {cp_sz}"): self.write(offset + i * cp_sz, x[i], cp_sz)
  def copyout(self, offset, size):
    x = memoryview(bytearray(size))
    mv = x.cast({1:'B', 2:'H', 4:'I'}[cp_sz:=self._copy_size(size)])
    for i in trange(len(mv), desc=f"copyout {len(mv)} {cp_sz}"): mv[i] = self.read(offset + i * cp_sz, cp_sz)
    return x

class USBIface(PCIIface):
  def __init__(self, dev, dev_id):
    self.dev = dev
    connector_t = USBConnector if getenv("LIBUSB", 1) else SCSIConnector
    self.usb = connector_t("")

    is_24 = True # if self.usb.is_24 else 3
    gpu_bus = 4 if is_24 else 3

    perf_mem_base = 0x10000000
    mem_base = 0x40000000

    for bus in ([0, 1] if is_24 else [0]):
      self.usb.pcie_cfg_req(pci.PCI_SUBORDINATE_BUS, bus=bus, dev=0, fn=0, value=gpu_bus, size=1)
      self.usb.pcie_cfg_req(pci.PCI_SECONDARY_BUS, bus=bus, dev=0, fn=0, value=bus+1, size=1)
      self.usb.pcie_cfg_req(pci.PCI_PRIMARY_BUS, bus=bus, dev=0, fn=0, value=max(0, bus-1), size=1)

      self.usb.pcie_cfg_req(pci.PCI_MEMORY_BASE, bus=bus, dev=0, fn=0, value=mem_base>>16, size=2)
      self.usb.pcie_cfg_req(pci.PCI_MEMORY_LIMIT, bus=bus, dev=0, fn=0, value=0xf000, size=2)
      self.usb.pcie_cfg_req(pci.PCI_PREF_MEMORY_BASE, bus=bus, dev=0, fn=0, value=perf_mem_base>>16, size=2)
      self.usb.pcie_cfg_req(pci.PCI_PREF_MEMORY_LIMIT, bus=bus, dev=0, fn=0, value=mem_base>>16, size=2)

      self.usb.pcie_cfg_req(pci.PCI_BRIDGE_CONTROL, bus=bus, dev=0, fn=0, value=pci.PCI_BRIDGE_CTL_BUS_RESET, size=1)
      time.sleep(0.1)
      self.usb.pcie_cfg_req(pci.PCI_BRIDGE_CONTROL, bus=bus, dev=0, fn=0, value=0x0, size=1)

      self.usb.pcie_cfg_req(pci.PCI_COMMAND, bus=bus, dev=0, fn=0, value=pci.PCI_COMMAND_IO | pci.PCI_COMMAND_MEMORY | pci.PCI_COMMAND_MASTER, size=1)

    for bus in ([2, 3] if is_24 else [1, 2]):
      time.sleep(0.4)
      self.usb.pcie_cfg_req(pci.PCI_SUBORDINATE_BUS, bus=bus, dev=0, fn=0, value=gpu_bus, size=1)
      self.usb.pcie_cfg_req(pci.PCI_SECONDARY_BUS, bus=bus, dev=0, fn=0, value=bus+1, size=1)
      self.usb.pcie_cfg_req(pci.PCI_PRIMARY_BUS, bus=bus, dev=0, fn=0, value=max(0, bus-1), size=1)

      self.usb.pcie_cfg_req(pci.PCI_MEMORY_BASE, bus=bus, dev=0, fn=0, value=mem_base>>16, size=2)
      self.usb.pcie_cfg_req(pci.PCI_MEMORY_LIMIT, bus=bus, dev=0, fn=0, value=0xf000, size=2)
      self.usb.pcie_cfg_req(pci.PCI_PREF_MEMORY_BASE, bus=bus, dev=0, fn=0, value=perf_mem_base>>16, size=2)
      self.usb.pcie_cfg_req(pci.PCI_PREF_MEMORY_LIMIT, bus=bus, dev=0, fn=0, value=mem_base>>16, size=2)

      self.usb.pcie_cfg_req(pci.PCI_BRIDGE_CONTROL, bus=bus, dev=0, fn=0, value=pci.PCI_BRIDGE_CTL_BUS_RESET, size=1)
      time.sleep(0.1)
      self.usb.pcie_cfg_req(pci.PCI_BRIDGE_CONTROL, bus=bus, dev=0, fn=0, value=0x0, size=1)

      self.usb.pcie_cfg_req(pci.PCI_COMMAND, bus=bus, dev=0, fn=0, value=pci.PCI_COMMAND_IO | pci.PCI_COMMAND_MEMORY | pci.PCI_COMMAND_MASTER, size=1)

    bar_next_addr, bar_off, self.bars = [mem_base, perf_mem_base], 0, {}
    for bar_id in range(4):
      bar_cfg = self.usb.pcie_cfg_req(pci.PCI_BASE_ADDRESS_0 + bar_off, bus=gpu_bus, dev=0, fn=0, size=4)
      if (bar_cfg & pci.PCI_BASE_ADDRESS_SPACE) == pci.PCI_BASE_ADDRESS_SPACE_MEMORY:
        self.usb.pcie_cfg_req(pci.PCI_BASE_ADDRESS_0 + bar_off, bus=gpu_bus, dev=0, fn=0, value=0xffffffff, size=4)
        bar_size = 0xffffffff - (self.usb.pcie_cfg_req(pci.PCI_BASE_ADDRESS_0 + bar_off, bus=gpu_bus, dev=0, fn=0, size=4) & 0xFFFFFFF0) + 1
        if bar_id in {0, 1, 3}:
          # print(bar_off // 4)
          is_pref = int(bool(bar_cfg & pci.PCI_BASE_ADDRESS_MEM_PREFETCH))
          self.usb.pcie_cfg_req(pci.PCI_BASE_ADDRESS_0 + bar_off, bus=gpu_bus, dev=0, fn=0, value=bar_next_addr[is_pref], size=4)
          self.bars[bar_off // 4] = (bar_next_addr[is_pref], bar_size)
          bar_next_addr[is_pref] += round_up(bar_size, 2 << 20)
      print(bar_off // 4, hex(bar_cfg))
      if bar_cfg & pci.PCI_BASE_ADDRESS_SPACE == pci.PCI_BASE_ADDRESS_MEM_TYPE_64:
        self.usb.pcie_cfg_req(pci.PCI_BASE_ADDRESS_0 + bar_off + 4, bus=gpu_bus, dev=0, fn=0, value=0x0, size=4)
      bar_off += 8 if bar_cfg & pci.PCI_BASE_ADDRESS_MEM_TYPE_64 else 4

    # print(self.bars)
    # exit(0)

    # print(hex(self.bars[0][0]))
    # print(hex(self.bars[1][0]))
    # print(hex(self.bars[3][0]))
    # exit(0)

    # pm_state = self.usb.pcie_cfg_req(caps[0x1]+4, bus=gpu_bus, dev=0, fn=0, value=None, size=1)
    # self.usb.pcie_cfg_req(caps[0x1]+4, bus=gpu_bus, dev=0, fn=0, value=0x0, size=1)
    # print("PM cap now", pm_state)

    self.usb.pcie_cfg_req(pci.PCI_COMMAND, bus=gpu_bus, dev=0, fn=0, value=pci.PCI_COMMAND_MEMORY | pci.PCI_COMMAND_MASTER, size=1)

    
    # self.bars = 

    vram_bar = AMUSBBar(self.bars[0], self.usb)
    doorbell_bar = AMUSBBar(self.bars[2], self.usb)
    mmio_bar = AMUSBBar(self.bars[5], self.usb)

    self.adev = AMDev("usb:0", vram_bar, doorbell_bar, mmio_bar)
    self.props = {'simd_count': 64, 'simd_per_cu': 2, 'array_count': 4, 'gfx_target_version': 110002, 'max_slots_scratch_cu': 32,
      'max_waves_per_simd': 16, 'simd_arrays_per_engine': 2, 'lds_size_in_kb': 64}

  def alloc(self, size:int, host=False, uncached=False, cpu_access=False):
    # if host or (not getenv("AMD_ALLOC_QUEUE_DEV_MEM", 1) and uncached and cpu_access): # host or gtt-like memory.
    #   vaddr = self.adev.mm.alloc_vaddr(size:=round_up(size, mmap.PAGESIZE), align=mmap.PAGESIZE)
    #   va = HWInterface.anon_mmap(vaddr, size, mmap.PROT_READ | mmap.PROT_WRITE, mmap.MAP_SHARED | mmap.MAP_ANONYMOUS | MAP_LOCKED | MAP_FIXED, 0)

    #   # Read pagemap to get the physical address of each page. The pages are locked.
    #   self.pagemap.seek(va // mmap.PAGESIZE * 8)
    #   paddrs = [((x & ((1<<55) - 1)) * mmap.PAGESIZE, mmap.PAGESIZE) for x in array.array('Q', self.pagemap.read(size//mmap.PAGESIZE*8, binary=True))]
    #   am_mapping = self.adev.mm.map_range(vaddr, size, paddrs, system=True, snooped=True, uncached=True)
    #   return HCQBuffer(vaddr, size, meta=AMAllocationMeta(self.dev, [self.dev], am_mapping))
    am_mapping = self.adev.mm.valloc(size:=round_up(size, 4 << 10), uncached=uncached, contigous=cpu_access)
    # if cpu_access: self._map_pci_range(bar=0, off=am_mapping.paddrs[0][0], addr=am_mapping.va_addr, size=am_mapping.size)
    return HCQBuffer(am_mapping.va_addr, size, meta=AMAllocationMeta(self.dev, [self.dev], am_mapping))

class AMDDevice(HCQCompiled):
  devices: ClassVar[list[HCQCompiled]] = []
  signal_pages: ClassVar[list[Any]] = []
  signal_pool: ClassVar[list[int]] = []

  driverless:bool = not HWInterface.exists('/sys/module/amdgpu') or bool(getenv("AMD_DRIVERLESS", 0))

  def __init__(self, device:str=""):
    self.device_id = int(device.split(":")[1]) if ":" in device else 0
    # self.dev_iface = PCIIface(self, self.device_id) if AMDDevice.driverless else KFDIface(self, self.device_id)
    self.dev_iface = USBIface(self, self.device_id)

    self.target = int(self.dev_iface.props['gfx_target_version'])
    self.arch = "gfx%d%x%x" % (self.target // 10000, (self.target // 100) % 100, self.target % 100)
    if self.target < 100300 or self.target >= 130000: raise RuntimeError(f"Unsupported arch: {self.arch}")
    if DEBUG >= 1: print(f"AMDDevice: opening {self.device_id} with target {self.target} arch {self.arch}")

    self.max_cu_id = self.dev_iface.props['simd_count'] // self.dev_iface.props['simd_per_cu'] - 1
    self.max_wave_id = self.dev_iface.props['max_waves_per_simd'] * self.dev_iface.props['simd_per_cu'] - 1
    self.has_scratch_base_registers = self.target >= 110000

    # https://gitlab.freedesktop.org/agd5f/linux/-/blob/a1fc9f584c4aaf8bc1ebfa459fc57a3f26a290d8/drivers/gpu/drm/amd/amdkfd/kfd_queue.c#L391
    sgrp_size_per_cu, lds_size_per_cu, hwreg_size_per_cu = 0x4000, 0x10000, 0x1000
    vgpr_size_per_cu = 0x60000 if self.target in {110000, 110001, 120000, 120001} else 0x40000
    wg_data_size = round_up((vgpr_size_per_cu + sgrp_size_per_cu + lds_size_per_cu + hwreg_size_per_cu) * (self.max_cu_id + 1), mmap.PAGESIZE)
    ctl_stack_size = round_up(12 * (self.max_cu_id + 1) * (self.max_wave_id + 1) + 8 + 40, mmap.PAGESIZE)
    if self.target//10000 == 10: ctl_stack_size = min(ctl_stack_size, 0x7000)
    debug_memory_size = round_up((self.max_cu_id + 1) * (self.max_wave_id + 1) * 32, 64)

    # self.compute_queue = self.create_queue(kfd.KFD_IOC_QUEUE_TYPE_COMPUTE, 0x8000, ctx_save_restore_size=wg_data_size + ctl_stack_size,
    #                                        eop_buffer_size=0x1000, ctl_stack_size=ctl_stack_size, debug_memory_size=debug_memory_size)

    self.sdma_queue = self.create_queue(kfd.KFD_IOC_QUEUE_TYPE_SDMA, 0x8000)

    print("done queues init")
    exit(0)

    super().__init__(device, AMDAllocator(self), AMDRenderer(self.arch), AMDCompiler(self.arch), functools.partial(AMDProgram, self),
                     AMDSignal, AMDComputeQueue, AMDCopyQueue)

    # Scratch setup
    self.max_private_segment_size = 0
    self._ensure_has_local_memory(128) # set default scratch size to 128 bytes per thread

    # SQTT is disabled by default because of runtime overhead and big file sizes (~200mb to Tensor.full() two 4096x4096 tensors and matmul them)
    self.sqtt_enabled = PROFILE and bool(getenv("SQTT", 0))
    if self.sqtt_enabled:
      if self.arch != 'gfx1100': raise RuntimeError('SQ Thread Tracing is only supported on 7900XTX')
      if not self.driverless and (ppfeaturemask:=int(HWInterface('/sys/module/amdgpu/parameters/ppfeaturemask', os.O_RDONLY).read(), 16)) & 0x8000:
        raise RuntimeError("SQTT can't be enabled because of hardware bug, to workaround either use driverless or add "
                           f"ppfeaturemask={(ppfeaturemask&~0x8000):#x} (current {ppfeaturemask=:#x} & ~PP_GFXOFF_MASK) to amdgpu module parameters\n"
                           "For more information read https://github.com/tinygrad/tinygrad/blob/master/extra/sqtt/README.md")
      SQTT_BUFFER_SIZE = getenv("SQTT_BUFFER_SIZE", 256) # in mb, per shader engine
      SQTT_NUM = self.dev_iface.props['array_count'] // self.dev_iface.props['simd_arrays_per_engine']
      self.sqtt_buffers = [self.allocator.alloc(SQTT_BUFFER_SIZE*1024*1024, BufferSpec(cpu_access=True, nolru=True)) for _ in range(SQTT_NUM)]
      self.sqtt_itrace_se_mask = getenv("SQTT_ITRACE_SE_MASK", 2) # -1 enable all, 0 disable all, >0 bitmask for where to enable instruction tracing
      self.cmd_id = 0
      AMDComputeQueue().start_trace(self.sqtt_buffers, self.sqtt_itrace_se_mask).submit(self)

  def create_queue(self, queue_type, ring_size, ctx_save_restore_size=0, eop_buffer_size=0, ctl_stack_size=0, debug_memory_size=0):
    ring = self.dev_iface.alloc(ring_size, uncached=True, cpu_access=True)
    gart = self.dev_iface.alloc(0x1000, uncached=True, cpu_access=True)
    eop_buffer = self.dev_iface.alloc(eop_buffer_size) if eop_buffer_size else None
    return self.dev_iface.create_queue(queue_type, ring, gart, eop_buffer=eop_buffer, debug_memory_size=debug_memory_size,
                                       ctx_save_restore_size=ctx_save_restore_size, ctl_stack_size=ctl_stack_size)

  def _ensure_has_local_memory(self, required):
    if self.max_private_segment_size >= required: return

    # <gfx103 requires alignment of 1024, >=gfx11 requires 256
    wave_scratch_len = round_up(((self.max_wave_id + 1) * required), 256 if self.target >= 110000 else 1024)

    self.scratch, ok = self._realloc(getattr(self, 'scratch', None), (self.max_cu_id+1)*self.dev_iface.props['max_slots_scratch_cu']*wave_scratch_len)
    if ok:
      engines = self.dev_iface.props['array_count'] // self.dev_iface.props['simd_arrays_per_engine']
      waves = wave_scratch_len // (256 if self.target >= 110000 else 1024)
      # >=gfx11 wavesize is per SE
      wavesize = self.scratch.size // ((wave_scratch_len * engines) if self.target >= 110000 else wave_scratch_len)
      self.tmpring_size = waves << 12 | wavesize
      self.max_private_segment_size = required

  def invalidate_caches(self):
    AMDComputeQueue().memory_barrier().signal(self.timeline_signal, self.timeline_value).submit(self)
    self.timeline_value += 1
    self.synchronize()

  def on_device_hang(self): self.dev_iface.on_device_hang()

  def _at_profile_finalize(self):
    if self.sqtt_enabled:
      wptrs_buf = self.allocator.alloc(round_up(len(self.sqtt_buffers), 0x1000), BufferSpec(cpu_access=True, nolru=True))
      wptrs = to_mv(wptrs_buf.va_addr, wptrs_buf.size)
      AMDComputeQueue().stop_trace(len(self.sqtt_buffers), wptrs_buf).signal(self.timeline_signal, self.timeline_value).submit(self)
      self.timeline_value += 1
      self.synchronize()
      if DEBUG>=2: print('Saving SQTT in profile...')
      for i,buf0 in enumerate(self.sqtt_buffers):
        wptr = ((struct.unpack('<I', wptrs[i*4:i*4+4])[0] & 0x1FFFFFFF) - ((buf0.va_addr//32) & 0x1FFFFFFF)) * 32
        if DEBUG>=2: print(f'Se {i} blob size {wptr:#x}')
        assert wptr >= 0 and wptr <= buf0.size, f"{wptr} > {buf0.size}, should never happen"
        # When sqtt buffer overflows, wptr stops at the last dword
        if wptr >= buf0.size-32: print(f"WARNING: SQTT BUFFER IS FULL (SE {i})! INCREASE SQTT BUFFER SIZE WITH SQTT_BUFFER_SIZE=X (in MB)")
        self.allocator._copyout(sqtt_buf:=memoryview(bytearray(wptr)), buf0)
        Compiled.profile_events += [ProfileSQTTEvent(self.device, i, bytes(sqtt_buf), bool((self.sqtt_itrace_se_mask >> i) & 0b1))]
    super()._at_profile_finalize()

  def finalize(self):
    self.synchronize()
    if hasattr(self.dev_iface, 'device_fini'): self.dev_iface.device_fini()<|MERGE_RESOLUTION|>--- conflicted
+++ resolved
@@ -1,21 +1,12 @@
 from __future__ import annotations
 from typing import Any, cast, ClassVar
-<<<<<<< HEAD
-import os, ctypes, ctypes.util, functools, mmap, errno, array, contextlib, sys, select, time
-=======
-import os, ctypes, ctypes.util, struct, hashlib, functools, mmap, errno, array, contextlib, sys, select
->>>>>>> d2cfbd8a
+import os, ctypes, ctypes.util, struct, hashlib, functools, mmap, errno, array, contextlib, sys, select, time
 assert sys.platform != 'win32'
 from dataclasses import dataclass
 from tinygrad.runtime.support.hcq import HCQCompiled, HCQAllocator, HCQBuffer, HWQueue, CLikeArgsState, HCQSignal, HCQProgram, HWInterface
 from tinygrad.ops import sint
-<<<<<<< HEAD
-from tinygrad.device import BufferSpec, CPUProgram
+from tinygrad.device import Compiled, ProfileEvent, BufferSpec, CPUProgram, PROFILE
 from tinygrad.helpers import getenv, to_mv, round_up, data64_le, mv_address, DEBUG, OSX, tqdm, trange
-=======
-from tinygrad.device import Compiled, ProfileEvent, BufferSpec, CPUProgram, PROFILE
-from tinygrad.helpers import getenv, to_mv, round_up, data64_le, mv_address, DEBUG, OSX
->>>>>>> d2cfbd8a
 from tinygrad.renderer.cstyle import AMDRenderer
 from tinygrad.runtime.autogen import kfd, hsa, amd_gpu, libc, pci, vfio, sqtt
 from tinygrad.runtime.autogen.am import am, gc_11_0_0
