--- conflicted
+++ resolved
@@ -1,15 +1,6 @@
 from __future__ import annotations
 from typing import Any, cast, ClassVar
-<<<<<<< HEAD
-import os, ctypes, ctypes.util, struct, hashlib, functools, mmap, errno, array, contextlib, sys, select, time
-assert sys.platform != 'win32'
-from dataclasses import dataclass
-from tinygrad.runtime.support.hcq import HCQCompiled, HCQAllocator, HCQBuffer, HWQueue, CLikeArgsState, HCQSignal, HCQProgram, HWInterface, HCQArgsState
-from tinygrad.ops import sint
-from tinygrad.device import Compiled, ProfileEvent, BufferSpec, CPUProgram, PROFILE
-from tinygrad.helpers import getenv, to_mv, round_up, data64_le, mv_address, DEBUG, OSX, tqdm, trange
-=======
-import os, ctypes, ctypes.util, struct, hashlib, functools, importlib, mmap, errno, array, contextlib, sys, select
+import os, ctypes, ctypes.util, struct, hashlib, functools, importlib, mmap, errno, array, contextlib, sys, select, time
 assert sys.platform != 'win32'
 from dataclasses import dataclass
 from tinygrad.runtime.support.hcq import HCQCompiled, HCQAllocator, HCQBuffer, HWQueue, CLikeArgsState, HCQSignal, HCQProgram, FileIOInterface
@@ -17,21 +8,16 @@
 from tinygrad.ops import sint
 from tinygrad.device import Compiled, ProfileEvent, BufferSpec, CPUProgram, PROFILE
 from tinygrad.helpers import getenv, to_mv, round_up, data64_le, mv_address, all_same, flatten, DEBUG, OSX
->>>>>>> a25abf55
 from tinygrad.renderer.cstyle import AMDRenderer
 from tinygrad.renderer.llvmir import AMDLLVMRenderer
 from tinygrad.runtime.autogen import kfd, hsa, libc, pci, vfio, sqtt
 from tinygrad.runtime.autogen.am import am
 from tinygrad.runtime.support.compiler_amd import HIPCompiler, AMDLLVMCompiler
 from tinygrad.runtime.support.elf import elf_loader
-<<<<<<< HEAD
 from tinygrad.runtime.support.am.amdev import AMDev, AMMapping, AMBar
 from tinygrad.runtime.support.am.usb import USBConnector, SCSIConnector
-
-=======
 from tinygrad.runtime.support.am.amdev import AMDev, AMMapping
 from tinygrad.runtime.support.amd import AMDRegBase, collect_registers, import_module
->>>>>>> a25abf55
 if getenv("IOCTL"): import extra.hip_gpu_driver.hip_ioctl  # noqa: F401 # pylint: disable=unused-import
 
 EVENT_INDEX_PARTIAL_FLUSH = 4 # based on a comment in nvd.h
@@ -423,13 +409,7 @@
 
     if (rem_packet_cnt := len(cmds) - tail_blit_dword) > 0:
       zero_fill = dev.sdma_queue.ring.nbytes - dev.sdma_queue.put_value % dev.sdma_queue.ring.nbytes
-<<<<<<< HEAD
-      # ctypes.memset(mv_address(dev.sdma_queue.ring) + (dev.sdma_queue.put_value % dev.sdma_queue.ring.nbytes), 0, zero_fill)
-      for i in range(zero_fill // 4): dev.sdma_queue.ring[(dev.sdma_queue.put_value % dev.sdma_queue.ring.nbytes) // 4 + i] = 0
-
-=======
       dev.sdma_queue.ring.view(dev.sdma_queue.put_value % dev.sdma_queue.ring.nbytes, zero_fill, fmt='B')[:] = bytes(zero_fill)
->>>>>>> a25abf55
       dev.sdma_queue.put_value += zero_fill
 
       # dev.sdma_queue.ring[0:rem_packet_cnt] = array.array('I', cmds[tail_blit_dword:])
@@ -475,13 +455,8 @@
     # Ensure scratch size
     self.dev._ensure_has_local_memory(self.private_segment_size)
 
-<<<<<<< HEAD
     code = hsa.amd_kernel_code_t.from_buffer_copy(image[rodata_entry:]) # NOTE: this is wrong, it's not this object
-    assert code.kernel_code_properties & 0x400 == 0x400 # ENABLE_WAVEFRONT_SIZE32
-=======
-    code = hsa.amd_kernel_code_t.from_address(self.lib_gpu.va_addr + rodata_entry) # NOTE: this is wrong, it's not this object
     self.wave32: bool = code.kernel_code_properties & 0x400 == 0x400
->>>>>>> a25abf55
 
     # Set rsrc1.priv=1 on gfx11 to workaround cwsr.
     self.rsrc1: int = code.compute_pgm_rsrc1 | ((1 << 20) if (11,0,0) <= self.dev.target < (12,0,0) else 0)
@@ -767,15 +742,11 @@
     bar_info = FileIOInterface(f"/sys/bus/pci/devices/{self.pcibus}/resource", os.O_RDONLY).read().splitlines()
     self.bar_info = {j:(int(start,16), int(end,16), int(flgs,16)) for j,(start,end,flgs) in enumerate(l.split() for l in bar_info)}
 
-<<<<<<< HEAD
-    self.adev = AMDev(self.pcibus, self._map_pci_bar(0), dbell:=self._map_pci_bar(2), self._map_pci_bar(5))
-    self.doorbell_cpu_addr = mv_address(dbell)
-=======
+    # TODO: usbgpu
     self.adev = AMDev(self.pcibus, self._map_pci_range(0), dbell:=self._map_pci_range(2, fmt='Q'), self._map_pci_range(5, fmt='I'))
     self.ip_versions = self.adev.ip_ver
     self.ip_offsets = {hwip: tuple(instances[0]) for hwip,instances in self.adev.regs_offset.items()}
     self.doorbell_cpu_addr = dbell.addr
->>>>>>> a25abf55
 
     pci_cmd = int.from_bytes(self.cfg_fd.read(2, binary=True, offset=pci.PCI_COMMAND), byteorder='little') | pci.PCI_COMMAND_MASTER
     self.cfg_fd.write(pci_cmd.to_bytes(2, byteorder='little'), binary=True, offset=pci.PCI_COMMAND)
@@ -787,16 +758,8 @@
       'max_slots_scratch_cu': self.adev.gc_info.gc_max_scratch_slots_per_cu, 'max_waves_per_simd': self.adev.gc_info.gc_max_waves_per_simd,
       'simd_arrays_per_engine': self.adev.gc_info.gc_num_sa_per_se, 'lds_size_in_kb': self.adev.gc_info.gc_lds_size}
 
-<<<<<<< HEAD
-  def _map_pci_bar(self, bar, off=0, addr=0, size=None):
-    fd, sz = self.bar_fds[bar], size or (self.bar_info[bar][1] - self.bar_info[bar][0] + 1)
-    libc.madvise(loc:=fd.mmap(addr, sz, mmap.PROT_READ | mmap.PROT_WRITE, mmap.MAP_SHARED | (MAP_FIXED if addr else 0), off), sz, libc.MADV_DONTFORK)
-    return AMBar(loc, sz)
-
-  def _map_pci_range(self, bar, off=0, addr=0, size=None):
-=======
   def _map_pci_range(self, bar, off=0, addr=0, size=None, fmt='B'):
->>>>>>> a25abf55
+    # TODO: usbgpu
     fd, sz = self.bar_fds[bar], size or (self.bar_info[bar][1] - self.bar_info[bar][0] + 1)
     libc.madvise(loc:=fd.mmap(addr, sz, mmap.PROT_READ | mmap.PROT_WRITE, mmap.MAP_SHARED | (MAP_FIXED if addr else 0), off), sz, libc.MADV_DONTFORK)
     return MMIOInterface(loc, sz, fmt=fmt)
@@ -1082,19 +1045,12 @@
 
   def __init__(self, device:str=""):
     self.device_id = int(device.split(":")[1]) if ":" in device else 0
-<<<<<<< HEAD
+    # TODO: USBGPU
     # self.dev_iface = PCIIface(self, self.device_id) if AMDDevice.driverless else KFDIface(self, self.device_id)
     self.dev_iface = USBIface(self, self.device_id)
-
-    self.target = int(self.dev_iface.props['gfx_target_version'])
-    self.arch = "gfx%d%x%x" % (self.target // 10000, (self.target // 100) % 100, self.target % 100)
-    if self.target < 100300 or self.target >= 130000: raise RuntimeError(f"Unsupported arch: {self.arch}")
-=======
-    self.dev_iface = PCIIface(self, self.device_id) if AMDDevice.driverless else KFDIface(self, self.device_id)
     self.target:tuple[int, ...] = ((trgt:=self.dev_iface.props['gfx_target_version']) // 10000, (trgt // 100) % 100, trgt % 100)
     self.arch = "gfx%d%x%x" % self.target
     if self.target < (9,4,2) or self.target >= (13,0,0): raise RuntimeError(f"Unsupported arch: {self.arch}")
->>>>>>> a25abf55
     if DEBUG >= 1: print(f"AMDDevice: opening {self.device_id} with target {self.target} arch {self.arch}")
 
     self.max_cu_id = self.dev_iface.props['simd_count'] // self.dev_iface.props['simd_per_cu'] // self.dev_iface.props.get('num_xcc', 1) - 1
@@ -1126,14 +1082,14 @@
     self.compute_queue = self.create_queue(kfd.KFD_IOC_QUEUE_TYPE_COMPUTE, 0x8000, ctx_save_restore_size=wg_data_size + ctl_stack_size,
                                            eop_buffer_size=0x1000, ctl_stack_size=ctl_stack_size, debug_memory_size=debug_memory_size)
 
-<<<<<<< HEAD
-    self.sdma_queue = self.create_queue(kfd.KFD_IOC_QUEUE_TYPE_SDMA, 0x8000)
-    print("done queues init")
-
-    the_sig = self.dev_iface.alloc(0x1000, uncached=True, cpu_access=True)
-    spec_sig = AMDSignal(base_addr=the_sig.va_addr, value=0, timeline_for_device=self,
-                         create_mv=lambda x, y: AMUSBBar((self.dev_iface.bars[0][0] + the_sig.meta.mapping.paddrs[0][0], y), self.dev_iface.usb))
-    self.timeline_signal:SignalType = spec_sig
+     
+#     self.sdma_queue = self.create_queue(kfd.KFD_IOC_QUEUE_TYPE_SDMA, 0x8000)
+#     print("done queues init")
+# TODO: usbgpu
+#     the_sig = self.dev_iface.alloc(0x1000, uncached=True, cpu_access=True)
+#     spec_sig = AMDSignal(base_addr=the_sig.va_addr, value=0, timeline_for_device=self,
+#                          create_mv=lambda x, y: AMUSBBar((self.dev_iface.bars[0][0] + the_sig.meta.mapping.paddrs[0][0], y), self.dev_iface.usb))
+#     self.timeline_signal:SignalType = spec_sig
     # self.timeline_signal.value = 2
     # time.sleep(1.0)
     # print(self.timeline_signal.value)
@@ -1155,16 +1111,14 @@
     # self.dev_iface.adev.fini()
     # exit(0)
 
-    super().__init__(device, AMDUSBAllocator(self), AMDRenderer(self.arch), AMDCompiler(self.arch), functools.partial(AMDProgram, self),
-                     AMDSignal, AMDComputeQueue, AMDCopyQueue)
-=======
+#     super().__init__(device, AMDUSBAllocator(self), AMDRenderer(self.arch), AMDCompiler(self.arch), functools.partial(AMDProgram, self),
+#                      AMDSignal, AMDComputeQueue, AMDCopyQueue)
     max_copy_size = 0x40000000 if self.dev_iface.ip_versions[am.SDMA0_HWIP][0] >= 5 else 0x400000
     self.sdma_queue = self.create_queue(kfd.KFD_IOC_QUEUE_TYPE_SDMA, 0x800000)
 
     super().__init__(device, AMDAllocator(self), AMDLLVMRenderer(self.arch) if getenv("AMD_LLVM", 0) else AMDRenderer(self.arch),
                      AMDLLVMCompiler(self.arch) if getenv("AMD_LLVM", 0) else HIPCompiler(self.arch), functools.partial(AMDProgram, self),
                      AMDSignal, functools.partial(AMDComputeQueue, self), functools.partial(AMDCopyQueue, self, max_copy_size=max_copy_size))
->>>>>>> a25abf55
 
     # print(hex(self.timeline_signal.value_addr))
     # AMDComputeQueue().signal(self.timeline_signal, self.timeline_value).submit(self)
