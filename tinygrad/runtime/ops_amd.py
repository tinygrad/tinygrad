--- conflicted
+++ resolved
@@ -776,13 +776,8 @@
     self.compute_queue = self.create_queue(kfd.KFD_IOC_QUEUE_TYPE_COMPUTE, 0x2000 if self.is_usb() else (16 << 20), eop_buffer_size=0x1000,
       ctx_save_restore_size=0 if self.is_am() else wg_data_size + ctl_stack_size, ctl_stack_size=ctl_stack_size, debug_memory_size=debug_memory_size)
 
-<<<<<<< HEAD
-    max_copy_size = 0x40000000 if self.dev_iface.ip_versions[am.SDMA0_HWIP][0] >= 5 else 0x400000
+    max_copy_size = 0x40000000 if self.iface.ip_versions[am.SDMA0_HWIP][0] >= 5 else 0x400000
     self.sdma_queue = self.create_queue(kfd.KFD_IOC_QUEUE_TYPE_SDMA, 0x200 if self.is_usb() else (16 << 20))
-=======
-    max_copy_size = 0x40000000 if self.iface.ip_versions[am.SDMA0_HWIP][0] >= 5 else 0x400000
-    self.sdma_queue = self.create_queue(kfd.KFD_IOC_QUEUE_TYPE_SDMA, 0x200 if self.is_usb() else 0x800000)
->>>>>>> 382fa6a3
 
     super().__init__(device, AMDAllocator(self), AMDLLVMRenderer(self.arch) if getenv("AMD_LLVM", 1) else AMDRenderer(self.arch),
                      AMDLLVMCompiler(self.arch) if getenv("AMD_LLVM", 1) else HIPCompiler(self.arch), functools.partial(AMDProgram, self),
