--- conflicted
+++ resolved
@@ -154,31 +154,19 @@
       # sometimes not, especially if the kernel has more than one wavefront which means that kernels with small global size might get unlucky and
       # be dispatched on something else and not be seen in instruction tracing tab. You can force the wavefronts of a kernel to be dispatched on the
       # CUs you want to by disabling other CUs via bits in regCOMPUTE_STATIC_THREAD_MGMT_SE<x> and trace even kernels that only have one wavefront.
-<<<<<<< HEAD
       self.wreg(self.gc.regSQ_THREAD_TRACE_MASK, wtype_include=(1 << 6) if self.dev.target >= (12,0,0) else self.soc.SQ_TT_WTYPE_INCLUDE_CS_BIT, simd_sel=0, wgp_sel=0, sa_sel=0)
       # print(self.soc.SQ_TT_TOKEN_MASK_SQDEC_BIT)
-      REG_INCLUDE = self.soc.SQ_TT_TOKEN_MASK_SQDEC_BIT | self.soc.SQ_TT_TOKEN_MASK_SHDEC_BIT | self.soc.SQ_TT_TOKEN_MASK_GFXUDEC_BIT | \
+      reg_include = self.soc.SQ_TT_TOKEN_MASK_SQDEC_BIT | self.soc.SQ_TT_TOKEN_MASK_SHDEC_BIT | self.soc.SQ_TT_TOKEN_MASK_GFXUDEC_BIT | \
                     self.soc.SQ_TT_TOKEN_MASK_COMP_BIT | self.soc.SQ_TT_TOKEN_MASK_CONTEXT_BIT | self.soc.SQ_TT_TOKEN_MASK_CONTEXT_BIT
-      TOKEN_EXCLUDE = 0 if self.dev.target >= (12,0,0) else (1 << self.soc.SQ_TT_TOKEN_EXCLUDE_PERF_SHIFT)
-      BARRIER_WAIT_EXCLUDE = 1 if self.dev.target >= (12,0,0) else 0
+      token_exclude = 0 if self.dev.target >= (12,0,0) else (1 << self.soc.SQ_TT_TOKEN_EXCLUDE_PERF_SHIFT)
+      barrier_wait_exclude = 1 if self.dev.target >= (12,0,0) else 0
       if not (se_mask >> se) & 0b1:
-        TOKEN_EXCLUDE |= 1 << self.soc.SQ_TT_TOKEN_EXCLUDE_VMEMEXEC_SHIFT | 1 << self.soc.SQ_TT_TOKEN_EXCLUDE_ALUEXEC_SHIFT
-        if self.dev.target < (12,0,0): TOKEN_EXCLUDE |= 1 << self.soc.SQ_TT_TOKEN_EXCLUDE_VALUINST_SHIFT | \
+        token_exclude |= 1 << self.soc.SQ_TT_TOKEN_EXCLUDE_VMEMEXEC_SHIFT | 1 << self.soc.SQ_TT_TOKEN_EXCLUDE_ALUEXEC_SHIFT
+        if self.dev.target < (12,0,0): token_exclude |= 1 << self.soc.SQ_TT_TOKEN_EXCLUDE_VALUINST_SHIFT | \
                           1 << self.soc.SQ_TT_TOKEN_EXCLUDE_IMMEDIATE_SHIFT | \
                           1 << self.soc.SQ_TT_TOKEN_EXCLUDE_INST_SHIFT
-      self.wreg(self.gc.regSQ_THREAD_TRACE_TOKEN_MASK, reg_include=REG_INCLUDE, token_exclude=TOKEN_EXCLUDE, exclude_barrier_wait=1,
+      self.wreg(self.gc.regSQ_THREAD_TRACE_TOKEN_MASK, reg_include=reg_include, token_exclude=token_exclude, exclude_barrier_wait=barrier_wait_exclude,
                 bop_events_token_include=1)
-=======
-      self.wreg(self.gc.regSQ_THREAD_TRACE_MASK, wtype_include=self.soc.SQ_TT_WTYPE_INCLUDE_CS_BIT, simd_sel=0, wgp_sel=0, sa_sel=0)
-      reg_include = self.soc.SQ_TT_TOKEN_MASK_SQDEC_BIT | self.soc.SQ_TT_TOKEN_MASK_SHDEC_BIT | self.soc.SQ_TT_TOKEN_MASK_GFXUDEC_BIT | \
-                    self.soc.SQ_TT_TOKEN_MASK_COMP_BIT | self.soc.SQ_TT_TOKEN_MASK_CONTEXT_BIT | self.soc.SQ_TT_TOKEN_MASK_CONTEXT_BIT
-      token_exclude = 1 << self.soc.SQ_TT_TOKEN_EXCLUDE_PERF_SHIFT
-      if not (se_mask >> se) & 0b1:
-        token_exclude |= 1 << self.soc.SQ_TT_TOKEN_EXCLUDE_VMEMEXEC_SHIFT | 1 << self.soc.SQ_TT_TOKEN_EXCLUDE_ALUEXEC_SHIFT | \
-                         1 << self.soc.SQ_TT_TOKEN_EXCLUDE_VALUINST_SHIFT | 1 << self.soc.SQ_TT_TOKEN_EXCLUDE_IMMEDIATE_SHIFT | \
-                         1 << self.soc.SQ_TT_TOKEN_EXCLUDE_INST_SHIFT
-      self.wreg(self.gc.regSQ_THREAD_TRACE_TOKEN_MASK, reg_include=reg_include, token_exclude=token_exclude, bop_events_token_include=1)
->>>>>>> 1309cea2
       # Enable SQTT
       self.sqtt_config(tracing=True)
     # Restore global broadcasting
@@ -825,19 +813,11 @@
     # SQTT is disabled by default because of runtime overhead and big file sizes (~200mb to Tensor.full() two 4096x4096 tensors and matmul them)
     self.sqtt_enabled = PROFILE and bool(getenv("SQTT", 0))
     if self.sqtt_enabled:
-<<<<<<< HEAD
       if self.target[0] < 11: raise RuntimeError(f'SQ Thread Tracing is not supported on gc:{self.target}')
       # if not self.is_am() and (ppfeaturemask:=int(FileIOInterface('/sys/module/amdgpu/parameters/ppfeaturemask', os.O_RDONLY).read(), 16))&0x8000:
       #   raise RuntimeError("SQTT can't be enabled because of hardware bug, to workaround either use AMD_IFACE=PCI or add "
       #                      f"ppfeaturemask={(ppfeaturemask&~0x8000):#x} (current {ppfeaturemask=:#x} & ~PP_GFXOFF_MASK) to amdgpu module parameters\n"
       #                      "For more information read https://github.com/tinygrad/tinygrad/blob/master/extra/sqtt/README.md")
-=======
-      if self.target[0] != 11: raise RuntimeError(f'SQ Thread Tracing is not supported on gc:{self.target}')
-      if not self.is_am() and (ppfeaturemask:=int(FileIOInterface('/sys/module/amdgpu/parameters/ppfeaturemask', os.O_RDONLY).read(), 16))&0x8000:
-        raise RuntimeError("SQTT can't be enabled because of hardware bug, to workaround either use AMD_IFACE=PCI or add "
-                           f"ppfeaturemask={(ppfeaturemask&~0x8000):#x} (current {ppfeaturemask=:#x} & ~PP_GFXOFF_MASK) to amdgpu module parameters\n"
-                           "For more information read https://github.com/tinygrad/tinygrad/blob/master/extra/sqtt/README.md")
->>>>>>> 1309cea2
       SQTT_BUFFER_SIZE = getenv("SQTT_BUFFER_SIZE", 256) # in mb, per shader engine
       self.sqtt_buffers = [self.allocator.alloc(SQTT_BUFFER_SIZE*1024*1024, BufferSpec(cpu_access=True, nolru=True)) for _ in range(self.se_cnt)]
       self.sqtt_itrace_se_mask = getenv("SQTT_ITRACE_SE_MASK", 2) # -1 enable all, 0 disable all, >0 bitmask for where to enable instruction tracing
@@ -901,13 +881,9 @@
       self.synchronize()
       if DEBUG >= 2: print(f'{self.device}: Saving SQTT in profile...')
       for i,buf0 in enumerate(self.sqtt_buffers):
-<<<<<<< HEAD
         # wptr = ((struct.unpack('<I', wptrs[i*4:i*4+4])[0] & 0x1FFFFFFF) - ((buf0.va_addr//32) & 0x1FFFFFFF)) * 32
         wptr = ((struct.unpack('<I', wptrs[i*4:i*4+4])[0] & 0x1FFFFFFF)) * 32
         # print(hex(struct.unpack('<I', wptrs[i*4:i*4+4])[0] & 0x1FFFFFFF))
-=======
-        wptr = ((struct.unpack('<I', wptrs[i*4:i*4+4])[0] & 0x1FFFFFFF) - ((buf0.va_addr//32) & 0x1FFFFFFF)) * 32
->>>>>>> 1309cea2
         if DEBUG >= 2: print(f'\t{self.device}: SE {i} blob size {wptr:#x}')
         assert wptr >= 0 and wptr <= buf0.size, f"{wptr} > {buf0.size}, should never happen"
         # When sqtt buffer overflows, wptr stops at the last dword
