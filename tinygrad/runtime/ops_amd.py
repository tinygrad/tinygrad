from __future__ import annotations
from typing import cast, ClassVar
import os, ctypes, struct, hashlib, functools, importlib, mmap, errno, array, contextlib, sys, weakref, itertools
assert sys.platform != 'win32'
from dataclasses import dataclass
from tinygrad.runtime.support.hcq import HCQCompiled, HCQAllocator, HCQBuffer, HWQueue, CLikeArgsState, HCQSignal, HCQProgram, FileIOInterface
from tinygrad.runtime.support.hcq import MMIOInterface, BumpAllocator
from tinygrad.uop.ops import sint
from tinygrad.device import Compiled, DMAFdRef, BufferSpec, CompilerPairT
from tinygrad.helpers import getenv, round_up, data64_le, DEBUG, PROFILE, ProfileEvent, suppress_finalizing, lo32, hi32, colored
from tinygrad.renderer.cstyle import AMDRenderer
from tinygrad.renderer.llvmir import AMDLLVMRenderer
from tinygrad.runtime.autogen import kfd, hsa, pci, sqtt
from tinygrad.runtime.autogen.am import am
from tinygrad.runtime.support.compiler_amd import HIPCompiler, AMDLLVMCompiler
from tinygrad.runtime.support.elf import elf_loader
from tinygrad.runtime.support.am.amdev import AMDev, AMMemoryManager
from tinygrad.runtime.support.amd import AMDReg, AMDIP, import_module, import_soc, import_ip_offsets, setup_pci_bars
from tinygrad.runtime.support.system import System, PCIIfaceBase, PCIAllocationMeta, MAP_FIXED, MAP_NORESERVE
from tinygrad.runtime.support.usb import ASM24Controller, USBMMIOInterface
if getenv("IOCTL"): import extra.hip_gpu_driver.hip_ioctl  # noqa: F401 # pylint: disable=unused-import

SQTT = getenv("SQTT", 0)
EVENT_INDEX_PARTIAL_FLUSH = 4 # based on a comment in nvd.h
WAIT_REG_MEM_FUNCTION_EQ  = 3 # ==
WAIT_REG_MEM_FUNCTION_NEQ = 4 # !=
WAIT_REG_MEM_FUNCTION_GEQ = 5 # >=
AQL_HDR = (1 << hsa.HSA_PACKET_HEADER_BARRIER) | (hsa.HSA_FENCE_SCOPE_SYSTEM << hsa.HSA_PACKET_HEADER_SCACQUIRE_FENCE_SCOPE) \
        | (hsa.HSA_FENCE_SCOPE_SYSTEM << hsa.HSA_PACKET_HEADER_SCRELEASE_FENCE_SCOPE)

@dataclass(frozen=True)
class ProfileSQTTEvent(ProfileEvent): device:str; se:int; props:dict; blob:bytes; itrace:bool # noqa: E702

class AMDSignal(HCQSignal):
  def __init__(self, *args, **kwargs): super().__init__(*args, **{**kwargs, 'timestamp_divider': 100})

  def _sleep(self, time_spent_waiting_ms:int):
    # Resonable to sleep for long workloads (which take more than 2s) and only timeline signals.
    if time_spent_waiting_ms > 2000 and self.is_timeline and self.owner is not None: self.owner.iface.sleep(200)

class AMDComputeQueue(HWQueue):
  def __init__(self, dev:AMDDevice):
    self.dev, self.soc, self.pm4, self.gc, self.nbio = dev, dev.soc, dev.pm4, dev.gc, dev.nbio
    super().__init__()

  def __del__(self):
    if self.binded_device is not None:
      self.binded_device.allocator.free(self.hw_page, self.hw_page.size, BufferSpec(cpu_access=True, nolru=True, uncached=True))

  def pkt3(self, cmd, *vals): self.q(self.pm4.PACKET3(cmd, len(vals) - 1), *vals)

  def wreg(self, reg:AMDReg, *args:sint, **kwargs:int):
    if bool(args) == bool(kwargs): raise RuntimeError('One (and only one) of *args or **kwargs must be specified')
    if self.pm4.PACKET3_SET_SH_REG_START <= reg.addr[0] < self.pm4.PACKET3_SET_SH_REG_END:
      set_packet, set_packet_start = self.pm4.PACKET3_SET_SH_REG, self.pm4.PACKET3_SET_SH_REG_START
    elif self.pm4.PACKET3_SET_UCONFIG_REG_START <= reg.addr[0]:
      set_packet, set_packet_start = self.pm4.PACKET3_SET_UCONFIG_REG, self.pm4.PACKET3_SET_UCONFIG_REG_START
    else: raise RuntimeError(f'Cannot set {reg.name} ({reg.addr[0]}) via pm4 packet')
    self.pkt3(set_packet, reg.addr[0] - set_packet_start, *(args or (reg.encode(**kwargs),)))

  @contextlib.contextmanager
  def pred_exec(self, xcc_mask:int):
    if self.dev.xccs > 1:
      self.pkt3(self.pm4.PACKET3_PRED_EXEC, xcc_mask << 24)
      prev_len = len(self._q)
    yield
    if self.dev.xccs > 1:
      self._q[prev_len-1] |= (len(self._q) - prev_len)

  def wait_reg_mem(self, value, mask=0xffffffff, mem=None, reg_req=None, reg_done=None):
    wrm_info_dw = self.pm4.WAIT_REG_MEM_MEM_SPACE(int(mem is not None)) | self.pm4.WAIT_REG_MEM_OPERATION(int(mem is None)) \
                | self.pm4.WAIT_REG_MEM_FUNCTION(WAIT_REG_MEM_FUNCTION_GEQ) | self.pm4.WAIT_REG_MEM_ENGINE(0)

    self.pkt3(self.pm4.PACKET3_WAIT_REG_MEM, wrm_info_dw, *(data64_le(mem) if mem is not None else (reg_req, reg_done)), value, mask, 4)

  def acquire_mem(self, addr=0x0, sz=(1 << 64)-1, gli=1, glm=1, glk=1, glv=1, gl1=1, gl2=1):
    if self.dev.target >= (10,0,0):
      cache_flags_dw = self.pm4.PACKET3_ACQUIRE_MEM_GCR_CNTL_GLI_INV(gli) \
                     | self.pm4.PACKET3_ACQUIRE_MEM_GCR_CNTL_GLM_INV(glm) | self.pm4.PACKET3_ACQUIRE_MEM_GCR_CNTL_GLM_WB(glm) \
                     | self.pm4.PACKET3_ACQUIRE_MEM_GCR_CNTL_GLK_INV(glk) | self.pm4.PACKET3_ACQUIRE_MEM_GCR_CNTL_GLK_WB(glk) \
                     | self.pm4.PACKET3_ACQUIRE_MEM_GCR_CNTL_GLV_INV(glv) | self.pm4.PACKET3_ACQUIRE_MEM_GCR_CNTL_GL1_INV(gl1) \
                     | self.pm4.PACKET3_ACQUIRE_MEM_GCR_CNTL_GL2_INV(gl2) | self.pm4.PACKET3_ACQUIRE_MEM_GCR_CNTL_GL2_WB(gl2)

      self.pkt3(self.pm4.PACKET3_ACQUIRE_MEM, 0, *data64_le(sz), *data64_le(addr), 0, cache_flags_dw)
    else:
      cp_coher_cntl = self.pm4.PACKET3_ACQUIRE_MEM_CP_COHER_CNTL_SH_ICACHE_ACTION_ENA(gli) | \
                      self.pm4.PACKET3_ACQUIRE_MEM_CP_COHER_CNTL_SH_KCACHE_ACTION_ENA(glk) | \
                      self.pm4.PACKET3_ACQUIRE_MEM_CP_COHER_CNTL_TC_ACTION_ENA(gl2) | \
                      self.pm4.PACKET3_ACQUIRE_MEM_CP_COHER_CNTL_TCL1_ACTION_ENA(gl1) | \
                      self.pm4.PACKET3_ACQUIRE_MEM_CP_COHER_CNTL_TC_WB_ACTION_ENA(gl2)
      self.pkt3(self.pm4.PACKET3_ACQUIRE_MEM, cp_coher_cntl, *data64_le(sz), *data64_le(addr), 0x0000000A)

  def release_mem(self, address=0x0, value=0, data_sel=0, int_sel=2, ctxid=0, cache_flush=False):
    if self.dev.target >= (10,0,0):
      cache_flags_dw = 0 if not cache_flush else (self.pm4.PACKET3_RELEASE_MEM_GCR_GLV_INV | self.pm4.PACKET3_RELEASE_MEM_GCR_GL1_INV \
                     | self.pm4.PACKET3_RELEASE_MEM_GCR_GL2_INV | self.pm4.PACKET3_RELEASE_MEM_GCR_GLM_WB \
                     | self.pm4.PACKET3_RELEASE_MEM_GCR_GLM_INV | self.pm4.PACKET3_RELEASE_MEM_GCR_GL2_WB | self.pm4.PACKET3_RELEASE_MEM_GCR_SEQ)

      event_dw = self.pm4.PACKET3_RELEASE_MEM_EVENT_TYPE(self.pm4.CACHE_FLUSH_AND_INV_TS_EVENT) \
               | self.pm4.PACKET3_RELEASE_MEM_EVENT_INDEX(self.pm4.event_index__mec_release_mem__end_of_pipe)

      memsel_dw = self.pm4.PACKET3_RELEASE_MEM_DATA_SEL(data_sel) | self.pm4.PACKET3_RELEASE_MEM_INT_SEL(int_sel) \
                | self.pm4.PACKET3_RELEASE_MEM_DST_SEL(0)
    else:
      cache_flags_dw = 0 if not cache_flush else (self.pm4.EOP_TC_WB_ACTION_EN | self.pm4.EOP_TC_NC_ACTION_EN)

      event_dw = self.pm4.EVENT_TYPE(self.pm4.CACHE_FLUSH_AND_INV_TS_EVENT) | self.pm4.EVENT_INDEX(self.pm4.event_index__mec_release_mem__end_of_pipe)

      memsel_dw = self.pm4.DATA_SEL(data_sel) | self.pm4.INT_SEL(int_sel)

      ctxid = 0

    self.pkt3(self.pm4.PACKET3_RELEASE_MEM, event_dw | cache_flags_dw, memsel_dw, *data64_le(address), *data64_le(value), ctxid)

  def memory_barrier(self):
    pf = '' if self.nbio.version[0] == 2 else '0' if self.nbio.version[:2] != (7, 11) else '1'
    self.wait_reg_mem(reg_req=getattr(self.nbio, f'regBIF_BX_PF{pf}_GPU_HDP_FLUSH_REQ').addr[0],
                      reg_done=getattr(self.nbio, f'regBIF_BX_PF{pf}_GPU_HDP_FLUSH_DONE').addr[0], value=0xffffffff)
    self.acquire_mem()
    return self

  def spi_config(self, tracing:bool):
    self.wreg(self.gc.regSPI_CONFIG_CNTL, ps_pkr_priority_cntl=3, exp_priority_order=3, gpr_write_priority=0x2c688,
              enable_sqg_bop_events=int(tracing), enable_sqg_top_events=int(tracing))

  ### SQTT ###

  def sqtt_setup_exec(self, prg, global_size):
    self.sqtt_userdata(sqtt.struct_rgp_sqtt_marker_pipeline_bind(
      _0=sqtt.union_rgp_sqtt_marker_pipeline_bind_0(_0=sqtt.struct_rgp_sqtt_marker_pipeline_bind_0_0(
        identifier=sqtt.RGP_SQTT_MARKER_IDENTIFIER_BIND_PIPELINE, bind_point=(__BIND_POINT_COMPUTE:=1))),
      _1=sqtt.union_rgp_sqtt_marker_pipeline_bind_1(api_pso_hash=data64_le(prg.libhash[0]))))

    self.sqtt_userdata(sqtt.struct_rgp_sqtt_marker_event(
      _0=sqtt.union_rgp_sqtt_marker_event_0(_0=sqtt.struct_rgp_sqtt_marker_event_0_0(has_thread_dims=1)),
      _2=sqtt.union_rgp_sqtt_marker_event_2(cmd_id=next(prg.dev.sqtt_next_cmd_id))), *global_size)

    for i in range(8 if prg.dev.target >= (11,0,0) else 4):
      self.wreg(getattr(self.gc, f'regCOMPUTE_STATIC_THREAD_MGMT_SE{i}'), ((prg.dev.sqtt_itrace_se_mask >> i) & 0b1) if SQTT >= 2 else 0xffffffff)

  def sqtt_userdata(self, data, *extra_dwords):
    data_ints = [x[0] for x in struct.iter_unpack('<I', bytes(data))] + list(extra_dwords)
    for i in range(0, len(data_ints), 2):
      self.wreg(self.gc.regSQ_THREAD_TRACE_USERDATA_2, *data_ints[i:i+2])

  def sqtt_config(self, tracing:bool):
    trace_ctrl = {'rt_freq': self.soc.SQ_TT_RT_FREQ_4096_CLK} if self.dev.target < (12,0,0) else {}
    self.wreg(self.gc.regSQ_THREAD_TRACE_CTRL, draw_event_en=1, spi_stall_en=1, sq_stall_en=1, reg_at_hwm=2, hiwater=1, lowater=5, util_timer=1,
      mode=int(tracing), **trace_ctrl)

  # Magic values from mesa/src/amd/vulkan/radv_sqtt.c:radv_emit_spi_config_cntl and src/amd/common/ac_sqtt.c:ac_sqtt_emit_start
  def sqtt_start_9(self, buf0s:HCQBuffer, se_mask:int):
    self.memory_barrier()
    self.wreg(self.gc.regGRBM_GFX_INDEX, se_broadcast_writes=1, sh_broadcast_writes=1, instance_broadcast_writes=1)
    self.wreg(self.gc.regSQ_THREAD_TRACE_MASK, simd_en=0xf, cu_sel=0, sq_stall_en=1, spi_stall_en=1, reg_stall_en=1, vm_id_mask=0)
    SQTT_TOKEN_MISC = 1 << 0
    SQTT_TOKEN_TIME = 1 << 1
    SQTT_TOKEN_REG = 1 << 2
    SQTT_TOKEN_WAVE_START = 1 << 3
    SQTT_TOKEN_REG_CS = 1 << 5
    SQTT_TOKEN_WAVE_END = 1 << 6
    SQTT_TOKEN_INST = 1 << 10
    SQTT_TOKEN_INST_PC = 1 << 11
    SQTT_TOKEN_USERDATA = 1 << 12
    SQTT_TOKEN_ISSUE = 1 << 13
    SQTT_TOKEN_REG_CS_PRIV = 1 << 15
    mask = SQTT_TOKEN_MISC | SQTT_TOKEN_TIME | SQTT_TOKEN_REG | SQTT_TOKEN_WAVE_START | \
        SQTT_TOKEN_WAVE_END | SQTT_TOKEN_REG_CS_PRIV | SQTT_TOKEN_REG_CS | SQTT_TOKEN_USERDATA
    self.wreg(self.gc.regSQ_THREAD_TRACE_TOKEN_MASK, reg_mask=0xf, token_mask=mask)
    self.wreg(self.gc.regSQ_THREAD_TRACE_MODE, mask_cs=1, autoflush_en=1, mode=0) # off
    self.wreg(self.gc.regSQ_THREAD_TRACE_HIWATER, 0x6)

    for se in range(len(buf0s)):
      xcc_index = se // 4
      se_index_xcc = se % 4
      with self.pred_exec(xcc_mask=1<<xcc_index):
        self.wreg(self.gc.regGRBM_GFX_INDEX, se_index=se_index_xcc, sh_index=0, instance_broadcast_writes=1)
        print(hex(buf0s[se].va_addr))
        buf0_lo, buf0_hi = data64_le(buf0s[se].va_addr >> 12)
        self.wreg(self.gc.regSQ_THREAD_TRACE_TOKEN_MASK2, inst_mask=0xFFFFFFFF)
        self.wreg(self.gc.regSQ_THREAD_TRACE_BASE, addr=buf0_lo)
        self.wreg(self.gc.regSQ_THREAD_TRACE_BASE2, addr_hi=buf0_hi)
        self.wreg(self.gc.regSQ_THREAD_TRACE_SIZE, size=buf0s[se].size >> 12)
        self.wreg(self.gc.regSQ_THREAD_TRACE_CTRL, reset_buffer=1)
        self.wreg(self.gc.regSQ_THREAD_TRACE_MODE, mask_cs=1, autoflush_en=1, mode=1) # on

    # self.memory_barrier()
    self.pkt3(self.pm4.PACKET3_EVENT_WRITE, self.pm4.EVENT_TYPE(self.soc.CS_PARTIAL_FLUSH) | self.pm4.EVENT_INDEX(EVENT_INDEX_PARTIAL_FLUSH))
    self.wreg(self.gc.regGRBM_GFX_INDEX, se_broadcast_writes=1, sh_broadcast_writes=1, instance_broadcast_writes=1)
    return self

  def sqtt_stop_9(self, ses:int, wptrs:HCQBuffer):
    self.memory_barrier()
    self.wreg(self.gc.regGRBM_GFX_INDEX, se_broadcast_writes=1, sh_broadcast_writes=1, instance_broadcast_writes=1)
    self.wreg(self.gc.regSQ_THREAD_TRACE_MODE, mask_cs=1, autoflush_en=1, mode=0)

    for se in range(ses):
      xcc_index = se // 4
      se_index_xcc = se % 4
      with self.pred_exec(xcc_mask=1<<xcc_index):
        self.wreg(self.gc.regGRBM_GFX_INDEX, se_index=se_index_xcc, sh_index=0, instance_broadcast_writes=1)
        self.pkt3(self.pm4.PACKET3_WAIT_REG_MEM, self.pm4.WAIT_REG_MEM_FUNCTION(WAIT_REG_MEM_FUNCTION_NEQ),
                  self.gc.regSQ_THREAD_TRACE_STATUS.addr[0] - self.pm4.PACKET3_SET_UCONFIG_REG_START, 0, 1, self.gc.regSQ_THREAD_TRACE_STATUS.fields_mask('busy'), 4)
        self.pkt3(self.pm4.PACKET3_EVENT_WRITE, self.pm4.EVENT_TYPE(self.soc.CS_PARTIAL_FLUSH) | self.pm4.EVENT_INDEX(EVENT_INDEX_PARTIAL_FLUSH))
        self.pkt3(self.pm4.PACKET3_COPY_DATA, 1 << 20 | 2 << 8 | 4, self.gc.regSQ_THREAD_TRACE_WPTR.addr[0], 0, *data64_le(wptrs.va_addr+(se*4)))

    self.wreg(self.gc.regGRBM_GFX_INDEX, se_broadcast_writes=1, sh_broadcast_writes=1, instance_broadcast_writes=1)
    self.wreg(self.gc.regSQ_THREAD_TRACE_CTRL, reset_buffer=1)
    return self

  def sqtt_start(self, buf0s:list[HCQBuffer], se_mask:int):
    self.memory_barrier()
    self.spi_config(tracing=True)
    # One buffer for one SE, mesa does it with a single buffer and ac_sqtt_get_data_offset, but this is simpler and should work just as well
    for se in range(len(buf0s)):
      self.wreg(self.gc.regGRBM_GFX_INDEX, se_index=se, instance_broadcast_writes=1)
      buf0_lo, buf0_hi = data64_le(buf0s[se].va_addr >> 12)
      if self.dev.target >= (12,0,0):
        self.wreg(self.gc.regSQ_THREAD_TRACE_BUF0_SIZE, size=buf0s[se].size >> 12)
        self.wreg(self.gc.regSQ_THREAD_TRACE_BUF0_BASE_LO, base_lo=buf0_lo)
        self.wreg(self.gc.regSQ_THREAD_TRACE_BUF0_BASE_HI, base_hi=buf0_hi)
      else:
        self.wreg(self.gc.regSQ_THREAD_TRACE_BUF0_SIZE, base_hi=buf0_hi, size=buf0s[se].size >> 12)
        self.wreg(self.gc.regSQ_THREAD_TRACE_BUF0_BASE, base_lo=buf0_lo)
      # NOTE: SQTT can only trace instructions on one simd per se, this selects first simd in first wgp in first sa.
      # For RGP to display instruction trace it has to see it on first SE. Howerver ACE/MEC/whatever does the dispatching starting with second se,
      # and on amdgpu/non-AM it also does weird things with dispatch order inside se: around 7 times out of 10 it starts from the last cu, but
      # sometimes not, especially if the kernel has more than one wavefront which means that kernels with small global size might get unlucky and
      # be dispatched on something else and not be seen in instruction tracing tab. You can force the wavefronts of a kernel to be dispatched on the
      # CUs you want to by disabling other CUs via bits in regCOMPUTE_STATIC_THREAD_MGMT_SE<x> and trace even kernels that only have one wavefront.
      cs_wtype = (1 << 6) if self.dev.target >= (12,0,0) else self.soc.SQ_TT_WTYPE_INCLUDE_CS_BIT
      self.wreg(self.gc.regSQ_THREAD_TRACE_MASK, wtype_include=cs_wtype, simd_sel=0, wgp_sel=0, sa_sel=0)
      reg_include = self.soc.SQ_TT_TOKEN_MASK_SQDEC_BIT | self.soc.SQ_TT_TOKEN_MASK_SHDEC_BIT | self.soc.SQ_TT_TOKEN_MASK_GFXUDEC_BIT | \
                    self.soc.SQ_TT_TOKEN_MASK_COMP_BIT | self.soc.SQ_TT_TOKEN_MASK_CONTEXT_BIT
      token_exclude = (1 << self.soc.SQ_TT_TOKEN_EXCLUDE_PERF_SHIFT) if self.dev.target < (12,0,0) else 0

      # disable tracing
      if not (se_mask >> se) & 0b1:
        # gfx12 doesn't have enums with all fields, so it's hardcoded, but it's the same as gfx11.
        token_exclude |= (1 << self.soc.SQ_TT_TOKEN_EXCLUDE_VMEMEXEC_SHIFT | 1 << self.soc.SQ_TT_TOKEN_EXCLUDE_ALUEXEC_SHIFT | \
                         1 << self.soc.SQ_TT_TOKEN_EXCLUDE_VALUINST_SHIFT | 1 << self.soc.SQ_TT_TOKEN_EXCLUDE_IMMEDIATE_SHIFT | \
                         1 << self.soc.SQ_TT_TOKEN_EXCLUDE_INST_SHIFT) if self.dev.target < (12,0,0) else 0x927

      token_mask = {} if self.dev.target < (12,0,0) else {'exclude_barrier_wait': 1}
      self.wreg(self.gc.regSQ_THREAD_TRACE_TOKEN_MASK, reg_include=reg_include, token_exclude=token_exclude, bop_events_token_include=1, **token_mask)
      # Enable SQTT
      self.sqtt_config(tracing=True)
    # Restore global broadcasting
    self.wreg(self.gc.regGRBM_GFX_INDEX, se_broadcast_writes=1, sa_broadcast_writes=1, instance_broadcast_writes=1)
    self.wreg(self.gc.regCOMPUTE_THREAD_TRACE_ENABLE, 1)
    self.memory_barrier()
    return self

  # Magic values from src/amd/common/ac_sqtt.c:ac_sqtt_emit_stop and src/amd/common/ac_sqtt.c:ac_sqtt_emit_wait
  def sqtt_stop(self, ses: int, wptrs: HCQBuffer):
    self.memory_barrier()
    # Start shutting everything down
    self.wreg(self.gc.regCOMPUTE_THREAD_TRACE_ENABLE, 0)
    self.pkt3(self.pm4.PACKET3_EVENT_WRITE, self.pm4.EVENT_TYPE(self.soc.THREAD_TRACE_FINISH) | self.pm4.EVENT_INDEX(0))
    # For each SE wait for finish to complete and copy regSQ_THREAD_TRACE_WPTR to know where in the buffer trace data ends
    for se in range(ses):
      self.wreg(self.gc.regGRBM_GFX_INDEX, se_index=se, instance_broadcast_writes=1)
      # Wait for FINISH_PENDING==0
      self.pkt3(self.pm4.PACKET3_WAIT_REG_MEM, self.pm4.WAIT_REG_MEM_FUNCTION(WAIT_REG_MEM_FUNCTION_EQ),
                self.gc.regSQ_THREAD_TRACE_STATUS.addr[0], 0, 0, self.gc.regSQ_THREAD_TRACE_STATUS.fields_mask('finish_pending'), 4)
      # Disable SQTT
      self.sqtt_config(tracing=False)
      # Wait for BUSY==0
      self.pkt3(self.pm4.PACKET3_WAIT_REG_MEM, self.pm4.WAIT_REG_MEM_FUNCTION(WAIT_REG_MEM_FUNCTION_EQ),
                self.gc.regSQ_THREAD_TRACE_STATUS.addr[0], 0, 0, self.gc.regSQ_THREAD_TRACE_STATUS.fields_mask('busy'), 4)
      # Copy WPTR to memory (src_sel = perf, dst_sel = tc_l2, wr_confirm = True)
      self.pkt3(self.pm4.PACKET3_COPY_DATA, 1 << 20 | 2 << 8 | 4, self.gc.regSQ_THREAD_TRACE_WPTR.addr[0], 0, *data64_le(wptrs.va_addr+(se*4)))
    # Restore global broadcasting
    self.wreg(self.gc.regGRBM_GFX_INDEX, se_broadcast_writes=1, sa_broadcast_writes=1, instance_broadcast_writes=1)
    self.spi_config(tracing=False)
    self.memory_barrier()
    return self

  def exec(self, prg:AMDProgram, args_state:CLikeArgsState, global_size:tuple[sint, ...], local_size:tuple[sint, ...]):
    self.bind_args_state(args_state)

    self.acquire_mem(gli=0, gl2=0)

    user_regs = []
    if prg.enable_private_segment_sgpr:
      assert self.dev.xccs == 1, "Only architected flat scratch is supported on multi-xcc"
      scratch_hilo = data64_le(prg.dev.scratch.va_addr)
      # sgpr word1 bit31 enables swizzle
      # sgpr word3 = 0x14 << 12 | 2 << 28 | 2 << 21 | 1 << 23
      user_regs = [scratch_hilo[0], scratch_hilo[1] | 1 << 31, 0xffffffff, 0x20c14000]

    if prg.enable_dispatch_ptr:
      dp = (dp_t:=hsa.hsa_kernel_dispatch_packet_t).from_address(cast(int, (disp_buf:=args_state.buf.offset(prg.kernargs_segment_size)).va_addr))

      self.bind_sints(*local_size, mem=disp_buf.cpu_view(), struct_t=dp_t, start_field='workgroup_size_x', fmt='H')
      self.bind_sints(*[g*l for g,l in zip(global_size, local_size)], mem=disp_buf.cpu_view(), struct_t=dp_t, start_field='grid_size_x', fmt='I')
      dp.group_segment_size, dp.private_segment_size, dp.kernarg_address = prg.group_segment_size, prg.private_segment_size, args_state.buf.va_addr
      user_regs += [*data64_le(disp_buf.va_addr)]

    user_regs += [*data64_le(args_state.buf.va_addr)]

    if prg.dev.sqtt_enabled: self.sqtt_setup_exec(prg, global_size)

    self.wreg(self.gc.regCOMPUTE_PGM_LO, *data64_le(prg.prog_addr >> 8))
    self.wreg(self.gc.regCOMPUTE_PGM_RSRC1, prg.rsrc1, prg.rsrc2)
    self.wreg(self.gc.regCOMPUTE_PGM_RSRC3, prg.rsrc3)
    self.wreg(self.gc.regCOMPUTE_TMPRING_SIZE, prg.dev.tmpring_size)

    if prg.dev.has_scratch_base_registers:
      for xcc_id in range(self.dev.xccs):
        with self.pred_exec(xcc_mask=1<<xcc_id):
          scratch_base = prg.dev.scratch.va_addr + (prg.dev.scratch.size // self.dev.xccs * xcc_id)
          self.wreg(self.gc.regCOMPUTE_DISPATCH_SCRATCH_BASE_LO, *data64_le(scratch_base >> 8))

    if (10,0,0) <= prg.dev.target < (11,0,0): self.wreg(self.gc.mmCP_COHER_START_DELAY, 0x20)

    self.wreg(self.gc.regCOMPUTE_RESTART_X, 0, 0, 0)
    self.wreg(self.gc.regCOMPUTE_USER_DATA_0, *user_regs)
    self.wreg(self.gc.regCOMPUTE_RESOURCE_LIMITS, 0)
    self.wreg(self.gc.regCOMPUTE_START_X, 0, 0, 0, *local_size, 0, 0)

    gfx10p = {'cs_w32_en': int(prg.wave32)} if prg.dev.target >= (10,0,0) else {}
    self.pkt3(self.pm4.PACKET3_DISPATCH_DIRECT, *global_size,
              self.gc.regCOMPUTE_DISPATCH_INITIATOR.encode(**gfx10p, force_start_at_000=1, compute_shader_en=1))

    if prg.dev.sqtt_enabled: self.pkt3(self.pm4.PACKET3_EVENT_WRITE, self.pm4.EVENT_TYPE(self.soc.THREAD_TRACE_MARKER) | self.pm4.EVENT_INDEX(0))
    self.pkt3(self.pm4.PACKET3_EVENT_WRITE, self.pm4.EVENT_TYPE(self.soc.CS_PARTIAL_FLUSH) | self.pm4.EVENT_INDEX(EVENT_INDEX_PARTIAL_FLUSH))
    return self

  def wait(self, signal:AMDSignal, value:sint=0):
    self.wait_reg_mem(mem=signal.value_addr, value=value, mask=0xffffffff)
    return self

  def timestamp(self, signal:AMDSignal):
    with self.pred_exec(xcc_mask=0b1):
      self.release_mem(signal.timestamp_addr, 0, self.pm4.data_sel__mec_release_mem__send_gpu_clock_counter, self.pm4.int_sel__mec_release_mem__none)
      self.acquire_mem() # ensure timestamp is written
    return self

  def signal(self, signal:AMDSignal, value:sint=0):
    with self.pred_exec(xcc_mask=0b1):
      # NOTE: this needs an EOP buffer on the queue or it will NULL pointer
      self.release_mem(signal.value_addr, value, self.pm4.data_sel__mec_release_mem__send_32_bit_low,
                       self.pm4.int_sel__mec_release_mem__send_interrupt_after_write_confirm, cache_flush=True)

      if (dev:=signal.owner) is not None and signal.is_timeline and not dev.is_am():
        self.release_mem(dev.queue_event_mailbox_ptr, dev.queue_event.event_id, self.pm4.data_sel__mec_release_mem__send_32_bit_low,
                         self.pm4.int_sel__mec_release_mem__send_interrupt_after_write_confirm, ctxid=dev.queue_event.event_id)
    return self

  def bind(self, dev:AMDDevice):
    self.binded_device = dev
    self.hw_page = dev.allocator.alloc(len(self._q) * 4, BufferSpec(cpu_access=True, nolru=True, uncached=True))
    hw_view = self.hw_page.cpu_view().view(fmt='I')
    for i, value in enumerate(self._q): hw_view[i] = value

    self.indirect_cmd = [self.pm4.PACKET3(self.pm4.PACKET3_INDIRECT_BUFFER, 2), *data64_le(self.hw_page.va_addr),
                         len(self._q) | self.pm4.INDIRECT_BUFFER_VALID]
    self._q = hw_view
    return self

  def _submit(self, dev:AMDDevice):
    cmds = self.indirect_cmd if dev == self.binded_device else self._q
    # WORKAROUND: PACKET3_PRED_EXEC doesn't work in rings, only in IBs, create a fake IB inside a ring to work around that
    if self.dev.xccs > 1 and dev != self.binded_device:
      ib_end = ((dev.compute_queue.put_value + 5) % len(dev.compute_queue.ring)) + len(cmds)
      ib_pad = len(dev.compute_queue.ring) - (ib_end - len(cmds)) if ib_end > len(dev.compute_queue.ring) else 0
      ib_ptr = dev.compute_queue.ring.addr + ((dev.compute_queue.put_value + 5 + ib_pad) % len(dev.compute_queue.ring)) * 4
      cmds = [self.pm4.PACKET3(self.pm4.PACKET3_INDIRECT_BUFFER, 2), *data64_le(ib_ptr), len(cmds) | self.pm4.INDIRECT_BUFFER_VALID,
              self.pm4.PACKET3(self.pm4.PACKET3_NOP, ib_pad + len(cmds) - 1), *((0,) * ib_pad), *cmds]

    for i, value in enumerate(cmds): dev.compute_queue.ring[(dev.compute_queue.put_value + i) % len(dev.compute_queue.ring)] = value

    dev.compute_queue.put_value += len(cmds)
    dev.compute_queue.signal_doorbell(dev)

class AMDComputeAQLQueue(AMDComputeQueue):
  def exec(self, prg:AMDProgram, args_state:CLikeArgsState, global_size:tuple[sint, ...], local_size:tuple[sint, ...]):
    self.bind_args_state(args_state)
    if prg.dev.sqtt_enabled: self.sqtt_setup_exec(prg, global_size)
    self._q.append(pkt:=hsa.hsa_kernel_dispatch_packet_t(header=AQL_HDR | (hsa.HSA_PACKET_TYPE_KERNEL_DISPATCH << hsa.HSA_PACKET_HEADER_TYPE),
      setup=3<<hsa.HSA_KERNEL_DISPATCH_PACKET_SETUP_DIMENSIONS, private_segment_size=prg.private_segment_size,
      group_segment_size=prg.group_segment_size, kernel_object=prg.aql_prog_addr, kernarg_address=args_state.buf.va_addr))
    self.bind_sints_to_mem(*local_size, mem=(pkt_view:=MMIOInterface(addr=ctypes.addressof(pkt), nbytes=ctypes.sizeof(pkt))), fmt='H', offset=4)
    self.bind_sints_to_mem(*[l * g for l,g in zip(local_size, global_size)], mem=pkt_view, fmt='I', offset=12)

  def bind(self, dev:AMDDevice): pass # not supported
  def _submit(self, dev:AMDDevice):
    pm4_batch:list[int] = []
    aql_bytes = bytes()

    def flush_pm4_batch():
      nonlocal pm4_batch
      if not pm4_batch: return bytes()
      dev.pm4_ibs.cpu_view().view(off:=dev.pm4_ib_alloc.alloc(len(pm4_batch) * 4, 16), fmt='I')[:len(pm4_batch)] = array.array('I', pm4_batch)
      pkt = [AQL_HDR | (hsa.HSA_PACKET_TYPE_VENDOR_SPECIFIC << hsa.HSA_PACKET_HEADER_TYPE) | (1 << 16),
        self.pm4.PACKET3(self.pm4.PACKET3_INDIRECT_BUFFER, 2), *data64_le(dev.pm4_ibs.va_addr+off), len(pm4_batch)|self.pm4.INDIRECT_BUFFER_VALID, 10]
      pm4_batch.clear()
      return bytes(array.array('I', pkt + [0] * 10))

    for cmd in self._q:
      if isinstance(cmd, hsa.hsa_kernel_dispatch_packet_t): aql_bytes += flush_pm4_batch() + bytes(cmd)
      else: pm4_batch.append(cmd)
    aql_bytes += flush_pm4_batch()

    assert len(aql_bytes) < dev.compute_queue.ring.nbytes, "submit is too large for the queue"
    cp_bytes = min(len(aql_bytes), (dev.compute_queue.ring.nbytes - (dev.compute_queue.put_value * 64) % dev.compute_queue.ring.nbytes))
    dev.compute_queue.ring.view(offset=(dev.compute_queue.put_value * 64) % dev.compute_queue.ring.nbytes, fmt='B')[:cp_bytes] = aql_bytes[:cp_bytes]
    if (tail_bytes:=(len(aql_bytes) - cp_bytes)) > 0: dev.compute_queue.ring.view(offset=0, fmt='B')[:tail_bytes] = aql_bytes[cp_bytes:]
    dev.compute_queue.put_value += len(aql_bytes) // 64
    dev.compute_queue.signal_doorbell(dev, doorbell_value=dev.compute_queue.put_value-1)

class AMDCopyQueue(HWQueue):
  def __init__(self, dev, max_copy_size=0x40000000):
    self.dev, self.sdma, self.internal_cmd_sizes, self.max_copy_size = dev, dev.sdma, [], max_copy_size
    super().__init__()

  def q(self, *arr):
    super().q(*arr)
    self.internal_cmd_sizes.append(len(arr))

  def copy(self, dest:sint, src:sint, copy_size:int):
    copied, copy_commands = 0, (copy_size + self.max_copy_size - 1) // self.max_copy_size

    for _ in range(copy_commands):
      step_copy_size = min(copy_size - copied, self.max_copy_size)

      self.q(self.sdma.SDMA_OP_COPY | self.sdma.SDMA_PKT_COPY_LINEAR_HEADER_SUB_OP(self.sdma.SDMA_SUBOP_COPY_LINEAR),
        self.sdma.SDMA_PKT_COPY_LINEAR_COUNT_COUNT(step_copy_size - 1), 0, *data64_le(src + copied), *data64_le(dest + copied))

      copied += step_copy_size
    return self

  def signal(self, signal:AMDSignal, value:sint=0):
    fence_flags = self.sdma.SDMA_PKT_FENCE_HEADER_MTYPE(3) if self.dev.target >= (10,0,0) else 0
    self.q(self.sdma.SDMA_OP_FENCE | fence_flags, *data64_le(signal.value_addr), value)

    if (dev:=signal.owner) is not None and signal.is_timeline and not dev.is_am():
      self.q(self.sdma.SDMA_OP_FENCE | fence_flags, *data64_le(dev.queue_event_mailbox_ptr), dev.queue_event.event_id)
      self.q(self.sdma.SDMA_OP_TRAP, self.sdma.SDMA_PKT_TRAP_INT_CONTEXT_INT_CONTEXT(dev.queue_event.event_id))
    elif dev is not None and dev.is_am(): self.q(self.sdma.SDMA_OP_TRAP, self.sdma.SDMA_PKT_TRAP_INT_CONTEXT_INT_CONTEXT(0))

    return self

  def wait(self, signal:AMDSignal, value:sint=0):
    self.q(self.sdma.SDMA_OP_POLL_REGMEM | self.sdma.SDMA_PKT_POLL_REGMEM_HEADER_FUNC(WAIT_REG_MEM_FUNCTION_GEQ) | \
           self.sdma.SDMA_PKT_POLL_REGMEM_HEADER_MEM_POLL(1), *data64_le(signal.value_addr), value, 0xffffffff,
           self.sdma.SDMA_PKT_POLL_REGMEM_DW5_INTERVAL(0x04) | self.sdma.SDMA_PKT_POLL_REGMEM_DW5_RETRY_COUNT(0xfff))
    return self

  def timestamp(self, signal:AMDSignal):
    self.q(self.sdma.SDMA_OP_TIMESTAMP | self.sdma.SDMA_PKT_TIMESTAMP_GET_HEADER_SUB_OP(self.sdma.SDMA_SUBOP_TIMESTAMP_GET_GLOBAL),
           *data64_le(signal.timestamp_addr))
    return self

  def bind(self, dev:AMDDevice):
    if not getenv("AMD_SDMA_BIND", 0) or not dev.is_am(): return

    self.binded_device = dev
    self.hw_page = dev.allocator.alloc((qsz:=round_up(len(self._q), 8)) * 4, BufferSpec(cpu_access=True, nolru=True, uncached=True))
    hw_view = self.hw_page.cpu_view().view(fmt='I')
    for i in range(qsz): hw_view[i] = self._q[i] if i < len(self._q) else 0

    self.indirect_cmd = [self.sdma.SDMA_OP_INDIRECT | self.sdma.SDMA_PKT_INDIRECT_HEADER_VMID(0), *data64_le(self.hw_page.va_addr), qsz,
                         *data64_le(0)]
    self._q, self.cmd_sizes = hw_view, [len(self.indirect_cmd)]

  def _submit(self, dev:AMDDevice):
    if self.binded_device == dev:
      # An IB packet must end on a 8 DW boundary.
      add = (8 - (((dev.sdma_queue.put_value % 32) // 4) + len(self.indirect_cmd) % 8)) % 8
      cmds, cmd_sizes = ([0] * add) + self.indirect_cmd, [len(self.indirect_cmd) + add]

      if len(cmds) * 4 >= (dev.sdma_queue.ring.nbytes - dev.sdma_queue.put_value % dev.sdma_queue.ring.nbytes):
        cmds, cmd_sizes = [0, 0] + self.indirect_cmd, [8]
    else: cmds, cmd_sizes = self._q, self.internal_cmd_sizes

    tail_blit_dword = 0
    for cmdsz in cmd_sizes:
      if (tail_blit_dword + cmdsz) * 4 >= dev.sdma_queue.ring.nbytes - dev.sdma_queue.put_value % dev.sdma_queue.ring.nbytes: break
      tail_blit_dword += cmdsz

    # Force align of submits to hit our usb layer write cache.
    if (rem_packet_cnt := len(cmds) - tail_blit_dword) > 0 and dev.is_usb(): tail_blit_dword = 0

    # USB devices run in single-step mode, so they can't overrun the queue.
    total_bytes = (tail_blit_dword * 4 if rem_packet_cnt == 0 else -dev.sdma_queue.put_value % dev.sdma_queue.ring.nbytes) + rem_packet_cnt * 4
    assert total_bytes < dev.sdma_queue.ring.nbytes, "SDMA queue overrun"
    while not dev.is_usb() and dev.sdma_queue.put_value + total_bytes - dev.sdma_queue.read_ptr > dev.sdma_queue.ring.nbytes: pass

    start_idx = (dev.sdma_queue.put_value % dev.sdma_queue.ring.nbytes) // 4
    dev.sdma_queue.ring[start_idx : start_idx + tail_blit_dword] = array.array('I', cmds[:tail_blit_dword])
    dev.sdma_queue.put_value += tail_blit_dword * 4

    if (rem_packet_cnt := len(cmds) - tail_blit_dword) > 0:
      zero_fill = dev.sdma_queue.ring.nbytes - dev.sdma_queue.put_value % dev.sdma_queue.ring.nbytes
      dev.sdma_queue.ring.view(dev.sdma_queue.put_value % dev.sdma_queue.ring.nbytes, zero_fill, fmt='B')[:] = bytes(zero_fill)
      dev.sdma_queue.put_value += zero_fill

      dev.sdma_queue.ring[0:rem_packet_cnt] = array.array('I', cmds[tail_blit_dword:])
      dev.sdma_queue.put_value += rem_packet_cnt * 4

    dev.sdma_queue.signal_doorbell(dev)

class AMDProgram(HCQProgram):
  def __init__(self, dev:AMDDevice, name:str, lib:bytes):
    # TODO; this API needs the type signature of the function and global_size/local_size
    self.dev, self.name, self.lib = dev, name, lib

    image, sections, relocs = elf_loader(self.lib)

    rodata_entry = next((sh.header.sh_addr for sh in sections if sh.name == ".rodata"), -1)
    assert rodata_entry >= 0, ".rodata section not found"

    for apply_image_offset, rel_sym_offset, typ, addent in relocs:
      if typ == 5: image[apply_image_offset:apply_image_offset+8] = struct.pack('<q', rel_sym_offset - apply_image_offset + addent) # R_AMDGPU_REL64
      else: raise RuntimeError(f"unknown AMD reloc {typ}")

    self.lib_gpu = self.dev.allocator.alloc(round_up(image.nbytes, 0x1000), buf_spec:=BufferSpec(nolru=True))
    self.dev.allocator._copyin(self.lib_gpu, image)
    self.dev.synchronize()

    self.group_segment_size = image[rodata_entry:rodata_entry+4].cast("I")[0]
    self.private_segment_size = image[rodata_entry+4:rodata_entry+8].cast("I")[0]
    self.kernargs_segment_size = image[rodata_entry+8:rodata_entry+12].cast("I")[0]
    lds_size = ((self.group_segment_size + 511) // 512) & 0x1FF
    if lds_size > (self.dev.iface.props['lds_size_in_kb'] * 1024) // 512: raise RuntimeError("Too many resources requested: group_segment_size")

    # Ensure scratch size
    self.dev._ensure_has_local_memory(self.private_segment_size)

    # NOTE: this is wrong, it's not this object. pad it, since it might be smaller than the struct
    code = hsa.amd_kernel_code_t.from_buffer_copy(bytes(image[rodata_entry:rodata_entry+256]) + b'\x00'*256)
    self.wave32: bool = code.kernel_code_properties & 0x400 == 0x400

    # Set rsrc1.priv=1 on gfx11 to workaround cwsr.
    self.rsrc1: int = code.compute_pgm_rsrc1 | ((1 << 20) if (11,0,0) <= self.dev.target < (12,0,0) else 0)
    self.rsrc2: int = code.compute_pgm_rsrc2 | (lds_size << 15)
    self.rsrc3: int = image[rodata_entry+44:rodata_entry+48].cast("I")[0] # NOTE: kernel descriptor, not in amd_kernel_code_t struct
    self.aql_prog_addr: int = self.lib_gpu.va_addr + rodata_entry
    self.prog_addr: int = self.lib_gpu.va_addr + rodata_entry + code.kernel_code_entry_byte_offset
    # Some programs use hsa_kernel_dispatch_packet_t to read workgroup sizes during execution.
    # The packet is represented as a pointer and set up in SGPRs. Space for the packet is allocated as part of the kernel arguments.
    self.enable_dispatch_ptr: int = code.kernel_code_properties & hsa.AMD_KERNEL_CODE_PROPERTIES_ENABLE_SGPR_DISPATCH_PTR
    self.enable_private_segment_sgpr: int = code.kernel_code_properties & hsa.AMD_KERNEL_CODE_PROPERTIES_ENABLE_SGPR_PRIVATE_SEGMENT_BUFFER
    additional_alloc_sz = ctypes.sizeof(hsa.hsa_kernel_dispatch_packet_t) if self.enable_dispatch_ptr else 0

    if dev.sqtt_enabled: self.libhash: tuple[int, int] = struct.unpack('<Q', hashlib.md5(self.lib).digest()[:8])*2

    super().__init__(CLikeArgsState, self.dev, self.name, kernargs_alloc_size=self.kernargs_segment_size+additional_alloc_sz, lib=self.lib,
                     base=self.lib_gpu.va_addr)
    weakref.finalize(self, self._fini, self.dev, self.lib_gpu, buf_spec)

class AMDAllocator(HCQAllocator['AMDDevice']):
  def __init__(self, dev:AMDDevice):
    super().__init__(dev, copy_bufs=getattr(dev.iface, 'copy_bufs', None), max_copyout_size=0x1000 if dev.is_usb() else None)
    if hasattr(dev.iface, "as_dmaref"): self._as_dmaref = dev.iface.as_dmaref
    self.supports_copy_from_disk = not dev.is_usb()

  def _alloc(self, size:int, options:BufferSpec) -> HCQBuffer:
    return self.dev.iface.alloc(size, host=options.host, uncached=options.uncached, cpu_access=options.cpu_access)

  @suppress_finalizing
  def _free(self, opaque, options:BufferSpec):
    self.dev.synchronize()
    self.dev.iface.free(opaque)

  def _map(self, buf:HCQBuffer): return self.dev.iface.map(buf._base if buf._base is not None else buf)

@dataclass
class AMDQueueDesc:
  ring: MMIOInterface
  read_ptrs: list[MMIOInterface]
  write_ptrs: list[MMIOInterface]
  doorbells: list[MMIOInterface]
  put_value: int = 0

  @property
  def read_ptr(self): return min(p[0] for p in self.read_ptrs)

  def signal_doorbell(self, dev, doorbell_value:int|None=None):
    for write_ptr in self.write_ptrs: write_ptr[0] = self.put_value

    # Ensure all prior writes are visible to the GPU.
    System.memory_barrier()

    # Flush hdp if queue is in dev mem.
    if dev.is_am() and not dev.is_usb(): dev.iface.dev_impl.gmc.flush_hdp()
    for doorbell in self.doorbells: doorbell[0] = self.put_value if doorbell_value is None else doorbell_value

class KFDIface:
  kfd:FileIOInterface|None = None
  event_page:HCQBuffer|None = None
  gpus:list[FileIOInterface] = []

  def _is_usable_gpu(self, gpu_id):
    with contextlib.suppress(OSError): return int(gpu_id.read()) != 0
    return False

  def __init__(self, dev, device_id):
    self.dev = dev

    kfd_topo_path = "/sys/devices/virtual/kfd/kfd/topology/nodes"

    # Initialize KFD interface during first run
    if KFDIface.kfd is None:
      KFDIface.kfd = FileIOInterface("/dev/kfd", os.O_RDWR)
      gpus = [g for g in FileIOInterface(kfd_topo_path).listdir() if self._is_usable_gpu(FileIOInterface(f"{kfd_topo_path}/{g}/gpu_id"))]
      gpus = sorted(gpus, key=lambda x: int(x.split('/')[-1]))
      visible_devices = [int(x) for x in (getenv('VISIBLE_DEVICES', getenv('HIP_VISIBLE_DEVICES', ''))).split(',') if x.strip()]
      KFDIface.gpus = [gpus[x] for x in visible_devices] if visible_devices else gpus

    if device_id >= len(KFDIface.gpus): raise RuntimeError(f"No device found for {device_id}. Requesting more devices than the system has?")

    self.gpu_id = int(FileIOInterface(f"{kfd_topo_path}/{KFDIface.gpus[device_id]}/gpu_id").read())
    self.props = {(p:=l.split())[0]: int(p[1]) for l in FileIOInterface(f"{kfd_topo_path}/{KFDIface.gpus[device_id]}/properties").read().splitlines()}
    ip_base = f"/sys/class/drm/renderD{self.props['drm_render_minor']}/device/ip_discovery/die/0"
    id2ip = {am.GC_HWID: am.GC_HWIP, am.SDMA0_HWID: am.SDMA0_HWIP, am.NBIF_HWID: am.NBIF_HWIP}
    ip_hw = [(id2ip[int(hwid)], int(hwid)) for hwid in FileIOInterface(ip_base).listdir() if hwid.isnumeric() and int(hwid) in id2ip]
    self.ip_versions = {ip:tuple(int(FileIOInterface(f'{ip_base}/{hw}/0/{part}').read()) for part in ['major','minor','revision']) for ip,hw in ip_hw}
    self.drm_fd = FileIOInterface(f"/dev/dri/renderD{self.props['drm_render_minor']}", os.O_RDWR)

    self.kfd_ver = ((ver_st:=kfd.AMDKFD_IOC_GET_VERSION(KFDIface.kfd)).major_version, ver_st.minor_version)
    kfd.AMDKFD_IOC_ACQUIRE_VM(KFDIface.kfd, drm_fd=self.drm_fd.fd, gpu_id=self.gpu_id)
    if self.kfd_ver >= (1,14): kfd.AMDKFD_IOC_RUNTIME_ENABLE(KFDIface.kfd, mode_mask=0)

    # Set these for our device.
    if KFDIface.event_page is None:
      KFDIface.event_page = self.alloc(0x8000, uncached=True)
      kfd.AMDKFD_IOC_CREATE_EVENT(KFDIface.kfd, event_page_offset=KFDIface.event_page.meta.handle)
    else: self.map(KFDIface.event_page)

    # Event to wait for queues completion
    self.dev.queue_event = kfd.AMDKFD_IOC_CREATE_EVENT(KFDIface.kfd, event_type=kfd.KFD_IOC_EVENT_SIGNAL, auto_reset=1)
    self.dev.queue_event_mailbox_ptr = KFDIface.event_page.va_addr + self.dev.queue_event.event_slot_index * 8
    self.queue_event_arr = (kfd.struct_kfd_event_data)(event_id=self.dev.queue_event.event_id)
    self.queue_event_arr_ptr = ctypes.addressof(self.queue_event_arr)

    # OS events to collect memory and hardware faults
    self.mem_fault_event = kfd.AMDKFD_IOC_CREATE_EVENT(KFDIface.kfd, event_type=kfd.KFD_IOC_EVENT_MEMORY)
    self.hw_fault_event = kfd.AMDKFD_IOC_CREATE_EVENT(KFDIface.kfd, event_type=kfd.KFD_IOC_EVENT_HW_EXCEPTION)

  def alloc(self, size:int, host=False, uncached=False, cpu_access=False, contiguous=False, cpu_addr=None) -> HCQBuffer:
    flags = kfd.KFD_IOC_ALLOC_MEM_FLAGS_WRITABLE | kfd.KFD_IOC_ALLOC_MEM_FLAGS_EXECUTABLE | kfd.KFD_IOC_ALLOC_MEM_FLAGS_NO_SUBSTITUTE

    if uncached: flags |= kfd.KFD_IOC_ALLOC_MEM_FLAGS_COHERENT | kfd.KFD_IOC_ALLOC_MEM_FLAGS_UNCACHED | kfd.KFD_IOC_ALLOC_MEM_FLAGS_GTT
    else: flags |= (kfd.KFD_IOC_ALLOC_MEM_FLAGS_USERPTR if host else kfd.KFD_IOC_ALLOC_MEM_FLAGS_VRAM)

    # Make mapped cpu address to be uncachable
    if cpu_addr is not None: flags |= kfd.KFD_IOC_ALLOC_MEM_FLAGS_COHERENT | kfd.KFD_IOC_ALLOC_MEM_FLAGS_UNCACHED

    if cpu_access or host: flags |= kfd.KFD_IOC_ALLOC_MEM_FLAGS_PUBLIC

    if flags & kfd.KFD_IOC_ALLOC_MEM_FLAGS_USERPTR:
      buf = addr = cpu_addr or FileIOInterface.anon_mmap(0, size, mmap.PROT_READ | mmap.PROT_WRITE, mmap.MAP_SHARED | mmap.MAP_ANONYMOUS, 0)
    else: buf, addr = 0, FileIOInterface.anon_mmap(0, size, 0, mmap.MAP_PRIVATE | mmap.MAP_ANONYMOUS | MAP_NORESERVE, 0)

    try: mem = kfd.AMDKFD_IOC_ALLOC_MEMORY_OF_GPU(self.kfd, va_addr=addr, size=size, base=addr, length=size, gpu_id=self.gpu_id,
                                                  flags=flags, mmap_offset=buf)
    except OSError as e:
      if e.errno == errno.EINVAL and (flags & kfd.KFD_IOC_ALLOC_MEM_FLAGS_VRAM) and cpu_access:
        raise MemoryError("Cannot allocate host-visible VRAM. Ensure the resizable BAR option is enabled on your system.") from e
      if e.errno == errno.ENOMEM: raise MemoryError(f"Cannot allocate {size} bytes: no memory is available.") from e
      raise

    if not (flags & kfd.KFD_IOC_ALLOC_MEM_FLAGS_USERPTR):
      buf = self.drm_fd.mmap(mem.va_addr, mem.size, mmap.PROT_READ | mmap.PROT_WRITE, mmap.MAP_SHARED | MAP_FIXED, mem.mmap_offset)
      assert addr == buf == mem.va_addr

    view = MMIOInterface(mem.va_addr, mem.size, fmt='B') if cpu_access or host else None
    self.map(hcqbuf:=HCQBuffer(mem.va_addr, mem.size, meta=mem, view=view, owner=self.dev))
    return hcqbuf

  def free(self, mem):
    if len(mem.mapped_devs) > 0:
      gpus = (ctypes.c_int32 * len(mem.mapped_devs))(*[x.iface.gpu_id for x in mem.mapped_devs])
      stm = kfd.AMDKFD_IOC_UNMAP_MEMORY_FROM_GPU(self.kfd, handle=mem.meta.handle, device_ids_array_ptr=ctypes.addressof(gpus), n_devices=len(gpus))
      assert stm.n_success == len(gpus)
    if mem.va_addr: FileIOInterface.munmap(mem.va_addr, mem.size)
    kfd.AMDKFD_IOC_FREE_MEMORY_OF_GPU(self.kfd, handle=mem.meta.handle)

  def as_dmaref(self, mem:HCQBuffer) -> DMAFdRef:
    base = mem._base if mem._base is not None else mem
    dmaref = DMAFdRef(kfd.AMDKFD_IOC_EXPORT_DMABUF(KFDIface.kfd, handle=base.meta.handle, flags=0).dmabuf_fd, mem.va_addr-base.va_addr, mem.size)
    weakref.finalize(dmaref, os.close, dmaref.fd)
    return dmaref

  def map(self, mem):
    if mem.owner is not None and mem.owner._is_cpu(): return self.alloc(mem.size, host=True, cpu_addr=mem.va_addr)

    c_gpus = (ctypes.c_int32 * 1)(self.gpu_id)
    stm = kfd.AMDKFD_IOC_MAP_MEMORY_TO_GPU(self.kfd, handle=mem.meta.handle, device_ids_array_ptr=ctypes.addressof(c_gpus), n_devices=1)
    assert stm.n_success == 1

  def create_queue(self, queue_type, ring, gart, rptr, wptr, eop_buffer=None, cwsr_buffer=None, ctl_stack_size=0, ctx_save_restore_size=0, xcc_id=0):
    queue = kfd.AMDKFD_IOC_CREATE_QUEUE(KFDIface.kfd, ring_base_address=ring.va_addr, ring_size=ring.size, gpu_id=self.gpu_id,
      queue_type=queue_type, queue_percentage=kfd.KFD_MAX_QUEUE_PERCENTAGE|(xcc_id<<8), queue_priority=kfd.KFD_MAX_QUEUE_PRIORITY,
      eop_buffer_address=eop_buffer.va_addr if eop_buffer else 0, eop_buffer_size=eop_buffer.size if eop_buffer else 0, ctl_stack_size=ctl_stack_size,
      ctx_save_restore_address=cwsr_buffer.va_addr if cwsr_buffer else 0, ctx_save_restore_size=ctx_save_restore_size,
      write_pointer_address=gart.va_addr+wptr, read_pointer_address=gart.va_addr+rptr+8*xcc_id)

    if not hasattr(self, 'doorbells'):
      self.doorbells_base = queue.doorbell_offset & (~0x1fff) # doorbell is two pages
      self.doorbells = cast(FileIOInterface, KFDIface.kfd).mmap(0, 0x2000, mmap.PROT_READ|mmap.PROT_WRITE, mmap.MAP_SHARED, self.doorbells_base)

    return AMDQueueDesc(ring=MMIOInterface(ring.va_addr, ring.size, fmt='I'), read_ptrs=[MMIOInterface(queue.read_pointer_address, 8, fmt='Q')],
                        write_ptrs=[MMIOInterface(queue.write_pointer_address, 8, fmt='Q')],
                        doorbells=[MMIOInterface(self.doorbells + queue.doorbell_offset - self.doorbells_base, 8, fmt='Q')])

  def sleep(self, tm:int): kfd.AMDKFD_IOC_WAIT_EVENTS(KFDIface.kfd, events_ptr=self.queue_event_arr_ptr, num_events=1, wait_for_all=1, timeout=tm)

  def on_device_hang(self):
    def _collect_str(st): return ' '.join(f'{k[0]}={getattr(st, k[0])}' for k in st._fields_)

    report = []
    for evnt in [self.mem_fault_event, self.hw_fault_event]:
      ev = (kfd.struct_kfd_event_data)(event_id=evnt.event_id)
      kfd.AMDKFD_IOC_WAIT_EVENTS(KFDIface.kfd, events_ptr=ctypes.addressof(ev), num_events=1, wait_for_all=1)
      if evnt == self.mem_fault_event and ev.memory_exception_data.gpu_id:
        report += [f"MMU fault: 0x{ev.memory_exception_data.va:X} | {_collect_str(ev.memory_exception_data.failure)}"]
      if evnt == self.hw_fault_event and ev.hw_exception_data.gpu_id: report += [f"HW fault: {_collect_str(ev.hw_exception_data)}"]

    raise RuntimeError("\n".join(report))

class PCIIface(PCIIfaceBase):
  gpus:ClassVar[list[str]] = []

  def __init__(self, dev, dev_id):
    super().__init__(dev, dev_id, vendor=0x1002, devices=[0x744c, 0x7480, 0x7550, 0x7590], bars=[0, 2, 5], vram_bar=0,
      va_start=AMMemoryManager.va_allocator.base, va_size=AMMemoryManager.va_allocator.size)
    self._setup_adev(self.pci_dev.pcibus, self.pci_dev.map_bar(0), self.pci_dev.map_bar(2, fmt='Q'), self.pci_dev.map_bar(5, fmt='I'))
    self.pci_dev.write_config(pci.PCI_COMMAND, self.pci_dev.read_config(pci.PCI_COMMAND, 2) | pci.PCI_COMMAND_MASTER, 2)

  def _setup_adev(self, name, vram:MMIOInterface, doorbell:MMIOInterface, mmio:MMIOInterface, dma_regions:list[tuple[int, MMIOInterface]]|None=None):
    self.dev_impl:AMDev = AMDev(name, vram, doorbell, mmio, dma_regions)
    self.ip_versions = self.dev_impl.ip_ver

    gfxver = int(f"{self.dev_impl.ip_ver[am.GC_HWIP][0]:02d}{self.dev_impl.ip_ver[am.GC_HWIP][1]:02d}{self.dev_impl.ip_ver[am.GC_HWIP][2]:02d}")
    array_count = self.dev_impl.gc_info.gc_num_sa_per_se * self.dev_impl.gc_info.gc_num_se
    simd_count = 2 * array_count * (self.dev_impl.gc_info.gc_num_wgp0_per_sa + self.dev_impl.gc_info.gc_num_wgp1_per_sa)
    self.props = {'simd_count': 2 * simd_count, 'simd_per_cu': 2, 'array_count': array_count, 'gfx_target_version': gfxver,
      'max_slots_scratch_cu': self.dev_impl.gc_info.gc_max_scratch_slots_per_cu, 'max_waves_per_simd': self.dev_impl.gc_info.gc_max_waves_per_simd,
      'simd_arrays_per_engine': self.dev_impl.gc_info.gc_num_sa_per_se, 'lds_size_in_kb': self.dev_impl.gc_info.gc_lds_size}

  def create_queue(self, queue_type, ring, gart, rptr, wptr, eop_buffer=None, cwsr_buffer=None, ctl_stack_size=0, ctx_save_restore_size=0, xcc_id=0):
    assert cwsr_buffer is None, "no cwsr buffer for am"

    if queue_type == kfd.KFD_IOC_QUEUE_TYPE_SDMA:
      self.dev_impl.sdma.setup_ring(ring_addr=ring.va_addr, ring_size=ring.size, rptr_addr=gart.va_addr+rptr, wptr_addr=gart.va_addr+wptr,
                                    doorbell=(doorbell_index:=am.AMDGPU_NAVI10_DOORBELL_sDMA_ENGINE0), pipe=0, queue=0)
    else:
      self.dev_impl.gfx.setup_ring(ring_addr=ring.va_addr, ring_size=ring.size, rptr_addr=gart.va_addr+rptr, wptr_addr=gart.va_addr+wptr,
        eop_addr=eop_buffer.va_addr, eop_size=eop_buffer.size, doorbell=(doorbell_index:=am.AMDGPU_NAVI10_DOORBELL_MEC_RING0), pipe=0, queue=0,
        aql=(queue_type==kfd.KFD_IOC_QUEUE_TYPE_COMPUTE_AQL))

    return AMDQueueDesc(ring=ring.cpu_view().view(fmt='I'), doorbells=[self.dev_impl.doorbell64.view(doorbell_index * 8, 8, fmt='Q')],
      read_ptrs=[gart.cpu_view().view(offset=rptr, size=8, fmt='Q')], write_ptrs=[gart.cpu_view().view(offset=wptr, size=8, fmt='Q')])

  def sleep(self, timeout):
    if hasattr(self.pci_dev, 'irq_poller') and self.pci_dev.irq_poller is not None and (events_cnt:=len(self.pci_dev.irq_poller.poll(timeout))):
      self.pci_dev.irq_fd.read(8 * events_cnt)
      self.dev_impl.ih.interrupt_handler()

  def on_device_hang(self):
    devs:list[AMDDevice] = [d for pg in HCQCompiled.peer_groups.values() for d in pg if isinstance(d, AMDDevice) and d.is_am()]
    for d in devs: d.iface.dev_impl.gmc.on_interrupt()
    raise RuntimeError("Device hang detected")

  def device_fini(self): self.dev_impl.fini()

class USBIface(PCIIface):
  def __init__(self, dev, dev_id): # pylint: disable=super-init-not-called
    self.dev = dev
    self.usb = ASM24Controller()
    self.bars = setup_pci_bars(self.usb, gpu_bus=4, mem_base=0x10000000, pref_mem_base=(32 << 30))

    self._setup_adev(f"usb:{dev_id}", USBMMIOInterface(self.usb, *self.bars[0], fmt='B'), USBMMIOInterface(self.usb, *self.bars[2], fmt='Q'),
      USBMMIOInterface(self.usb, *self.bars[5], fmt='I'), dma_regions=[(0x200000, self._dma_view(0xf000, 0x80000))])
    self.usb._pci_cacheable += [self.bars[2]] # doorbell region is cacheable

    # special regions
    self.copy_bufs = [self._dma_region(ctrl_addr=0xf000, sys_addr=0x200000, size=0x80000)]
    self.sys_buf, self.sys_next_off = self._dma_region(ctrl_addr=0xa000, sys_addr=0x820000, size=0x1000), 0x800

  def _dma_view(self, ctrl_addr, size): return USBMMIOInterface(self.usb, ctrl_addr, size, fmt='B', pcimem=False)
  def _dma_region(self, ctrl_addr, sys_addr, size):
    region = self.dev_impl.mm.map_range(vaddr:=self.dev_impl.mm.alloc_vaddr(size=size), size, [(sys_addr, size)], system=True, uncached=True)
    return HCQBuffer(vaddr, size, meta=PCIAllocationMeta(region, has_cpu_mapping=False), view=self._dma_view(ctrl_addr, size), owner=self.dev)

  def alloc(self, size:int, host=False, uncached=False, cpu_access=False, contiguous=False, **kwargs) -> HCQBuffer:
    if (host or (uncached and cpu_access)) and self.sys_next_off + size < self.sys_buf.size:
      self.sys_next_off += size
      return self.sys_buf.offset(self.sys_next_off - size, size)

    am_mapping = self.dev_impl.mm.valloc(size:=round_up(size, 4 << 10), uncached=uncached, contiguous=cpu_access)
    return HCQBuffer(am_mapping.va_addr, size, meta=PCIAllocationMeta(am_mapping, has_cpu_mapping=False),
      view=USBMMIOInterface(self.usb, self.bars[0][0] + am_mapping.paddrs[0][0], size, fmt='B') if cpu_access else None, owner=self.dev)

  def create_queue(self, queue_type, ring, gart, rptr, wptr, eop_buffer=None, cwsr_buffer=None, ctl_stack_size=0, ctx_save_restore_size=0, xcc_id=0):
    if queue_type == kfd.KFD_IOC_QUEUE_TYPE_COMPUTE: self.usb._pci_cacheable += [(ring.cpu_view().addr, ring.size)]
    return super().create_queue(queue_type, ring, gart, rptr, wptr, eop_buffer, cwsr_buffer, ctl_stack_size, ctx_save_restore_size, xcc_id)

  def sleep(self, timeout): pass

class AMDDevice(HCQCompiled):
  def is_am(self) -> bool: return isinstance(self.iface, (PCIIface, USBIface))
  def is_usb(self) -> bool: return isinstance(self.iface, USBIface)

  def __init__(self, device:str=""):
    self.device_id = int(device.split(":")[1]) if ":" in device else 0
    self.iface = self._select_iface(KFDIface, PCIIface, USBIface)
    self.target:tuple[int, ...] = ((trgt:=self.iface.props['gfx_target_version']) // 10000, (trgt // 100) % 100, trgt % 100)
    self.arch = "gfx%d%x%x" % self.target
    if self.target < (9,4,2) or self.target >= (13,0,0): raise RuntimeError(f"Unsupported arch: {self.arch}")
    if DEBUG >= 1: print(f"AMDDevice: opening {self.device_id} with target {self.target} arch {self.arch}")

    self.se_cnt = self.iface.props['array_count'] // self.iface.props['simd_arrays_per_engine']
    self.max_cu_id = self.iface.props['simd_count'] // self.iface.props['simd_per_cu'] // self.iface.props.get('num_xcc', 1) - 1
    self.max_wave_id = (self.iface.props['max_waves_per_simd'] * self.iface.props['simd_per_cu'] - 1) if self.target >= (10,1,0) else \
                       (min((self.max_cu_id+1)*40, self.se_cnt * 512) - 1)
    self.xccs = self.iface.props.get('num_xcc', 1) if getenv("XCCS", 1) else 1
    # this is what llvm refers to as "architected flat scratch"
    self.has_scratch_base_registers = self.target >= (11,0,0) or self.target in {(9,4,2), (9,5,0)}

    # https://gitlab.freedesktop.org/agd5f/linux/-/blob/a1fc9f584c4aaf8bc1ebfa459fc57a3f26a290d8/drivers/gpu/drm/amd/amdkfd/kfd_queue.c#L391
    sgrp_size_per_cu, lds_size_per_cu, hwreg_size_per_cu = 0x4000, 0x10000, 0x1000
    if self.target[:2] == (9,5): lds_size_per_cu = self.iface.props["lds_size_in_kb"] << 10
    vgpr_size_per_cu = 0x60000 if self.target in {(11,0,0), (11,0,1), (12,0,0), (12,0,1)} else \
                       0x80000 if (self.target[:2]) in {(9,4), (9,5)} or self.target in {(9,0,8), (9,0,10)} else 0x40000
    wg_data_size = round_up((vgpr_size_per_cu + sgrp_size_per_cu + lds_size_per_cu + hwreg_size_per_cu) * (self.max_cu_id + 1), mmap.PAGESIZE)
    ctl_stack_size = round_up(12 * (self.max_cu_id + 1) * (self.max_wave_id + 1) + 8 + 40, mmap.PAGESIZE) if self.target >= (10,1,0) else \
                     round_up((self.max_wave_id + 1) * 8 + 8 + 40, mmap.PAGESIZE)
    debug_memory_size = round_up((self.max_cu_id + 1 if self.target >= (10,1,0) else 1) * (self.max_wave_id + 1) * 32, 64)
    if self.target[0] == 10: ctl_stack_size = min(ctl_stack_size, 0x7000)

    self.ip_off = import_ip_offsets(self.target)
    self.soc = import_soc(self.target)
    self.pm4 = importlib.import_module(f"tinygrad.runtime.autogen.am.pm4_{'nv' if self.target[0] >= 10 else 'soc15'}")
    self.sdma = import_module('sdma', min(self.iface.ip_versions[am.SDMA0_HWIP], (6, 0, 0)))
<<<<<<< HEAD
    # print(self.iface.ip_versions[am.GC_HWIP], self.iface.ip_offsets[am.GC_HWIP])
    # exit(0)
    self.iface.ip_offsets[am.GC_HWIP][0] = (0x2000, 0xA000, 0)
    self.gc = AMDIP('gc', self.iface.ip_versions[am.GC_HWIP], self.iface.ip_offsets[am.GC_HWIP])
=======
    self.gc = AMDIP('gc', self.iface.ip_versions[am.GC_HWIP],
                    bases={i: tuple(getattr(self.ip_off, f'GC_BASE__INST{i}_SEG{s}', 0) for s in range(6)) for i in range(6)})
>>>>>>> b6eb9172

    self.nbio = AMDIP('nbio' if self.target[0] < 12 else 'nbif', self.iface.ip_versions[am.NBIF_HWIP],
                      bases={i: tuple(getattr(self.ip_off, f'NBIO_BASE__INST{i}_SEG{s}', 0) for s in range(9)) for i in range(6)})

    self.is_aql = getenv("AMD_AQL", int(self.xccs > 1))
    if self.is_aql:
      self.pm4_ibs = self.iface.alloc(0x2000 if self.is_usb() else (16 << 20), uncached=True, cpu_access=True)
      self.pm4_ib_alloc = BumpAllocator(self.pm4_ibs.size, wrap=True)

    self.compute_queue = self.create_queue(kfd.KFD_IOC_QUEUE_TYPE_COMPUTE_AQL if self.is_aql else kfd.KFD_IOC_QUEUE_TYPE_COMPUTE,
      0x2000 if self.is_usb() else (16 << 20), eop_buffer_size=0x1000,
      ctx_save_restore_size=0 if self.is_am() else wg_data_size + ctl_stack_size, ctl_stack_size=ctl_stack_size, debug_memory_size=debug_memory_size)

    max_copy_size = 0x40000000 if self.iface.ip_versions[am.SDMA0_HWIP][0] >= 5 else 0x400000
    self.sdma_queue = self.create_queue(kfd.KFD_IOC_QUEUE_TYPE_SDMA, 0x200 if self.is_usb() else (16 << 20))

    compilers:list[CompilerPairT] = [(functools.partial(AMDLLVMRenderer, self.arch), functools.partial(AMDLLVMCompiler, self.arch)),
                                     (functools.partial(AMDRenderer, self.arch), functools.partial(HIPCompiler, self.arch))]

    super().__init__(device, AMDAllocator(self), compilers, functools.partial(AMDProgram, self), AMDSignal,
                     functools.partial(AMDComputeAQLQueue if self.is_aql else AMDComputeQueue, self),
                     functools.partial(AMDCopyQueue, self, max_copy_size=max_copy_size),
                     kernargs_size=(8 << 10) if self.is_usb() else (16 << 20), sigalloc_size=0x100 if self.is_usb() else 0x1000)

    # Scratch setup
    self.max_private_segment_size = 0
    self._ensure_has_local_memory(128) # set default scratch size to 128 bytes per thread

    # SQTT is disabled by default because of runtime overhead and big file sizes (~200mb to Tensor.full() two 4096x4096 tensors and matmul them)
    self.sqtt_enabled = PROFILE and SQTT > 0
    if self.sqtt_enabled:
      if self.target[0] not in {9, 11, 12}: raise RuntimeError(f'SQ Thread Tracing is not supported on gc:{self.target}')
      if not self.is_am() and (ppfeaturemask:=int(FileIOInterface('/sys/module/amdgpu/parameters/ppfeaturemask', os.O_RDONLY).read(), 16))&0x8000:
        raise RuntimeError("SQTT can't be enabled because of hardware bug, to workaround either use AMD_IFACE=PCI or add "
                           f"ppfeaturemask={(ppfeaturemask&~0x8000):#x} (current {ppfeaturemask=:#x} & ~PP_GFXOFF_MASK) to amdgpu module parameters\n"
                           "For more information read https://github.com/tinygrad/tinygrad/blob/master/extra/sqtt/README.md")
      SQTT_BUFFER_SIZE = getenv("SQTT_BUFFER_SIZE", 256) # in mb, per shader engine
      self.sqtt_buffers = [self.allocator.alloc(SQTT_BUFFER_SIZE*1024*1024, BufferSpec(nolru=True)) for _ in range(self.se_cnt)]
<<<<<<< HEAD
      self.sqtt_itrace_se_mask = getenv("SQTT_ITRACE_SE_MASK", 0) # -1 enable all, 0 disable all, >0 bitmask for where to enable instruction tracing
=======
      self.sqtt_itrace_se_mask = getenv("SQTT_ITRACE_SE_MASK", -1 if SQTT >= 2 else (1 << 1)) # se bitmask: -1 enable all, 0 disable all
>>>>>>> b6eb9172
      self.sqtt_next_cmd_id = itertools.count(0)
      cast(AMDComputeQueue, self.hw_compute_queue_t()).sqtt_start_9(self.sqtt_buffers, self.sqtt_itrace_se_mask).signal(self.timeline_signal, self.next_timeline()).submit(self)
      self.synchronize()

  def create_queue(self, queue_type, ring_size, ctx_save_restore_size=0, eop_buffer_size=0, ctl_stack_size=0, debug_memory_size=0):
    ring = self.iface.alloc(ring_size, uncached=True, cpu_access=True)
    gart = self.iface.alloc(0x100, uncached=True, cpu_access=True)

    if queue_type == kfd.KFD_IOC_QUEUE_TYPE_COMPUTE_AQL:
      aql_desc = hsa.amd_queue_t(queue_properties=hsa.AMD_QUEUE_PROPERTIES_IS_PTR64 | hsa.AMD_QUEUE_PROPERTIES_ENABLE_PROFILING,
        read_dispatch_id_field_base_byte_offset=getattr(hsa.amd_queue_t, 'read_dispatch_id').offset,
        max_cu_id=self.max_cu_id, max_wave_id=self.max_wave_id)
      gart.cpu_view().view(fmt='B')[:ctypes.sizeof(aql_desc)] = bytes(aql_desc)
      self.aql_desc = hsa.amd_queue_t.from_address(gart.cpu_view().addr)

    cwsr_buffer_size = round_up((ctx_save_restore_size + debug_memory_size) * self.iface.props.get('num_xcc', 1), mmap.PAGESIZE)
    cwsr_buffer = self.iface.alloc(cwsr_buffer_size) if ctx_save_restore_size else None
    eop_buffer = self.iface.alloc(eop_buffer_size) if eop_buffer_size else None

    return (self.iface.create_queue(queue_type, ring, gart, rptr=getattr(hsa.amd_queue_t, 'read_dispatch_id').offset,
            wptr=getattr(hsa.amd_queue_t, 'write_dispatch_id').offset, eop_buffer=eop_buffer, cwsr_buffer=cwsr_buffer,
            ctx_save_restore_size=ctx_save_restore_size, ctl_stack_size=ctl_stack_size))

  def _ensure_has_local_memory(self, required):
    if self.max_private_segment_size >= required: return

    # <gfx103 requires alignment of 1024, >=gfx11 requires 256
    wave_scratch_len = round_up(((self.max_wave_id + 1) * required), 256 if self.target >= (11,0,0) else 1024)

    scratch_size = (self.max_cu_id+1)*self.iface.props['max_slots_scratch_cu']*wave_scratch_len # per xcc
    self.scratch, ok = self._realloc(getattr(self, 'scratch', None), scratch_size*self.xccs)
    if ok:
      waves = wave_scratch_len // (256 if self.target >= (11,0,0) else 1024)
      # >=gfx11 wavesize is per SE
      wavesize = scratch_size // ((wave_scratch_len * self.se_cnt) if self.target >= (11,0,0) else wave_scratch_len)
      self.tmpring_size = waves << 12 | wavesize
      self.max_private_segment_size = required

      if hasattr(self, 'aql_desc'):
        self.aql_desc.scratch_backing_memory_location = self.scratch.va_addr
        self.aql_desc.scratch_backing_memory_byte_size = self.scratch.size
        self.aql_desc.scratch_wave64_lane_byte_size = self.max_private_segment_size * (self.aql_desc.max_wave_id + 1) // 64
        self.aql_desc.scratch_resource_descriptor[:] = [lo32(self.scratch.va_addr), hi32(self.scratch.va_addr) | (1 << 30), lo32(self.scratch.size),
          0x20814fac] # FORMAT=BUF_FORMAT_32_UINT,OOB_SELECT=2,ADD_TID_ENABLE=1,TYPE=SQ_RSRC_BUF,SQ_SELs
        self.aql_desc.compute_tmpring_size = self.tmpring_size

  def invalidate_caches(self):
    self.hw_compute_queue_t().memory_barrier().signal(self.timeline_signal, self.next_timeline()).submit(self)
    self.synchronize()

  def on_device_hang(self): self.iface.on_device_hang()

  def _at_profile_finalize(self):
    if self.sqtt_enabled:
      wptrs_buf = self.allocator.alloc(round_up(len(self.sqtt_buffers), 0x1000), BufferSpec(cpu_access=True, nolru=True))
      cast(AMDComputeQueue, self.hw_compute_queue_t()).sqtt_stop_9(len(self.sqtt_buffers), wptrs_buf) \
                                                      .signal(self.timeline_signal, self.next_timeline()).submit(self)
      self.synchronize()
      if DEBUG >= 2: print(f'{self.device}: Saving SQTT in profile...')
      for i,buf0 in enumerate(self.sqtt_buffers):
        wptr = ((wptrs_buf.cpu_view().view(fmt='I')[i] & 0x1FFFFFFF) - ((0) if self.target < (12,0,0) else 0)) * 32
        if DEBUG >= 2: print(f'\t{self.device}: SE {i} blob size {wptr:#x}')
        assert wptr >= 0 and wptr <= buf0.size, f"{wptr} > {buf0.size}, should never happen"
        # When sqtt buffer overflows, wptr stops at the last dword
        if wptr >= buf0.size - 32:
          print(colored(f"{self.device}: Warning: SQTT buffer is full (SE {i})! Increase SQTT buffer with SQTT_BUFFER_SIZE=X (in MB)", "yellow"))
        self.allocator._copyout(sqtt_buf:=memoryview(bytearray(wptr)), buf0)
        sqtt_buf = bytearray(b'\x11\x80\x1f\x00' + b'\x00'*4) + sqtt_buf
        print(sqtt_buf[:64].hex())
        print(sqtt_buf[-64:].hex())
        Compiled.profile_events += [ProfileSQTTEvent(self.device, i, self.iface.props, bytes(sqtt_buf), bool((self.sqtt_itrace_se_mask >> i) & 0b1))]
    super()._at_profile_finalize()<|MERGE_RESOLUTION|>--- conflicted
+++ resolved
@@ -837,15 +837,8 @@
     self.soc = import_soc(self.target)
     self.pm4 = importlib.import_module(f"tinygrad.runtime.autogen.am.pm4_{'nv' if self.target[0] >= 10 else 'soc15'}")
     self.sdma = import_module('sdma', min(self.iface.ip_versions[am.SDMA0_HWIP], (6, 0, 0)))
-<<<<<<< HEAD
-    # print(self.iface.ip_versions[am.GC_HWIP], self.iface.ip_offsets[am.GC_HWIP])
-    # exit(0)
-    self.iface.ip_offsets[am.GC_HWIP][0] = (0x2000, 0xA000, 0)
-    self.gc = AMDIP('gc', self.iface.ip_versions[am.GC_HWIP], self.iface.ip_offsets[am.GC_HWIP])
-=======
     self.gc = AMDIP('gc', self.iface.ip_versions[am.GC_HWIP],
                     bases={i: tuple(getattr(self.ip_off, f'GC_BASE__INST{i}_SEG{s}', 0) for s in range(6)) for i in range(6)})
->>>>>>> b6eb9172
 
     self.nbio = AMDIP('nbio' if self.target[0] < 12 else 'nbif', self.iface.ip_versions[am.NBIF_HWIP],
                       bases={i: tuple(getattr(self.ip_off, f'NBIO_BASE__INST{i}_SEG{s}', 0) for s in range(9)) for i in range(6)})
@@ -884,11 +877,7 @@
                            "For more information read https://github.com/tinygrad/tinygrad/blob/master/extra/sqtt/README.md")
       SQTT_BUFFER_SIZE = getenv("SQTT_BUFFER_SIZE", 256) # in mb, per shader engine
       self.sqtt_buffers = [self.allocator.alloc(SQTT_BUFFER_SIZE*1024*1024, BufferSpec(nolru=True)) for _ in range(self.se_cnt)]
-<<<<<<< HEAD
-      self.sqtt_itrace_se_mask = getenv("SQTT_ITRACE_SE_MASK", 0) # -1 enable all, 0 disable all, >0 bitmask for where to enable instruction tracing
-=======
       self.sqtt_itrace_se_mask = getenv("SQTT_ITRACE_SE_MASK", -1 if SQTT >= 2 else (1 << 1)) # se bitmask: -1 enable all, 0 disable all
->>>>>>> b6eb9172
       self.sqtt_next_cmd_id = itertools.count(0)
       cast(AMDComputeQueue, self.hw_compute_queue_t()).sqtt_start_9(self.sqtt_buffers, self.sqtt_itrace_se_mask).signal(self.timeline_signal, self.next_timeline()).submit(self)
       self.synchronize()
