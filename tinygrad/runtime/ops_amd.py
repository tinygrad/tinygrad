--- conflicted
+++ resolved
@@ -1,10 +1,6 @@
 from __future__ import annotations
 from typing import Any, cast
-<<<<<<< HEAD
-import os, ctypes, ctypes.util, functools, mmap, errno, array, contextlib, sys, select, atexit, time
-=======
-import os, ctypes, ctypes.util, functools, mmap, errno, array, contextlib, sys, select
->>>>>>> 1c4e9bc3
+import os, ctypes, ctypes.util, functools, mmap, errno, array, contextlib, sys, select, time
 assert sys.platform != 'win32'
 from dataclasses import dataclass
 from tinygrad.runtime.support.hcq import HCQCompiled, HCQAllocator, HCQBuffer, HWQueue, CLikeArgsState, HCQSignal, HCQProgram, HWInterface
