--- conflicted
+++ resolved
@@ -3,15 +3,9 @@
 import os, ctypes, ctypes.util, functools, pathlib, mmap, errno, time, array, contextlib, decimal, sys
 assert sys.platform != 'win32'
 from dataclasses import dataclass
-<<<<<<< HEAD
-from tinygrad.runtime.support.hcq import HCQCompiled, HCQAllocator, HCQBuffer, HWComputeQueue, HWCopyQueue, HCQArgsState, HCQSignal, HCQProgram
-from tinygrad.device import BufferOptions, LRUAllocator
-from tinygrad.helpers import getenv, to_mv, round_up, data64_le, mv_address, from_mv, lo32, hi32
-=======
 from tinygrad.runtime.support.hcq import HCQCompiled, HCQAllocator, HCQBuffer, HWQueue, HCQArgsState, HCQSignal, HCQProgram
 from tinygrad.device import BufferSpec
-from tinygrad.helpers import getenv, to_mv, round_up, data64_le, mv_address
->>>>>>> 31337b49
+from tinygrad.helpers import getenv, to_mv, round_up, data64_le, mv_address, from_mv, lo32, hi32
 from tinygrad.renderer.cstyle import AMDRenderer
 from tinygrad.runtime.autogen import kfd, hsa, amd_gpu, libc, libpciaccess
 from tinygrad.runtime.autogen.am import am
@@ -172,17 +166,10 @@
     if signal is not None and self.cmds_len[cmd_idx] > 8:
       self._patch(cmd_idx, offset=11, data=[*data64_le(signal._event_mailbox_ptr), *data64_le(signal._event.event_id), signal._event.event_id])
 
-<<<<<<< HEAD
-  def bind(self, device):
-    self.binded_device = device
-    self.hw_page = device.allocator.alloc(len(self.q) * 4, BufferOptions(cpu_access=True, nolru=True, uncached=True))
-    hw_view = to_mv(self.hw_page.cpu_addr, self.hw_page.size).cast("I")
-=======
   def bind(self, dev:AMDDevice):
     self.binded_device = dev
     self.hw_page = dev.allocator.alloc(len(self.q) * 4, BufferSpec(cpu_access=True, nolru=True, uncached=True))
-    hw_view = to_mv(self.hw_page.va_addr, self.hw_page.size).cast("I")
->>>>>>> 31337b49
+    hw_view = to_mv(self.hw_page.cpu_addr, self.hw_page.size).cast("I")
     for i, value in enumerate(self.q): hw_view[i] = value
 
     self.indirect_cmd = [amd_gpu.PACKET3(amd_gpu.PACKET3_INDIRECT_BUFFER, 2), *data64_le(self.hw_page.va_addr),
@@ -289,13 +276,8 @@
     self.dev: AMDDevice = dev
     self.name, self.lib = name, lib
     image, sections, _ = elf_loader(self.lib)
-<<<<<<< HEAD
-    self.lib_gpu = self.device.allocator.alloc(round_up(image.nbytes, 0x1000), BufferOptions(cpu_access=True, nolru=True))
+    self.lib_gpu = self.dev.allocator.alloc(round_up(image.nbytes, 0x1000), BufferSpec(cpu_access=True, nolru=True))
     ctypes.memmove(self.lib_gpu.cpu_addr, mv_address(image), image.nbytes)
-=======
-    self.lib_gpu = self.dev.allocator.alloc(round_up(image.nbytes, 0x1000), BufferSpec(cpu_access=True, nolru=True))
-    ctypes.memmove(self.lib_gpu.va_addr, mv_address(image), image.nbytes)
->>>>>>> 31337b49
 
     entry_point = min(sh.header.sh_addr for sh in sections if sh.header.sh_type == libc.SHT_PROGBITS and sh.header.sh_flags & libc.SHF_ALLOC)
     self.group_segment_size = image[entry_point:entry_point+4].cast("I")[0]
@@ -325,26 +307,16 @@
   def __del__(self):
     if hasattr(self, 'lib_gpu'): self.dev.allocator.free(self.lib_gpu, self.lib_gpu.size, BufferSpec(cpu_access=True, nolru=True))
 
-<<<<<<< HEAD
 class AMDPciBuffer(HCQBuffer):
   def __init__(self, va_addr, size, cpu_addr, vm=None): self.va_addr, self.size, self.cpu_addr, self.vm = va_addr, size, cpu_addr, vm
 
-class AMDDriverAllocator(HCQAllocator):
+class AMDDriverAllocator(HCQAllocator['AMDDevice']):
   def __init__(self, device:AMDDevice): super().__init__(device, batch_size=SDMA_MAX_COPY_SIZE)
 
-  def _alloc(self, size:int, options:BufferOptions) -> HCQBuffer:
+  def _alloc(self, size:int, options:BufferSpec) -> HCQBuffer:
     if options.host: return self.device._gpu_alloc(size, host=True, cpu_access=True)
     if options.cpu_access and options.uncached: return self.device._gpu_alloc(size, uncached=True)
     return self.device._gpu_alloc(size, cpu_access=options.cpu_access)
-=======
-class AMDAllocator(HCQAllocator['AMDDevice']):
-  def __init__(self, dev:AMDDevice): super().__init__(dev, batch_size=SDMA_MAX_COPY_SIZE)
-
-  def _alloc(self, size:int, options:BufferSpec) -> HCQBuffer:
-    if options.host: return self.dev._gpu_alloc(size, kfd.KFD_IOC_ALLOC_MEM_FLAGS_USERPTR, public=True)
-    if options.cpu_access and options.uncached: return self.dev._gpu_alloc(size, kfd.KFD_IOC_ALLOC_MEM_FLAGS_GTT, uncached=True)
-    return self.dev._gpu_alloc(size, kfd.KFD_IOC_ALLOC_MEM_FLAGS_VRAM, public=options.cpu_access)
->>>>>>> 31337b49
 
   def _free(self, opaque, options:BufferSpec):
     self.dev.synchronize()
