import os, mmap, _posixshmem, io, functools
from typing import Dict, List, Any
from tinygrad.dtype import DType, dtypes
from tinygrad.helpers import prod, OSX
<<<<<<< HEAD
from tinygrad.device import Allocator
from tinygrad.ops import Op, MovementOps, UnaryOps
=======
from tinygrad.device import Compiled, Allocator, JITRunner, Buffer
from tinygrad.ops import UnaryOps, LazyOp, BufferOps
>>>>>>> 5de660ca
from tinygrad.shape.view import strides_for_shape

class UnderlyingDiskBuffer:
  def __init__(self, fd, mem): self.fd, self.mem = fd, mem
  def __del__(self):
    if self.fd is not None: os.close(self.fd)

class DiskBuffer:
  def __init__(self, ud:UnderlyingDiskBuffer, size:int, dtype:DType=dtypes.uint8, offset=0):
    self.ud, self.size, self.dtype, self.offset = ud, size, dtype, offset
  def __repr__(self): return f"<DiskBuffer size={self.size} dtype={self.dtype} offset={self.offset}>"
  def _buf(self) -> memoryview: return memoryview(self.ud.mem)[self.offset:self.offset+self.size*self.dtype.itemsize]

MAP_LOCKED, MAP_POPULATE = 0 if OSX else 0x2000, getattr(mmap, "MAP_POPULATE", 0 if OSX else 0x008000)
class DiskAllocator(Allocator):
  def __init__(self, device:str): self.device = device
  def _alloc(self, size:int):
    if self.device.startswith("shm:"):
      fd = _posixshmem.shm_open("/"+self.device[4:].lstrip("/"), os.O_RDWR, 0o600)
      mem = mmap.mmap(fd, size, mmap.MAP_SHARED | MAP_POPULATE | MAP_LOCKED)
      os.close(fd)
      fd = None
    else:
      try: fd = os.open(self.device, os.O_RDWR|os.O_CREAT|(0 if OSX else os.O_DIRECT))
      except OSError: fd = os.open(self.device, os.O_RDWR|os.O_CREAT)
      if os.fstat(fd).st_size < size: os.ftruncate(fd, size)
      mem = mmap.mmap(fd, size)
    if (hp := getattr(mmap, "MADV_HUGEPAGE", None)) is not None: mem.madvise(hp) # type: ignore
    return DiskBuffer(UnderlyingDiskBuffer(fd, mem), size)
  def as_buffer(self, src:DiskBuffer): return src._buf()
  def copyin(self, dest:DiskBuffer, src:memoryview): dest._buf()[:] = src
  def copyout(self, dest:memoryview, src:DiskBuffer):
    if OSX and src.ud.fd is not None:
      # OSX doesn't seem great at mmap, this is faster
      with io.FileIO(src.ud.fd, "a+b", closefd=False) as fo:
        fo.seek(src.offset)
        fo.readinto(dest)
    else:
<<<<<<< HEAD
      dest[:] = src._buf()
=======
      dest[:] = src._buf()

class DiskRunner(JITRunner):
  skip_allocation = True
  def __init__(self, ast:LazyOp):
    # two ASTs are allowed here.
    assert ast.op == BufferOps.STORE, "output of AST must be store"
    assert ast.arg.st.contiguous, "shapetracker must be contiguous"
    # TODO: there shouldn't actually be casts here, bitcasts should fold into the load
    if ast.src[0].op == UnaryOps.CAST:
      top_src = ast.src[0].src[0]
      # TODO: assert that this is bitcast
      self.new_dtype = ast.src[0].arg[0]
    else:
      top_src = ast.src[0]
      self.new_dtype = top_src.arg.dtype
    assert top_src.op == BufferOps.LOAD, "top of AST must be load"
    assert len(top_src.arg.st.views) == 1, "shapetracker must have 1 view"
    view = top_src.arg.st.views[0]
    assert view.mask is None, "view cannot have a mask"
    assert strides_for_shape(view.shape) == view.strides, "disk tensors don't support strides"
    self.new_size = prod(view.shape)
    self.new_offset = view.offset
  def __call__(self, rawbufs:List[Buffer], var_vals:Dict[Any, int], wait=False, jit=False):
    assert len(rawbufs) == 2
    src = rawbufs[1]._buf
    # TODO: src.dtype.itemsize or self.new_dtype.itemsize?
    rawbufs[0]._buf = DiskBuffer(src.ud, self.new_size, self.new_dtype, offset=src.offset+self.new_offset*src.dtype.itemsize)

class DiskDevice(Compiled):
  def __init__(self, device:str): super().__init__(device, DiskAllocator(device[len("disk:"):]), None, None)
  @functools.lru_cache(None)    # pylint: disable=method-cache-max-size-none
  def get_runner(self, ast:LazyOp): return DiskRunner(ast)
>>>>>>> 5de660ca
<|MERGE_RESOLUTION|>--- conflicted
+++ resolved
@@ -2,13 +2,8 @@
 from typing import Dict, List, Any
 from tinygrad.dtype import DType, dtypes
 from tinygrad.helpers import prod, OSX
-<<<<<<< HEAD
-from tinygrad.device import Allocator
-from tinygrad.ops import Op, MovementOps, UnaryOps
-=======
 from tinygrad.device import Compiled, Allocator, JITRunner, Buffer
 from tinygrad.ops import UnaryOps, LazyOp, BufferOps
->>>>>>> 5de660ca
 from tinygrad.shape.view import strides_for_shape
 
 class UnderlyingDiskBuffer:
@@ -47,9 +42,6 @@
         fo.seek(src.offset)
         fo.readinto(dest)
     else:
-<<<<<<< HEAD
-      dest[:] = src._buf()
-=======
       dest[:] = src._buf()
 
 class DiskRunner(JITRunner):
@@ -82,5 +74,4 @@
 class DiskDevice(Compiled):
   def __init__(self, device:str): super().__init__(device, DiskAllocator(device[len("disk:"):]), None, None)
   @functools.lru_cache(None)    # pylint: disable=method-cache-max-size-none
-  def get_runner(self, ast:LazyOp): return DiskRunner(ast)
->>>>>>> 5de660ca
+  def get_runner(self, ast:LazyOp): return DiskRunner(ast)