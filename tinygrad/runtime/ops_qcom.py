from __future__ import annotations
import os, ctypes, functools, mmap, struct, array, math, sys, weakref, contextlib
assert sys.platform != 'win32'
from typing import Any, cast
from tinygrad.device import BufferSpec, CompilerSet, CompilerPair
from tinygrad.runtime.support.hcq import HCQBuffer, HWQueue, HCQProgram, HCQCompiled, HCQAllocatorBase, HCQSignal, HCQArgsState, BumpAllocator
from tinygrad.runtime.support.hcq import FileIOInterface, MMIOInterface
from tinygrad.runtime.autogen import kgsl, mesa
from tinygrad.runtime.ops_cl import CLCompiler, CLDevice
from tinygrad.renderer.cstyle import QCOMRenderer
from tinygrad.renderer.nir import IR3Renderer
from tinygrad.helpers import getenv, mv_address, to_mv, round_up, data64_le, prod, fromimport, cpu_profile, lo32, PROFILE, suppress_finalizing
<<<<<<< HEAD
from tinygrad.helpers import flatten, unwrap, QCOM_IR3, QCOM_CC
from tinygrad.dtype import ImageDType
=======
from tinygrad.helpers import next_power2, flatten, QCOM_IR3, QCOM_CC
>>>>>>> f49e4714
from tinygrad.runtime.support.system import System
if getenv("IOCTL"): import extra.qcom_gpu_driver.opencl_ioctl  # noqa: F401  # pylint: disable=unused-import

BUFTYPE_BUF, BUFTYPE_TEX, BUFTYPE_IBO = 0, 1, 2

#Parse C-style defines: <regname>_<field_x>__SHIFT and <regname>_<field_y>__MASK from the adreno module into the following format:
# qreg.<regname>(<field_x>=..., <field_y>=..., ..., <field_n>=...)
def _qreg_exec(__reg, __val=0, **kwargs):
  for k, v in kwargs.items():
    reg_name = f"{__reg[4:]}_{k.removeprefix('_').upper()}"
    __val |= (getattr(mesa, reg_name) if v else 0) if type(v) is bool else (v << getattr(mesa, f'{reg_name}__SHIFT'))
  return __val
qreg: Any = type("QREG", (object,), {name[4:].lower(): functools.partial(_qreg_exec, name) for name in mesa.__dict__.keys() if name[:4] == 'REG_'})

<<<<<<< HEAD
def next_power2(x): return 1 if x == 0 else 1 << (x - 1).bit_length()
=======
>>>>>>> f49e4714
def ctz(v): return (v & -v).bit_length() - 1

def parity(val: int):
  for i in range(4,1,-1): val ^= val >> (1 << i)
  return (~0x6996 >> (val & 0xf)) & 1

def pkt7_hdr(opcode: int, cnt: int): return mesa.CP_TYPE7_PKT | cnt & 0x3FFF | parity(cnt) << 15 | (opcode & 0x7F) << 16 | parity(opcode) << 23

def pkt4_hdr(reg: int, cnt: int): return mesa.CP_TYPE4_PKT | cnt & 0x7F | parity(cnt) << 7 | (reg & 0x3FFFF) << 8 | parity(reg) << 27

def _read_lib(lib, off) -> int: return struct.unpack("I", lib[off:off+4])[0]
class QCOMCompiler(CLCompiler):
  def __init__(self, device:str=""): super().__init__(CLDevice(device), 'compile_qcom')
  def disassemble(self, lib:bytes):
    fromimport('tinygrad.runtime.support.compiler_mesa', 'disas_adreno')(lib[(ofs:=_read_lib(lib, 0xc0)):ofs+_read_lib(lib, 0x100)])

class QCOMSignal(HCQSignal):
  def __init__(self, *args, **kwargs): super().__init__(*args, **{**kwargs, 'timestamp_divider': 19.2})

  def _sleep(self, time_spent_waiting_ms:int):
    # Sleep only for timeline signals. Do it immediately to free cpu.
    if self.is_timeline and self.owner is not None:
      kgsl.IOCTL_KGSL_DEVICE_WAITTIMESTAMP_CTXTID(self.owner.fd, context_id=self.owner.ctx, timestamp=self.owner.last_cmd, timeout=0xffffffff)

class QCOMComputeQueue(HWQueue):
  def __init__(self, dev:QCOMDevice):
    self.dev = dev
    super().__init__()

  @suppress_finalizing
  def __del__(self):
    if self.binded_device is not None: self.binded_device.allocator.free(self.hw_page, self.hw_page.size, BufferSpec(cpu_access=True, nolru=True))

  def cmd(self, opcode: int, *vals: int): self.q(pkt7_hdr(opcode, len(vals)), *vals)

  def reg(self, reg: int, *vals: int): self.q(pkt4_hdr(reg, len(vals)), *vals)

  def _cache_flush(self, write_back=True, invalidate=False, sync=True, memsync=False):
    # TODO: 7xx support.
    if write_back: self.cmd(mesa.CP_EVENT_WRITE, mesa.CACHE_FLUSH_TS, *data64_le(self.dev.dummy_addr), 0) # dirty cache write-back.
    if invalidate: self.cmd(mesa.CP_EVENT_WRITE, mesa.CACHE_INVALIDATE) # invalidate cache lines (following reads from RAM).
    if memsync: self.cmd(mesa.CP_WAIT_MEM_WRITES)
    if sync: self.cmd(mesa.CP_WAIT_FOR_IDLE)

  def memory_barrier(self):
    self._cache_flush(write_back=True, invalidate=True, sync=True, memsync=True)
    return self

  def signal(self, signal:QCOMSignal, value=0):
    self.cmd(mesa.CP_WAIT_FOR_IDLE)
    if self.dev.gpu_id[:2] < (7, 3):
      self.cmd(mesa.CP_EVENT_WRITE, qreg.cp_event_write_0(event=mesa.CACHE_FLUSH_TS), *data64_le(signal.value_addr), lo32(value))
      self._cache_flush(write_back=True, invalidate=False, sync=False, memsync=False)
    else:
      # TODO: support devices starting with 8 Gen 1. Also, 700th series have convenient CP_GLOBAL_TIMESTAMP and CP_LOCAL_TIMESTAMP
      raise RuntimeError('CP_EVENT_WRITE7 is not supported')
    return self

  def timestamp(self, signal:QCOMSignal):
    self.cmd(mesa.CP_WAIT_FOR_IDLE)
    self.cmd(mesa.CP_REG_TO_MEM, qreg.cp_reg_to_mem_0(reg=mesa.REG_A6XX_CP_ALWAYS_ON_COUNTER, cnt=2, _64b=True),*data64_le(signal.timestamp_addr))
    return self

  def wait(self, signal:QCOMSignal, value=0):
    self.cmd(mesa.CP_WAIT_REG_MEM, qreg.cp_wait_reg_mem_0(function=mesa.WRITE_GE, poll=mesa.POLL_MEMORY),*data64_le(signal.value_addr),
             qreg.cp_wait_reg_mem_3(ref=value&0xFFFFFFFF), qreg.cp_wait_reg_mem_4(mask=0xFFFFFFFF), qreg.cp_wait_reg_mem_5(delay_loop_cycles=32))
    return self

  def _build_gpu_command(self, dev:QCOMDevice, hw_addr=None):
    to_mv((hw_page_addr:=hw_addr or dev.cmd_buf_allocator.alloc(len(self._q) * 4)), len(self._q) * 4).cast('I')[:] = array.array('I', self._q)
    obj = kgsl.struct_kgsl_command_object(gpuaddr=hw_page_addr, size=len(self._q) * 4, flags=kgsl.KGSL_CMDLIST_IB)
    submit_req = kgsl.struct_kgsl_gpu_command(cmdlist=ctypes.addressof(obj), numcmds=1, context_id=dev.ctx,
                                              cmdsize=ctypes.sizeof(kgsl.struct_kgsl_command_object))
    return submit_req, obj

  def bind(self, dev:QCOMDevice):
    self.binded_device = dev
    self.hw_page = dev.allocator.alloc(len(self._q) * 4, BufferSpec(cpu_access=True, nolru=True))
    self.submit_req, self.obj = self._build_gpu_command(self.binded_device, self.hw_page.va_addr)
    # From now on, the queue is on the device for faster submission.
    self._q = to_mv(self.obj.gpuaddr, len(self._q) * 4).cast("I")

  def _submit(self, dev:QCOMDevice):
    if self.binded_device == dev: submit_req = self.submit_req
    else: submit_req, _ = self._build_gpu_command(dev)
    dev.last_cmd = kgsl.IOCTL_KGSL_GPU_COMMAND(dev.fd, __payload=submit_req).timestamp

  def exec(self, prg:QCOMProgram, args_state:QCOMArgsState, global_size, local_size):
    self.bind_args_state(args_state)

    def cast_int(x, ceil=False): return (math.ceil(x) if ceil else int(x)) if isinstance(x, float) else x
    global_size_mp = [cast_int(g*l) for g,l in zip(global_size, local_size)]

    self.cmd(mesa.CP_SET_MARKER, qreg.a6xx_cp_set_marker_0(mode=mesa.RM6_COMPUTE))
    self.reg(mesa.REG_A6XX_SP_UPDATE_CNTL, qreg.a6xx_sp_update_cntl(cs_state=True, cs_uav=True))
    self.reg(mesa.REG_A6XX_SP_UPDATE_CNTL, 0x0)
    self.reg(mesa.REG_A6XX_SP_CS_TSIZE, qreg.a6xx_sp_cs_tsize(0x80)) # is this right? mesa uses 1
    self.reg(mesa.REG_A6XX_SP_CS_USIZE, qreg.a6xx_sp_cs_usize(0x40)) # mesa also uses 1
    self.reg(mesa.REG_A6XX_SP_MODE_CNTL, qreg.a6xx_sp_mode_cntl(isammode=mesa.ISAMMODE_GL if prg.NIR else mesa.ISAMMODE_CL))
    self.reg(mesa.REG_A6XX_SP_PERFCTR_SHADER_MASK, qreg.a6xx_sp_perfctr_shader_mask(cs=True))
    self.reg(mesa.REG_A6XX_TPL1_MODE_CNTL, qreg.a6xx_tpl1_mode_cntl(isammode=mesa.ISAMMODE_GL if prg.NIR else mesa.ISAMMODE_CL))
    self.reg(mesa.REG_A6XX_TPL1_DBG_ECO_CNTL, 0)
    self.cmd(mesa.CP_WAIT_FOR_IDLE)

    self.reg(mesa.REG_A6XX_SP_CS_NDRANGE_0,
             qreg.a6xx_sp_cs_ndrange_0(kerneldim=3, localsizex=local_size[0] - 1, localsizey=local_size[1] - 1, localsizez=local_size[2] - 1),
             global_size_mp[0], 0, global_size_mp[1], 0, global_size_mp[2], 0, 0xccc0cf, 0xfc | qreg.a6xx_sp_cs_wge_cntl(threadsize=mesa.THREAD64),
             cast_int(global_size[0], ceil=True), cast_int(global_size[1], ceil=True), cast_int(global_size[2], ceil=True))

    self.reg(mesa.REG_A6XX_SP_CS_CNTL_0,
             qreg.a6xx_sp_cs_cntl_0(threadsize=mesa.THREAD64, halfregfootprint=prg.hregs, fullregfootprint=prg.fregs, branchstack=prg.brnchstck),
             qreg.a6xx_sp_cs_cntl_1(constantrammode=mesa.CONSTLEN_256, shared_size=prg.shared_size), # should this be CONSTLEN_512?
             0, prg.prg_offset, *data64_le(prg.lib_gpu.va_addr),
             qreg.a6xx_sp_cs_pvt_mem_param(memsizeperitem=prg.pvtmem_size_per_item), *data64_le(prg.dev._stack.va_addr),
             qreg.a6xx_sp_cs_pvt_mem_size(totalpvtmemsize=prg.pvtmem_size_total))

    if prg.NIR and prg.wgsz != 0xfc: to_mv(args_state.buf.va_addr + prg.wgsz * 4, 12)[:] = struct.pack("III", *local_size)
    self.cmd(mesa.CP_LOAD_STATE6_FRAG, qreg.cp_load_state6_0(state_type=mesa.ST_CONSTANTS, state_src=mesa.SS6_INDIRECT,
                                                             state_block=mesa.SB6_CS_SHADER, num_unit=1024 // 4),
             *data64_le(args_state.buf.va_addr))
    self.cmd(mesa.CP_LOAD_STATE6_FRAG, qreg.cp_load_state6_0(state_type=mesa.ST_SHADER, state_src=mesa.SS6_INDIRECT,
                                                             state_block=mesa.SB6_CS_SHADER, num_unit=round_up(prg.image_size, 128) // 128),
             *data64_le(prg.lib_gpu.va_addr))

    self.reg(mesa.REG_A6XX_SP_REG_PROG_ID_0, 0xfcfcfcfc, 0xfcfcfcfc, 0xfcfcfcfc, 0xfc, qreg.a6xx_sp_cs_const_config(constlen=1024 // 4, enabled=True))

    self.reg(mesa.REG_A6XX_SP_CS_PVT_MEM_STACK_OFFSET, qreg.a6xx_sp_cs_pvt_mem_stack_offset(prg.hw_stack_offset))
    self.reg(mesa.REG_A6XX_SP_CS_INSTR_SIZE, qreg.a6xx_sp_cs_instr_size(prg.image_size // 4))

    if prg.samp_cnt > 0:
      self.cmd(mesa.CP_LOAD_STATE6_FRAG, qreg.cp_load_state6_0(state_type=mesa.ST_SHADER, state_src=mesa.SS6_INDIRECT,
                                                               state_block=mesa.SB6_CS_TEX, num_unit=args_state.prg.samp_cnt),
               *data64_le(args_state.buf.va_addr + args_state.prg.samp_off))
      self.reg(mesa.REG_A6XX_SP_CS_SAMPLER_BASE, *data64_le(args_state.buf.va_addr + args_state.prg.samp_off))
      self.reg(mesa.REG_A6XX_TPL1_CS_BORDER_COLOR_BASE, *data64_le(prg.dev.border_color_buf.va_addr))

    if prg.tex_cnt > 0:
      self.cmd(mesa.CP_LOAD_STATE6_FRAG, qreg.cp_load_state6_0(state_type=mesa.ST_CONSTANTS, state_src=mesa.SS6_INDIRECT,
                                                               state_block=mesa.SB6_CS_TEX, num_unit=min(16, args_state.prg.tex_cnt)),
               *data64_le(args_state.buf.va_addr + args_state.prg.tex_off))
      self.reg(mesa.REG_A6XX_SP_CS_TEXMEMOBJ_BASE, *data64_le(args_state.buf.va_addr + args_state.prg.tex_off))

    if prg.ibo_cnt > 0:
      self.cmd(mesa.CP_LOAD_STATE6_FRAG, qreg.cp_load_state6_0(state_type=mesa.ST6_UAV, state_src=mesa.SS6_INDIRECT,
                                                               state_block=mesa.SB6_CS_SHADER, num_unit=args_state.prg.ibo_cnt),
               *data64_le(args_state.buf.va_addr + args_state.prg.ibo_off))
      self.reg(mesa.REG_A6XX_SP_CS_UAV_BASE, *data64_le(args_state.buf.va_addr + args_state.prg.ibo_off))

    self.reg(mesa.REG_A6XX_SP_CS_CONFIG,
             qreg.a6xx_sp_cs_config(enabled=True, nsamp=args_state.prg.samp_cnt, ntex=args_state.prg.tex_cnt, nuav=args_state.prg.ibo_cnt))

    if prg.NIR:
      self.reg(mesa.REG_A6XX_SP_CS_CONST_CONFIG_0,
               qreg.a6xx_sp_cs_const_config_0(wgidconstid=prg.wgid, wgsizeconstid=prg.wgsz, wgoffsetconstid=0xfc, localidregid=prg.lid),
               qreg.a6xx_sp_cs_wge_cntl(linearlocalidregid=0xfc, threadsize=mesa.THREAD64))
      self.cmd(mesa.CP_EXEC_CS, 0,
               qreg.cp_exec_cs_1(ngroups_x=global_size[0]), qreg.cp_exec_cs_2(ngroups_y=global_size[1]), qreg.cp_exec_cs_3(_ngroups_z=global_size[2]))
    else: self.cmd(mesa.CP_RUN_OPENCL, 0)

    self._cache_flush(write_back=True, invalidate=False, sync=False, memsync=False)
    return self

class QCOMArgsState(HCQArgsState):
  def __init__(self, buf:HCQBuffer, prg:QCOMProgram, bufs:tuple[HCQBuffer, ...], vals:tuple[int, ...]=()):
    super().__init__(buf, prg, bufs, vals=vals)
    ctypes.memset(cast(int, self.buf.va_addr), 0, prg.kernargs_alloc_size)

    ubos, uavs = [b for b in bufs if b.image is None], [b for b in bufs if b.image is not None]
    ibos, texs = (uavs, []) if prg.tex_cnt == 0 else (uavs[:-prg.tex_cnt], uavs[-prg.tex_cnt:])
    for cnst_val,cnst_off,cnst_sz in prg.consts_info: to_mv(self.buf.va_addr + cnst_off, cnst_sz)[:] = cnst_val.to_bytes(cnst_sz, byteorder='little')

    if prg.samp_cnt > 0: to_mv(self.buf.va_addr + prg.samp_off, len(prg.samplers) * 4).cast('I')[:] = array.array('I', prg.samplers)
<<<<<<< HEAD
    for i, b in enumerate(bufs):
      if prg.buf_info[i].type in {BUFTYPE_TEX, BUFTYPE_IBO}:
        ti = unwrap(b.texture_info or prg.tex_infos[i])
        obj = ti.desc if prg.buf_info[i].type is BUFTYPE_TEX else ti.ibo
        to_mv(self.buf.va_addr + prg.buf_info[i].offset, len(obj) * 4).cast('I')[:] = array.array('I', obj)
      self.bind_sints_to_buf(b.va_addr, buf=self.buf, fmt='Q', offset=self.buf_info[i].offset+(0 if self.buf_info[i].type is BUFTYPE_BUF else 16))

    for i, v in enumerate(vals): self.bind_sints_to_buf(v, buf=self.buf, fmt='I', offset=self.args_info[i].offset)

class IR3ArgsState(HCQArgsState):
  def __init__(self, buf:HCQBuffer, prg:QCOMProgram, bufs:tuple[HCQBuffer, ...], vals:tuple[int, ...]=()):
    super().__init__(buf, prg, bufs, vals=vals)
    ctypes.memset(cast(int, self.buf.va_addr), 0, prg.kernargs_alloc_size)
    to_mv(self.buf.va_addr + prg.imm_off, len(prg.imm_vals))[:] = prg.imm_vals
=======
    if prg.NIR:
      self.bind_sints_to_buf(*[b.va_addr for b in ubos], buf=self.buf, fmt='Q', offset=prg.buf_off)
      self.bind_sints_to_buf(*vals, buf=self.buf, fmt='I', offset=prg.buf_off + len(ubos) * 8)
    else:
      for i, b in enumerate(ubos): self.bind_sints_to_buf(b.va_addr, buf=self.buf, fmt='Q', offset=prg.buf_offs[i])
      for i, v in enumerate(vals): self.bind_sints_to_buf(v, buf=self.buf, fmt='I', offset=prg.buf_offs[i+len(ubos)])
>>>>>>> f49e4714

    def _tex(b, ibo=False):
      fmt = mesa.FMT6_32_32_32_32_FLOAT if b.image.itemsize == 4 else mesa.FMT6_16_16_16_16_FLOAT
      return [qreg.a6xx_tex_const_0(fmt=fmt) if ibo else qreg.a6xx_tex_const_0(0x8, swiz_x=0, swiz_y=1, swiz_z=2, swiz_w=3, fmt=fmt),
              qreg.a6xx_tex_const_1(width=b.image.shape[1], height=b.image.shape[0]),
              qreg.a6xx_tex_const_2(type=mesa.A6XX_TEX_2D, pitch=b.image.pitch, pitchalign=ctz(b.image.pitch)-6), 0, *data64_le(b.va_addr),
              qreg.a6xx_tex_const_6(plane_pitch=0x400000), qreg.a6xx_tex_const_7(13), 0, 0, 0, 0, 0, 0, 0, 0]

    self.bind_sints_to_buf(*flatten(map(_tex, texs)), buf=self.buf, fmt='I', offset=prg.tex_off)
    self.bind_sints_to_buf(*flatten(map(functools.partial(_tex, ibo=True), ibos)), buf=self.buf, fmt='I', offset=prg.ibo_off)

class QCOMProgram(HCQProgram):
  def __init__(self, dev: QCOMDevice, name: str, lib: bytes, buf_dtypes=[]):
    # setup tex_infos for "dynamic textures"
    self.tex_infos:list[QCOMTextureInfo|None] = []
    for dtype in buf_dtypes:
      if isinstance(dtype, ImageDType):
        imgw, imgh = dtype.shape[1], dtype.shape[0]
        stride = imgw * 4 * dtype.itemsize
        assert stride % 64 == 0
        tex_fmt = mesa.FMT6_32_32_32_32_FLOAT if dtype.itemsize == 4 else mesa.FMT6_16_16_16_16_FLOAT
        desc = [qreg.a6xx_tex_const_0(0x8, swiz_x=0, swiz_y=1, swiz_z=2, swiz_w=3, fmt=tex_fmt), qreg.a6xx_tex_const_1(width=imgw, height=imgh),
                qreg.a6xx_tex_const_2(type=mesa.A6XX_TEX_2D, pitch=stride, pitchalign=ctz(stride)-6), 0, 0, 0,
                qreg.a6xx_tex_const_6(plane_pitch=0x400000), qreg.a6xx_tex_const_7(13)]
        self.tex_infos.append(QCOMTextureInfo(stride, stride, desc, [desc[0] & (~0xffff), *desc[1:len(desc)]]))
      else: self.tex_infos.append(None)

    self.dev: QCOMDevice = dev
    self.name, self.lib, self.NIR = name, lib, isinstance(dev.renderer, IR3Renderer)

    if self.NIR:
      from tinygrad.runtime.support.compiler_mesa import IR3Compiler
      v, cs, self.imm_vals, self.image = IR3Compiler.unpack_lib(lib)
      self.prg_offset, self.brnchstck, self.image_size, self.pvtmem, self.shmem = 0, v.branchstack, v.info.size, v.pvtmem_size, v.shared_size
      self.wgsz = alloc.offset_vec4 * 4 + 8 if (alloc:=cs.allocs.consts[mesa.IR3_CONST_ALLOC_DRIVER_PARAMS]).size_vec4 else 0xfc

      self.wgid, self.lid = v.cs.work_group_id, v.cs.local_invocation_id # register ids
      self.buf_off, self.imm_off = cs.ubo_state.range[0].offset, cs.allocs.max_const_offset_vec4 * 16

      # see https://elixir.bootlin.com/mesa/mesa-25.3.0/source/src/freedreno/ir3/ir3_shader.h#L525
      # and https://elixir.bootlin.com/mesa/mesa-25.3.0/source/src/freedreno/ir3/ir3_compiler_nir.c#L5389
      self.samp_cnt, self.tex_cnt, self.ibo_cnt = (nt:=v.image_mapping.num_tex), nt, v.num_uavs - nt
      # IR3 outputs a sampler for every texture (https://elixir.bootlin.com/mesa/mesa-25.3.0/source/src/freedreno/ir3/ir3_compiler_nir.c#L1714)
      self.samplers = [qreg.a6xx_tex_samp_0(wrap_s=(clamp_mode:=mesa.A6XX_TEX_CLAMP_TO_BORDER), wrap_t=clamp_mode, wrap_r=clamp_mode),
                       qreg.a6xx_tex_samp_1(unnorm_coords=True, cubemapseamlessfiltoff=True), 0, 0] * self.samp_cnt

      self.tex_off, self.ibo_off, self.samp_off = 2048, 2048 + 0x40 * self.tex_cnt, 2048 + 0x40 * (self.tex_cnt + self.ibo_cnt)
      self.fregs, self.hregs = v.info.max_reg + 1, v.info.max_half_reg + 1
      self.consts_info:list[tuple] = []
    else: self._parse_lib()

    self.lib_gpu: HCQBuffer = self.dev.allocator.alloc(self.image_size, buf_spec:=BufferSpec(cpu_access=True, nolru=True))
    to_mv(self.lib_gpu.va_addr, self.image_size)[:] = self.image

    self.pvtmem_size_per_item: int = round_up(self.pvtmem, 512) >> 9
    self.pvtmem_size_total: int = self.pvtmem_size_per_item * 128 * 2
    self.hw_stack_offset: int = round_up(next_power2(round_up(self.pvtmem, 512)) * 128 * 16, 0x1000)
    self.shared_size: int = max(1, (self.shmem - 1) // 1024)
    self.max_threads = min(1024, ((384 * 32) // (max(1, (self.fregs + round_up(self.hregs, 2) // 2)) * 128)) * 128)
    dev._ensure_stack_size(self.hw_stack_offset * 4)

    kernargs_alloc_size = round_up(2048 + (self.tex_cnt + self.ibo_cnt) * 0x40 + len(self.samplers) * 4, 0x100)
    super().__init__(QCOMArgsState, self.dev, self.name, kernargs_alloc_size=kernargs_alloc_size)
    weakref.finalize(self, self._fini, self.dev, self.lib_gpu, buf_spec)

  def __call__(self, *bufs, global_size:tuple[int,int,int]=(1,1,1), local_size:tuple[int,int,int]=(1,1,1), vals:tuple[int, ...]=(), wait=False):
    if self.max_threads < prod(local_size): raise RuntimeError("Too many resources requested for launch")
    if any(g*l>mx for g,l,mx in zip(global_size, local_size, [65536, 65536, 65536])) and any(l>mx for l,mx in zip(local_size, [1024, 1024, 1024])):
      raise RuntimeError(f"Invalid global/local dims {global_size=}, {local_size=}")
    return super().__call__(*bufs, global_size=global_size, local_size=local_size, vals=vals, wait=wait)

  def _parse_lib(self):
    # Extract image binary
    self.image_size = _read_lib(self.lib, 0x100)
    self.image = bytearray(self.lib[(image_offset:=_read_lib(self.lib, 0xc0)):image_offset+self.image_size])

    # Parse image descriptors
    image_desc_off = _read_lib(self.lib, 0x110)
    self.prg_offset, self.brnchstck = _read_lib(self.lib, image_desc_off+0xc4), _read_lib(self.lib, image_desc_off+0x108) // 2
    self.pvtmem, self.shmem = _read_lib(self.lib, image_desc_off+0xc8), _read_lib(self.lib, image_desc_off+0xd8)

    # Fill up constants and buffers info
    self.consts_info = []

    # Collect sampler info.
    self.samp_cnt = samp_cnt_in_file = _read_lib(self.lib, image_desc_off + 0xdc)
    assert self.samp_cnt <= 1, "Up to one sampler supported"
    if self.samp_cnt:
      self.samp_cnt += 1
      self.samplers = [qreg.a6xx_tex_samp_0(wrap_s=(clamp_mode:=mesa.A6XX_TEX_CLAMP_TO_BORDER), wrap_t=clamp_mode, wrap_r=clamp_mode),
                       qreg.a6xx_tex_samp_1(unnorm_coords=True, cubemapseamlessfiltoff=True), 0, 0, 0, 0, 0, 0]
    else: self.samplers = []

    # Collect kernel arguments (buffers) info.
    bdoff, binfos = round_up(image_desc_off + 0x158 + len(self.name), 4) + 8 * samp_cnt_in_file, []
    while bdoff + 32 <= len(self.lib):
      length, _, _, offset_words, _, _, _, typ = struct.unpack("8I", self.lib[bdoff:bdoff+32])
      if length == 0: break
      binfos.append((offset_words * 4, typ))
      bdoff += length
    self.buf_offs = [off for off,typ in binfos if typ not in {BUFTYPE_TEX, BUFTYPE_IBO}]

    # Setting correct offsets to textures/ibos.
    self.tex_cnt, self.ibo_cnt = sum(typ is BUFTYPE_TEX for _,typ in binfos), sum(typ is BUFTYPE_IBO for _,typ in binfos)
    self.ibo_off, self.tex_off, self.samp_off = 2048, 2048 + 0x40 * self.ibo_cnt, 2048 + 0x40 * self.tex_cnt + 0x40 * self.ibo_cnt

    if _read_lib(self.lib, 0xb0) != 0: # check if we have constants.
      cdoff = _read_lib(self.lib, 0xac)
      while cdoff + 40 <= image_offset:
        cnst, offset_words, _, is32 = struct.unpack("I", self.lib[cdoff:cdoff+4])[0], *struct.unpack("III", self.lib[cdoff+16:cdoff+28])
        self.consts_info.append((cnst, offset_words * (sz_bytes:=(2 << is32)), sz_bytes))
        cdoff += 40

    # Registers info
    reg_desc_off = _read_lib(self.lib, 0x34)
    self.fregs, self.hregs = _read_lib(self.lib, reg_desc_off + 0x14), _read_lib(self.lib, reg_desc_off + 0x18)

class QCOMTextureInfo:
  def __init__(self, pitch:int, real_stride:int, desc:list[int], ibo:list[int]):
    self.pitch, self.real_stride, self.desc, self.ibo = pitch, real_stride, desc, ibo

class QCOMAllocator(HCQAllocatorBase):
  def _alloc(self, size:int, opts:BufferSpec) -> HCQBuffer:
    # Recalculate real size for texture
<<<<<<< HEAD
    if options.image is not None:
      imgw, imgh, itemsize_log = options.image.shape[1], options.image.shape[0], int(math.log2(options.image.itemsize))
      pitchalign = max(6, 11 - int(math.log2(imgh))) if imgh > 1 else 6
      align_up = max(1, (8 // itemsize_log + 1) - imgh // 32) if pitchalign == 6 else (2 ** (pitchalign - itemsize_log - 2))

      granularity = 128 if options.image.itemsize == 4 else 256
      pitch_add = (1 << pitchalign) if min(next_power2(imgw), round_up(imgw, granularity)) - align_up + 1 <= imgw and imgw > granularity//2 else 0
      pitch = round_up((real_stride:=imgw * 4 * options.image.itemsize), 1 << pitchalign) + pitch_add
      # pitch = (real_stride:=imgw * 4 * options.image.itemsize) + pitch_add
      size = pitch * imgh

    buf = self.dev._gpu_map(options.external_ptr, size) if options.external_ptr else self.dev._gpu_alloc(size)

    if options.image is not None:
      tex_fmt = mesa.FMT6_32_32_32_32_FLOAT if options.image.itemsize == 4 else mesa.FMT6_16_16_16_16_FLOAT
      desc = [qreg.a6xx_tex_const_0(0x8, swiz_x=0, swiz_y=1, swiz_z=2, swiz_w=3, fmt=tex_fmt), qreg.a6xx_tex_const_1(width=imgw, height=imgh),
              qreg.a6xx_tex_const_2(type=mesa.A6XX_TEX_2D, pitch=pitch, pitchalign=pitchalign-6), 0,
              *data64_le(buf.va_addr), qreg.a6xx_tex_const_6(plane_pitch=0x400000), qreg.a6xx_tex_const_7(13)]

      buf.texture_info = QCOMTextureInfo(pitch, real_stride, desc, [desc[0] & (~0xffff), *desc[1:len(desc)]])
    return buf
=======
    if opts.image is not None: size = opts.image.pitch* opts.image.shape[0]
    return self.dev._gpu_map(opts.external_ptr, size, image=opts.image) if opts.external_ptr else self.dev._gpu_alloc(size, image=opts.image)
>>>>>>> f49e4714

  def _do_copy(self, src_addr, dest_addr, src_size, real_size, src_stride, dest_stride, prof_text, dest_off=0, src_off=0):
    with cpu_profile(prof_text, self.dev.device, is_copy=True):
      while src_off < src_size:
        ctypes.memmove(dest_addr+dest_off, src_addr+src_off, real_size)
        src_off, dest_off = src_off+src_stride, dest_off+dest_stride

  def _copyin(self, dest:HCQBuffer, src:memoryview):
    stride, pitch = (dest.image.shape[1] * 4 * dest.image.itemsize, dest.image.pitch) if dest.image else (src.nbytes, src.nbytes)
    self._do_copy(mv_address(src), dest.cpu_view().addr, src.nbytes, stride, stride, pitch, f"TINY -> {self.dev.device}")

  def _copyout(self, dest:memoryview, src:HCQBuffer):
    self.dev.synchronize()

    stride, pitch = (src.image.shape[1] * 4 * src.image.itemsize, src.image.pitch) if src.image else (src.size, src.size)
    self._do_copy(src.cpu_view().addr, mv_address(dest), src.size, stride, pitch, stride, f"{self.dev.device} -> TINY")

  def _as_buffer(self, src:HCQBuffer) -> memoryview:
    self.dev.synchronize()
    return to_mv(src.cpu_view().addr, src.size)

  def _do_free(self, opaque, options:BufferSpec): self.dev._gpu_free(opaque)

def flag(nm, val): return (val << getattr(kgsl, f"{nm}_SHIFT")) & getattr(kgsl, f"{nm}_MASK")

class QCOMDevice(HCQCompiled):
  def __init__(self, device:str=""):
    self.fd = FileIOInterface('/dev/kgsl-3d0', os.O_RDWR)
    self.dummy_addr = cast(int, self._gpu_alloc(0x1000).va_addr)

    flags = kgsl.KGSL_CONTEXT_PREAMBLE | kgsl.KGSL_CONTEXT_PWR_CONSTRAINT | kgsl.KGSL_CONTEXT_NO_FAULT_TOLERANCE | kgsl.KGSL_CONTEXT_NO_GMEM_ALLOC \
      | flag("KGSL_CONTEXT_PRIORITY", getenv("QCOM_PRIORITY", 8)) | flag("KGSL_CONTEXT_PREEMPT_STYLE", kgsl.KGSL_CONTEXT_PREEMPT_STYLE_FINEGRAIN)
    self.ctx = kgsl.IOCTL_KGSL_DRAWCTXT_CREATE(self.fd, flags=flags).drawctxt_id

    self.cmd_buf = self._gpu_alloc(16 << 20)
    self.cmd_buf_allocator = BumpAllocator(size=self.cmd_buf.size, base=cast(int, self.cmd_buf.va_addr), wrap=True)

    self.border_color_buf = self._gpu_alloc(0x1000, fill_zeroes=True)

    self.last_cmd:int = 0

    # Set max power
    struct.pack_into('IIQQ', pwr:=memoryview(bytearray(0x18)), 0, 1, self.ctx, mv_address(_:=memoryview(array.array('I', [1]))), 4)
    kgsl.IOCTL_KGSL_SETPROPERTY(self.fd, type=kgsl.KGSL_PROP_PWR_CONSTRAINT, value=mv_address(pwr), sizebytes=pwr.nbytes)

    # Load info about qcom device
    info = kgsl.struct_kgsl_devinfo()
    kgsl.IOCTL_KGSL_DEVICE_GETPROPERTY(self.fd, type=kgsl.KGSL_PROP_DEVICE_INFO, value=ctypes.addressof(info), sizebytes=ctypes.sizeof(info))
    self.gpu_id = (info.chip_id >> 24, (info.chip_id >> 16) & 0xFF, (info.chip_id >> 8) & 0xFF)

    # a7xx start with 730x or 'Cxxx', a8xx starts 'Exxx'
    if self.gpu_id[:2] >= (7, 3): raise RuntimeError(f"Unsupported GPU: chip_id={info.chip_id:#x}")

    if PROFILE and self.gpu_id[:2] < (7, 3):
      System.write_sysfs("/sys/class/kgsl/kgsl-3d0/idle_timer", value="4000000000", msg="Failed to disable suspend mode", expected="4294967276")

    compilers = CompilerSet(ctrl_var=QCOM_CC, cset=[CompilerPair(QCOMRenderer, functools.partial(QCOMCompiler, device)),
                                                    CompilerPair(functools.partial(IR3Renderer, info.chip_id), None, QCOM_IR3)])
    super().__init__(device, QCOMAllocator(self), compilers, functools.partial(QCOMProgram, self), QCOMSignal,
                     functools.partial(QCOMComputeQueue, self), None)

  def _gpu_alloc(self, size:int, flags:int=0, uncached=False, fill_zeroes=False, **kwargs) -> HCQBuffer:
    flags |= flag("KGSL_MEMALIGN", alignment_hint:=12) | kgsl.KGSL_MEMFLAGS_USE_CPU_MAP
    if uncached: flags |= flag("KGSL_CACHEMODE", kgsl.KGSL_CACHEMODE_UNCACHED)

    alloc = kgsl.IOCTL_KGSL_GPUOBJ_ALLOC(self.fd, size=(bosz:=round_up(size, 1<<alignment_hint)), flags=flags, mmapsize=bosz)
    va_addr = self.fd.mmap(0, bosz, mmap.PROT_READ | mmap.PROT_WRITE, mmap.MAP_SHARED, alloc.id * 0x1000)

    if fill_zeroes: ctypes.memset(va_addr, 0, size)
    return HCQBuffer(va_addr=va_addr, size=size, meta=(alloc, True), view=MMIOInterface(va_addr, size, fmt='B'), owner=self, **kwargs)

  def _gpu_map(self, ptr:int, size:int, **kwargs) -> HCQBuffer:
    ptr_aligned, size_aligned = (ptr & ~0xfff), round_up(size + (ptr & 0xfff), 0x1000)
    try:
      mi = kgsl.IOCTL_KGSL_MAP_USER_MEM(self.fd, hostptr=ptr_aligned, len=size_aligned, memtype=kgsl.KGSL_USER_MEM_TYPE_ADDR)
      return HCQBuffer(mi.gpuaddr + (ptr - ptr_aligned), size=size, meta=(mi, False), view=MMIOInterface(ptr, size, fmt='B'), owner=self, **kwargs)
    except OSError as e:
      if e.errno == 14: return HCQBuffer(va_addr=ptr, size=size, meta=(None, False), view=MMIOInterface(ptr, size, fmt='B'), owner=self, **kwargs)
      raise RuntimeError("Failed to map external pointer to GPU memory") from e

  def _gpu_free(self, mem:HCQBuffer):
    if mem.meta[0] is None: return
    kgsl.IOCTL_KGSL_GPUOBJ_FREE(self.fd, id=mem.meta[0].id)
    if mem.meta[1]: FileIOInterface.munmap(mem.va_addr, mem.meta[0].mmapsize)

  def _ensure_stack_size(self, sz):
    if not hasattr(self, '_stack'): self._stack = self._gpu_alloc(sz)
    elif self._stack.size < sz:
      self.synchronize()
      self._gpu_free(self._stack)
      self._stack = self._gpu_alloc(sz)

  def _at_profile_finalize(self):
    super()._at_profile_finalize()
    with contextlib.suppress(RuntimeError): System.write_sysfs("/sys/class/kgsl/kgsl-3d0/idle_timer", "10", "Failed to reenable suspend mode")<|MERGE_RESOLUTION|>--- conflicted
+++ resolved
@@ -10,12 +10,8 @@
 from tinygrad.renderer.cstyle import QCOMRenderer
 from tinygrad.renderer.nir import IR3Renderer
 from tinygrad.helpers import getenv, mv_address, to_mv, round_up, data64_le, prod, fromimport, cpu_profile, lo32, PROFILE, suppress_finalizing
-<<<<<<< HEAD
-from tinygrad.helpers import flatten, unwrap, QCOM_IR3, QCOM_CC
+from tinygrad.helpers import next_power2, flatten, unwrap, QCOM_IR3, QCOM_CC
 from tinygrad.dtype import ImageDType
-=======
-from tinygrad.helpers import next_power2, flatten, QCOM_IR3, QCOM_CC
->>>>>>> f49e4714
 from tinygrad.runtime.support.system import System
 if getenv("IOCTL"): import extra.qcom_gpu_driver.opencl_ioctl  # noqa: F401  # pylint: disable=unused-import
 
@@ -30,10 +26,6 @@
   return __val
 qreg: Any = type("QREG", (object,), {name[4:].lower(): functools.partial(_qreg_exec, name) for name in mesa.__dict__.keys() if name[:4] == 'REG_'})
 
-<<<<<<< HEAD
-def next_power2(x): return 1 if x == 0 else 1 << (x - 1).bit_length()
-=======
->>>>>>> f49e4714
 def ctz(v): return (v & -v).bit_length() - 1
 
 def parity(val: int):
@@ -206,29 +198,12 @@
     for cnst_val,cnst_off,cnst_sz in prg.consts_info: to_mv(self.buf.va_addr + cnst_off, cnst_sz)[:] = cnst_val.to_bytes(cnst_sz, byteorder='little')
 
     if prg.samp_cnt > 0: to_mv(self.buf.va_addr + prg.samp_off, len(prg.samplers) * 4).cast('I')[:] = array.array('I', prg.samplers)
-<<<<<<< HEAD
-    for i, b in enumerate(bufs):
-      if prg.buf_info[i].type in {BUFTYPE_TEX, BUFTYPE_IBO}:
-        ti = unwrap(b.texture_info or prg.tex_infos[i])
-        obj = ti.desc if prg.buf_info[i].type is BUFTYPE_TEX else ti.ibo
-        to_mv(self.buf.va_addr + prg.buf_info[i].offset, len(obj) * 4).cast('I')[:] = array.array('I', obj)
-      self.bind_sints_to_buf(b.va_addr, buf=self.buf, fmt='Q', offset=self.buf_info[i].offset+(0 if self.buf_info[i].type is BUFTYPE_BUF else 16))
-
-    for i, v in enumerate(vals): self.bind_sints_to_buf(v, buf=self.buf, fmt='I', offset=self.args_info[i].offset)
-
-class IR3ArgsState(HCQArgsState):
-  def __init__(self, buf:HCQBuffer, prg:QCOMProgram, bufs:tuple[HCQBuffer, ...], vals:tuple[int, ...]=()):
-    super().__init__(buf, prg, bufs, vals=vals)
-    ctypes.memset(cast(int, self.buf.va_addr), 0, prg.kernargs_alloc_size)
-    to_mv(self.buf.va_addr + prg.imm_off, len(prg.imm_vals))[:] = prg.imm_vals
-=======
     if prg.NIR:
       self.bind_sints_to_buf(*[b.va_addr for b in ubos], buf=self.buf, fmt='Q', offset=prg.buf_off)
       self.bind_sints_to_buf(*vals, buf=self.buf, fmt='I', offset=prg.buf_off + len(ubos) * 8)
     else:
       for i, b in enumerate(ubos): self.bind_sints_to_buf(b.va_addr, buf=self.buf, fmt='Q', offset=prg.buf_offs[i])
       for i, v in enumerate(vals): self.bind_sints_to_buf(v, buf=self.buf, fmt='I', offset=prg.buf_offs[i+len(ubos)])
->>>>>>> f49e4714
 
     def _tex(b, ibo=False):
       fmt = mesa.FMT6_32_32_32_32_FLOAT if b.image.itemsize == 4 else mesa.FMT6_16_16_16_16_FLOAT
@@ -242,20 +217,6 @@
 
 class QCOMProgram(HCQProgram):
   def __init__(self, dev: QCOMDevice, name: str, lib: bytes, buf_dtypes=[]):
-    # setup tex_infos for "dynamic textures"
-    self.tex_infos:list[QCOMTextureInfo|None] = []
-    for dtype in buf_dtypes:
-      if isinstance(dtype, ImageDType):
-        imgw, imgh = dtype.shape[1], dtype.shape[0]
-        stride = imgw * 4 * dtype.itemsize
-        assert stride % 64 == 0
-        tex_fmt = mesa.FMT6_32_32_32_32_FLOAT if dtype.itemsize == 4 else mesa.FMT6_16_16_16_16_FLOAT
-        desc = [qreg.a6xx_tex_const_0(0x8, swiz_x=0, swiz_y=1, swiz_z=2, swiz_w=3, fmt=tex_fmt), qreg.a6xx_tex_const_1(width=imgw, height=imgh),
-                qreg.a6xx_tex_const_2(type=mesa.A6XX_TEX_2D, pitch=stride, pitchalign=ctz(stride)-6), 0, 0, 0,
-                qreg.a6xx_tex_const_6(plane_pitch=0x400000), qreg.a6xx_tex_const_7(13)]
-        self.tex_infos.append(QCOMTextureInfo(stride, stride, desc, [desc[0] & (~0xffff), *desc[1:len(desc)]]))
-      else: self.tex_infos.append(None)
-
     self.dev: QCOMDevice = dev
     self.name, self.lib, self.NIR = name, lib, isinstance(dev.renderer, IR3Renderer)
 
@@ -353,32 +314,8 @@
 class QCOMAllocator(HCQAllocatorBase):
   def _alloc(self, size:int, opts:BufferSpec) -> HCQBuffer:
     # Recalculate real size for texture
-<<<<<<< HEAD
-    if options.image is not None:
-      imgw, imgh, itemsize_log = options.image.shape[1], options.image.shape[0], int(math.log2(options.image.itemsize))
-      pitchalign = max(6, 11 - int(math.log2(imgh))) if imgh > 1 else 6
-      align_up = max(1, (8 // itemsize_log + 1) - imgh // 32) if pitchalign == 6 else (2 ** (pitchalign - itemsize_log - 2))
-
-      granularity = 128 if options.image.itemsize == 4 else 256
-      pitch_add = (1 << pitchalign) if min(next_power2(imgw), round_up(imgw, granularity)) - align_up + 1 <= imgw and imgw > granularity//2 else 0
-      pitch = round_up((real_stride:=imgw * 4 * options.image.itemsize), 1 << pitchalign) + pitch_add
-      # pitch = (real_stride:=imgw * 4 * options.image.itemsize) + pitch_add
-      size = pitch * imgh
-
-    buf = self.dev._gpu_map(options.external_ptr, size) if options.external_ptr else self.dev._gpu_alloc(size)
-
-    if options.image is not None:
-      tex_fmt = mesa.FMT6_32_32_32_32_FLOAT if options.image.itemsize == 4 else mesa.FMT6_16_16_16_16_FLOAT
-      desc = [qreg.a6xx_tex_const_0(0x8, swiz_x=0, swiz_y=1, swiz_z=2, swiz_w=3, fmt=tex_fmt), qreg.a6xx_tex_const_1(width=imgw, height=imgh),
-              qreg.a6xx_tex_const_2(type=mesa.A6XX_TEX_2D, pitch=pitch, pitchalign=pitchalign-6), 0,
-              *data64_le(buf.va_addr), qreg.a6xx_tex_const_6(plane_pitch=0x400000), qreg.a6xx_tex_const_7(13)]
-
-      buf.texture_info = QCOMTextureInfo(pitch, real_stride, desc, [desc[0] & (~0xffff), *desc[1:len(desc)]])
-    return buf
-=======
-    if opts.image is not None: size = opts.image.pitch* opts.image.shape[0]
+    if opts.image is not None: size = opts.image.pitch * opts.image.shape[0]
     return self.dev._gpu_map(opts.external_ptr, size, image=opts.image) if opts.external_ptr else self.dev._gpu_alloc(size, image=opts.image)
->>>>>>> f49e4714
 
   def _do_copy(self, src_addr, dest_addr, src_size, real_size, src_stride, dest_stride, prof_text, dest_off=0, src_off=0):
     with cpu_profile(prof_text, self.dev.device, is_copy=True):
