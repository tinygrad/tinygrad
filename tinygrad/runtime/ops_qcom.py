--- conflicted
+++ resolved
@@ -37,14 +37,8 @@
   def disassemble(self, lib:bytes): fromimport('extra.disassemblers.adreno', 'disasm')(lib)
 
 class QCOMSignal(HCQSignal):
-<<<<<<< HEAD
-  def __init__(self, base_addr:Optional[sint]=None, value=0, timeline_for_device:Optional[QCOMDevice]=None):
-    base_addr = QCOMDevice.signals_pool.pop() if base_addr is None else base_addr
-    super().__init__(base_addr, value, timeline_for_device, timestamp_divider=19.2)
-=======
   def __init__(self, base_addr:Optional[int]=None, **kwargs):
     super().__init__(QCOMDevice.signals_pool.pop() if base_addr is None else base_addr, **kwargs, timestamp_divider=19.2)
->>>>>>> d3660ccc
 
   def __del__(self):
     if isinstance(self.base_addr, int): QCOMDevice.signals_pool.append(self.base_addr)
