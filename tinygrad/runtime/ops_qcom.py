--- conflicted
+++ resolved
@@ -3,11 +3,7 @@
 assert sys.platform != 'win32'
 from types import SimpleNamespace
 from typing import Any, cast
-<<<<<<< HEAD
-from tinygrad.device import BufferSpec, CompilerPairT
-=======
 from tinygrad.device import BufferSpec, CompilerSet, CompilerPair
->>>>>>> 0a54434b
 from tinygrad.runtime.support.hcq import HCQBuffer, HWQueue, HCQProgram, HCQCompiled, HCQAllocatorBase, HCQSignal, HCQArgsState, BumpAllocator
 from tinygrad.runtime.support.hcq import FileIOInterface, MMIOInterface
 from tinygrad.runtime.autogen import kgsl, adreno
@@ -16,7 +12,7 @@
 from tinygrad.renderer.nir import IR3Renderer
 from tinygrad.runtime.support.compiler_mesa import IR3Compiler
 from tinygrad.helpers import getenv, mv_address, to_mv, round_up, data64_le, prod, fromimport, cpu_profile, lo32, PROFILE, suppress_finalizing
-from tinygrad.helpers import flatten
+from tinygrad.helpers import flatten, QCOM_IR3, QCOM_CC
 from tinygrad.runtime.support.system import System
 if getenv("IOCTL"): import extra.qcom_gpu_driver.opencl_ioctl  # noqa: F401  # pylint: disable=unused-import
 
@@ -402,15 +398,10 @@
     if PROFILE and self.gpu_id[:2] < (7, 3):
       System.write_sysfs("/sys/class/kgsl/kgsl-3d0/idle_timer", value="4000000000", msg="Failed to disable suspend mode", expected="4294967276")
 
-<<<<<<< HEAD
-    compilers: list[CompilerPairT] = [(QCOMRenderer, functools.partial(QCOMCompiler, device)),
-                 (functools.partial(IR3Renderer, self), functools.partial(IR3Compiler, info.chip_id))]
+    compilers = CompilerSet(ctrl_var=QCOM_CC, cset=[CompilerPair(QCOMRenderer, functools.partial(QCOMCompiler, device)),
+                             CompilerPair(functools.partial(IR3Renderer, self), functools.partial(IR3Compiler, info.chip_id), QCOM_IR3)])
     super().__init__(device, QCOMAllocator(self), compilers, functools.partial(QCOMProgram, self), QCOMSignal,
                      functools.partial(QCOMComputeQueue, self), None)
-=======
-    super().__init__(device, QCOMAllocator(self), CompilerSet([CompilerPair(QCOMRenderer, functools.partial(QCOMCompiler, device))]),
-                     functools.partial(QCOMProgram, self), QCOMSignal, functools.partial(QCOMComputeQueue, self), None)
->>>>>>> 0a54434b
 
   def _gpu_alloc(self, size:int, flags:int=0, uncached=False, fill_zeroes=False) -> HCQBuffer:
     flags |= flag("KGSL_MEMALIGN", alignment_hint:=12) | kgsl.KGSL_MEMFLAGS_USE_CPU_MAP
