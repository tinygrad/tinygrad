from __future__ import annotations
import os, ctypes, functools, mmap, struct, array, math, sys, weakref, contextlib
assert sys.platform != 'win32'
from types import SimpleNamespace
from typing import Any, cast
from tinygrad.device import BufferSpec, CompilerSet, CompilerPair
from tinygrad.runtime.support.hcq import HCQBuffer, HWQueue, HCQProgram, HCQCompiled, HCQAllocatorBase, HCQSignal, HCQArgsState, BumpAllocator
from tinygrad.runtime.support.hcq import FileIOInterface, MMIOInterface
from tinygrad.runtime.autogen import kgsl, mesa
from tinygrad.runtime.ops_cl import CLCompiler, CLDevice
from tinygrad.renderer.cstyle import QCOMRenderer
from tinygrad.renderer.nir import IR3Renderer
from tinygrad.runtime.support.compiler_mesa import IR3Compiler
from tinygrad.helpers import getenv, mv_address, to_mv, round_up, data64_le, prod, fromimport, cpu_profile, lo32, PROFILE, suppress_finalizing
from tinygrad.helpers import flatten, QCOM_IR3, QCOM_CC
from tinygrad.runtime.support.system import System
if getenv("IOCTL"): import extra.qcom_gpu_driver.opencl_ioctl  # noqa: F401  # pylint: disable=unused-import

BUFTYPE_BUF, BUFTYPE_TEX, BUFTYPE_IBO = 0, 1, 2

#Parse C-style defines: <regname>_<field_x>__SHIFT and <regname>_<field_y>__MASK from the adreno module into the following format:
# qreg.<regname>(<field_x>=..., <field_y>=..., ..., <field_n>=...)
def _qreg_exec(__reg, __val=0, **kwargs):
  for k, v in kwargs.items():
    reg_name = f"{__reg[4:]}_{k.removeprefix('_').upper()}"
    __val |= (getattr(mesa, reg_name) if v else 0) if type(v) is bool else (v << getattr(mesa, f'{reg_name}__SHIFT'))
  return __val
qreg: Any = type("QREG", (object,), {name[4:].lower(): functools.partial(_qreg_exec, name) for name in mesa.__dict__.keys() if name[:4] == 'REG_'})

def next_power2(x): return 1 if x == 0 else 1 << (x - 1).bit_length()

def parity(val: int):
  for i in range(4,1,-1): val ^= val >> (1 << i)
  return (~0x6996 >> (val & 0xf)) & 1

def pkt7_hdr(opcode: int, cnt: int): return mesa.CP_TYPE7_PKT | cnt & 0x3FFF | parity(cnt) << 15 | (opcode & 0x7F) << 16 | parity(opcode) << 23

def pkt4_hdr(reg: int, cnt: int): return mesa.CP_TYPE4_PKT | cnt & 0x7F | parity(cnt) << 7 | (reg & 0x3FFFF) << 8 | parity(reg) << 27

def _read_lib(lib, off) -> int: return struct.unpack("I", lib[off:off+4])[0]
class QCOMCompiler(CLCompiler):
  def __init__(self, device:str=""): super().__init__(CLDevice(device), 'compile_qcom')
  def disassemble(self, lib:bytes):
    fromimport('tinygrad.runtime.support.compiler_mesa', 'disas_adreno')(lib[(ofs:=_read_lib(lib, 0xc0)):ofs+_read_lib(lib, 0x100)])

class QCOMSignal(HCQSignal):
  def __init__(self, *args, **kwargs): super().__init__(*args, **{**kwargs, 'timestamp_divider': 19.2})

  def _sleep(self, time_spent_waiting_ms:int):
    # Sleep only for timeline signals. Do it immediately to free cpu.
    if self.is_timeline and self.owner is not None:
      kgsl.IOCTL_KGSL_DEVICE_WAITTIMESTAMP_CTXTID(self.owner.fd, context_id=self.owner.ctx, timestamp=self.owner.last_cmd, timeout=0xffffffff)

class QCOMComputeQueue(HWQueue):
  def __init__(self, dev:QCOMDevice):
    self.dev = dev
    super().__init__()

  @suppress_finalizing
  def __del__(self):
    if self.binded_device is not None: self.binded_device.allocator.free(self.hw_page, self.hw_page.size, BufferSpec(cpu_access=True, nolru=True))

  def cmd(self, opcode: int, *vals: int): self.q(pkt7_hdr(opcode, len(vals)), *vals)

  def reg(self, reg: int, *vals: int): self.q(pkt4_hdr(reg, len(vals)), *vals)

  def _cache_flush(self, write_back=True, invalidate=False, sync=True, memsync=False):
    # TODO: 7xx support.
    if write_back: self.cmd(mesa.CP_EVENT_WRITE, mesa.CACHE_FLUSH_TS, *data64_le(self.dev.dummy_addr), 0) # dirty cache write-back.
    if invalidate: self.cmd(mesa.CP_EVENT_WRITE, mesa.CACHE_INVALIDATE) # invalidate cache lines (following reads from RAM).
    if memsync: self.cmd(mesa.CP_WAIT_MEM_WRITES)
    if sync: self.cmd(mesa.CP_WAIT_FOR_IDLE)

  def memory_barrier(self):
    self._cache_flush(write_back=True, invalidate=True, sync=True, memsync=True)
    return self

  def signal(self, signal:QCOMSignal, value=0):
    self.cmd(mesa.CP_WAIT_FOR_IDLE)
    if self.dev.gpu_id[:2] < (7, 3):
      self.cmd(mesa.CP_EVENT_WRITE, qreg.cp_event_write_0(event=mesa.CACHE_FLUSH_TS), *data64_le(signal.value_addr), lo32(value))
      self._cache_flush(write_back=True, invalidate=False, sync=False, memsync=False)
    else:
      # TODO: support devices starting with 8 Gen 1. Also, 700th series have convenient CP_GLOBAL_TIMESTAMP and CP_LOCAL_TIMESTAMP
      raise RuntimeError('CP_EVENT_WRITE7 is not supported')
    return self

  def timestamp(self, signal:QCOMSignal):
    self.cmd(mesa.CP_WAIT_FOR_IDLE)
    self.cmd(mesa.CP_REG_TO_MEM, qreg.cp_reg_to_mem_0(reg=mesa.REG_A6XX_CP_ALWAYS_ON_COUNTER, cnt=2, _64b=True),*data64_le(signal.timestamp_addr))
    return self

  def wait(self, signal:QCOMSignal, value=0):
    self.cmd(mesa.CP_WAIT_REG_MEM, qreg.cp_wait_reg_mem_0(function=mesa.WRITE_GE, poll=mesa.POLL_MEMORY),*data64_le(signal.value_addr),
             qreg.cp_wait_reg_mem_3(ref=value&0xFFFFFFFF), qreg.cp_wait_reg_mem_4(mask=0xFFFFFFFF), qreg.cp_wait_reg_mem_5(delay_loop_cycles=32))
    return self

  def _build_gpu_command(self, dev:QCOMDevice, hw_addr=None):
    to_mv((hw_page_addr:=hw_addr or dev.cmd_buf_allocator.alloc(len(self._q) * 4)), len(self._q) * 4).cast('I')[:] = array.array('I', self._q)
    obj = kgsl.struct_kgsl_command_object(gpuaddr=hw_page_addr, size=len(self._q) * 4, flags=kgsl.KGSL_CMDLIST_IB)
    submit_req = kgsl.struct_kgsl_gpu_command(cmdlist=ctypes.addressof(obj), numcmds=1, context_id=dev.ctx,
                                              cmdsize=ctypes.sizeof(kgsl.struct_kgsl_command_object))
    return submit_req, obj

  def bind(self, dev:QCOMDevice):
    self.binded_device = dev
    self.hw_page = dev.allocator.alloc(len(self._q) * 4, BufferSpec(cpu_access=True, nolru=True))
    self.submit_req, self.obj = self._build_gpu_command(self.binded_device, self.hw_page.va_addr)
    # From now on, the queue is on the device for faster submission.
    self._q = to_mv(self.obj.gpuaddr, len(self._q) * 4).cast("I")

  def _submit(self, dev:QCOMDevice):
    if self.binded_device == dev: submit_req = self.submit_req
    else: submit_req, _ = self._build_gpu_command(dev)
    dev.last_cmd = kgsl.IOCTL_KGSL_GPU_COMMAND(dev.fd, __payload=submit_req).timestamp

  def exec(self, prg:QCOMProgram, args_state:QCOMArgsState, global_size, local_size):
    self.bind_args_state(args_state)

    def cast_int(x, ceil=False): return (math.ceil(x) if ceil else int(x)) if isinstance(x, float) else x
    global_size_mp = [cast_int(g*l) for g,l in zip(global_size, local_size)]

<<<<<<< HEAD
    self.cmd(adreno.CP_SET_MARKER, qreg.a6xx_cp_set_marker_0(mode=adreno.RM6_COMPUTE))
    self.reg(adreno.REG_A6XX_HLSQ_INVALIDATE_CMD, qreg.a6xx_hlsq_invalidate_cmd(cs_state=True, cs_ibo=True))
    self.reg(adreno.REG_A6XX_HLSQ_INVALIDATE_CMD, 0x0)
    self.reg(adreno.REG_A6XX_SP_CS_TEX_COUNT, qreg.a6xx_sp_cs_tex_count(0x80))
    self.reg(adreno.REG_A6XX_SP_CS_IBO_COUNT, qreg.a6xx_sp_cs_ibo_count(0x40))
    self.reg(adreno.REG_A6XX_SP_MODE_CONTROL, qreg.a6xx_sp_mode_control(isammode=adreno.ISAMMODE_GL if prg.NIR else adreno.ISAMMODE_CL))
    self.reg(adreno.REG_A6XX_SP_PERFCTR_ENABLE, qreg.a6xx_sp_perfctr_enable(cs=True))
    self.reg(adreno.REG_A6XX_SP_TP_MODE_CNTL, qreg.a6xx_sp_tp_mode_cntl(isammode=adreno.ISAMMODE_GL if prg.NIR else adreno.ISAMMODE_CL, unk3=2))
    self.reg(adreno.REG_A6XX_TPL1_DBG_ECO_CNTL, 0)
    self.cmd(adreno.CP_WAIT_FOR_IDLE)

    self.reg(adreno.REG_A6XX_HLSQ_CS_NDRANGE_0,
             qreg.a6xx_hlsq_cs_ndrange_0(kerneldim=3, localsizex=local_size[0] - 1, localsizey=local_size[1] - 1, localsizez=local_size[2] - 1),
             global_size_mp[0], 0, global_size_mp[1], 0, global_size_mp[2], 0, 0xccc0cf, 0xfc | qreg.a6xx_hlsq_cs_cntl_1(threadsize=adreno.THREAD64),
             cast_int(global_size[0], ceil=True), cast_int(global_size[1], ceil=True), cast_int(global_size[2], ceil=True))

    self.reg(adreno.REG_A6XX_SP_CS_CTRL_REG0,
             qreg.a6xx_sp_cs_ctrl_reg0(threadsize=adreno.THREAD64, halfregfootprint=prg.hregs, fullregfootprint=prg.fregs, branchstack=prg.brnchstck),
             # mesa sets unk5 too...
             qreg.a6xx_sp_cs_unknown_a9b1(unk6=True, shared_size=prg.shared_size), 0, prg.prg_offset, *data64_le(prg.lib_gpu.va_addr),
             qreg.a6xx_sp_cs_pvt_mem_param(memsizeperitem=prg.pvtmem_size_per_item), *data64_le(prg.dev._stack.va_addr),
             qreg.a6xx_sp_cs_pvt_mem_size(totalpvtmemsize=prg.pvtmem_size_total))

    if prg.NIR and prg.wgsz != 0xfc: to_mv(args_state.buf.va_addr + prg.wgsz * 4, 12)[:] = struct.pack("III", *local_size)
    self.cmd(adreno.CP_LOAD_STATE6_FRAG, qreg.cp_load_state6_0(state_type=adreno.ST_CONSTANTS, state_src=adreno.SS6_INDIRECT,
                                                               state_block=adreno.SB6_CS_SHADER, num_unit=1024 // 4),
=======
    self.cmd(mesa.CP_SET_MARKER, qreg.a6xx_cp_set_marker_0(mode=mesa.RM6_COMPUTE))
    self.reg(mesa.REG_A6XX_SP_UPDATE_CNTL, qreg.a6xx_sp_update_cntl(cs_state=True, cs_uav=True))
    self.reg(mesa.REG_A6XX_SP_UPDATE_CNTL, 0x0)
    self.reg(mesa.REG_A6XX_SP_CS_TSIZE, qreg.a6xx_sp_cs_tsize(0x80)) # is this right? mesa uses 1
    self.reg(mesa.REG_A6XX_SP_CS_USIZE, qreg.a6xx_sp_cs_usize(0x40)) # mesa also uses 1
    self.reg(mesa.REG_A6XX_SP_MODE_CNTL, qreg.a6xx_sp_mode_cntl(isammode=mesa.ISAMMODE_CL))
    self.reg(mesa.REG_A6XX_SP_PERFCTR_SHADER_MASK, qreg.a6xx_sp_perfctr_shader_mask(cs=True))
    self.reg(mesa.REG_A6XX_TPL1_MODE_CNTL, qreg.a6xx_tpl1_mode_cntl(isammode=mesa.ISAMMODE_CL))
    self.reg(mesa.REG_A6XX_TPL1_DBG_ECO_CNTL, 0)
    self.cmd(mesa.CP_WAIT_FOR_IDLE)

    self.reg(mesa.REG_A6XX_SP_CS_NDRANGE_0,
             qreg.a6xx_sp_cs_ndrange_0(kerneldim=3, localsizex=local_size[0] - 1, localsizey=local_size[1] - 1, localsizez=local_size[2] - 1),
             global_size_mp[0], 0, global_size_mp[1], 0, global_size_mp[2], 0, 0xccc0cf, 0xfc | qreg.a6xx_sp_cs_wge_cntl(threadsize=mesa.THREAD64),
             cast_int(global_size[0], ceil=True), cast_int(global_size[1], ceil=True), cast_int(global_size[2], ceil=True))

    self.reg(mesa.REG_A6XX_SP_CS_CNTL_0,
             qreg.a6xx_sp_cs_cntl_0(threadsize=mesa.THREAD64, halfregfootprint=prg.hregs, fullregfootprint=prg.fregs, branchstack=prg.brnchstck),
             qreg.a6xx_sp_cs_cntl_1(constantrammode=mesa.CONSTLEN_256, shared_size=prg.shared_size), # should this be CONSTLEN_512?
             0, prg.prg_offset, *data64_le(prg.lib_gpu.va_addr),
             qreg.a6xx_sp_cs_pvt_mem_param(memsizeperitem=prg.pvtmem_size_per_item), *data64_le(prg.dev._stack.va_addr),
             qreg.a6xx_sp_cs_pvt_mem_size(totalpvtmemsize=prg.pvtmem_size_total))

    self.cmd(mesa.CP_LOAD_STATE6_FRAG, qreg.cp_load_state6_0(state_type=mesa.ST_CONSTANTS, state_src=mesa.SS6_INDIRECT,
                                                             state_block=mesa.SB6_CS_SHADER, num_unit=1024 // 4),
>>>>>>> 94d7646b
             *data64_le(args_state.buf.va_addr))
    self.cmd(mesa.CP_LOAD_STATE6_FRAG, qreg.cp_load_state6_0(state_type=mesa.ST_SHADER, state_src=mesa.SS6_INDIRECT,
                                                             state_block=mesa.SB6_CS_SHADER, num_unit=round_up(prg.image_size, 128) // 128),
             *data64_le(prg.lib_gpu.va_addr))

    self.reg(mesa.REG_A6XX_SP_REG_PROG_ID_0, 0xfcfcfcfc, 0xfcfcfcfc, 0xfcfcfcfc, 0xfc, qreg.a6xx_sp_cs_const_config(constlen=1024 // 4, enabled=True))

    self.reg(mesa.REG_A6XX_SP_CS_PVT_MEM_STACK_OFFSET, qreg.a6xx_sp_cs_pvt_mem_stack_offset(prg.hw_stack_offset))
    self.reg(mesa.REG_A6XX_SP_CS_INSTR_SIZE, qreg.a6xx_sp_cs_instr_size(prg.image_size // 4))

<<<<<<< HEAD
    if prg.samp_cnt > 0:
      self.cmd(adreno.CP_LOAD_STATE6_FRAG, qreg.cp_load_state6_0(state_type=adreno.ST_SHADER, state_src=adreno.SS6_INDIRECT,
                                                                 state_block=adreno.SB6_CS_TEX, num_unit=prg.samp_cnt),
               *data64_le(args_state.buf.va_addr + prg.samp_off))
      self.reg(adreno.REG_A6XX_SP_CS_TEX_SAMP, *data64_le(args_state.buf.va_addr + prg.samp_off))
      self.reg(adreno.REG_A6XX_SP_PS_TP_BORDER_COLOR_BASE_ADDR, *data64_le(prg.dev.border_color_buf.va_addr))

    if prg.tex_cnt > 0:
      self.cmd(adreno.CP_LOAD_STATE6_FRAG, qreg.cp_load_state6_0(state_type=adreno.ST_CONSTANTS, state_src=adreno.SS6_INDIRECT,
                                                                 state_block=adreno.SB6_CS_TEX, num_unit=min(16, prg.tex_cnt)),
               *data64_le(args_state.buf.va_addr + prg.tex_off))
      self.reg(adreno.REG_A6XX_SP_CS_TEX_CONST, *data64_le(args_state.buf.va_addr + prg.tex_off))

    if prg.ibo_cnt > 0:
      self.cmd(adreno.CP_LOAD_STATE6_FRAG, qreg.cp_load_state6_0(state_type=adreno.ST6_IBO, state_src=adreno.SS6_INDIRECT,
                                                                 state_block=adreno.SB6_CS_SHADER, num_unit=prg.ibo_cnt),
               *data64_le(args_state.buf.va_addr + prg.ibo_off))
      self.reg(adreno.REG_A6XX_SP_CS_IBO, *data64_le(args_state.buf.va_addr + prg.ibo_off))

    self.reg(adreno.REG_A6XX_SP_CS_CONFIG, qreg.a6xx_sp_cs_config(enabled=True, nsamp=prg.samp_cnt, ntex=prg.tex_cnt, nibo=prg.ibo_cnt))
    if prg.NIR:
      self.reg(adreno.REG_A6XX_HLSQ_CS_CNTL_0,
               qreg.a6xx_hlsq_cs_cntl_0(wgidconstid=prg.wgid, wgsizeconstid=0xfc, wgoffsetconstid=0xfc, localidregid=prg.lid),
               qreg.a6xx_hlsq_cs_cntl_1(linearlocalidregid=0xfc, threadsize=adreno.THREAD64))
      self.cmd(adreno.CP_EXEC_CS, 0,
               qreg.cp_exec_cs_1(ngroups_x=global_size[0]), qreg.cp_exec_cs_2(ngroups_y=global_size[1]), qreg.cp_exec_cs_3(_ngroups_z=global_size[2]))
    else: self.cmd(adreno.CP_RUN_OPENCL, 0)
=======
    if args_state.prg.samp_cnt > 0:
      self.cmd(mesa.CP_LOAD_STATE6_FRAG, qreg.cp_load_state6_0(state_type=mesa.ST_SHADER, state_src=mesa.SS6_INDIRECT,
                                                               state_block=mesa.SB6_CS_TEX, num_unit=args_state.prg.samp_cnt),
               *data64_le(args_state.buf.va_addr + args_state.prg.samp_off))
      self.reg(mesa.REG_A6XX_SP_CS_SAMPLER_BASE, *data64_le(args_state.buf.va_addr + args_state.prg.samp_off))
      self.reg(mesa.REG_A6XX_TPL1_CS_BORDER_COLOR_BASE, *data64_le(prg.dev.border_color_buf.va_addr))

    if args_state.prg.tex_cnt > 0:
      self.cmd(mesa.CP_LOAD_STATE6_FRAG, qreg.cp_load_state6_0(state_type=mesa.ST_CONSTANTS, state_src=mesa.SS6_INDIRECT,
                                                               state_block=mesa.SB6_CS_TEX, num_unit=min(16, args_state.prg.tex_cnt)),
               *data64_le(args_state.buf.va_addr + args_state.prg.tex_off))
      self.reg(mesa.REG_A6XX_SP_CS_TEXMEMOBJ_BASE, *data64_le(args_state.buf.va_addr + args_state.prg.tex_off))

    if args_state.prg.ibo_cnt > 0:
      self.cmd(mesa.CP_LOAD_STATE6_FRAG, qreg.cp_load_state6_0(state_type=mesa.ST6_UAV, state_src=mesa.SS6_INDIRECT,
                                                               state_block=mesa.SB6_CS_SHADER, num_unit=args_state.prg.ibo_cnt),
               *data64_le(args_state.buf.va_addr + args_state.prg.ibo_off))
      self.reg(mesa.REG_A6XX_SP_CS_UAV_BASE, *data64_le(args_state.buf.va_addr + args_state.prg.ibo_off))

    self.reg(mesa.REG_A6XX_SP_CS_CONFIG,
             qreg.a6xx_sp_cs_config(enabled=True, nsamp=args_state.prg.samp_cnt, ntex=args_state.prg.tex_cnt, nuav=args_state.prg.ibo_cnt))
    self.cmd(mesa.CP_RUN_OPENCL, 0)
>>>>>>> 94d7646b
    self._cache_flush(write_back=True, invalidate=False, sync=False, memsync=False)
    return self

class QCOMArgsState(HCQArgsState):
  def __init__(self, buf:HCQBuffer, prg:QCOMProgram, bufs:tuple[HCQBuffer, ...], vals:tuple[int, ...]=()):
    super().__init__(buf, prg, bufs, vals=vals)

    if len(bufs) + len(vals) != len(prg.buf_info): raise RuntimeError(f'incorrect args size given={len(bufs)+len(vals)} != want={len(prg.buf_info)}')

    self.buf_info, self.args_info = prg.buf_info[:len(bufs)], prg.buf_info[len(bufs):]

    ctypes.memset(cast(int, self.buf.va_addr), 0, prg.kernargs_alloc_size)
    for cnst_val,cnst_off,cnst_sz in prg.consts_info: to_mv(self.buf.va_addr + cnst_off, cnst_sz)[:] = cnst_val.to_bytes(cnst_sz, byteorder='little')

    if prg.samp_cnt > 0: to_mv(self.buf.va_addr + prg.samp_off, len(prg.samplers) * 4).cast('I')[:] = array.array('I', prg.samplers)
    for i, b in enumerate(bufs):
      if prg.buf_info[i].type in {BUFTYPE_TEX, BUFTYPE_IBO}:
        obj = b.texture_info.desc if prg.buf_info[i].type is BUFTYPE_TEX else b.texture_info.ibo
        to_mv(self.buf.va_addr + prg.buf_info[i].offset, len(obj) * 4).cast('I')[:] = array.array('I', obj)
      self.bind_sints_to_buf(b.va_addr, buf=self.buf, fmt='Q', offset=self.buf_info[i].offset+(0 if self.buf_info[i].type is BUFTYPE_BUF else 16))

    for i, v in enumerate(vals): self.bind_sints_to_buf(v, buf=self.buf, fmt='I', offset=self.args_info[i].offset)

class IR3ArgsState(HCQArgsState):
  def __init__(self, buf:HCQBuffer, prg:QCOMProgram, bufs:tuple[HCQBuffer, ...], vals:tuple[int, ...]=()):
    super().__init__(buf, prg, bufs, vals=vals)
    ctypes.memset(cast(int, self.buf.va_addr), 0, prg.kernargs_alloc_size)
    to_mv(self.buf.va_addr + prg.imm_off, len(prg.imm_vals))[:] = prg.imm_vals

    ubos, uavs = [b for b in bufs if b.texture_info is None], [b for b in bufs if b.texture_info is not None]
    ibos, texs = (uavs, []) if prg.tex_cnt == 0 else (uavs[:-prg.tex_cnt], uavs[-prg.tex_cnt:]) # textures are at the end

    if prg.samp_cnt > 0: to_mv(self.buf.va_addr + prg.samp_off, len(prg.samplers) * 4).cast('I')[:] = array.array('I', prg.samplers)
    self.bind_sints_to_buf(*[b.va_addr for b in ubos], buf=self.buf, fmt='Q', offset=prg.buf_off)
    self.bind_sints_to_buf(*vals, buf=self.buf, fmt='I', offset=prg.buf_off + len(ubos) * 8)
    self.bind_sints_to_buf(*flatten([b.texture_info.desc + ([0] * 8) for b in texs]), buf=self.buf, fmt='I', offset=prg.tex_off)
    self.bind_sints_to_buf(*flatten([b.texture_info.ibo + ([0] * 8) for b in ibos]), buf=self.buf, fmt='I', offset=prg.ibo_off)

class QCOMProgram(HCQProgram):
  def __init__(self, dev: QCOMDevice, name: str, lib: bytes):
    self.dev: QCOMDevice = dev
    self.name, self.lib, self.NIR = name, lib, isinstance(dev.compiler, IR3Compiler)

    if self.NIR:
      from tinygrad.runtime.autogen import mesa
      v, cs, self.imm_vals, self.image = IR3Compiler.unpack_lib(lib)
      self.prg_offset, self.brnchstck, self.image_size, self.pvtmem, self.shmem = 0, v.branchstack, v.info.size, v.pvtmem_size, v.shared_size
      self.wgsz = alloc.offset_vec4 * 4 + 8 if (alloc:=cs.allocs.consts[mesa.IR3_CONST_ALLOC_DRIVER_PARAMS]).size_vec4 else 0xfc

      self.wgid, self.lid = v.cs.work_group_id, v.cs.local_invocation_id # register ids
      self.buf_off, self.imm_off = cs.ubo_state.range[0].offset, cs.allocs.max_const_offset_vec4 * 16

      # see https://elixir.bootlin.com/mesa/mesa-25.3.0/source/src/freedreno/ir3/ir3_shader.h#L525
      # and https://elixir.bootlin.com/mesa/mesa-25.3.0/source/src/freedreno/ir3/ir3_compiler_nir.c#L5389
      self.samp_cnt, self.tex_cnt, self.ibo_cnt = (nt:=v.image_mapping.num_tex), nt, v.num_uavs - nt
      # IR3 outputs a sampler for every texture (https://elixir.bootlin.com/mesa/mesa-25.3.0/source/src/freedreno/ir3/ir3_compiler_nir.c#L1714)
      self.samplers = [qreg.a6xx_tex_samp_0(wrap_s=(clamp_mode:=adreno.A6XX_TEX_CLAMP_TO_BORDER), wrap_t=clamp_mode, wrap_r=clamp_mode),
                       qreg.a6xx_tex_samp_1(unnorm_coords=True, cubemapseamlessfiltoff=True), 0, 0] * self.samp_cnt

      self.tex_off, self.ibo_off, self.samp_off = 2048, 2048 + 0x40 * self.tex_cnt, 2048 + 0x40 * (self.tex_cnt + self.ibo_cnt)
      self.fregs, self.hregs = v.info.max_reg + 1, v.info.max_half_reg + 1
    else: self._parse_lib()

    self.lib_gpu: HCQBuffer = self.dev.allocator.alloc(self.image_size, buf_spec:=BufferSpec(cpu_access=True, nolru=True))
    to_mv(cast(int, self.lib_gpu.va_addr), self.image_size)[:] = self.image

    self.pvtmem_size_per_item: int = round_up(self.pvtmem, 512) >> 9
    self.pvtmem_size_total: int = self.pvtmem_size_per_item * 128 * 2
    self.hw_stack_offset: int = round_up(next_power2(round_up(self.pvtmem, 512)) * 128 * 16, 0x1000)
    self.shared_size: int = max(1, (self.shmem - 1) // 1024)
    self.max_threads = min(1024, ((384 * 32) // (max(1, (self.fregs + round_up(self.hregs, 2) // 2)) * 128)) * 128)
    dev._ensure_stack_size(self.hw_stack_offset * 4)

    kernargs_alloc_size = round_up(2048 + (self.tex_cnt + self.ibo_cnt) * 0x40 + len(self.samplers) * 4, 0x100)
    super().__init__(IR3ArgsState if self.NIR else QCOMArgsState, self.dev, self.name, kernargs_alloc_size=kernargs_alloc_size)
    weakref.finalize(self, self._fini, self.dev, self.lib_gpu, buf_spec)

  def __call__(self, *bufs, global_size:tuple[int,int,int]=(1,1,1), local_size:tuple[int,int,int]=(1,1,1), vals:tuple[int, ...]=(), wait=False):
    if self.max_threads < prod(local_size): raise RuntimeError("Too many resources requested for launch")
    if any(g*l>mx for g,l,mx in zip(global_size, local_size, [65536, 65536, 65536])) and any(l>mx for l,mx in zip(local_size, [1024, 1024, 1024])):
      raise RuntimeError(f"Invalid global/local dims {global_size=}, {local_size=}")
    return super().__call__(*bufs, global_size=global_size, local_size=local_size, vals=vals, wait=wait)

  def _parse_lib(self):
    # Extract image binary
    self.image_size = _read_lib(self.lib, 0x100)
    self.image = bytearray(self.lib[(image_offset:=_read_lib(self.lib, 0xc0)):image_offset+self.image_size])

    # Parse image descriptors
    image_desc_off = _read_lib(self.lib, 0x110)
    self.prg_offset, self.brnchstck = _read_lib(self.lib, image_desc_off+0xc4), _read_lib(self.lib, image_desc_off+0x108) // 2
    self.pvtmem, self.shmem = _read_lib(self.lib, image_desc_off+0xc8), _read_lib(self.lib, image_desc_off+0xd8)

    # Fill up constants and buffers info
    self.buf_info, self.consts_info = [], []

    # Collect sampler info.
    self.samp_cnt = samp_cnt_in_file = _read_lib(self.lib, image_desc_off + 0xdc)
    assert self.samp_cnt <= 1, "Up to one sampler supported"
    if self.samp_cnt:
      self.samp_cnt += 1
      self.samplers = [qreg.a6xx_tex_samp_0(wrap_s=(clamp_mode:=mesa.A6XX_TEX_CLAMP_TO_BORDER), wrap_t=clamp_mode, wrap_r=clamp_mode),
                       qreg.a6xx_tex_samp_1(unnorm_coords=True, cubemapseamlessfiltoff=True), 0, 0, 0, 0, 0, 0]
    else: self.samplers = []

    # Collect kernel arguments (buffers) info.
    bdoff = round_up(image_desc_off + 0x158 + len(self.name), 4) + 8 * samp_cnt_in_file
    while bdoff + 32 <= len(self.lib):
      length, _, _, offset_words, _, _, _, typ = struct.unpack("IIIIIIII", self.lib[bdoff:bdoff+32])
      if length == 0: break
      self.buf_info.append(SimpleNamespace(offset=offset_words * 4, type=typ))
      bdoff += length

    # Setting correct offsets to textures/ibos.
    self.tex_cnt, self.ibo_cnt = sum(x.type is BUFTYPE_TEX for x in self.buf_info), sum(x.type is BUFTYPE_IBO for x in self.buf_info)
    self.ibo_off, self.tex_off, self.samp_off = 2048, 2048 + 0x40 * self.ibo_cnt, 2048 + 0x40 * self.tex_cnt + 0x40 * self.ibo_cnt
    cur_ibo_off, cur_tex_off = self.ibo_off, self.tex_off
    for x in self.buf_info:
      if x.type is BUFTYPE_IBO: x.offset, cur_ibo_off = cur_ibo_off, cur_ibo_off + 0x40
      elif x.type is BUFTYPE_TEX: x.offset, cur_tex_off = cur_tex_off, cur_tex_off + 0x40

    if _read_lib(self.lib, 0xb0) != 0: # check if we have constants.
      cdoff = _read_lib(self.lib, 0xac)
      while cdoff + 40 <= image_offset:
        cnst, offset_words, _, is32 = struct.unpack("I", self.lib[cdoff:cdoff+4])[0], *struct.unpack("III", self.lib[cdoff+16:cdoff+28])
        self.consts_info.append((cnst, offset_words * (sz_bytes:=(2 << is32)), sz_bytes))
        cdoff += 40

    # Registers info
    reg_desc_off = _read_lib(self.lib, 0x34)
    self.fregs, self.hregs = _read_lib(self.lib, reg_desc_off + 0x14), _read_lib(self.lib, reg_desc_off + 0x18)

class QCOMTextureInfo:
  def __init__(self, pitch:int, real_stride:int, desc:list[int], ibo:list[int]):
    self.pitch, self.real_stride, self.desc, self.ibo = pitch, real_stride, desc, ibo

class QCOMAllocator(HCQAllocatorBase):
  def _alloc(self, size:int, options:BufferSpec) -> HCQBuffer:
    # Recalculate real size for texture
    if options.image is not None:
      imgw, imgh, itemsize_log = options.image.shape[1], options.image.shape[0], int(math.log2(options.image.itemsize))
      pitchalign = max(6, 11 - int(math.log2(imgh))) if imgh > 1 else 6
      align_up = max(1, (8 // itemsize_log + 1) - imgh // 32) if pitchalign == 6 else (2 ** (pitchalign - itemsize_log - 2))

      granularity = 128 if options.image.itemsize == 4 else 256
      pitch_add = (1 << pitchalign) if min(next_power2(imgw), round_up(imgw, granularity)) - align_up + 1 <= imgw and imgw > granularity//2 else 0
      pitch = round_up((real_stride:=imgw * 4 * options.image.itemsize), 1 << pitchalign) + pitch_add
      size = pitch * imgh

    buf = self.dev._gpu_map(options.external_ptr, size) if options.external_ptr else self.dev._gpu_alloc(size)

    if options.image is not None:
      tex_fmt = mesa.FMT6_32_32_32_32_FLOAT if options.image.itemsize == 4 else mesa.FMT6_16_16_16_16_FLOAT
      desc = [qreg.a6xx_tex_const_0(0x8, swiz_x=0, swiz_y=1, swiz_z=2, swiz_w=3, fmt=tex_fmt), qreg.a6xx_tex_const_1(width=imgw, height=imgh),
              qreg.a6xx_tex_const_2(type=mesa.A6XX_TEX_2D, pitch=pitch, pitchalign=pitchalign-6), 0,
              *data64_le(buf.va_addr), qreg.a6xx_tex_const_6(plane_pitch=0x400000), qreg.a6xx_tex_const_7(13)]

      buf.texture_info = QCOMTextureInfo(pitch, real_stride, desc, [desc[0] & (~0xffff), *desc[1:len(desc)]])
    return buf

  def _do_copy(self, src_addr, dest_addr, src_size, real_size, src_stride, dest_stride, prof_text, dest_off=0, src_off=0):
    with cpu_profile(prof_text, self.dev.device, is_copy=True):
      while src_off < src_size:
        ctypes.memmove(dest_addr+dest_off, src_addr+src_off, real_size)
        src_off, dest_off = src_off+src_stride, dest_off+dest_stride

  def _copyin(self, dest:HCQBuffer, src:memoryview):
    stride, pitch = (src.nbytes, src.nbytes) if (ti:=cast(QCOMTextureInfo, dest.texture_info)) is None else (ti.real_stride, ti.pitch)
    self._do_copy(mv_address(src), dest.cpu_view().addr, src.nbytes, stride, stride, pitch, f"TINY -> {self.dev.device}")

  def _copyout(self, dest:memoryview, src:HCQBuffer):
    self.dev.synchronize()

    stride, pitch = (src.size, src.size) if (ti:=cast(QCOMTextureInfo, src.texture_info)) is None else (ti.real_stride, ti.pitch)
    self._do_copy(src.cpu_view().addr, mv_address(dest), src.size, stride, pitch, stride, f"{self.dev.device} -> TINY")

  def _as_buffer(self, src:HCQBuffer) -> memoryview:
    self.dev.synchronize()
    return to_mv(src.cpu_view().addr, src.size)

  def _do_free(self, opaque, options:BufferSpec): self.dev._gpu_free(opaque)

def flag(nm, val): return (val << getattr(kgsl, f"{nm}_SHIFT")) & getattr(kgsl, f"{nm}_MASK")

class QCOMDevice(HCQCompiled):
  def __init__(self, device:str=""):
    self.fd = FileIOInterface('/dev/kgsl-3d0', os.O_RDWR)
    self.dummy_addr = cast(int, self._gpu_alloc(0x1000).va_addr)

    flags = kgsl.KGSL_CONTEXT_PREAMBLE | kgsl.KGSL_CONTEXT_PWR_CONSTRAINT | kgsl.KGSL_CONTEXT_NO_FAULT_TOLERANCE | kgsl.KGSL_CONTEXT_NO_GMEM_ALLOC \
      | flag("KGSL_CONTEXT_PRIORITY", getenv("QCOM_PRIORITY", 8)) | flag("KGSL_CONTEXT_PREEMPT_STYLE", kgsl.KGSL_CONTEXT_PREEMPT_STYLE_FINEGRAIN)
    self.ctx = kgsl.IOCTL_KGSL_DRAWCTXT_CREATE(self.fd, flags=flags).drawctxt_id

    self.cmd_buf = self._gpu_alloc(16 << 20)
    self.cmd_buf_allocator = BumpAllocator(size=self.cmd_buf.size, base=cast(int, self.cmd_buf.va_addr), wrap=True)

    self.border_color_buf = self._gpu_alloc(0x1000, fill_zeroes=True)

    self.last_cmd:int = 0

    # Set max power
    struct.pack_into('IIQQ', pwr:=memoryview(bytearray(0x18)), 0, 1, self.ctx, mv_address(_:=memoryview(array.array('I', [1]))), 4)
    kgsl.IOCTL_KGSL_SETPROPERTY(self.fd, type=kgsl.KGSL_PROP_PWR_CONSTRAINT, value=mv_address(pwr), sizebytes=pwr.nbytes)

    # Load info about qcom device
    info = kgsl.struct_kgsl_devinfo()
    kgsl.IOCTL_KGSL_DEVICE_GETPROPERTY(self.fd, type=kgsl.KGSL_PROP_DEVICE_INFO, value=ctypes.addressof(info), sizebytes=ctypes.sizeof(info))
    self.gpu_id = (info.chip_id >> 24, (info.chip_id >> 16) & 0xFF, (info.chip_id >> 8) & 0xFF)

    # a7xx start with 730x or 'Cxxx', a8xx starts 'Exxx'
    if self.gpu_id[:2] >= (7, 3): raise RuntimeError(f"Unsupported GPU: chip_id={info.chip_id:#x}")

    if PROFILE and self.gpu_id[:2] < (7, 3):
      System.write_sysfs("/sys/class/kgsl/kgsl-3d0/idle_timer", value="4000000000", msg="Failed to disable suspend mode", expected="4294967276")

    compilers = CompilerSet(ctrl_var=QCOM_CC, cset=[CompilerPair(QCOMRenderer, functools.partial(QCOMCompiler, device)),
                             CompilerPair(functools.partial(IR3Renderer, self), functools.partial(IR3Compiler, info.chip_id), QCOM_IR3)])
    super().__init__(device, QCOMAllocator(self), compilers, functools.partial(QCOMProgram, self), QCOMSignal,
                     functools.partial(QCOMComputeQueue, self), None)

  def _gpu_alloc(self, size:int, flags:int=0, uncached=False, fill_zeroes=False) -> HCQBuffer:
    flags |= flag("KGSL_MEMALIGN", alignment_hint:=12) | kgsl.KGSL_MEMFLAGS_USE_CPU_MAP
    if uncached: flags |= flag("KGSL_CACHEMODE", kgsl.KGSL_CACHEMODE_UNCACHED)

    alloc = kgsl.IOCTL_KGSL_GPUOBJ_ALLOC(self.fd, size=(bosz:=round_up(size, 1<<alignment_hint)), flags=flags, mmapsize=bosz)
    va_addr = self.fd.mmap(0, bosz, mmap.PROT_READ | mmap.PROT_WRITE, mmap.MAP_SHARED, alloc.id * 0x1000)

    if fill_zeroes: ctypes.memset(va_addr, 0, size)
    return HCQBuffer(va_addr=va_addr, size=size, meta=(alloc, True), view=MMIOInterface(va_addr, size, fmt='B'), owner=self)

  def _gpu_map(self, ptr:int, size:int) -> HCQBuffer:
    ptr_aligned, size_aligned = (ptr & ~0xfff), round_up(size + (ptr & 0xfff), 0x1000)
    try:
      mapinfo = kgsl.IOCTL_KGSL_MAP_USER_MEM(self.fd, hostptr=ptr_aligned, len=size_aligned, memtype=kgsl.KGSL_USER_MEM_TYPE_ADDR)
      return HCQBuffer(mapinfo.gpuaddr + (ptr - ptr_aligned), size=size, meta=(mapinfo, False), view=MMIOInterface(ptr, size, fmt='B'), owner=self)
    except OSError as e:
      if e.errno == 14: return HCQBuffer(va_addr=ptr, size=size, meta=(None, False), view=MMIOInterface(ptr, size, fmt='B'), owner=self)
      raise RuntimeError("Failed to map external pointer to GPU memory") from e

  def _gpu_free(self, mem:HCQBuffer):
    if mem.meta[0] is None: return
    kgsl.IOCTL_KGSL_GPUOBJ_FREE(self.fd, id=mem.meta[0].id)
    if mem.meta[1]: FileIOInterface.munmap(mem.va_addr, mem.meta[0].mmapsize)

  def _ensure_stack_size(self, sz):
    if not hasattr(self, '_stack'): self._stack = self._gpu_alloc(sz)
    elif self._stack.size < sz:
      self.synchronize()
      self._gpu_free(self._stack)
      self._stack = self._gpu_alloc(sz)

  def _at_profile_finalize(self):
    super()._at_profile_finalize()
    with contextlib.suppress(RuntimeError): System.write_sysfs("/sys/class/kgsl/kgsl-3d0/idle_timer", "10", "Failed to reenable suspend mode")<|MERGE_RESOLUTION|>--- conflicted
+++ resolved
@@ -120,42 +120,14 @@
     def cast_int(x, ceil=False): return (math.ceil(x) if ceil else int(x)) if isinstance(x, float) else x
     global_size_mp = [cast_int(g*l) for g,l in zip(global_size, local_size)]
 
-<<<<<<< HEAD
-    self.cmd(adreno.CP_SET_MARKER, qreg.a6xx_cp_set_marker_0(mode=adreno.RM6_COMPUTE))
-    self.reg(adreno.REG_A6XX_HLSQ_INVALIDATE_CMD, qreg.a6xx_hlsq_invalidate_cmd(cs_state=True, cs_ibo=True))
-    self.reg(adreno.REG_A6XX_HLSQ_INVALIDATE_CMD, 0x0)
-    self.reg(adreno.REG_A6XX_SP_CS_TEX_COUNT, qreg.a6xx_sp_cs_tex_count(0x80))
-    self.reg(adreno.REG_A6XX_SP_CS_IBO_COUNT, qreg.a6xx_sp_cs_ibo_count(0x40))
-    self.reg(adreno.REG_A6XX_SP_MODE_CONTROL, qreg.a6xx_sp_mode_control(isammode=adreno.ISAMMODE_GL if prg.NIR else adreno.ISAMMODE_CL))
-    self.reg(adreno.REG_A6XX_SP_PERFCTR_ENABLE, qreg.a6xx_sp_perfctr_enable(cs=True))
-    self.reg(adreno.REG_A6XX_SP_TP_MODE_CNTL, qreg.a6xx_sp_tp_mode_cntl(isammode=adreno.ISAMMODE_GL if prg.NIR else adreno.ISAMMODE_CL, unk3=2))
-    self.reg(adreno.REG_A6XX_TPL1_DBG_ECO_CNTL, 0)
-    self.cmd(adreno.CP_WAIT_FOR_IDLE)
-
-    self.reg(adreno.REG_A6XX_HLSQ_CS_NDRANGE_0,
-             qreg.a6xx_hlsq_cs_ndrange_0(kerneldim=3, localsizex=local_size[0] - 1, localsizey=local_size[1] - 1, localsizez=local_size[2] - 1),
-             global_size_mp[0], 0, global_size_mp[1], 0, global_size_mp[2], 0, 0xccc0cf, 0xfc | qreg.a6xx_hlsq_cs_cntl_1(threadsize=adreno.THREAD64),
-             cast_int(global_size[0], ceil=True), cast_int(global_size[1], ceil=True), cast_int(global_size[2], ceil=True))
-
-    self.reg(adreno.REG_A6XX_SP_CS_CTRL_REG0,
-             qreg.a6xx_sp_cs_ctrl_reg0(threadsize=adreno.THREAD64, halfregfootprint=prg.hregs, fullregfootprint=prg.fregs, branchstack=prg.brnchstck),
-             # mesa sets unk5 too...
-             qreg.a6xx_sp_cs_unknown_a9b1(unk6=True, shared_size=prg.shared_size), 0, prg.prg_offset, *data64_le(prg.lib_gpu.va_addr),
-             qreg.a6xx_sp_cs_pvt_mem_param(memsizeperitem=prg.pvtmem_size_per_item), *data64_le(prg.dev._stack.va_addr),
-             qreg.a6xx_sp_cs_pvt_mem_size(totalpvtmemsize=prg.pvtmem_size_total))
-
-    if prg.NIR and prg.wgsz != 0xfc: to_mv(args_state.buf.va_addr + prg.wgsz * 4, 12)[:] = struct.pack("III", *local_size)
-    self.cmd(adreno.CP_LOAD_STATE6_FRAG, qreg.cp_load_state6_0(state_type=adreno.ST_CONSTANTS, state_src=adreno.SS6_INDIRECT,
-                                                               state_block=adreno.SB6_CS_SHADER, num_unit=1024 // 4),
-=======
     self.cmd(mesa.CP_SET_MARKER, qreg.a6xx_cp_set_marker_0(mode=mesa.RM6_COMPUTE))
     self.reg(mesa.REG_A6XX_SP_UPDATE_CNTL, qreg.a6xx_sp_update_cntl(cs_state=True, cs_uav=True))
     self.reg(mesa.REG_A6XX_SP_UPDATE_CNTL, 0x0)
     self.reg(mesa.REG_A6XX_SP_CS_TSIZE, qreg.a6xx_sp_cs_tsize(0x80)) # is this right? mesa uses 1
     self.reg(mesa.REG_A6XX_SP_CS_USIZE, qreg.a6xx_sp_cs_usize(0x40)) # mesa also uses 1
-    self.reg(mesa.REG_A6XX_SP_MODE_CNTL, qreg.a6xx_sp_mode_cntl(isammode=mesa.ISAMMODE_CL))
+    self.reg(mesa.REG_A6XX_SP_MODE_CNTL, qreg.a6xx_sp_mode_cntl(isammode=mesa.ISAMMODE_GL if prg.NIR else mesa.ISAMMODE_CL))
     self.reg(mesa.REG_A6XX_SP_PERFCTR_SHADER_MASK, qreg.a6xx_sp_perfctr_shader_mask(cs=True))
-    self.reg(mesa.REG_A6XX_TPL1_MODE_CNTL, qreg.a6xx_tpl1_mode_cntl(isammode=mesa.ISAMMODE_CL))
+    self.reg(mesa.REG_A6XX_TPL1_MODE_CNTL, qreg.a6xx_tpl1_mode_cntl(isammode=mesa.ISAMMODE_GL if prg.NIR else mesa.ISAMMODE_CL, unk3=2)) # FIXME
     self.reg(mesa.REG_A6XX_TPL1_DBG_ECO_CNTL, 0)
     self.cmd(mesa.CP_WAIT_FOR_IDLE)
 
@@ -171,9 +143,9 @@
              qreg.a6xx_sp_cs_pvt_mem_param(memsizeperitem=prg.pvtmem_size_per_item), *data64_le(prg.dev._stack.va_addr),
              qreg.a6xx_sp_cs_pvt_mem_size(totalpvtmemsize=prg.pvtmem_size_total))
 
+    if prg.NIR and prg.wgsz != 0xfc: to_mv(args_state.buf.va_addr + prg.wgsz * 4, 12)[:] = struct.pack("III", *local_size)
     self.cmd(mesa.CP_LOAD_STATE6_FRAG, qreg.cp_load_state6_0(state_type=mesa.ST_CONSTANTS, state_src=mesa.SS6_INDIRECT,
                                                              state_block=mesa.SB6_CS_SHADER, num_unit=1024 // 4),
->>>>>>> 94d7646b
              *data64_le(args_state.buf.va_addr))
     self.cmd(mesa.CP_LOAD_STATE6_FRAG, qreg.cp_load_state6_0(state_type=mesa.ST_SHADER, state_src=mesa.SS6_INDIRECT,
                                                              state_block=mesa.SB6_CS_SHADER, num_unit=round_up(prg.image_size, 128) // 128),
@@ -184,49 +156,20 @@
     self.reg(mesa.REG_A6XX_SP_CS_PVT_MEM_STACK_OFFSET, qreg.a6xx_sp_cs_pvt_mem_stack_offset(prg.hw_stack_offset))
     self.reg(mesa.REG_A6XX_SP_CS_INSTR_SIZE, qreg.a6xx_sp_cs_instr_size(prg.image_size // 4))
 
-<<<<<<< HEAD
     if prg.samp_cnt > 0:
-      self.cmd(adreno.CP_LOAD_STATE6_FRAG, qreg.cp_load_state6_0(state_type=adreno.ST_SHADER, state_src=adreno.SS6_INDIRECT,
-                                                                 state_block=adreno.SB6_CS_TEX, num_unit=prg.samp_cnt),
-               *data64_le(args_state.buf.va_addr + prg.samp_off))
-      self.reg(adreno.REG_A6XX_SP_CS_TEX_SAMP, *data64_le(args_state.buf.va_addr + prg.samp_off))
-      self.reg(adreno.REG_A6XX_SP_PS_TP_BORDER_COLOR_BASE_ADDR, *data64_le(prg.dev.border_color_buf.va_addr))
-
-    if prg.tex_cnt > 0:
-      self.cmd(adreno.CP_LOAD_STATE6_FRAG, qreg.cp_load_state6_0(state_type=adreno.ST_CONSTANTS, state_src=adreno.SS6_INDIRECT,
-                                                                 state_block=adreno.SB6_CS_TEX, num_unit=min(16, prg.tex_cnt)),
-               *data64_le(args_state.buf.va_addr + prg.tex_off))
-      self.reg(adreno.REG_A6XX_SP_CS_TEX_CONST, *data64_le(args_state.buf.va_addr + prg.tex_off))
-
-    if prg.ibo_cnt > 0:
-      self.cmd(adreno.CP_LOAD_STATE6_FRAG, qreg.cp_load_state6_0(state_type=adreno.ST6_IBO, state_src=adreno.SS6_INDIRECT,
-                                                                 state_block=adreno.SB6_CS_SHADER, num_unit=prg.ibo_cnt),
-               *data64_le(args_state.buf.va_addr + prg.ibo_off))
-      self.reg(adreno.REG_A6XX_SP_CS_IBO, *data64_le(args_state.buf.va_addr + prg.ibo_off))
-
-    self.reg(adreno.REG_A6XX_SP_CS_CONFIG, qreg.a6xx_sp_cs_config(enabled=True, nsamp=prg.samp_cnt, ntex=prg.tex_cnt, nibo=prg.ibo_cnt))
-    if prg.NIR:
-      self.reg(adreno.REG_A6XX_HLSQ_CS_CNTL_0,
-               qreg.a6xx_hlsq_cs_cntl_0(wgidconstid=prg.wgid, wgsizeconstid=0xfc, wgoffsetconstid=0xfc, localidregid=prg.lid),
-               qreg.a6xx_hlsq_cs_cntl_1(linearlocalidregid=0xfc, threadsize=adreno.THREAD64))
-      self.cmd(adreno.CP_EXEC_CS, 0,
-               qreg.cp_exec_cs_1(ngroups_x=global_size[0]), qreg.cp_exec_cs_2(ngroups_y=global_size[1]), qreg.cp_exec_cs_3(_ngroups_z=global_size[2]))
-    else: self.cmd(adreno.CP_RUN_OPENCL, 0)
-=======
-    if args_state.prg.samp_cnt > 0:
       self.cmd(mesa.CP_LOAD_STATE6_FRAG, qreg.cp_load_state6_0(state_type=mesa.ST_SHADER, state_src=mesa.SS6_INDIRECT,
                                                                state_block=mesa.SB6_CS_TEX, num_unit=args_state.prg.samp_cnt),
                *data64_le(args_state.buf.va_addr + args_state.prg.samp_off))
       self.reg(mesa.REG_A6XX_SP_CS_SAMPLER_BASE, *data64_le(args_state.buf.va_addr + args_state.prg.samp_off))
       self.reg(mesa.REG_A6XX_TPL1_CS_BORDER_COLOR_BASE, *data64_le(prg.dev.border_color_buf.va_addr))
 
-    if args_state.prg.tex_cnt > 0:
+    if prg.tex_cnt > 0:
       self.cmd(mesa.CP_LOAD_STATE6_FRAG, qreg.cp_load_state6_0(state_type=mesa.ST_CONSTANTS, state_src=mesa.SS6_INDIRECT,
                                                                state_block=mesa.SB6_CS_TEX, num_unit=min(16, args_state.prg.tex_cnt)),
                *data64_le(args_state.buf.va_addr + args_state.prg.tex_off))
       self.reg(mesa.REG_A6XX_SP_CS_TEXMEMOBJ_BASE, *data64_le(args_state.buf.va_addr + args_state.prg.tex_off))
 
-    if args_state.prg.ibo_cnt > 0:
+    if prg.ibo_cnt > 0:
       self.cmd(mesa.CP_LOAD_STATE6_FRAG, qreg.cp_load_state6_0(state_type=mesa.ST6_UAV, state_src=mesa.SS6_INDIRECT,
                                                                state_block=mesa.SB6_CS_SHADER, num_unit=args_state.prg.ibo_cnt),
                *data64_le(args_state.buf.va_addr + args_state.prg.ibo_off))
@@ -234,8 +177,15 @@
 
     self.reg(mesa.REG_A6XX_SP_CS_CONFIG,
              qreg.a6xx_sp_cs_config(enabled=True, nsamp=args_state.prg.samp_cnt, ntex=args_state.prg.tex_cnt, nuav=args_state.prg.ibo_cnt))
-    self.cmd(mesa.CP_RUN_OPENCL, 0)
->>>>>>> 94d7646b
+
+    if prg.NIR:
+      self.reg(mesa.REG_A6XX_HLSQ_CS_CNTL_0,
+               qreg.a6xx_hlsq_cs_cntl_0(wgidconstid=prg.wgid, wgsizeconstid=0xfc, wgoffsetconstid=0xfc, localidregid=prg.lid),
+               qreg.a6xx_hlsq_cs_cntl_1(linearlocalidregid=0xfc, threadsize=mesa.THREAD64))
+      self.cmd(mesa.CP_EXEC_CS, 0,
+               qreg.cp_exec_cs_1(ngroups_x=global_size[0]), qreg.cp_exec_cs_2(ngroups_y=global_size[1]), qreg.cp_exec_cs_3(_ngroups_z=global_size[2]))
+    else: self.cmd(mesa.CP_RUN_OPENCL, 0)
+
     self._cache_flush(write_back=True, invalidate=False, sync=False, memsync=False)
     return self
 
@@ -292,7 +242,7 @@
       # and https://elixir.bootlin.com/mesa/mesa-25.3.0/source/src/freedreno/ir3/ir3_compiler_nir.c#L5389
       self.samp_cnt, self.tex_cnt, self.ibo_cnt = (nt:=v.image_mapping.num_tex), nt, v.num_uavs - nt
       # IR3 outputs a sampler for every texture (https://elixir.bootlin.com/mesa/mesa-25.3.0/source/src/freedreno/ir3/ir3_compiler_nir.c#L1714)
-      self.samplers = [qreg.a6xx_tex_samp_0(wrap_s=(clamp_mode:=adreno.A6XX_TEX_CLAMP_TO_BORDER), wrap_t=clamp_mode, wrap_r=clamp_mode),
+      self.samplers = [qreg.a6xx_tex_samp_0(wrap_s=(clamp_mode:=mesa.A6XX_TEX_CLAMP_TO_BORDER), wrap_t=clamp_mode, wrap_r=clamp_mode),
                        qreg.a6xx_tex_samp_1(unnorm_coords=True, cubemapseamlessfiltoff=True), 0, 0] * self.samp_cnt
 
       self.tex_off, self.ibo_off, self.samp_off = 2048, 2048 + 0x40 * self.tex_cnt, 2048 + 0x40 * (self.tex_cnt + self.ibo_cnt)
