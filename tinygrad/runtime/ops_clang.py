from typing import Optional, List
import ctypes, subprocess, pathlib, tempfile
from tinygrad.device import Compiled, Compiler, MallocAllocator
from tinygrad.helpers import cpu_time_execution, cpu_objdump
from tinygrad.renderer.cstyle import ClangRenderer

class ClangCompiler(Compiler):
<<<<<<< HEAD
  def __init__(self, cachekey="compile_clang", args:Optional[List[str]]=None, lang:Optional[List[str]]=None):
    self.args = ['-march=native'] if args is None else args
    self.lang_args = ['c', '-ffreestanding'] if lang is None else lang
    super().__init__(None)
=======
  def __init__(self, cachekey="compile_clang", args:Optional[List[str]]=None, objdump_tool='objdump'):
    self.args = ['-march=native'] if args is None else args
    self.objdump_tool = objdump_tool
    super().__init__(cachekey)
>>>>>>> 66a069ee

  def compile(self, src:str) -> bytes:
    # TODO: remove file write. sadly clang doesn't like the use of /dev/stdout here
    with tempfile.NamedTemporaryFile(delete=True) as output_file:
      subprocess.check_output(['clang', '-shared', *self.args, '-Wall', '-Werror', '-x', *self.lang_args, '-fPIC', '-nostdlib',
                               '-', '-o', str(output_file.name)], input=src.encode('utf-8'))
      return pathlib.Path(output_file.name).read_bytes()

  def disassemble(self, lib:bytes): return cpu_objdump(lib, self.objdump_tool)

class ClangProgram:
  def __init__(self, name:str, lib:bytes):
    self.name, self.lib = name, lib
    # write to disk so we can load it
    with tempfile.NamedTemporaryFile(delete=True) as cached_file_path:
      pathlib.Path(cached_file_path.name).write_bytes(lib)
      self.fxn = ctypes.CDLL(str(cached_file_path.name))[name]

  def __call__(self, *bufs, vals=(), wait=False): return cpu_time_execution(lambda: self.fxn(*bufs, *vals), enable=wait)

class ClangDevice(Compiled):
  def __init__(self, device:str):
    from tinygrad.runtime.graph.clang import ClangGraph
    super().__init__(device, MallocAllocator, ClangRenderer(), ClangCompiler(), ClangProgram, ClangGraph)<|MERGE_RESOLUTION|>--- conflicted
+++ resolved
@@ -5,17 +5,10 @@
 from tinygrad.renderer.cstyle import ClangRenderer
 
 class ClangCompiler(Compiler):
-<<<<<<< HEAD
   def __init__(self, cachekey="compile_clang", args:Optional[List[str]]=None, lang:Optional[List[str]]=None):
     self.args = ['-march=native'] if args is None else args
     self.lang_args = ['c', '-ffreestanding'] if lang is None else lang
     super().__init__(None)
-=======
-  def __init__(self, cachekey="compile_clang", args:Optional[List[str]]=None, objdump_tool='objdump'):
-    self.args = ['-march=native'] if args is None else args
-    self.objdump_tool = objdump_tool
-    super().__init__(cachekey)
->>>>>>> 66a069ee
 
   def compile(self, src:str) -> bytes:
     # TODO: remove file write. sadly clang doesn't like the use of /dev/stdout here
