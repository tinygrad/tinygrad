--- conflicted
+++ resolved
@@ -15,12 +15,7 @@
 from tinygrad.helpers import getenv, DEBUG, fromimport, unwrap, LazySeq, Timing
 from tinygrad.engine.jit import GraphRunner, MultiGraphRunner, ExecItem, graph_class
 from tinygrad.engine.realize import CompiledRunner, BufferXfer
-<<<<<<< HEAD
 from tinygrad.device import Compiled, Buffer, Allocator, Device, BufferSpec
-from tinygrad.runtime.graph.cpu import CPUGraph
-=======
-from tinygrad.device import Compiled, Buffer, Allocator, Compiler, Device, BufferSpec
->>>>>>> 000eb30f
 
 # ***** API *****
 
@@ -178,15 +173,9 @@
         match c:
           case SessionFree(): del self.sessions[unwrap(c.session)]
           case GetProperties():
-<<<<<<< HEAD
             renderer_cls, renderer_args = dev.renderer.__reduce__()
             compiler_cls, compiler_args = dev.compiler.__reduce__()
-            # CPUGraph re-renders kernel from uops specified in CompiledRunner, this is not supported
-            graph_cls = gt if (gt:=graph_class(Device[self.base_device])) is not CPUGraph else None
-=======
-            cls, args = dev.renderer.__reduce__()
             graph_cls = graph_class(Device[self.base_device])
->>>>>>> 000eb30f
             rp = RemoteProperties(
               real_device=dev.device, renderer=(renderer_cls.__module__, renderer_cls.__name__, renderer_args),
               compiler=(compiler_cls.__module__, compiler_cls.__name__, compiler_args),
