--- conflicted
+++ resolved
@@ -36,13 +36,7 @@
     self.devices = [device for device in platform_devices[getenv('CL_PLATFORM', 0)] if device.name not in getenv('CL_EXCLUDE', "").split(",")]
     self.cl_platform = self.devices[0].platform
   def post_init(self, device=None):
-<<<<<<< HEAD
-    platforms: List[List[cl.Device]] = [y for y in ([x.get_devices(device_type=cl.device_type.GPU) for x in cl.get_platforms()] + [x.get_devices(device_type=cl.device_type.CPU) for x in cl.get_platforms()]) if y]
-    self.cl_platform = cl.get_platforms()[getenv('CL_PLATFORM', 0)]
-    self.cl_ctxs: List[cl.Context] = [cl.Context(devices=[x]) for x in platforms[getenv('CL_PLATFORM', 0)] if x.name not in getenv('CL_EXCLUDE', "").split(",")] if device is None else [cl.Context(devices=[platforms[getenv('CL_PLATFORM', 0)][device]])]
-=======
     self.cl_ctxs: List[cl.Context] = [cl.Context(devices=[x]) for x in self.devices] if device is None else [cl.Context(devices=[self.devices[device]])]
->>>>>>> b9feb1b7
     if DEBUG >= 1: print(f"using devices: {[ctx.devices[0].hashable_model_and_version_identifier for ctx in self.cl_ctxs]}")
     self.cl_queue: List[cl.CommandQueue] = [cl.CommandQueue(ctx, device=ctx.devices[0], properties=cl.command_queue_properties.PROFILING_ENABLE) for ctx in self.cl_ctxs]
     self.cl_allocator = CLAllocator(CL.cl_ctxs[0].devices[0].get_info(cl.device_info.GLOBAL_MEM_SIZE))
