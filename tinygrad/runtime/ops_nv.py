from __future__ import annotations
import os, ctypes, contextlib, re, functools, mmap, struct, array, sys, weakref, traceback
assert sys.platform != 'win32'
from typing import cast, Union, ClassVar
from dataclasses import dataclass
from tinygrad.runtime.support.hcq import HCQCompiled, HCQAllocator, HCQBuffer, HWQueue, CLikeArgsState, HCQProgram, HCQSignal, BumpAllocator
from tinygrad.runtime.support.hcq import MMIOInterface, FileIOInterface, MOCKGPU
from tinygrad.uop.ops import sint
from tinygrad.device import BufferSpec, CPUProgram
from tinygrad.helpers import getenv, mv_address, round_up, data64, data64_le, prod, OSX, to_mv, hi32, lo32
from tinygrad.renderer.ptx import PTXRenderer
from tinygrad.renderer.cstyle import NVRenderer
from tinygrad.runtime.support.compiler_cuda import CUDACompiler, PTXCompiler, PTX, NVPTXCompiler, NVCompiler
from tinygrad.runtime.autogen import nv_gpu, pci, libc
from tinygrad.runtime.support.elf import elf_loader
from tinygrad.runtime.support.nv.nvdev import NVDev
from tinygrad.runtime.support.driver_common import VirtMapping
from tinygrad.runtime.support.system import System, PCIDevice
if getenv("IOCTL"): import extra.nv_gpu_driver.nv_ioctl # noqa: F401 # pylint: disable=unused-import

@dataclass
class NVAllocationMeta: owner:AMDDevice; mapped_devs:list[AMDDevice]; mapping:VirtMapping; has_cpu_mapping:bool; hMemory:int # noqa: E702

def get_error_str(status): return f"{status}: {nv_gpu.nv_status_codes.get(status, 'Unknown error')}"

NV_PFAULT_FAULT_TYPE = {dt:name for name,dt in nv_gpu.__dict__.items() if name.startswith("NV_PFAULT_FAULT_TYPE_")}
NV_PFAULT_ACCESS_TYPE = {dt:name.split("_")[-1] for name,dt in nv_gpu.__dict__.items() if name.startswith("NV_PFAULT_ACCESS_TYPE_")}

def nv_iowr(fd:FileIOInterface, nr, args):
  ret = fd.ioctl((3 << 30) | (ctypes.sizeof(args) & 0x1FFF) << 16 | (ord('F') & 0xFF) << 8 | (nr & 0xFF), args)
  if ret != 0: raise RuntimeError(f"ioctl returned {ret}")

def uvm_ioctl(cmd, sttyp, fd:FileIOInterface, **kwargs):
  ret = fd.ioctl(cmd, made:=sttyp(**kwargs))
  if ret != 0: raise RuntimeError(f"ioctl(uvm) returned {ret}")
  if made.rmStatus != 0: raise RuntimeError(f"uvm_ioctl returned {get_error_str(made.rmStatus)}")
  return made

def make_uvm_type():
  return type("NVUVM", (object,), {name.replace("UVM_", "").lower(): functools.partial(uvm_ioctl, dt, getattr(nv_gpu, name+"_PARAMS"))
                                   for name,dt in nv_gpu.__dict__.items() if name.startswith("UVM_") and nv_gpu.__dict__.get(name+"_PARAMS")})
uvm = make_uvm_type()

class QMD:
  fields: dict[str, dict[str, tuple[int, int]]] = {}

  def __init__(self, dev:NVDevice, addr:int|None=None, **kwargs):
    self.ver, self.sz = (5, 0x60) if dev.iface.compute_class >= nv_gpu.BLACKWELL_COMPUTE_A else (3, 0x40)

    # Init fields from module
    if (pref:="NVCEC0_QMDV05_00" if self.ver == 5 else "NVC6C0_QMDV03_00") not in QMD.fields:
      QMD.fields[pref] = {**{name[len(pref)+1:]: dt for name,dt in nv_gpu.__dict__.items() if name.startswith(pref) and isinstance(dt, tuple)},
        **{name[len(pref)+1:]+f"_{i}": dt(i) for name,dt in nv_gpu.__dict__.items() for i in range(8) if name.startswith(pref) and callable(dt)}}

    self.mv, self.pref = (memoryview(bytearray(self.sz * 4)) if addr is None else to_mv(addr, self.sz * 4)), pref
    if kwargs: self.write(**kwargs)

  def _rw_bits(self, hi:int, lo:int, value:int|None=None):
    mask = ((1 << (width:=hi - lo + 1)) - 1) << (lo % 8)
    num = int.from_bytes(self.mv[lo//8:hi//8+1], "little")

    if value is None: return (num & mask) >> (lo % 8)

    if value >= (1 << width): raise ValueError(f"{value:#x} does not fit.")
    self.mv[lo//8:hi//8+1] = int((num & ~mask) | ((value << (lo % 8)) & mask)).to_bytes((hi//8 - lo//8 + 1), "little")

  def write(self, **kwargs):
    for k,val in kwargs.items(): self._rw_bits(*QMD.fields[self.pref][k.upper()], value=val) # type: ignore [misc]

  def read(self, k, val=0): return self._rw_bits(*QMD.fields[self.pref][k.upper()])

  def field_offset(self, k): return QMD.fields[self.pref][k.upper()][1] // 8

  def set_constant_buf_addr(self, i, addr):
    if self.ver < 4: self.write(**{f'constant_buffer_addr_upper_{i}':hi32(addr), f'constant_buffer_addr_lower_{i}':lo32(addr)})
    else: self.write(**{f'constant_buffer_addr_upper_shifted6_{i}':hi32(addr >> 6), f'constant_buffer_addr_lower_shifted6_{i}':lo32(addr >> 6)})

class NVSignal(HCQSignal):
  def __init__(self, base_buf:HCQBuffer|None=None, **kwargs):
    super().__init__(base_buf, **kwargs, timestamp_divider=1000, dev_t=NVDevice)

class NVCommandQueue(HWQueue[NVSignal, 'NVDevice', 'NVProgram', 'NVArgsState']):
  def __init__(self):
    self.active_qmd = None
    super().__init__()

  def __del__(self):
    if self.binded_device is not None: self.binded_device.allocator.free(self.hw_page, self.hw_page.size, BufferSpec(cpu_access=True, nolru=True))

  def nvm(self, subchannel, mthd, *args, typ=2): self.q((typ << 28) | (len(args) << 16) | (subchannel << 13) | (mthd >> 2), *args)

  def setup(self, compute_class=None, copy_class=None, local_mem_window=None, shared_mem_window=None, local_mem=None, local_mem_tpc_bytes=None):
    if compute_class: self.nvm(1, nv_gpu.NVC6C0_SET_OBJECT, compute_class)
    if copy_class: self.nvm(4, nv_gpu.NVC6C0_SET_OBJECT, copy_class)
    if local_mem_window: self.nvm(1, nv_gpu.NVC6C0_SET_SHADER_LOCAL_MEMORY_WINDOW_A, *data64(local_mem_window))
    if shared_mem_window: self.nvm(1, nv_gpu.NVC6C0_SET_SHADER_SHARED_MEMORY_WINDOW_A, *data64(shared_mem_window))
    if local_mem: self.nvm(1, nv_gpu.NVC6C0_SET_SHADER_LOCAL_MEMORY_A, *data64(local_mem))
    if local_mem_tpc_bytes: self.nvm(1, nv_gpu.NVC6C0_SET_SHADER_LOCAL_MEMORY_NON_THROTTLED_A, *data64(local_mem_tpc_bytes), 0xff)
    return self

  def wait(self, signal:NVSignal, value:sint=0):
    self.nvm(0, nv_gpu.NVC56F_SEM_ADDR_LO, *data64_le(signal.value_addr), *data64_le(value), (3 << 0) | (1 << 24)) # ACQUIRE | PAYLOAD_SIZE_64BIT
    self.active_qmd = None
    return self

  def timestamp(self, signal:NVSignal): return self.signal(signal, 0)

  def bind(self, dev:NVDevice):
    self.binded_device = dev
    self.hw_page = dev.allocator.alloc(len(self._q) * 4, BufferSpec(cpu_access=True, nolru=True))
    hw_view = self.hw_page.cpu_view().view(fmt='I')
    for i, value in enumerate(self._q): hw_view[i] = value

    # From now on, the queue is on the device for faster submission.
    self._q = hw_view

  def _submit_to_gpfifo(self, dev:NVDevice, gpfifo:GPFifo):
    if dev == self.binded_device: cmdq_addr = self.hw_page.va_addr
    else:
      cmdq_addr = dev.cmdq_allocator.alloc(len(self._q) * 4)
      cmdq_wptr = (cmdq_addr - dev.cmdq_page.va_addr) // 4
      dev.cmdq[cmdq_wptr : cmdq_wptr + len(self._q)] = array.array('I', self._q)

    gpfifo.ring[gpfifo.put_value % gpfifo.entries_count] = (cmdq_addr//4 << 2) | (len(self._q) << 42) | (1 << 41)
    gpfifo.controls.GPPut = (gpfifo.put_value + 1) % gpfifo.entries_count

    if CPUProgram.atomic_lib is not None: CPUProgram.atomic_lib.atomic_thread_fence(__ATOMIC_SEQ_CST:=5)
    dev.gpu_mmio[0x90 // 4] = gpfifo.token
    gpfifo.put_value += 1

class NVComputeQueue(NVCommandQueue):
  def memory_barrier(self):
    self.nvm(1, nv_gpu.NVC6C0_INVALIDATE_SHADER_CACHES_NO_WFI, (1 << 12) | (1 << 4) | (1 << 0))
    self.active_qmd:QMD|None = None
    return self

  def exec(self, prg:NVProgram, args_state:NVArgsState, global_size:tuple[sint, ...], local_size:tuple[sint, ...]):
    self.bind_args_state(args_state)

    qmd_buf = args_state.buf.offset(round_up(prg.constbufs[0][1], 1 << 8))
    qmd_buf.cpu_view().view(size=prg.qmd.mv.nbytes, fmt='B')[:] = prg.qmd.mv
    assert qmd_buf.va_addr < (1 << 40), f"large qmd addr {qmd_buf.va_addr:x}"

    qmd = QMD(dev=prg.dev, addr=cast(int, qmd_buf.va_addr)) # Save qmd for later update

    self.bind_sints_to_mem(*global_size, mem=qmd_buf.cpu_view(), fmt='I', offset=qmd.field_offset('cta_raster_width' if qmd.ver<4 else 'grid_width'))
    self.bind_sints_to_mem(*(local_size[:2]), mem=qmd_buf.cpu_view(), fmt='H', offset=qmd.field_offset('cta_thread_dimension0'))
    self.bind_sints_to_mem(local_size[2], mem=qmd_buf.cpu_view(), fmt='B', offset=qmd.field_offset('cta_thread_dimension2'))
    qmd.set_constant_buf_addr(0, args_state.buf.va_addr)

    if self.active_qmd is None:
      self.nvm(1, nv_gpu.NVC6C0_SEND_PCAS_A, qmd_buf.va_addr >> 8)
      self.nvm(1, nv_gpu.NVC6C0_SEND_SIGNALING_PCAS2_B, 9)
    else:
      self.active_qmd.write(dependent_qmd0_pointer=qmd_buf.va_addr >> 8, dependent_qmd0_action=1, dependent_qmd0_prefetch=1, dependent_qmd0_enable=1)

    self.active_qmd, self.active_qmd_buf = qmd, qmd_buf
    return self

  def signal(self, signal:NVSignal, value:sint=0):
    if self.active_qmd is not None:
      for i in range(2):
        if self.active_qmd.read(f'release{i}_enable') == 0:
          self.active_qmd.write(**{f'release{i}_enable': 1})
          self.bind_sints_to_mem(signal.value_addr, mem=self.active_qmd_buf.cpu_view(), fmt='Q', mask=0xfffffffff,
            offset=self.active_qmd.field_offset(f'release{i}_address_lower' if self.active_qmd.ver<4 else f'release_semaphore{i}_addr_lower'))
          self.bind_sints_to_mem(value, mem=self.active_qmd_buf.cpu_view(), fmt='Q',
            offset=self.active_qmd.field_offset(f'release{i}_payload_lower' if self.active_qmd.ver<4 else f'release_semaphore{i}_payload_lower'))
          return self

    self.nvm(0, nv_gpu.NVC56F_SEM_ADDR_LO, *data64_le(signal.value_addr), *data64_le(value),
             (1 << 0) | (1 << 20) | (1 << 24) | (1 << 25)) # RELEASE | RELEASE_WFI | PAYLOAD_SIZE_64BIT | RELEASE_TIMESTAMP
    self.nvm(0, nv_gpu.NVC56F_NON_STALL_INTERRUPT, 0x0)
    self.active_qmd = None
    return self

  def _submit(self, dev:NVDevice): self._submit_to_gpfifo(dev, dev.compute_gpfifo)

class NVCopyQueue(NVCommandQueue):
  def copy(self, dest:sint, src:sint, copy_size:int):
    for off in range(0, copy_size, step:=(1 << 31)):
      self.nvm(4, nv_gpu.NVC6B5_OFFSET_IN_UPPER, *data64(src+off), *data64(dest+off))
      self.nvm(4, nv_gpu.NVC6B5_LINE_LENGTH_IN, min(copy_size-off, step))
      self.nvm(4, nv_gpu.NVC6B5_LAUNCH_DMA, 0x182) # TRANSFER_TYPE_NON_PIPELINED | DST_MEMORY_LAYOUT_PITCH | SRC_MEMORY_LAYOUT_PITCH
    return self

  def signal(self, signal:NVSignal, value:sint=0):
    self.nvm(4, nv_gpu.NVC6B5_SET_SEMAPHORE_A, *data64(signal.value_addr), value)
    self.nvm(4, nv_gpu.NVC6B5_LAUNCH_DMA, 0x14)
    return self

  def _submit(self, dev:NVDevice): self._submit_to_gpfifo(dev, dev.dma_gpfifo)

class NVArgsState(CLikeArgsState):
  def __init__(self, buf:HCQBuffer, prg:NVProgram, bufs:tuple[HCQBuffer, ...], vals:tuple[int, ...]=()):
    if MOCKGPU: prg.constbuffer_0[80:82] = [len(bufs), len(vals)]
    super().__init__(buf, prg, bufs, vals=vals, prefix=prg.constbuffer_0)

class NVProgram(HCQProgram):
  def __init__(self, dev:NVDevice, name:str, lib:bytes):
    self.dev, self.name, self.lib = dev, name, lib

    # For MOCKGPU, the lib is PTX code, so some values are emulated.
    cbuf0_size = 0 if not MOCKGPU else 0x160

    if MOCKGPU: image, sections, relocs = memoryview(bytearray(lib) + b'\x00' * (4 - len(lib)%4)).cast("I"), [], [] # type: ignore
    else: image, sections, relocs = elf_loader(self.lib, force_section_align=128)

    # NOTE: Ensure at least 4KB of space after the program to mitigate prefetch memory faults.
    self.lib_gpu = self.dev.allocator.alloc(round_up(image.nbytes, 0x1000) + 0x1000, buf_spec:=BufferSpec(cpu_access=True))

    self.prog_addr, self.prog_sz, self.regs_usage, self.shmem_usage, self.lcmem_usage = self.lib_gpu.va_addr, image.nbytes, 0, 0x400, 0
    self.constbufs: dict[int, tuple[int, int]] = {0: (0, 0x160)} # dict[constbuf index, tuple[va_addr, size]]
    for sh in sections:
      if sh.name == f".nv.shared.{self.name}": self.shmem_usage = round_up(0x400 + sh.header.sh_size, 128)
      if sh.name == f".text.{self.name}": self.prog_addr, self.prog_sz = self.lib_gpu.va_addr+sh.header.sh_addr, sh.header.sh_size
      elif m:=re.match(r'\.nv\.constant(\d+)', sh.name): self.constbufs[int(m.group(1))] = (self.lib_gpu.va_addr+sh.header.sh_addr, sh.header.sh_size)
      elif sh.name.startswith(".nv.info"):
        for typ, param, data in self._parse_elf_info(sh):
          if sh.name == f".nv.info.{name}" and param == 0xa: cbuf0_size = struct.unpack_from("IH", data)[1] # EIATTR_PARAM_CBANK
          elif sh.name == ".nv.info" and param == 0x12: self.lcmem_usage = struct.unpack_from("II", data)[1] + 0x240 # EIATTR_MIN_STACK_SIZE
          elif sh.name == ".nv.info" and param == 0x2f: self.regs_usage = struct.unpack_from("II", data)[1] # EIATTR_REGCOUNT

    # Ensure device has enough local memory to run the program
    self.dev._ensure_has_local_memory(self.lcmem_usage)

    # Apply relocs
    for apply_image_offset, rel_sym_offset, typ, _ in relocs:
      # These types are CUDA-specific, applying them here
      if typ == 2: image[apply_image_offset:apply_image_offset+8] = struct.pack('<Q', self.lib_gpu.va_addr + rel_sym_offset) # R_CUDA_64
      elif typ == 0x38: image[apply_image_offset+4:apply_image_offset+8] = struct.pack('<I', (self.lib_gpu.va_addr + rel_sym_offset) & 0xffffffff)
      elif typ == 0x39: image[apply_image_offset+4:apply_image_offset+8] = struct.pack('<I', (self.lib_gpu.va_addr + rel_sym_offset) >> 32)
      else: raise RuntimeError(f"unknown NV reloc {typ}")

    ctypes.memmove(self.lib_gpu.va_addr, mv_address(image), image.nbytes)

    self.constbuffer_0 = [0] * (cbuf0_size // 4)

    if dev.iface.compute_class >= nv_gpu.BLACKWELL_COMPUTE_A:
      self.constbuffer_0[188:192], self.constbuffer_0[223] = [*data64_le(self.dev.shared_mem_window), *data64_le(self.dev.local_mem_window)], 0xfffdc0
      qmd = {'qmd_major_version':5, 'qmd_type':nv_gpu.NVCEC0_QMDV05_00_QMD_TYPE_GRID_CTA, 'register_count':self.regs_usage,
        'program_address_upper_shifted4':hi32(self.prog_addr>>4), 'program_address_lower_shifted4':lo32(self.prog_addr>>4),
        'shared_memory_size_shifted7':self.shmem_usage>>7, 'shader_local_memory_high_size_shifted4':self.dev.slm_per_thread>>4}
    else:
      self.constbuffer_0[6:12] = [*data64_le(self.dev.shared_mem_window), *data64_le(self.dev.local_mem_window), *data64_le(0xfffdc0)]
      qmd = {'qmd_major_version':3, 'sm_global_caching_enable':1, 'shader_local_memory_high_size':self.dev.slm_per_thread,
        'program_address_upper':hi32(self.prog_addr), 'program_address_lower':lo32(self.prog_addr), 'shared_memory_size':self.shmem_usage,
        'register_count_v':self.regs_usage}

    smem_cfg = min(shmem_conf * 1024 for shmem_conf in [32, 64, 100] if shmem_conf * 1024 >= self.shmem_usage) // 4096 + 1

    self.qmd:QMD = QMD(dev, **qmd, qmd_group_id=0x3f, invalidate_texture_header_cache=1, invalidate_texture_sampler_cache=1,
      invalidate_texture_data_cache=1, invalidate_shader_data_cache=1, api_visible_call_limit=1, sampler_index=1, barrier_count=1,
      cwd_membar_type=nv_gpu.NVC6C0_QMDV03_00_CWD_MEMBAR_TYPE_L1_SYSMEMBAR, constant_buffer_invalidate_0=1,
      min_sm_config_shared_mem_size=smem_cfg, target_sm_config_shared_mem_size=smem_cfg, max_sm_config_shared_mem_size=0x1a,
      program_prefetch_size=min(self.prog_sz>>8, 0x1ff), sass_version=dev.sass_version,
      program_prefetch_addr_upper_shifted=self.prog_addr>>40, program_prefetch_addr_lower_shifted=self.prog_addr>>8)

    for i,(addr,sz) in self.constbufs.items():
      self.qmd.set_constant_buf_addr(i, addr)
      self.qmd.write(**{f'constant_buffer_size_shifted4_{i}': sz, f'constant_buffer_valid_{i}': 1})

    # Registers allocation granularity per warp is 256, warp allocation granularity is 4. Register file size is 65536.
    self.max_threads = ((65536 // round_up(max(1, self.regs_usage) * 32, 256)) // 4) * 4 * 32

    # NV's kernargs is constbuffer, then arguments to the kernel follows. Kernargs also appends QMD at the end of the kernel.
    super().__init__(NVArgsState, self.dev, self.name, kernargs_alloc_size=round_up(self.constbufs[0][1], 1 << 8) + (8 << 8))
    weakref.finalize(self, self._fini, self.dev, self.lib_gpu, buf_spec)

  def _parse_elf_info(self, sh, start_off=0):
    while start_off < sh.header.sh_size:
      typ, param, sz = struct.unpack_from("BBH", sh.content, start_off)
      yield typ, param, sh.content[start_off+4:start_off+sz+4] if typ == 0x4 else sz
      start_off += (sz if typ == 0x4 else 0) + 4

  def __call__(self, *bufs, global_size:tuple[int,int,int]=(1,1,1), local_size:tuple[int,int,int]=(1,1,1), vals:tuple[int, ...]=(), wait=False):
    if prod(local_size) > 1024 or self.max_threads < prod(local_size) or self.lcmem_usage > cast(NVDevice, self.dev).slm_per_thread:
      raise RuntimeError(f"Too many resources requested for launch, {prod(local_size)=}, {self.max_threads=}")
    if any(cur > mx for cur,mx in zip(global_size, [2147483647, 65535, 65535])) or any(cur > mx for cur,mx in zip(local_size, [1024, 1024, 64])):
      raise RuntimeError(f"Invalid global/local dims {global_size=}, {local_size=}")
    return super().__call__(*bufs, global_size=global_size, local_size=local_size, vals=vals, wait=wait)

class NVAllocator(HCQAllocator['NVDevice']):
  def _alloc(self, size:int, options:BufferSpec) -> HCQBuffer:
    return self.dev.iface._gpu_alloc(size, cpu_access=options.cpu_access, host=options.host)

  def _free(self, opaque:HCQBuffer, options:BufferSpec):
<<<<<<< HEAD
    self.dev.synchronize()
    self.dev.iface._gpu_free(opaque)
=======
    try:
      self.dev.synchronize()
      self.dev.iface._gpu_free(opaque)
    except AttributeError: pass
>>>>>>> 1373071f

  def map(self, buf:HCQBuffer): self.dev.iface._gpu_map(buf._base if buf._base is not None else buf)

@dataclass
class GPFifo:
  ring: MMIOInterface
  controls: nv_gpu.AmpereAControlGPFifo
  entries_count: int
  token: int
  put_value: int = 0

MAP_FIXED, MAP_NORESERVE = 0x10, 0x400
<<<<<<< HEAD
class DriverIface:
=======
class NVKIface:
>>>>>>> 1373071f
  root = None
  fd_ctl: FileIOInterface
  fd_uvm: FileIOInterface
  gpus_info: Union[list, ctypes.Array] = []

  # TODO: Need a proper allocator for va addresses
  # 0x1000000000 - 0x2000000000, reserved for system/cpu mappings
  # VA space is 48bits.
  low_uvm_vaddr_allocator: BumpAllocator = BumpAllocator(size=0x1000000000, base=0x8000000000 if OSX else 0x1000000000, wrap=False)
  uvm_vaddr_allocator: BumpAllocator = BumpAllocator(size=(1 << 48) - 1, base=low_uvm_vaddr_allocator.base + low_uvm_vaddr_allocator.size, wrap=False)
  host_object_enumerator: int = 0x1000

  def __init__(self, dev, device_id):
<<<<<<< HEAD
    if DriverIface.root is None:
      DriverIface.fd_ctl = FileIOInterface("/dev/nvidiactl", os.O_RDWR | os.O_CLOEXEC)
      DriverIface.fd_uvm = FileIOInterface("/dev/nvidia-uvm", os.O_RDWR | os.O_CLOEXEC)
      self.fd_uvm_2 = FileIOInterface("/dev/nvidia-uvm", os.O_RDWR | os.O_CLOEXEC)
      DriverIface.root = self.rm_alloc(0, nv_gpu.NV01_ROOT_CLIENT, None, root=0)
      uvm.initialize(self.fd_uvm)
      with contextlib.suppress(RuntimeError): uvm.mm_initialize(self.fd_uvm_2, uvmFd=self.fd_uvm.fd) # this error is okay, CUDA hits it too

      nv_iowr(DriverIface.fd_ctl, nv_gpu.NV_ESC_CARD_INFO, gpus_info:=(nv_gpu.nv_ioctl_card_info_t*64)())
      visible_devices = [int(x) for x in (getenv('VISIBLE_DEVICES', getenv('CUDA_VISIBLE_DEVICES', ''))).split(',') if x.strip()]
      DriverIface.gpus_info = [gpus_info[x] for x in visible_devices] if visible_devices else gpus_info

    self.dev, self.device_id = dev, device_id
    if self.device_id >= len(DriverIface.gpus_info) or not DriverIface.gpus_info[self.device_id].valid:
      raise RuntimeError(f"No device found for {device}. Requesting more devices than the system has?")

    self.fd_dev = self._new_gpu_fd()
    self.gpu_info = self.rm_control(self.root, nv_gpu.NV0000_CTRL_CMD_GPU_GET_ID_INFO_V2,
      nv_gpu.NV0000_CTRL_GPU_GET_ID_INFO_V2_PARAMS(gpuId=DriverIface.gpus_info[self.device_id].gpu_id))
    self.gpu_minor = DriverIface.gpus_info[self.device_id].minor_number
=======
    if NVKIface.root is None:
      NVKIface.fd_ctl = FileIOInterface("/dev/nvidiactl", os.O_RDWR | os.O_CLOEXEC)
      NVKIface.fd_uvm = FileIOInterface("/dev/nvidia-uvm", os.O_RDWR | os.O_CLOEXEC)
      self.fd_uvm_2 = FileIOInterface("/dev/nvidia-uvm", os.O_RDWR | os.O_CLOEXEC)
      NVKIface.root = self.rm_alloc(0, nv_gpu.NV01_ROOT_CLIENT, None, root=0)
      uvm.initialize(self.fd_uvm)
      with contextlib.suppress(RuntimeError): uvm.mm_initialize(self.fd_uvm_2, uvmFd=self.fd_uvm.fd) # this error is okay, CUDA hits it too

      nv_iowr(NVKIface.fd_ctl, nv_gpu.NV_ESC_CARD_INFO, gpus_info:=(nv_gpu.nv_ioctl_card_info_t*64)())
      visible_devices = [int(x) for x in (getenv('VISIBLE_DEVICES', getenv('CUDA_VISIBLE_DEVICES', ''))).split(',') if x.strip()]
      NVKIface.gpus_info = [gpus_info[x] for x in visible_devices] if visible_devices else gpus_info

    self.dev, self.device_id = dev, device_id
    if self.device_id >= len(NVKIface.gpus_info) or not NVKIface.gpus_info[self.device_id].valid:
      raise RuntimeError(f"No device found for {device_id}. Requesting more devices than the system has?")

    self.fd_dev = self._new_gpu_fd()
    self.gpu_info = self.rm_control(self.root, nv_gpu.NV0000_CTRL_CMD_GPU_GET_ID_INFO_V2,
      nv_gpu.NV0000_CTRL_GPU_GET_ID_INFO_V2_PARAMS(gpuId=NVKIface.gpus_info[self.device_id].gpu_id))
    self.gpu_minor = NVKIface.gpus_info[self.device_id].minor_number
>>>>>>> 1373071f
    self.gpu_instance = self.gpu_info.deviceInstance

  def rm_alloc(self, parent, clss, params=None, root=None) -> int:
    nv_iowr(self.fd_ctl, nv_gpu.NV_ESC_RM_ALLOC, made:=nv_gpu.NVOS21_PARAMETERS(hRoot=root if root is not None else self.root,
      hObjectParent=parent, hClass=clss, pAllocParms=ctypes.cast(ctypes.byref(params), ctypes.c_void_p) if params is not None else None))
    if made.status == nv_gpu.NV_ERR_NO_MEMORY: raise MemoryError(f"rm_alloc returned {get_error_str(made.status)}")
    if made.status != 0: raise RuntimeError(f"rm_alloc returned {get_error_str(made.status)}")
    return made.hObjectNew

  def rm_control(self, obj, cmd, params=None):
    nv_iowr(self.fd_ctl, nv_gpu.NV_ESC_RM_CONTROL, made:=nv_gpu.NVOS54_PARAMETERS(hClient=self.root, hObject=obj, cmd=cmd,
      paramsSize=ctypes.sizeof(params), params=ctypes.cast(ctypes.byref(params), ctypes.c_void_p) if params is not None else None))
    if made.status != 0: raise RuntimeError(f"rm_control returned {get_error_str(made.status)}")
    return params

  def setup_usermode(self):
    clsinfo = self.rm_control(self.dev.nvdevice, nv_gpu.NV0080_CTRL_CMD_GPU_GET_CLASSLIST, nv_gpu.NV0080_CTRL_GPU_GET_CLASSLIST_PARAMS(numClasses=100,
      classList=mv_address(classlist:=memoryview(bytearray(100 * 4)).cast('I'))))
    self.nvclasses = {classlist[i] for i in range(clsinfo.numClasses)}
    self.usermode_class:int = next(c for c in [nv_gpu.HOPPER_USERMODE_A, nv_gpu.TURING_USERMODE_A] if c in self.nvclasses)
    self.gpfifo_class:int = next(c for c in [nv_gpu.BLACKWELL_CHANNEL_GPFIFO_A, nv_gpu.AMPERE_CHANNEL_GPFIFO_A] if c in self.nvclasses)
    self.compute_class:int = next(c for c in [nv_gpu.BLACKWELL_COMPUTE_B, nv_gpu.ADA_COMPUTE_A, nv_gpu.AMPERE_COMPUTE_B] if c in self.nvclasses)
    self.dma_class:int = next(c for c in [nv_gpu.BLACKWELL_DMA_COPY_B, nv_gpu.AMPERE_DMA_COPY_B] if c in self.nvclasses)

    usermode = self.rm_alloc(self.dev.subdevice, self.usermode_class)
    return usermode, MMIOInterface(self._gpu_map_to_cpu(usermode, mmio_sz:=0x10000, flags=2), mmio_sz, fmt='I')

  def setup_vm(self, vaspace):
    self.rm_control(self.dev.subdevice, nv_gpu.NV2080_CTRL_CMD_GPU_GET_GID_INFO, raw_uuid:=nv_gpu.NV2080_CTRL_GPU_GET_GID_INFO_PARAMS(
      flags=nv_gpu.NV2080_GPU_CMD_GPU_GET_GID_FLAGS_FORMAT_BINARY, length=16))
    self.gpu_uuid = nv_gpu.struct_nv_uuid(uuid=(ctypes.c_ubyte*16)(*[raw_uuid.data[i] for i in range(16)]))

    uvm.register_gpu(self.fd_uvm, rmCtrlFd=-1, gpu_uuid=self.gpu_uuid)
    uvm.register_gpu_vaspace(self.fd_uvm, gpuUuid=self.gpu_uuid, rmCtrlFd=self.fd_ctl.fd, hClient=self.root, hVaSpace=vaspace)

    for dev in cast(list[NVDevice], self.dev.devices):
<<<<<<< HEAD
      try: uvm.enable_peer_access(self.fd_uvm, gpuUuidA=self.gpu_uuid, gpuUuidB=dev.gpu_uuid)
      except RuntimeError as e: raise RuntimeError(str(e) + f". Make sure GPUs #{self.gpu_minor} & #{dev.gpu_minor} have P2P enabled between.") from e
=======
      try: uvm.enable_peer_access(self.fd_uvm, gpuUuidA=self.gpu_uuid, gpuUuidB=dev.iface.gpu_uuid)
      except RuntimeError as e: raise RuntimeError(f"{e}. Make sure GPUs #{self.gpu_minor} & #{dev.iface.gpu_minor} have P2P enabled.") from e
>>>>>>> 1373071f

  def setup_gpfifo_vm(self, gpfifo):
    uvm.register_channel(self.fd_uvm, gpuUuid=self.gpu_uuid, rmCtrlFd=self.fd_ctl.fd, hClient=self.root,
                         hChannel=gpfifo, base=self._alloc_gpu_vaddr(0x4000000, force_low=True), length=0x4000000)

  def _new_gpu_fd(self):
<<<<<<< HEAD
    fd_dev = FileIOInterface(f"/dev/nvidia{DriverIface.gpus_info[self.device_id].minor_number}", os.O_RDWR | os.O_CLOEXEC)
=======
    fd_dev = FileIOInterface(f"/dev/nvidia{NVKIface.gpus_info[self.device_id].minor_number}", os.O_RDWR | os.O_CLOEXEC)
>>>>>>> 1373071f
    nv_iowr(fd_dev, nv_gpu.NV_ESC_REGISTER_FD, nv_gpu.nv_ioctl_register_fd_t(ctl_fd=self.fd_ctl.fd))
    return fd_dev

  def _gpu_map_to_cpu(self, memory_handle, size, target=None, flags=0, system=False):
    fd_dev = self._new_gpu_fd() if not system else FileIOInterface("/dev/nvidiactl", os.O_RDWR | os.O_CLOEXEC)
    made = nv_gpu.nv_ioctl_nvos33_parameters_with_fd(fd=fd_dev.fd,
      params=nv_gpu.NVOS33_PARAMETERS(hClient=self.root, hDevice=self.dev.nvdevice, hMemory=memory_handle, length=size, flags=flags))
    nv_iowr(self.fd_ctl, nv_gpu.NV_ESC_RM_MAP_MEMORY, made)
    if made.params.status != 0: raise RuntimeError(f"_gpu_map_to_cpu returned {get_error_str(made.params.status)}")
    return fd_dev.mmap(target, size, mmap.PROT_READ|mmap.PROT_WRITE, mmap.MAP_SHARED | (MAP_FIXED if target is not None else 0), 0)

  def _gpu_alloc(self, size:int, host=False, uncached=False, cpu_access=False, contiguous=False, map_flags=0) -> HCQBuffer:
    # Uncached memory is "system". Use huge pages only for gpu memory.
    page_size = (4 << (12 if OSX else 10)) if uncached or host else ((2 << 20) if size >= (8 << 20) else (4 << (12 if OSX else 10)))
    size = round_up(size, page_size)
    va_addr = self._alloc_gpu_vaddr(size, alignment=page_size, force_low=cpu_access)

    if host:
      va_addr = FileIOInterface.anon_mmap(va_addr, size, mmap.PROT_READ | mmap.PROT_WRITE, MAP_FIXED | mmap.MAP_SHARED | mmap.MAP_ANONYMOUS, 0)

      flags = (nv_gpu.NVOS02_FLAGS_PHYSICALITY_NONCONTIGUOUS << 4) | (nv_gpu.NVOS02_FLAGS_COHERENCY_CACHED << 12) \
            | (nv_gpu.NVOS02_FLAGS_MAPPING_NO_MAP << 30)

<<<<<<< HEAD
      DriverIface.host_object_enumerator += 1
      made = nv_gpu.nv_ioctl_nvos02_parameters_with_fd(params=nv_gpu.NVOS02_PARAMETERS(hRoot=self.root, hObjectParent=self.dev.nvdevice, flags=flags,
        hObjectNew=DriverIface.host_object_enumerator, hClass=nv_gpu.NV01_MEMORY_SYSTEM_OS_DESCRIPTOR, pMemory=va_addr, limit=size-1), fd=-1)
=======
      NVKIface.host_object_enumerator += 1
      made = nv_gpu.nv_ioctl_nvos02_parameters_with_fd(params=nv_gpu.NVOS02_PARAMETERS(hRoot=self.root, hObjectParent=self.dev.nvdevice, flags=flags,
        hObjectNew=NVKIface.host_object_enumerator, hClass=nv_gpu.NV01_MEMORY_SYSTEM_OS_DESCRIPTOR, pMemory=va_addr, limit=size-1), fd=-1)
>>>>>>> 1373071f
      nv_iowr(self.fd_dev, nv_gpu.NV_ESC_RM_ALLOC_MEMORY, made)

      if made.params.status != 0: raise RuntimeError(f"host alloc returned {get_error_str(made.params.status)}")
      mem_handle = made.params.hObjectNew
    else:
      attr = ((nv_gpu.NVOS32_ATTR_PHYSICALITY_CONTIGUOUS if contiguous else nv_gpu.NVOS32_ATTR_PHYSICALITY_ALLOW_NONCONTIGUOUS) << 27) \
          | (nv_gpu.NVOS32_ATTR_PAGE_SIZE_HUGE if page_size > 0x1000 else 0) << 23 | ((nv_gpu.NVOS32_ATTR_LOCATION_PCI if uncached else 0) << 25)

      attr2 = ((nv_gpu.NVOS32_ATTR2_GPU_CACHEABLE_NO if uncached else nv_gpu.NVOS32_ATTR2_GPU_CACHEABLE_YES) << 2) \
            | ((nv_gpu.NVOS32_ATTR2_PAGE_SIZE_HUGE_2MB if page_size > 0x1000 else 0) << 20) | nv_gpu.NVOS32_ATTR2_ZBC_PREFER_NO_ZBC

      fl = nv_gpu.NVOS32_ALLOC_FLAGS_MAP_NOT_REQUIRED | nv_gpu.NVOS32_ALLOC_FLAGS_MEMORY_HANDLE_PROVIDED | nv_gpu.NVOS32_ALLOC_FLAGS_ALIGNMENT_FORCE \
         | nv_gpu.NVOS32_ALLOC_FLAGS_IGNORE_BANK_PLACEMENT | (nv_gpu.NVOS32_ALLOC_FLAGS_PERSISTENT_VIDMEM if not uncached else 0)

      alloc_func = nv_gpu.NV1_MEMORY_SYSTEM if uncached else nv_gpu.NV1_MEMORY_USER
      alloc_params = nv_gpu.NV_MEMORY_ALLOCATION_PARAMS(owner=self.root, alignment=page_size, offset=0, limit=size-1, format=6, size=size,
        type=nv_gpu.NVOS32_TYPE_NOTIFIER if uncached else nv_gpu.NVOS32_TYPE_IMAGE, attr=attr, attr2=attr2, flags=fl)
      mem_handle = self.rm_alloc(self.dev.nvdevice, alloc_func, alloc_params)

      if cpu_access: va_addr = self._gpu_map_to_cpu(mem_handle, size, target=va_addr, flags=map_flags, system=uncached)

    return self._gpu_uvm_map(va_addr, size, mem_handle, has_cpu_mapping=cpu_access or host)

  def _gpu_free(self, mem:HCQBuffer):
<<<<<<< HEAD
    if mem.meta.hMemory > DriverIface.host_object_enumerator: # not a host object, clear phys mem.
=======
    if mem.meta.hMemory > NVKIface.host_object_enumerator: # not a host object, clear phys mem.
>>>>>>> 1373071f
      made = nv_gpu.NVOS00_PARAMETERS(hRoot=self.root, hObjectParent=self.dev.nvdevice, hObjectOld=mem.meta.hMemory)
      nv_iowr(self.fd_ctl, nv_gpu.NV_ESC_RM_FREE, made)
      if made.status != 0: raise RuntimeError(f"_gpu_free returned {get_error_str(made.status)}")

    uvm.free(self.fd_uvm, base=cast(int, mem.va_addr), length=mem.size)
    if mem.meta.has_cpu_mapping: FileIOInterface.munmap(cast(int, mem.va_addr), mem.size)

  def _gpu_uvm_map(self, va_base, size, mem_handle, create_range=True, has_cpu_mapping=False) -> HCQBuffer:
    if create_range: uvm.create_external_range(self.fd_uvm, base=va_base, length=size)
    attrs = (nv_gpu.struct_c__SA_UvmGpuMappingAttributes*256)(nv_gpu.struct_c__SA_UvmGpuMappingAttributes(gpuUuid=self.gpu_uuid, gpuMappingType=1))

    # NOTE: va_addr is set to make rawbufs compatible with HCQBuffer protocol.
    return HCQBuffer(va_base, size, meta=uvm.map_external_allocation(self.fd_uvm, base=va_base, length=size, rmCtrlFd=self.fd_ctl.fd,
      hClient=self.root, hMemory=mem_handle, gpuAttributesCount=1, perGpuAttributes=attrs,
      mapped_gpu_ids=[self.gpu_uuid], has_cpu_mapping=has_cpu_mapping),
      view=MMIOInterface(va_base, size, fmt='B') if has_cpu_mapping else None)

  def _gpu_map(self, mem:HCQBuffer):
    if self.gpu_uuid in mem.meta.mapped_gpu_ids: return
    mem.meta.mapped_gpu_ids.append(self.gpu_uuid)
    self._gpu_uvm_map(mem.va_addr, mem.size, mem.meta.hMemory, create_range=False)

  def _alloc_gpu_vaddr(self, size, alignment=(4 << 10), force_low=False):
<<<<<<< HEAD
    return DriverIface.low_uvm_vaddr_allocator.alloc(size, alignment) if force_low else DriverIface.uvm_vaddr_allocator.alloc(size, alignment)

class PCIIface:
  gpus = []

  def __init__(self, dev, dev_id):
    if len(PCIIface.gpus) == 0:
      System.reserve_hugepages(16)

      PCIIface.gpus = System.pci_scan_bus(0x10de, [0x2684])
      visible_devices = [int(x) for x in (getenv('VISIBLE_DEVICES', getenv('CUDA_VISIBLE_DEVICES', ''))).split(',') if x.strip()]
      PCIIface.gpus = [PCIIface.gpus[x] for x in visible_devices] if visible_devices else PCIIface.gpus

    self.pci_dev = PCIDevice(PCIIface.gpus[dev_id], bars=[0, 1], resize_bars=[1])
    self.pci_dev.write_config(pci.PCI_COMMAND, self.pci_dev.read_config(pci.PCI_COMMAND, 2) | pci.PCI_COMMAND_MASTER, 2)
    self.nvdev = NVDev(self.pci_dev.pcibus, self.pci_dev.map_bar(0, fmt='I'), self.pci_dev.map_bar(1))
    self.root, self.gpu_instance = 0xc1000000, 0
    self.rm_alloc(0, nv_gpu.NV01_ROOT, nv_gpu.NV0000_ALLOC_PARAMETERS())

    # Setup classes for the GPU
    self.gpfifo_class, self.compute_class, self.dma_class = nv_gpu.AMPERE_CHANNEL_GPFIFO_A, nv_gpu.ADA_COMPUTE_A, nv_gpu.AMPERE_DMA_COPY_B

  def setup_usermode(self): return 0xce000000, self.pci_dev.map_bar(bar=0, fmt='I', off=0xbb0000, size=0x10000)
  def setup_vm(self, vaspace): pass
  def setup_gpfifo_vm(self, gpfifo): pass

  def _gpu_alloc(self, size:int, host=False, uncached=False, cpu_access=False, contiguous=False, map_flags=0, tag="") -> HCQBuffer:
    cpu_access = True # HACK
    nv_mapping = self.nvdev.mm.valloc(size:=round_up(size, 0x1000), uncached=uncached, contiguous=cpu_access)
    if cpu_access: self.pci_dev.map_bar(bar=1, off=nv_mapping.paddrs[0][0], addr=nv_mapping.va_addr, size=nv_mapping.size)
    return HCQBuffer(nv_mapping.va_addr, size, view=MMIOInterface(nv_mapping.va_addr, size, fmt='B') if cpu_access else None,
      meta=NVAllocationMeta(self, [self], nv_mapping, has_cpu_mapping=cpu_access, hMemory=nv_mapping.paddrs[0][0]))

  def _gpu_map(self, mem:HCQBuffer): pass

  def rm_alloc(self, parent, clss, params=None, root=None) -> int: return self.nvdev.gsp.rpc_rm_alloc(parent, clss, params, client=self.root)
  def rm_control(self, obj, cmd, params=None): return type(params).from_buffer_copy(self.nvdev.gsp.rpc_rm_control(obj, cmd, params, client=self.root))

class NVDevice(HCQCompiled[NVSignal]):
  devices: ClassVar[list[HCQCompiled]] = []
  signal_pages: ClassVar[list[HCQBuffer]] = []
  signal_pool: ClassVar[list[HCQBuffer]] = []

  def _select_iface(self):
    if len(nm:=getenv("NV_IFACE", "")) > 0: return getattr(sys.modules[__name__], f"{nm.upper()}Iface")(self, self.device_id)

    errs:str = ""
    for iface_t in (DriverIface, PCIIface):
      try: return iface_t(self, self.device_id)
      except Exception: errs += f"\n{iface_t.__name__}: {traceback.format_exc()}"
    raise RuntimeError(f"Cannot find a usable interface for NV:{self.device_id}:\n{errs}")

  def __init__(self, device:str=""):
    self.device_id = int(device.split(":")[1]) if ":" in device else 0
    self.iface = self._select_iface()

    device_params = nv_gpu.NV0080_ALLOC_PARAMETERS(deviceId=self.iface.gpu_instance, hClientShare=self.iface.root,
                                                   vaMode=nv_gpu.NV_DEVICE_ALLOCATION_VAMODE_MULTIPLE_VASPACES)
    self.nvdevice = self.iface.rm_alloc(self.iface.root, nv_gpu.NV01_DEVICE_0, device_params)
    self.subdevice = self.iface.rm_alloc(self.nvdevice, nv_gpu.NV20_SUBDEVICE_0, nv_gpu.NV2080_ALLOC_PARAMETERS())
    self.usermode, self.gpu_mmio = self.iface.setup_usermode()
    
    self.iface.rm_control(self.subdevice, nv_gpu.NV2080_CTRL_CMD_PERF_BOOST, nv_gpu.NV2080_CTRL_PERF_BOOST_PARAMS(duration=0xffffffff,
      flags=((nv_gpu.NV2080_CTRL_PERF_BOOST_FLAGS_CUDA_YES << 4) | (nv_gpu.NV2080_CTRL_PERF_BOOST_FLAGS_CUDA_PRIORITY_HIGH << 6) | \
             (nv_gpu.NV2080_CTRL_PERF_BOOST_FLAGS_CMD_BOOST_TO_MAX))))

    vaspace_params = nv_gpu.NV_VASPACE_ALLOCATION_PARAMETERS(vaBase=0x1000, vaSize=0x1fffffb000000,
      flags=nv_gpu.NV_VASPACE_ALLOCATION_FLAGS_ENABLE_PAGE_FAULTING | nv_gpu.NV_VASPACE_ALLOCATION_FLAGS_IS_EXTERNALLY_OWNED)
    vaspace = self.iface.rm_alloc(self.nvdevice, nv_gpu.FERMI_VASPACE_A, vaspace_params)

=======
    return NVKIface.low_uvm_vaddr_allocator.alloc(size, alignment) if force_low else NVKIface.uvm_vaddr_allocator.alloc(size, alignment)

class NVDevice(HCQCompiled[NVSignal]):
  devices: ClassVar[list[HCQCompiled]] = []
  signal_pages: ClassVar[list[HCQBuffer]] = []
  signal_pool: ClassVar[list[HCQBuffer]] = []

  def __init__(self, device:str=""):
    self.device_id = int(device.split(":")[1]) if ":" in device else 0
    self.iface = NVKIface(self, self.device_id)

    device_params = nv_gpu.NV0080_ALLOC_PARAMETERS(deviceId=self.iface.gpu_instance, hClientShare=self.iface.root,
                                                   vaMode=nv_gpu.NV_DEVICE_ALLOCATION_VAMODE_MULTIPLE_VASPACES)
    self.nvdevice = self.iface.rm_alloc(self.iface.root, nv_gpu.NV01_DEVICE_0, device_params)
    self.subdevice = self.iface.rm_alloc(self.nvdevice, nv_gpu.NV20_SUBDEVICE_0)
    self.usermode, self.gpu_mmio = self.iface.setup_usermode()

    self.iface.rm_control(self.subdevice, nv_gpu.NV2080_CTRL_CMD_PERF_BOOST, nv_gpu.NV2080_CTRL_PERF_BOOST_PARAMS(duration=0xffffffff,
      flags=((nv_gpu.NV2080_CTRL_PERF_BOOST_FLAGS_CUDA_YES << 4) | (nv_gpu.NV2080_CTRL_PERF_BOOST_FLAGS_CUDA_PRIORITY_HIGH << 6) | \
             (nv_gpu.NV2080_CTRL_PERF_BOOST_FLAGS_CMD_BOOST_TO_MAX))))

    vaspace_params = nv_gpu.NV_VASPACE_ALLOCATION_PARAMETERS(vaBase=0x1000, vaSize=0x1fffffb000000,
      flags=nv_gpu.NV_VASPACE_ALLOCATION_FLAGS_ENABLE_PAGE_FAULTING | nv_gpu.NV_VASPACE_ALLOCATION_FLAGS_IS_EXTERNALLY_OWNED)
    vaspace = self.iface.rm_alloc(self.nvdevice, nv_gpu.FERMI_VASPACE_A, vaspace_params)

>>>>>>> 1373071f
    self.iface.setup_vm(vaspace)

    channel_params = nv_gpu.NV_CHANNEL_GROUP_ALLOCATION_PARAMETERS(engineType=nv_gpu.NV2080_ENGINE_TYPE_GRAPHICS)
    channel_group = self.iface.rm_alloc(self.nvdevice, nv_gpu.KEPLER_CHANNEL_GROUP_A, channel_params)

    gpfifo_area = self.iface._gpu_alloc(0x200000, contiguous=True, cpu_access=True, map_flags=0x10d0000)

    ctxshare_params = nv_gpu.NV_CTXSHARE_ALLOCATION_PARAMETERS(hVASpace=vaspace, flags=nv_gpu.NV_CTXSHARE_ALLOCATION_FLAGS_SUBCONTEXT_ASYNC)
    ctxshare = self.iface.rm_alloc(channel_group, nv_gpu.FERMI_CONTEXT_SHARE_A, ctxshare_params)

    self.compute_gpfifo = self._new_gpu_fifo(gpfifo_area, ctxshare, channel_group, offset=0, entries=0x10000, enable_debug=True)
<<<<<<< HEAD
    self.dma_gpfifo = self.compute_gpfifo # self._new_gpu_fifo(gpfifo_area, ctxshare, channel_group, offset=0x100000, entries=0x10000)
=======
    self.dma_gpfifo = self._new_gpu_fifo(gpfifo_area, ctxshare, channel_group, offset=0x100000, entries=0x10000)
>>>>>>> 1373071f
    self.iface.rm_control(channel_group, nv_gpu.NVA06C_CTRL_CMD_GPFIFO_SCHEDULE, nv_gpu.NVA06C_CTRL_GPFIFO_SCHEDULE_PARAMS(bEnable=1))

    self.cmdq_page:HCQBuffer = self.iface._gpu_alloc(0x200000, cpu_access=True)
    self.cmdq_allocator = BumpAllocator(size=self.cmdq_page.size, base=cast(int, self.cmdq_page.va_addr), wrap=True)
    self.cmdq = MMIOInterface(cast(int, self.cmdq_page.va_addr), 0x200000, fmt='I')

    self.num_gpcs, self.num_tpc_per_gpc, self.num_sm_per_tpc, self.max_warps_per_sm, self.sm_version = 0xc, 0x6, 0x2, 0x30, 0x809
    # self.num_gpcs, self.num_tpc_per_gpc, self.num_sm_per_tpc, self.max_warps_per_sm, self.sm_version = self._query_gpu_info('num_gpcs',
    #   'num_tpc_per_gpc', 'num_sm_per_tpc', 'max_warps_per_sm', 'sm_version')
    # print(hex(self.num_gpcs), hex(self.num_tpc_per_gpc), hex(self.num_sm_per_tpc), hex(self.max_warps_per_sm), hex(self.sm_version))

    # FIXME: no idea how to convert this for blackwells
    self.arch: str = "sm_120" if self.sm_version==0xa04 else f"sm_{(self.sm_version>>8)&0xff}{(val>>4) if (val:=self.sm_version&0xff) > 0xf else val}"
    self.sass_version = ((self.sm_version & 0xf00) >> 4) | (self.sm_version & 0xf)

    compiler_t = (PTXCompiler if PTX else CUDACompiler) if MOCKGPU else (NVPTXCompiler if PTX else NVCompiler)
    super().__init__(device, NVAllocator(self), PTXRenderer(self.arch, device="NV") if PTX else NVRenderer(self.arch), compiler_t(self.arch),
                     functools.partial(NVProgram, self), NVSignal, NVComputeQueue, NVCopyQueue)

    self._setup_gpfifos()

  def _new_gpu_fifo(self, gpfifo_area, ctxshare, channel_group, offset=0, entries=0x400, enable_debug=False) -> GPFifo:
    notifier = self.iface._gpu_alloc(48 << 20, uncached=True)
    params = nv_gpu.NV_CHANNELGPFIFO_ALLOCATION_PARAMETERS(hObjectError=notifier.meta.hMemory, hObjectBuffer=gpfifo_area.meta.hMemory,
      gpFifoOffset=gpfifo_area.va_addr+offset, gpFifoEntries=entries, hContextShare=ctxshare,
      hUserdMemory=(ctypes.c_uint32*8)(gpfifo_area.meta.hMemory), userdOffset=(ctypes.c_uint64*8)(entries*8+offset))
    gpfifo = self.iface.rm_alloc(channel_group, self.iface.gpfifo_class, params)
    comp = self.iface.rm_alloc(gpfifo, self.iface.compute_class)
    self.iface.rm_alloc(gpfifo, self.iface.dma_class)

    if enable_debug:
      self.debug_compute_obj, self.debug_channel = comp, gpfifo
      debugger_params = nv_gpu.NV83DE_ALLOC_PARAMETERS(hAppClient=self.iface.root, hClass3dObject=self.debug_compute_obj)
      self.debugger = self.iface.rm_alloc(self.nvdevice, nv_gpu.GT200_DEBUGGER, debugger_params)
<<<<<<< HEAD

    ws_token_params = self.iface.rm_control(gpfifo, nv_gpu.NVC36F_CTRL_CMD_GPFIFO_GET_WORK_SUBMIT_TOKEN,
      nv_gpu.NVC36F_CTRL_CMD_GPFIFO_GET_WORK_SUBMIT_TOKEN_PARAMS(workSubmitToken=-1))
    self.iface.setup_gpfifo_vm(gpfifo)

    print(hex(ws_token_params.workSubmitToken))
=======

    self.iface.rm_control(gpfifo, nv_gpu.NVC36F_CTRL_CMD_GPFIFO_GET_WORK_SUBMIT_TOKEN,
      ws_token_params:=nv_gpu.NVC36F_CTRL_CMD_GPFIFO_GET_WORK_SUBMIT_TOKEN_PARAMS(workSubmitToken=-1))
    self.iface.setup_gpfifo_vm(gpfifo)
>>>>>>> 1373071f

    return GPFifo(ring=MMIOInterface(gpfifo_area.va_addr + offset, entries*8, fmt='Q'), entries_count=entries, token=ws_token_params.workSubmitToken,
                  controls=nv_gpu.AmpereAControlGPFifo.from_address(gpfifo_area.va_addr + offset + entries * 8))

  def _query_gpu_info(self, *reqs):
    nvrs = [getattr(nv_gpu,'NV2080_CTRL_GR_INFO_INDEX_'+r.upper(), getattr(nv_gpu,'NV2080_CTRL_GR_INFO_INDEX_LITTER_'+r.upper(),None)) for r in reqs]
    infos = (nv_gpu.NV2080_CTRL_GR_INFO*len(nvrs))(*[nv_gpu.NV2080_CTRL_GR_INFO(index=nvr) for nvr in nvrs])
    self.iface.rm_control(self.subdevice, nv_gpu.NV2080_CTRL_CMD_GR_GET_INFO,
      nv_gpu.NV2080_CTRL_GR_GET_INFO_PARAMS(grInfoListSize=len(infos), grInfoList=ctypes.addressof(infos)))
    return [x.data for x in infos]

  def _setup_gpfifos(self):
    self.slm_per_thread, self.shader_local_mem = 0, None

    # Set windows addresses to not collide with other allocated buffers.
    self.shared_mem_window = 0x729400000000 if self.iface.compute_class >= nv_gpu.BLACKWELL_COMPUTE_A else 0xfe000000
    self.local_mem_window = 0x729300000000 if self.iface.compute_class >= nv_gpu.BLACKWELL_COMPUTE_A else 0xff000000

    NVComputeQueue().setup(compute_class=self.iface.compute_class, local_mem_window=self.local_mem_window, shared_mem_window=self.shared_mem_window) \
                    .signal(self.timeline_signal, self.timeline_value).submit(self)

    cast(NVCopyQueue, NVCopyQueue().wait(self.timeline_signal, self.timeline_value)) \
                                   .setup(copy_class=self.iface.dma_class) \
                                   .signal(self.timeline_signal, self.timeline_value + 1).submit(self)

    self.timeline_value += 2

  def _ensure_has_local_memory(self, required):
    if self.slm_per_thread >= required or ((maxlm:=getenv("NV_MAX_LOCAL_MEMORY_PER_THREAD")) > 0 and required >= maxlm): return

    self.slm_per_thread, old_slm_per_thread = round_up(required, 32), self.slm_per_thread
    bytes_per_tpc = round_up(round_up(self.slm_per_thread * 32, 0x200) * self.max_warps_per_sm * self.num_sm_per_tpc, 0x8000)
    self.shader_local_mem, ok = self._realloc(self.shader_local_mem, round_up(bytes_per_tpc*self.num_tpc_per_gpc*self.num_gpcs, 0x20000))

    # Realloc failed, restore the old value.
    if not ok: self.slm_per_thread = old_slm_per_thread

    cast(NVComputeQueue, NVComputeQueue().wait(self.timeline_signal, self.timeline_value - 1)) \
                                         .setup(local_mem=self.shader_local_mem.va_addr, local_mem_tpc_bytes=bytes_per_tpc) \
                                         .signal(self.timeline_signal, self.next_timeline()).submit(self)

  def invalidate_caches(self):
<<<<<<< HEAD
    self.rm_control(self.subdevice, nv_gpu.NV2080_CTRL_CMD_FB_FLUSH_GPU_CACHE, nv_gpu.NV2080_CTRL_FB_FLUSH_GPU_CACHE_PARAMS(
=======
    self.iface.rm_control(self.subdevice, nv_gpu.NV2080_CTRL_CMD_FB_FLUSH_GPU_CACHE, nv_gpu.NV2080_CTRL_FB_FLUSH_GPU_CACHE_PARAMS(
>>>>>>> 1373071f
      flags=((nv_gpu.NV2080_CTRL_FB_FLUSH_GPU_CACHE_FLAGS_WRITE_BACK_YES << 2) | (nv_gpu.NV2080_CTRL_FB_FLUSH_GPU_CACHE_FLAGS_INVALIDATE_YES << 3) |
             (nv_gpu.NV2080_CTRL_FB_FLUSH_GPU_CACHE_FLAGS_FLUSH_MODE_FULL_CACHE << 4))))

  def on_device_hang(self):
    # Prepare fault report.
    # TODO: Restore the GPU using NV83DE_CTRL_CMD_CLEAR_ALL_SM_ERROR_STATES if needed.

    report = []
<<<<<<< HEAD
    sm_errors = self.rm_control(self.debugger, nv_gpu.NV83DE_CTRL_CMD_DEBUG_READ_ALL_SM_ERROR_STATES,
      nv_gpu.NV83DE_CTRL_DEBUG_READ_ALL_SM_ERROR_STATES_PARAMS(hTargetChannel=self.debug_channel, numSMsToRead=100))

    if sm_errors.mmuFault.valid:
      mmu = self.rm_control(self.debugger, nv_gpu.NV83DE_CTRL_CMD_DEBUG_READ_MMU_FAULT_INFO, nv_gpu.NV83DE_CTRL_DEBUG_READ_MMU_FAULT_INFO_PARAMS())
=======
    sm_errors = self.iface.rm_control(self.debugger, nv_gpu.NV83DE_CTRL_CMD_DEBUG_READ_ALL_SM_ERROR_STATES,
      nv_gpu.NV83DE_CTRL_DEBUG_READ_ALL_SM_ERROR_STATES_PARAMS(hTargetChannel=self.debug_channel, numSMsToRead=100))

    if sm_errors.mmuFault.valid:
      mmu = self.iface.rm_control(self.debugger, nv_gpu.NV83DE_CTRL_CMD_DEBUG_READ_MMU_FAULT_INFO,
        nv_gpu.NV83DE_CTRL_DEBUG_READ_MMU_FAULT_INFO_PARAMS())
>>>>>>> 1373071f
      for i in range(mmu.count):
        pfinfo = mmu.mmuFaultInfoList[i]
        report += [f"MMU fault: 0x{pfinfo.faultAddress:X} | {NV_PFAULT_FAULT_TYPE[pfinfo.faultType]} | {NV_PFAULT_ACCESS_TYPE[pfinfo.accessType]}"]
    else:
      for i, e in enumerate(sm_errors.smErrorStateArray):
        if e.hwwGlobalEsr or e.hwwWarpEsr: report += [f"SM {i} fault: esr={e.hwwGlobalEsr} warp_esr={e.hwwWarpEsr} warp_pc={e.hwwWarpEsrPc64}"]

    raise RuntimeError("\n".join(report))<|MERGE_RESOLUTION|>--- conflicted
+++ resolved
@@ -285,15 +285,10 @@
     return self.dev.iface._gpu_alloc(size, cpu_access=options.cpu_access, host=options.host)
 
   def _free(self, opaque:HCQBuffer, options:BufferSpec):
-<<<<<<< HEAD
-    self.dev.synchronize()
-    self.dev.iface._gpu_free(opaque)
-=======
     try:
       self.dev.synchronize()
       self.dev.iface._gpu_free(opaque)
     except AttributeError: pass
->>>>>>> 1373071f
 
   def map(self, buf:HCQBuffer): self.dev.iface._gpu_map(buf._base if buf._base is not None else buf)
 
@@ -306,11 +301,7 @@
   put_value: int = 0
 
 MAP_FIXED, MAP_NORESERVE = 0x10, 0x400
-<<<<<<< HEAD
 class DriverIface:
-=======
-class NVKIface:
->>>>>>> 1373071f
   root = None
   fd_ctl: FileIOInterface
   fd_uvm: FileIOInterface
@@ -324,28 +315,6 @@
   host_object_enumerator: int = 0x1000
 
   def __init__(self, dev, device_id):
-<<<<<<< HEAD
-    if DriverIface.root is None:
-      DriverIface.fd_ctl = FileIOInterface("/dev/nvidiactl", os.O_RDWR | os.O_CLOEXEC)
-      DriverIface.fd_uvm = FileIOInterface("/dev/nvidia-uvm", os.O_RDWR | os.O_CLOEXEC)
-      self.fd_uvm_2 = FileIOInterface("/dev/nvidia-uvm", os.O_RDWR | os.O_CLOEXEC)
-      DriverIface.root = self.rm_alloc(0, nv_gpu.NV01_ROOT_CLIENT, None, root=0)
-      uvm.initialize(self.fd_uvm)
-      with contextlib.suppress(RuntimeError): uvm.mm_initialize(self.fd_uvm_2, uvmFd=self.fd_uvm.fd) # this error is okay, CUDA hits it too
-
-      nv_iowr(DriverIface.fd_ctl, nv_gpu.NV_ESC_CARD_INFO, gpus_info:=(nv_gpu.nv_ioctl_card_info_t*64)())
-      visible_devices = [int(x) for x in (getenv('VISIBLE_DEVICES', getenv('CUDA_VISIBLE_DEVICES', ''))).split(',') if x.strip()]
-      DriverIface.gpus_info = [gpus_info[x] for x in visible_devices] if visible_devices else gpus_info
-
-    self.dev, self.device_id = dev, device_id
-    if self.device_id >= len(DriverIface.gpus_info) or not DriverIface.gpus_info[self.device_id].valid:
-      raise RuntimeError(f"No device found for {device}. Requesting more devices than the system has?")
-
-    self.fd_dev = self._new_gpu_fd()
-    self.gpu_info = self.rm_control(self.root, nv_gpu.NV0000_CTRL_CMD_GPU_GET_ID_INFO_V2,
-      nv_gpu.NV0000_CTRL_GPU_GET_ID_INFO_V2_PARAMS(gpuId=DriverIface.gpus_info[self.device_id].gpu_id))
-    self.gpu_minor = DriverIface.gpus_info[self.device_id].minor_number
-=======
     if NVKIface.root is None:
       NVKIface.fd_ctl = FileIOInterface("/dev/nvidiactl", os.O_RDWR | os.O_CLOEXEC)
       NVKIface.fd_uvm = FileIOInterface("/dev/nvidia-uvm", os.O_RDWR | os.O_CLOEXEC)
@@ -366,7 +335,6 @@
     self.gpu_info = self.rm_control(self.root, nv_gpu.NV0000_CTRL_CMD_GPU_GET_ID_INFO_V2,
       nv_gpu.NV0000_CTRL_GPU_GET_ID_INFO_V2_PARAMS(gpuId=NVKIface.gpus_info[self.device_id].gpu_id))
     self.gpu_minor = NVKIface.gpus_info[self.device_id].minor_number
->>>>>>> 1373071f
     self.gpu_instance = self.gpu_info.deviceInstance
 
   def rm_alloc(self, parent, clss, params=None, root=None) -> int:
@@ -403,24 +371,15 @@
     uvm.register_gpu_vaspace(self.fd_uvm, gpuUuid=self.gpu_uuid, rmCtrlFd=self.fd_ctl.fd, hClient=self.root, hVaSpace=vaspace)
 
     for dev in cast(list[NVDevice], self.dev.devices):
-<<<<<<< HEAD
-      try: uvm.enable_peer_access(self.fd_uvm, gpuUuidA=self.gpu_uuid, gpuUuidB=dev.gpu_uuid)
-      except RuntimeError as e: raise RuntimeError(str(e) + f". Make sure GPUs #{self.gpu_minor} & #{dev.gpu_minor} have P2P enabled between.") from e
-=======
       try: uvm.enable_peer_access(self.fd_uvm, gpuUuidA=self.gpu_uuid, gpuUuidB=dev.iface.gpu_uuid)
       except RuntimeError as e: raise RuntimeError(f"{e}. Make sure GPUs #{self.gpu_minor} & #{dev.iface.gpu_minor} have P2P enabled.") from e
->>>>>>> 1373071f
 
   def setup_gpfifo_vm(self, gpfifo):
     uvm.register_channel(self.fd_uvm, gpuUuid=self.gpu_uuid, rmCtrlFd=self.fd_ctl.fd, hClient=self.root,
                          hChannel=gpfifo, base=self._alloc_gpu_vaddr(0x4000000, force_low=True), length=0x4000000)
 
   def _new_gpu_fd(self):
-<<<<<<< HEAD
-    fd_dev = FileIOInterface(f"/dev/nvidia{DriverIface.gpus_info[self.device_id].minor_number}", os.O_RDWR | os.O_CLOEXEC)
-=======
     fd_dev = FileIOInterface(f"/dev/nvidia{NVKIface.gpus_info[self.device_id].minor_number}", os.O_RDWR | os.O_CLOEXEC)
->>>>>>> 1373071f
     nv_iowr(fd_dev, nv_gpu.NV_ESC_REGISTER_FD, nv_gpu.nv_ioctl_register_fd_t(ctl_fd=self.fd_ctl.fd))
     return fd_dev
 
@@ -444,15 +403,9 @@
       flags = (nv_gpu.NVOS02_FLAGS_PHYSICALITY_NONCONTIGUOUS << 4) | (nv_gpu.NVOS02_FLAGS_COHERENCY_CACHED << 12) \
             | (nv_gpu.NVOS02_FLAGS_MAPPING_NO_MAP << 30)
 
-<<<<<<< HEAD
-      DriverIface.host_object_enumerator += 1
-      made = nv_gpu.nv_ioctl_nvos02_parameters_with_fd(params=nv_gpu.NVOS02_PARAMETERS(hRoot=self.root, hObjectParent=self.dev.nvdevice, flags=flags,
-        hObjectNew=DriverIface.host_object_enumerator, hClass=nv_gpu.NV01_MEMORY_SYSTEM_OS_DESCRIPTOR, pMemory=va_addr, limit=size-1), fd=-1)
-=======
       NVKIface.host_object_enumerator += 1
       made = nv_gpu.nv_ioctl_nvos02_parameters_with_fd(params=nv_gpu.NVOS02_PARAMETERS(hRoot=self.root, hObjectParent=self.dev.nvdevice, flags=flags,
         hObjectNew=NVKIface.host_object_enumerator, hClass=nv_gpu.NV01_MEMORY_SYSTEM_OS_DESCRIPTOR, pMemory=va_addr, limit=size-1), fd=-1)
->>>>>>> 1373071f
       nv_iowr(self.fd_dev, nv_gpu.NV_ESC_RM_ALLOC_MEMORY, made)
 
       if made.params.status != 0: raise RuntimeError(f"host alloc returned {get_error_str(made.params.status)}")
@@ -477,11 +430,7 @@
     return self._gpu_uvm_map(va_addr, size, mem_handle, has_cpu_mapping=cpu_access or host)
 
   def _gpu_free(self, mem:HCQBuffer):
-<<<<<<< HEAD
-    if mem.meta.hMemory > DriverIface.host_object_enumerator: # not a host object, clear phys mem.
-=======
     if mem.meta.hMemory > NVKIface.host_object_enumerator: # not a host object, clear phys mem.
->>>>>>> 1373071f
       made = nv_gpu.NVOS00_PARAMETERS(hRoot=self.root, hObjectParent=self.dev.nvdevice, hObjectOld=mem.meta.hMemory)
       nv_iowr(self.fd_ctl, nv_gpu.NV_ESC_RM_FREE, made)
       if made.status != 0: raise RuntimeError(f"_gpu_free returned {get_error_str(made.status)}")
@@ -505,44 +454,7 @@
     self._gpu_uvm_map(mem.va_addr, mem.size, mem.meta.hMemory, create_range=False)
 
   def _alloc_gpu_vaddr(self, size, alignment=(4 << 10), force_low=False):
-<<<<<<< HEAD
-    return DriverIface.low_uvm_vaddr_allocator.alloc(size, alignment) if force_low else DriverIface.uvm_vaddr_allocator.alloc(size, alignment)
-
-class PCIIface:
-  gpus = []
-
-  def __init__(self, dev, dev_id):
-    if len(PCIIface.gpus) == 0:
-      System.reserve_hugepages(16)
-
-      PCIIface.gpus = System.pci_scan_bus(0x10de, [0x2684])
-      visible_devices = [int(x) for x in (getenv('VISIBLE_DEVICES', getenv('CUDA_VISIBLE_DEVICES', ''))).split(',') if x.strip()]
-      PCIIface.gpus = [PCIIface.gpus[x] for x in visible_devices] if visible_devices else PCIIface.gpus
-
-    self.pci_dev = PCIDevice(PCIIface.gpus[dev_id], bars=[0, 1], resize_bars=[1])
-    self.pci_dev.write_config(pci.PCI_COMMAND, self.pci_dev.read_config(pci.PCI_COMMAND, 2) | pci.PCI_COMMAND_MASTER, 2)
-    self.nvdev = NVDev(self.pci_dev.pcibus, self.pci_dev.map_bar(0, fmt='I'), self.pci_dev.map_bar(1))
-    self.root, self.gpu_instance = 0xc1000000, 0
-    self.rm_alloc(0, nv_gpu.NV01_ROOT, nv_gpu.NV0000_ALLOC_PARAMETERS())
-
-    # Setup classes for the GPU
-    self.gpfifo_class, self.compute_class, self.dma_class = nv_gpu.AMPERE_CHANNEL_GPFIFO_A, nv_gpu.ADA_COMPUTE_A, nv_gpu.AMPERE_DMA_COPY_B
-
-  def setup_usermode(self): return 0xce000000, self.pci_dev.map_bar(bar=0, fmt='I', off=0xbb0000, size=0x10000)
-  def setup_vm(self, vaspace): pass
-  def setup_gpfifo_vm(self, gpfifo): pass
-
-  def _gpu_alloc(self, size:int, host=False, uncached=False, cpu_access=False, contiguous=False, map_flags=0, tag="") -> HCQBuffer:
-    cpu_access = True # HACK
-    nv_mapping = self.nvdev.mm.valloc(size:=round_up(size, 0x1000), uncached=uncached, contiguous=cpu_access)
-    if cpu_access: self.pci_dev.map_bar(bar=1, off=nv_mapping.paddrs[0][0], addr=nv_mapping.va_addr, size=nv_mapping.size)
-    return HCQBuffer(nv_mapping.va_addr, size, view=MMIOInterface(nv_mapping.va_addr, size, fmt='B') if cpu_access else None,
-      meta=NVAllocationMeta(self, [self], nv_mapping, has_cpu_mapping=cpu_access, hMemory=nv_mapping.paddrs[0][0]))
-
-  def _gpu_map(self, mem:HCQBuffer): pass
-
-  def rm_alloc(self, parent, clss, params=None, root=None) -> int: return self.nvdev.gsp.rpc_rm_alloc(parent, clss, params, client=self.root)
-  def rm_control(self, obj, cmd, params=None): return type(params).from_buffer_copy(self.nvdev.gsp.rpc_rm_control(obj, cmd, params, client=self.root))
+    return NVKIface.low_uvm_vaddr_allocator.alloc(size, alignment) if force_low else NVKIface.uvm_vaddr_allocator.alloc(size, alignment)
 
 class NVDevice(HCQCompiled[NVSignal]):
   devices: ClassVar[list[HCQCompiled]] = []
@@ -553,7 +465,7 @@
     if len(nm:=getenv("NV_IFACE", "")) > 0: return getattr(sys.modules[__name__], f"{nm.upper()}Iface")(self, self.device_id)
 
     errs:str = ""
-    for iface_t in (DriverIface, PCIIface):
+    for iface_t in (NVKIface, PCIIface):
       try: return iface_t(self, self.device_id)
       except Exception: errs += f"\n{iface_t.__name__}: {traceback.format_exc()}"
     raise RuntimeError(f"Cannot find a usable interface for NV:{self.device_id}:\n{errs}")
@@ -576,33 +488,6 @@
       flags=nv_gpu.NV_VASPACE_ALLOCATION_FLAGS_ENABLE_PAGE_FAULTING | nv_gpu.NV_VASPACE_ALLOCATION_FLAGS_IS_EXTERNALLY_OWNED)
     vaspace = self.iface.rm_alloc(self.nvdevice, nv_gpu.FERMI_VASPACE_A, vaspace_params)
 
-=======
-    return NVKIface.low_uvm_vaddr_allocator.alloc(size, alignment) if force_low else NVKIface.uvm_vaddr_allocator.alloc(size, alignment)
-
-class NVDevice(HCQCompiled[NVSignal]):
-  devices: ClassVar[list[HCQCompiled]] = []
-  signal_pages: ClassVar[list[HCQBuffer]] = []
-  signal_pool: ClassVar[list[HCQBuffer]] = []
-
-  def __init__(self, device:str=""):
-    self.device_id = int(device.split(":")[1]) if ":" in device else 0
-    self.iface = NVKIface(self, self.device_id)
-
-    device_params = nv_gpu.NV0080_ALLOC_PARAMETERS(deviceId=self.iface.gpu_instance, hClientShare=self.iface.root,
-                                                   vaMode=nv_gpu.NV_DEVICE_ALLOCATION_VAMODE_MULTIPLE_VASPACES)
-    self.nvdevice = self.iface.rm_alloc(self.iface.root, nv_gpu.NV01_DEVICE_0, device_params)
-    self.subdevice = self.iface.rm_alloc(self.nvdevice, nv_gpu.NV20_SUBDEVICE_0)
-    self.usermode, self.gpu_mmio = self.iface.setup_usermode()
-
-    self.iface.rm_control(self.subdevice, nv_gpu.NV2080_CTRL_CMD_PERF_BOOST, nv_gpu.NV2080_CTRL_PERF_BOOST_PARAMS(duration=0xffffffff,
-      flags=((nv_gpu.NV2080_CTRL_PERF_BOOST_FLAGS_CUDA_YES << 4) | (nv_gpu.NV2080_CTRL_PERF_BOOST_FLAGS_CUDA_PRIORITY_HIGH << 6) | \
-             (nv_gpu.NV2080_CTRL_PERF_BOOST_FLAGS_CMD_BOOST_TO_MAX))))
-
-    vaspace_params = nv_gpu.NV_VASPACE_ALLOCATION_PARAMETERS(vaBase=0x1000, vaSize=0x1fffffb000000,
-      flags=nv_gpu.NV_VASPACE_ALLOCATION_FLAGS_ENABLE_PAGE_FAULTING | nv_gpu.NV_VASPACE_ALLOCATION_FLAGS_IS_EXTERNALLY_OWNED)
-    vaspace = self.iface.rm_alloc(self.nvdevice, nv_gpu.FERMI_VASPACE_A, vaspace_params)
-
->>>>>>> 1373071f
     self.iface.setup_vm(vaspace)
 
     channel_params = nv_gpu.NV_CHANNEL_GROUP_ALLOCATION_PARAMETERS(engineType=nv_gpu.NV2080_ENGINE_TYPE_GRAPHICS)
@@ -614,11 +499,7 @@
     ctxshare = self.iface.rm_alloc(channel_group, nv_gpu.FERMI_CONTEXT_SHARE_A, ctxshare_params)
 
     self.compute_gpfifo = self._new_gpu_fifo(gpfifo_area, ctxshare, channel_group, offset=0, entries=0x10000, enable_debug=True)
-<<<<<<< HEAD
     self.dma_gpfifo = self.compute_gpfifo # self._new_gpu_fifo(gpfifo_area, ctxshare, channel_group, offset=0x100000, entries=0x10000)
-=======
-    self.dma_gpfifo = self._new_gpu_fifo(gpfifo_area, ctxshare, channel_group, offset=0x100000, entries=0x10000)
->>>>>>> 1373071f
     self.iface.rm_control(channel_group, nv_gpu.NVA06C_CTRL_CMD_GPFIFO_SCHEDULE, nv_gpu.NVA06C_CTRL_GPFIFO_SCHEDULE_PARAMS(bEnable=1))
 
     self.cmdq_page:HCQBuffer = self.iface._gpu_alloc(0x200000, cpu_access=True)
@@ -653,19 +534,10 @@
       self.debug_compute_obj, self.debug_channel = comp, gpfifo
       debugger_params = nv_gpu.NV83DE_ALLOC_PARAMETERS(hAppClient=self.iface.root, hClass3dObject=self.debug_compute_obj)
       self.debugger = self.iface.rm_alloc(self.nvdevice, nv_gpu.GT200_DEBUGGER, debugger_params)
-<<<<<<< HEAD
 
     ws_token_params = self.iface.rm_control(gpfifo, nv_gpu.NVC36F_CTRL_CMD_GPFIFO_GET_WORK_SUBMIT_TOKEN,
       nv_gpu.NVC36F_CTRL_CMD_GPFIFO_GET_WORK_SUBMIT_TOKEN_PARAMS(workSubmitToken=-1))
     self.iface.setup_gpfifo_vm(gpfifo)
-
-    print(hex(ws_token_params.workSubmitToken))
-=======
-
-    self.iface.rm_control(gpfifo, nv_gpu.NVC36F_CTRL_CMD_GPFIFO_GET_WORK_SUBMIT_TOKEN,
-      ws_token_params:=nv_gpu.NVC36F_CTRL_CMD_GPFIFO_GET_WORK_SUBMIT_TOKEN_PARAMS(workSubmitToken=-1))
-    self.iface.setup_gpfifo_vm(gpfifo)
->>>>>>> 1373071f
 
     return GPFifo(ring=MMIOInterface(gpfifo_area.va_addr + offset, entries*8, fmt='Q'), entries_count=entries, token=ws_token_params.workSubmitToken,
                   controls=nv_gpu.AmpereAControlGPFifo.from_address(gpfifo_area.va_addr + offset + entries * 8))
@@ -708,11 +580,7 @@
                                          .signal(self.timeline_signal, self.next_timeline()).submit(self)
 
   def invalidate_caches(self):
-<<<<<<< HEAD
-    self.rm_control(self.subdevice, nv_gpu.NV2080_CTRL_CMD_FB_FLUSH_GPU_CACHE, nv_gpu.NV2080_CTRL_FB_FLUSH_GPU_CACHE_PARAMS(
-=======
     self.iface.rm_control(self.subdevice, nv_gpu.NV2080_CTRL_CMD_FB_FLUSH_GPU_CACHE, nv_gpu.NV2080_CTRL_FB_FLUSH_GPU_CACHE_PARAMS(
->>>>>>> 1373071f
       flags=((nv_gpu.NV2080_CTRL_FB_FLUSH_GPU_CACHE_FLAGS_WRITE_BACK_YES << 2) | (nv_gpu.NV2080_CTRL_FB_FLUSH_GPU_CACHE_FLAGS_INVALIDATE_YES << 3) |
              (nv_gpu.NV2080_CTRL_FB_FLUSH_GPU_CACHE_FLAGS_FLUSH_MODE_FULL_CACHE << 4))))
 
@@ -721,20 +589,12 @@
     # TODO: Restore the GPU using NV83DE_CTRL_CMD_CLEAR_ALL_SM_ERROR_STATES if needed.
 
     report = []
-<<<<<<< HEAD
-    sm_errors = self.rm_control(self.debugger, nv_gpu.NV83DE_CTRL_CMD_DEBUG_READ_ALL_SM_ERROR_STATES,
-      nv_gpu.NV83DE_CTRL_DEBUG_READ_ALL_SM_ERROR_STATES_PARAMS(hTargetChannel=self.debug_channel, numSMsToRead=100))
-
-    if sm_errors.mmuFault.valid:
-      mmu = self.rm_control(self.debugger, nv_gpu.NV83DE_CTRL_CMD_DEBUG_READ_MMU_FAULT_INFO, nv_gpu.NV83DE_CTRL_DEBUG_READ_MMU_FAULT_INFO_PARAMS())
-=======
     sm_errors = self.iface.rm_control(self.debugger, nv_gpu.NV83DE_CTRL_CMD_DEBUG_READ_ALL_SM_ERROR_STATES,
       nv_gpu.NV83DE_CTRL_DEBUG_READ_ALL_SM_ERROR_STATES_PARAMS(hTargetChannel=self.debug_channel, numSMsToRead=100))
 
     if sm_errors.mmuFault.valid:
       mmu = self.iface.rm_control(self.debugger, nv_gpu.NV83DE_CTRL_CMD_DEBUG_READ_MMU_FAULT_INFO,
         nv_gpu.NV83DE_CTRL_DEBUG_READ_MMU_FAULT_INFO_PARAMS())
->>>>>>> 1373071f
       for i in range(mmu.count):
         pfinfo = mmu.mmuFaultInfoList[i]
         report += [f"MMU fault: 0x{pfinfo.faultAddress:X} | {NV_PFAULT_FAULT_TYPE[pfinfo.faultType]} | {NV_PFAULT_ACCESS_TYPE[pfinfo.accessType]}"]
