from __future__ import annotations
import os, ctypes, contextlib, re, functools, mmap, struct, array, sys, weakref
assert sys.platform != 'win32'
from typing import cast, ClassVar
from dataclasses import dataclass
from tinygrad.runtime.support.hcq import HCQCompiled, HCQAllocator, HCQBuffer, HWQueue, CLikeArgsState, HCQProgram, HCQSignal, BumpAllocator
from tinygrad.runtime.support.hcq import MMIOInterface, FileIOInterface, MOCKGPU, hcq_filter_visible_devices
from tinygrad.uop.ops import sint
from tinygrad.device import BufferSpec, CompilerPairT
from tinygrad.helpers import getenv, mv_address, round_up, data64, data64_le, prod, OSX, to_mv, hi32, lo32, suppress_finalizing
from tinygrad.renderer.ptx import PTXRenderer
from tinygrad.renderer.cstyle import NVRenderer
from tinygrad.runtime.support.compiler_cuda import CUDACompiler, PTXCompiler, NVPTXCompiler, NVCompiler
from tinygrad.runtime.support.compiler_mesa import NAKCompiler
from tinygrad.runtime.autogen import nv_570 as nv_gpu, pci, mesa
from tinygrad.runtime.support.elf import elf_loader
from tinygrad.runtime.support.nv.nvdev import NVDev, NVMemoryManager
from tinygrad.runtime.support.system import System, PCIIfaceBase, MAP_FIXED
from tinygrad.renderer.nir import NAKRenderer
if getenv("IOCTL"): import extra.nv_gpu_driver.nv_ioctl # noqa: F401 # pylint: disable=unused-import

def get_error_str(status): return f"{status}: {nv_gpu.nv_status_codes.get(status, 'Unknown error')}"

NV_PFAULT_FAULT_TYPE = {dt:name for name,dt in nv_gpu.__dict__.items() if name.startswith("NV_PFAULT_FAULT_TYPE_")}
NV_PFAULT_ACCESS_TYPE = {dt:name.split("_")[-1] for name,dt in nv_gpu.__dict__.items() if name.startswith("NV_PFAULT_ACCESS_TYPE_")}

def nv_iowr(fd:FileIOInterface, nr, args, cmd=None):
  ret = fd.ioctl(cmd or ((3 << 30) | (ctypes.sizeof(args) & 0x1FFF) << 16 | (ord('F') & 0xFF) << 8 | (nr & 0xFF)), args)
  if ret != 0: raise RuntimeError(f"ioctl returned {ret}")

class QMD:
  fields: dict[str, dict[str, tuple[int, int]]] = {}

  def __init__(self, dev:NVDevice, addr:int|None=None, **kwargs):
    self.ver, self.sz = (5, 0x60) if dev.iface.compute_class >= nv_gpu.BLACKWELL_COMPUTE_A else (3, 0x40)

    # Init fields from module
    if (pref:="NVCEC0_QMDV05_00" if self.ver == 5 else "NVC6C0_QMDV03_00") not in QMD.fields:
      QMD.fields[pref] = {**{name[len(pref)+1:]: dt for name,dt in nv_gpu.__dict__.items() if name.startswith(pref) and isinstance(dt, tuple)},
        **{name[len(pref)+1:]+f"_{i}": dt(i) for name,dt in nv_gpu.__dict__.items() for i in range(8) if name.startswith(pref) and callable(dt)}}

    self.mv, self.pref = (memoryview(bytearray(self.sz * 4)) if addr is None else to_mv(addr, self.sz * 4)), pref
    if kwargs: self.write(**kwargs)

  def _rw_bits(self, hi:int, lo:int, value:int|None=None):
    mask = ((1 << (width:=hi - lo + 1)) - 1) << (lo % 8)
    num = int.from_bytes(self.mv[lo//8:hi//8+1], "little")

    if value is None: return (num & mask) >> (lo % 8)

    if value >= (1 << width): raise ValueError(f"{value:#x} does not fit.")
    self.mv[lo//8:hi//8+1] = int((num & ~mask) | ((value << (lo % 8)) & mask)).to_bytes((hi//8 - lo//8 + 1), "little")

  def write(self, **kwargs):
    for k,val in kwargs.items(): self._rw_bits(*QMD.fields[self.pref][k.upper()], value=val) # type: ignore [misc]

  def read(self, k, val=0): return self._rw_bits(*QMD.fields[self.pref][k.upper()])

  def field_offset(self, k): return QMD.fields[self.pref][k.upper()][1] // 8

  def set_constant_buf_addr(self, i, addr):
    if self.ver < 4: self.write(**{f'constant_buffer_addr_upper_{i}':hi32(addr), f'constant_buffer_addr_lower_{i}':lo32(addr)})
    else: self.write(**{f'constant_buffer_addr_upper_shifted6_{i}':hi32(addr >> 6), f'constant_buffer_addr_lower_shifted6_{i}':lo32(addr >> 6)})

class NVCommandQueue(HWQueue[HCQSignal, 'NVDevice', 'NVProgram', 'NVArgsState']):
  def __init__(self):
    self.active_qmd = None
    super().__init__()

  def __del__(self):
    if self.binded_device is not None: self.binded_device.allocator.free(self.hw_page, self.hw_page.size, BufferSpec(cpu_access=True, nolru=True))

  def nvm(self, subchannel, mthd, *args, typ=2): self.q((typ << 28) | (len(args) << 16) | (subchannel << 13) | (mthd >> 2), *args)

  def setup(self, compute_class=None, copy_class=None, local_mem_window=None, shared_mem_window=None, local_mem=None, local_mem_tpc_bytes=None):
    if compute_class: self.nvm(1, nv_gpu.NVC6C0_SET_OBJECT, compute_class)
    if copy_class: self.nvm(4, nv_gpu.NVC6C0_SET_OBJECT, copy_class)
    if local_mem_window: self.nvm(1, nv_gpu.NVC6C0_SET_SHADER_LOCAL_MEMORY_WINDOW_A, *data64(local_mem_window))
    if shared_mem_window: self.nvm(1, nv_gpu.NVC6C0_SET_SHADER_SHARED_MEMORY_WINDOW_A, *data64(shared_mem_window))
    if local_mem: self.nvm(1, nv_gpu.NVC6C0_SET_SHADER_LOCAL_MEMORY_A, *data64(local_mem))
    if local_mem_tpc_bytes: self.nvm(1, nv_gpu.NVC6C0_SET_SHADER_LOCAL_MEMORY_NON_THROTTLED_A, *data64(local_mem_tpc_bytes), 0xff)
    return self

  def wait(self, signal:HCQSignal, value:sint=0):
    self.nvm(0, nv_gpu.NVC56F_SEM_ADDR_LO, *data64_le(signal.value_addr), *data64_le(value), (3 << 0) | (1 << 24)) # ACQUIRE | PAYLOAD_SIZE_64BIT
    self.active_qmd = None
    return self

  def timestamp(self, signal:HCQSignal): return self.signal(signal, 0)

  def bind(self, dev:NVDevice):
    self.binded_device = dev
    self.hw_page = dev.allocator.alloc(len(self._q) * 4, BufferSpec(cpu_access=True, nolru=True))
    hw_view = self.hw_page.cpu_view().view(fmt='I')
    for i, value in enumerate(self._q): hw_view[i] = value

    # From now on, the queue is on the device for faster submission.
    self._q = hw_view

  def _submit_to_gpfifo(self, dev:NVDevice, gpfifo:GPFifo):
    if dev == self.binded_device: cmdq_addr = self.hw_page.va_addr
    else:
      cmdq_addr = dev.cmdq_allocator.alloc(len(self._q) * 4, 16)
      cmdq_wptr = (cmdq_addr - dev.cmdq_page.va_addr) // 4
      dev.cmdq[cmdq_wptr : cmdq_wptr + len(self._q)] = array.array('I', self._q)

    gpfifo.ring[gpfifo.put_value % gpfifo.entries_count] = (cmdq_addr//4 << 2) | (len(self._q) << 42) | (1 << 41)
    gpfifo.controls.GPPut = (gpfifo.put_value + 1) % gpfifo.entries_count

    System.memory_barrier()
    dev.gpu_mmio[0x90 // 4] = gpfifo.token
    gpfifo.put_value += 1

class NVComputeQueue(NVCommandQueue):
  def memory_barrier(self):
    self.nvm(1, nv_gpu.NVC6C0_INVALIDATE_SHADER_CACHES_NO_WFI, (1 << 12) | (1 << 4) | (1 << 0))
    self.active_qmd:QMD|None = None
    return self

  def exec(self, prg:NVProgram, args_state:NVArgsState, global_size:tuple[sint, ...], local_size:tuple[sint, ...]):
    self.bind_args_state(args_state)

    qmd_buf = args_state.buf.offset(round_up(prg.constbufs[0][1], 1 << 8))
    qmd_buf.cpu_view().view(size=prg.qmd.mv.nbytes, fmt='B')[:] = prg.qmd.mv
    assert qmd_buf.va_addr < (1 << 40), f"large qmd addr {qmd_buf.va_addr:x}"

    qmd = QMD(dev=prg.dev, addr=qmd_buf.cpu_view().addr) # Save qmd for later update

    self.bind_sints_to_mem(*global_size, mem=qmd_buf.cpu_view(), fmt='I', offset=qmd.field_offset('cta_raster_width' if qmd.ver<4 else 'grid_width'))
    self.bind_sints_to_mem(*(local_size[:2]), mem=qmd_buf.cpu_view(), fmt='H', offset=qmd.field_offset('cta_thread_dimension0'))
    self.bind_sints_to_mem(local_size[2], mem=qmd_buf.cpu_view(), fmt='B', offset=qmd.field_offset('cta_thread_dimension2'))
    qmd.set_constant_buf_addr(0, args_state.buf.va_addr)

    if self.active_qmd is None:
      self.nvm(1, nv_gpu.NVC6C0_SEND_PCAS_A, qmd_buf.va_addr >> 8)
      self.nvm(1, nv_gpu.NVC6C0_SEND_SIGNALING_PCAS2_B, 9)
    else:
      self.active_qmd.write(dependent_qmd0_pointer=qmd_buf.va_addr >> 8, dependent_qmd0_action=1, dependent_qmd0_prefetch=1, dependent_qmd0_enable=1)

    self.active_qmd, self.active_qmd_buf = qmd, qmd_buf
    return self

  def signal(self, signal:HCQSignal, value:sint=0):
    if self.active_qmd is not None:
      for i in range(2):
        if self.active_qmd.read(f'release{i}_enable') == 0:
          self.active_qmd.write(**{f'release{i}_enable': 1})

          addr_off = self.active_qmd.field_offset(f'release{i}_address_lower' if self.active_qmd.ver<4 else f'release_semaphore{i}_addr_lower')
          self.bind_sints_to_mem(signal.value_addr & 0xffffffff, mem=self.active_qmd_buf.cpu_view(), fmt='I', offset=addr_off)
          self.bind_sints_to_mem(signal.value_addr >> 32, mem=self.active_qmd_buf.cpu_view(), fmt='I', mask=0xf, offset=addr_off+4)

          val_off = self.active_qmd.field_offset(f'release{i}_payload_lower' if self.active_qmd.ver<4 else f'release_semaphore{i}_payload_lower')
          self.bind_sints_to_mem(value & 0xffffffff, mem=self.active_qmd_buf.cpu_view(), fmt='I', offset=val_off)
          self.bind_sints_to_mem(value >> 32, mem=self.active_qmd_buf.cpu_view(), fmt='I', offset=val_off+4)
          return self

    self.nvm(0, nv_gpu.NVC56F_SEM_ADDR_LO, *data64_le(signal.value_addr), *data64_le(value),
             (1 << 0) | (1 << 20) | (1 << 24) | (1 << 25)) # RELEASE | RELEASE_WFI | PAYLOAD_SIZE_64BIT | RELEASE_TIMESTAMP
    self.nvm(0, nv_gpu.NVC56F_NON_STALL_INTERRUPT, 0x0)
    self.active_qmd = None
    return self

  def _submit(self, dev:NVDevice): self._submit_to_gpfifo(dev, dev.compute_gpfifo)

class NVCopyQueue(NVCommandQueue):
  def copy(self, dest:sint, src:sint, copy_size:int):
    for off in range(0, copy_size, step:=(1 << 31)):
      self.nvm(4, nv_gpu.NVC6B5_OFFSET_IN_UPPER, *data64(src+off), *data64(dest+off))
      self.nvm(4, nv_gpu.NVC6B5_LINE_LENGTH_IN, min(copy_size-off, step))
      self.nvm(4, nv_gpu.NVC6B5_LAUNCH_DMA, 0x182) # TRANSFER_TYPE_NON_PIPELINED | DST_MEMORY_LAYOUT_PITCH | SRC_MEMORY_LAYOUT_PITCH
    return self

  def signal(self, signal:HCQSignal, value:sint=0):
    self.nvm(4, nv_gpu.NVC6B5_SET_SEMAPHORE_A, *data64(signal.value_addr), value)
    self.nvm(4, nv_gpu.NVC6B5_LAUNCH_DMA, 0x14)
    return self

  def _submit(self, dev:NVDevice): self._submit_to_gpfifo(dev, dev.dma_gpfifo)

class NVArgsState(CLikeArgsState):
  def __init__(self, buf:HCQBuffer, prg:NVProgram, bufs:tuple[HCQBuffer, ...], vals:tuple[int, ...]=()):
    if MOCKGPU: prg.cbuf_0[80:82] = [len(bufs), len(vals)]
    super().__init__(buf, prg, bufs, vals=vals, prefix=prg.cbuf_0 or None)

class NVProgram(HCQProgram):
  def __init__(self, dev:NVDevice, name:str, lib:bytes):
    self.dev, self.name, self.lib = dev, name, lib
    self.constbufs: dict[int, tuple[int, int]] = {0: (0, 0x160)} # dict[constbuf index, tuple[va_addr, size]]

    if (NAK:=isinstance(dev.compiler, NAKCompiler)):
      image, self.cbuf_0 = memoryview(bytearray(lib[ctypes.sizeof(info:=mesa.struct_nak_shader_info.from_buffer_copy(lib)):])), []
      self.regs_usage, self.shmem_usage, self.lcmem_usage = info.num_gprs, round_up(info.cs.smem_size, 128), round_up(info.slm_size, 16)
    elif MOCKGPU: image, sections, relocs = memoryview(bytearray(lib) + b'\x00' * (4 - len(lib)%4)).cast("I"), [], [] # type: ignore
    else: image, sections, relocs = elf_loader(self.lib, force_section_align=128)
    # NOTE: Ensure at least 4KB of space after the program to mitigate prefetch memory faults.
    self.lib_gpu = self.dev.allocator.alloc(round_up((prog_sz:=image.nbytes), 0x1000) + 0x1000, buf_spec:=BufferSpec(nolru=True))
    prog_addr = self.lib_gpu.va_addr
    if not NAK:
      # For MOCKGPU, the lib is PTX code, so some values are emulated.
      self.regs_usage, self.shmem_usage, self.lcmem_usage, cbuf0_size = 0, 0x400, 0x240, 0 if not MOCKGPU else 0x160
      for sh in sections: # pylint: disable=possibly-used-before-assignment
        if sh.name == f".nv.shared.{self.name}": self.shmem_usage = round_up(0x400 + sh.header.sh_size, 128)
        if sh.name == f".text.{self.name}": prog_addr, prog_sz = self.lib_gpu.va_addr+sh.header.sh_addr, sh.header.sh_size
        elif m:=re.match(r'\.nv\.constant(\d+)', sh.name):
          self.constbufs[int(m.group(1))] = (self.lib_gpu.va_addr+sh.header.sh_addr, sh.header.sh_size)
        elif sh.name.startswith(".nv.info"):
          for typ, param, data in self._parse_elf_info(sh):
            if sh.name == f".nv.info.{name}" and param == 0xa: cbuf0_size = struct.unpack_from("IH", data)[1] # EIATTR_PARAM_CBANK
            elif sh.name == ".nv.info" and param == 0x12: self.lcmem_usage = struct.unpack_from("II", data)[1] + 0x240 # EIATTR_MIN_STACK_SIZE
            elif sh.name == ".nv.info" and param == 0x2f: self.regs_usage = struct.unpack_from("II", data)[1] # EIATTR_REGCOUNT

      # Apply relocs
      for apply_image_offset, rel_sym_offset, typ, _ in relocs: # pylint: disable=possibly-used-before-assignment
        # These types are CUDA-specific, applying them here
        if typ == 2: image[apply_image_offset:apply_image_offset+8] = struct.pack('<Q', self.lib_gpu.va_addr + rel_sym_offset) # R_CUDA_64
        elif typ == 0x38: image[apply_image_offset+4:apply_image_offset+8] = struct.pack('<I', (self.lib_gpu.va_addr + rel_sym_offset) & 0xffffffff)
        elif typ == 0x39: image[apply_image_offset+4:apply_image_offset+8] = struct.pack('<I', (self.lib_gpu.va_addr + rel_sym_offset) >> 32)
        else: raise RuntimeError(f"unknown NV reloc {typ}")

      self.cbuf_0 = [0] * (cbuf0_size // 4)

    # Ensure device has enough local memory to run the program
    self.dev._ensure_has_local_memory(self.lcmem_usage)
    self.dev.allocator._copyin(self.lib_gpu, image)
    self.dev.synchronize()

    if dev.iface.compute_class >= nv_gpu.BLACKWELL_COMPUTE_A:
      if not NAK: self.cbuf_0[188:192], self.cbuf_0[223] = [*data64_le(self.dev.shared_mem_window), *data64_le(self.dev.local_mem_window)], 0xfffdc0
      qmd = {'qmd_major_version':5, 'qmd_type':nv_gpu.NVCEC0_QMDV05_00_QMD_TYPE_GRID_CTA, 'program_address_upper_shifted4':hi32(prog_addr>>4),
        'program_address_lower_shifted4':lo32(prog_addr>>4), 'register_count':self.regs_usage, 'shared_memory_size_shifted7':self.shmem_usage>>7,
        'shader_local_memory_high_size_shifted4':self.lcmem_usage>>4 if NAK else self.dev.slm_per_thread>>4}
    else:
      if not NAK: self.cbuf_0[6:12] = [*data64_le(self.dev.shared_mem_window), *data64_le(self.dev.local_mem_window), *data64_le(0xfffdc0)]
      qmd = {'qmd_major_version':3, 'sm_global_caching_enable':1, 'program_address_upper':hi32(prog_addr), 'program_address_lower':lo32(prog_addr),
        'shared_memory_size':self.shmem_usage, 'register_count_v':self.regs_usage,
        **({'shader_local_memory_low_size':self.lcmem_usage} if NAK else {'shader_local_memory_high_size':self.dev.slm_per_thread})}

    smem_cfg = min(shmem_conf * 1024 for shmem_conf in [32, 64, 100] if shmem_conf * 1024 >= self.shmem_usage) // 4096 + 1

    self.qmd:QMD = QMD(dev, **qmd, qmd_group_id=0x3f, invalidate_texture_header_cache=1, invalidate_texture_sampler_cache=1,
      invalidate_texture_data_cache=1, invalidate_shader_data_cache=1, api_visible_call_limit=1, sampler_index=1, barrier_count=1,
      cwd_membar_type=nv_gpu.NVC6C0_QMDV03_00_CWD_MEMBAR_TYPE_L1_SYSMEMBAR, constant_buffer_invalidate_0=1, min_sm_config_shared_mem_size=smem_cfg,
      target_sm_config_shared_mem_size=smem_cfg, max_sm_config_shared_mem_size=0x1a, program_prefetch_size=min(prog_sz>>8, 0x1ff),
      sass_version=dev.sass_version, program_prefetch_addr_upper_shifted=prog_addr>>40, program_prefetch_addr_lower_shifted=prog_addr>>8)

    for i,(addr,sz) in self.constbufs.items():
      self.qmd.set_constant_buf_addr(i, addr)
      self.qmd.write(**{f'constant_buffer_size_shifted4_{i}': sz, f'constant_buffer_valid_{i}': 1})

    # Registers allocation granularity per warp is 256, warp allocation granularity is 4. Register file size is 65536.
    self.max_threads = ((65536 // round_up(max(1, self.regs_usage) * 32, 256)) // 4) * 4 * 32

    # NV's kernargs is constbuffer, then arguments to the kernel follows. Kernargs also appends QMD at the end of the kernel.
    super().__init__(NVArgsState, self.dev, self.name, kernargs_alloc_size=round_up(self.constbufs[0][1], 1 << 8) + (8 << 8))
    weakref.finalize(self, self._fini, self.dev, self.lib_gpu, buf_spec)

  def _parse_elf_info(self, sh, start_off=0):
    while start_off < sh.header.sh_size:
      typ, param, sz = struct.unpack_from("BBH", sh.content, start_off)
      yield typ, param, sh.content[start_off+4:start_off+sz+4] if typ == 0x4 else sz
      start_off += (sz if typ == 0x4 else 0) + 4

  def __call__(self, *bufs, global_size:tuple[int,int,int]=(1,1,1), local_size:tuple[int,int,int]=(1,1,1), vals:tuple[int, ...]=(), wait=False):
    if prod(local_size) > 1024 or self.max_threads < prod(local_size) or self.lcmem_usage > cast(NVDevice, self.dev).slm_per_thread:
      raise RuntimeError(f"Too many resources requested for launch, {prod(local_size)=}, {self.max_threads=}")
    if any(cur > mx for cur,mx in zip(global_size, [2147483647, 65535, 65535])) or any(cur > mx for cur,mx in zip(local_size, [1024, 1024, 64])):
      raise RuntimeError(f"Invalid global/local dims {global_size=}, {local_size=}")
    return super().__call__(*bufs, global_size=global_size, local_size=local_size, vals=vals, wait=wait)

class NVAllocator(HCQAllocator['NVDevice']):
  def _alloc(self, size:int, options:BufferSpec) -> HCQBuffer:
    return self.dev.iface.alloc(size, cpu_access=options.cpu_access, host=options.host)

  @suppress_finalizing
  def _free(self, opaque:HCQBuffer, options:BufferSpec):
    self.dev.synchronize()
    self.dev.iface.free(opaque)

  def _map(self, buf:HCQBuffer): return self.dev.iface.map(buf._base if buf._base is not None else buf)

@dataclass
class GPFifo:
  ring: MMIOInterface
  controls: nv_gpu.AmpereAControlGPFifo
  entries_count: int
  token: int
  put_value: int = 0

class NVKIface:
  root = None
  fd_ctl: FileIOInterface
  fd_uvm: FileIOInterface
  gpus_info: list|ctypes.Array = []

  # TODO: Need a proper allocator for va addresses
  # 0x1000000000 - 0x2000000000, reserved for system/cpu mappings
  # VA space is 48bits.
  low_uvm_vaddr_allocator: BumpAllocator = BumpAllocator(size=0x1000000000, base=0x8000000000 if OSX else 0x1000000000, wrap=False)
  uvm_vaddr_allocator: BumpAllocator = BumpAllocator(size=(1 << 48) - 1, base=low_uvm_vaddr_allocator.base + low_uvm_vaddr_allocator.size, wrap=False)
  host_object_enumerator: int = 0x1000

  def __init__(self, dev, device_id):
    if NVKIface.root is None:
      NVKIface.fd_ctl = FileIOInterface("/dev/nvidiactl", os.O_RDWR | os.O_CLOEXEC)
      NVKIface.fd_uvm = FileIOInterface("/dev/nvidia-uvm", os.O_RDWR | os.O_CLOEXEC)
      self.fd_uvm_2 = FileIOInterface("/dev/nvidia-uvm", os.O_RDWR | os.O_CLOEXEC)
      NVKIface.root = self.rm_alloc(0, nv_gpu.NV01_ROOT_CLIENT, None, root=0)
<<<<<<< HEAD
      drvver = self.rm_control(self.root, nv_gpu.NV0000_CTRL_CMD_SYSTEM_GET_BUILD_VERSION_V2, nv_gpu.NV0000_CTRL_SYSTEM_GET_BUILD_VERSION_V2_PARAMS())
      if int(drvver.driverVersionBuffer.decode().split('.')[0], 10) >= 580:
        from tinygrad.runtime.autogen import nv_580
        globals()['nv_gpu'] = nv_580
        # globals()['uvm'] = make_uvm_type()
        # uvm = make_uvm_type()
=======
>>>>>>> 14eb48b1

      self.uvm(nv_gpu.UVM_INITIALIZE, nv_gpu.UVM_INITIALIZE_PARAMS())

      # this error is okay, CUDA hits it too
      with contextlib.suppress(RuntimeError): self.uvm(nv_gpu.UVM_MM_INITIALIZE, nv_gpu.UVM_MM_INITIALIZE_PARAMS(uvmFd=self.fd_uvm.fd), self.fd_uvm_2)

      nv_iowr(NVKIface.fd_ctl, nv_gpu.NV_ESC_CARD_INFO, gpus_info:=(nv_gpu.nv_ioctl_card_info_t*64)())
      NVKIface.gpus_info = hcq_filter_visible_devices(gpus_info)

    self.dev, self.device_id = dev, device_id
    if self.device_id >= len(NVKIface.gpus_info) or not NVKIface.gpus_info[self.device_id].valid:
      raise RuntimeError(f"No device found for {device_id}. Requesting more devices than the system has?")

    self.fd_dev = self._new_gpu_fd()
    self.gpu_info = self.rm_control(self.root, nv_gpu.NV0000_CTRL_CMD_GPU_GET_ID_INFO_V2,
      nv_gpu.NV0000_CTRL_GPU_GET_ID_INFO_V2_PARAMS(gpuId=NVKIface.gpus_info[self.device_id].gpu_id))
    self.gpu_minor = NVKIface.gpus_info[self.device_id].minor_number
    self.gpu_instance = self.gpu_info.deviceInstance

  def rm_alloc(self, parent, clss, params=None, root=None) -> int:
    nv_iowr(self.fd_ctl, nv_gpu.NV_ESC_RM_ALLOC, made:=nv_gpu.NVOS21_PARAMETERS(hRoot=root if root is not None else self.root,
      hObjectParent=parent, hClass=clss, pAllocParms=ctypes.cast(ctypes.byref(params), ctypes.c_void_p) if params is not None else None))
    if made.status == nv_gpu.NV_ERR_NO_MEMORY: raise MemoryError(f"rm_alloc returned {get_error_str(made.status)}")
    if made.status != 0: raise RuntimeError(f"rm_alloc returned {get_error_str(made.status)}")
    return made.hObjectNew

  def rm_control(self, obj, cmd, params=None):
    nv_iowr(self.fd_ctl, nv_gpu.NV_ESC_RM_CONTROL, made:=nv_gpu.NVOS54_PARAMETERS(hClient=self.root, hObject=obj, cmd=cmd,
      paramsSize=ctypes.sizeof(params), params=ctypes.cast(ctypes.byref(params), ctypes.c_void_p) if params is not None else None))
    if made.status != 0: raise RuntimeError(f"rm_control returned {get_error_str(made.status)}")
    return params

  def uvm(self, cmd, params, fd=None):
    nv_iowr(fd or self.fd_uvm, None, params, cmd=cmd)
    if params.rmStatus != 0: raise RuntimeError(f"uvm returned {get_error_str(params.rmStatus)}")
<<<<<<< HEAD
    # def uvm_ioctl(cmd, sttyp, fd:FileIOInterface, **kwargs):
    # ret = fd.ioctl(cmd, made:=sttyp(**kwargs))
    # if ret != 0: raise RuntimeError(f"ioctl(uvm) returned {ret}")
    # if made.rmStatus != 0: raise RuntimeError(f"uvm_ioctl returned {get_error_str(made.rmStatus)}")
    # return made
    # return uvm_ioctl(cmd, sttyp, self.fd_uvm, hClient=self.root, **kwargs)

  def setup_usermode(self):
    # print(nv_gpu)
    clsinfo = self.rm_control(self.dev.nvdevice, nv_gpu.NV0080_CTRL_CMD_GPU_GET_CLASSLIST, nv_gpu.NV0080_CTRL_GPU_GET_CLASSLIST_PARAMS(numClasses=0))
    clsinfo = self.rm_control(self.dev.nvdevice, nv_gpu.NV0080_CTRL_CMD_GPU_GET_CLASSLIST, nv_gpu.NV0080_CTRL_GPU_GET_CLASSLIST_PARAMS(
      numClasses=clsinfo.numClasses, classList=mv_address(classlist:=memoryview(bytearray(clsinfo.numClasses * 4)).cast('I'))))

=======

  def setup_usermode(self):
    clsnum = self.rm_control(self.dev.nvdevice, nv_gpu.NV0080_CTRL_CMD_GPU_GET_CLASSLIST, nv_gpu.NV0080_CTRL_GPU_GET_CLASSLIST_PARAMS(numClasses=0))
    clsinfo = self.rm_control(self.dev.nvdevice, nv_gpu.NV0080_CTRL_CMD_GPU_GET_CLASSLIST, nv_gpu.NV0080_CTRL_GPU_GET_CLASSLIST_PARAMS(
      numClasses=clsnum.numClasses, classList=mv_address(classlist:=memoryview(bytearray(clsnum.numClasses * 4)).cast('I'))))
>>>>>>> 14eb48b1
    self.nvclasses = {classlist[i] for i in range(clsinfo.numClasses)}
    self.usermode_class:int = next(c for c in [nv_gpu.HOPPER_USERMODE_A, nv_gpu.TURING_USERMODE_A] if c in self.nvclasses)
    self.gpfifo_class:int = next(c for c in [nv_gpu.BLACKWELL_CHANNEL_GPFIFO_A, nv_gpu.AMPERE_CHANNEL_GPFIFO_A] if c in self.nvclasses)
    self.compute_class:int = next(c for c in [nv_gpu.BLACKWELL_COMPUTE_B, nv_gpu.ADA_COMPUTE_A, nv_gpu.AMPERE_COMPUTE_B] if c in self.nvclasses)
    self.dma_class:int = next(c for c in [nv_gpu.BLACKWELL_DMA_COPY_B, nv_gpu.AMPERE_DMA_COPY_B] if c in self.nvclasses)

    usermode = self.rm_alloc(self.dev.subdevice, self.usermode_class)
    return usermode, MMIOInterface(self._gpu_map_to_cpu(usermode, mmio_sz:=0x10000, flags=2), mmio_sz, fmt='I')

  def setup_vm(self, vaspace):
    self.rm_control(self.dev.subdevice, nv_gpu.NV2080_CTRL_CMD_GPU_GET_GID_INFO, raw_uuid:=nv_gpu.NV2080_CTRL_GPU_GET_GID_INFO_PARAMS(
      flags=nv_gpu.NV2080_GPU_CMD_GPU_GET_GID_FLAGS_FORMAT_BINARY, length=16))
    self.gpu_uuid = nv_gpu.struct_nv_uuid(uuid=(ctypes.c_ubyte*16)(*[raw_uuid.data[i] for i in range(16)]))

<<<<<<< HEAD
    # uvm.register_gpu(self.fd_uvm, rmCtrlFd=-1, gpu_uuid=self.gpu_uuid)
    # uvm.register_gpu_vaspace(self.fd_uvm, gpuUuid=self.gpu_uuid, rmCtrlFd=self.fd_ctl.fd, hClient=self.root, hVaSpace=vaspace)
=======
>>>>>>> 14eb48b1
    self.uvm(nv_gpu.UVM_REGISTER_GPU, nv_gpu.UVM_REGISTER_GPU_PARAMS(rmCtrlFd=-1, gpu_uuid=self.gpu_uuid))
    self.uvm(nv_gpu.UVM_REGISTER_GPU_VASPACE, nv_gpu.UVM_REGISTER_GPU_VASPACE_PARAMS(
      gpuUuid=self.gpu_uuid, rmCtrlFd=self.fd_ctl.fd, hClient=self.root, hVaSpace=vaspace))

    for dev in cast(list[NVDevice], [d for pg in HCQCompiled.peer_groups.values() for d in pg if isinstance(d, NVDevice) and not d.is_nvd()]):
      try: self.uvm(nv_gpu.UVM_ENABLE_PEER_ACCESS, nv_gpu.UVM_ENABLE_PEER_ACCESS_PARAMS(gpuUuidA=self.gpu_uuid, gpuUuidB=dev.iface.gpu_uuid))
      except RuntimeError as e: raise RuntimeError(f"{e}. Make sure GPUs #{self.gpu_minor} & #{dev.iface.gpu_minor} have P2P enabled.") from e

  def setup_gpfifo_vm(self, gpfifo):
    self.uvm(nv_gpu.UVM_REGISTER_CHANNEL, nv_gpu.UVM_REGISTER_CHANNEL_PARAMS(gpuUuid=self.gpu_uuid, rmCtrlFd=self.fd_ctl.fd, hClient=self.root,
      hChannel=gpfifo, base=self._alloc_gpu_vaddr(0x4000000, force_low=True), length=0x4000000))

  def _new_gpu_fd(self):
    fd_dev = FileIOInterface(f"/dev/nvidia{NVKIface.gpus_info[self.device_id].minor_number}", os.O_RDWR | os.O_CLOEXEC)
    nv_iowr(fd_dev, nv_gpu.NV_ESC_REGISTER_FD, nv_gpu.nv_ioctl_register_fd_t(ctl_fd=self.fd_ctl.fd))
    return fd_dev

  def _gpu_map_to_cpu(self, memory_handle, size, target=None, flags=0, system=False):
    fd_dev = self._new_gpu_fd() if not system else FileIOInterface("/dev/nvidiactl", os.O_RDWR | os.O_CLOEXEC)
    made = nv_gpu.nv_ioctl_nvos33_parameters_with_fd(fd=fd_dev.fd,
      params=nv_gpu.NVOS33_PARAMETERS(hClient=self.root, hDevice=self.dev.nvdevice, hMemory=memory_handle, length=size, flags=flags))
    nv_iowr(self.fd_ctl, nv_gpu.NV_ESC_RM_MAP_MEMORY, made)
    if made.params.status != 0: raise RuntimeError(f"_gpu_map_to_cpu returned {get_error_str(made.params.status)}")
    return fd_dev.mmap(target, size, mmap.PROT_READ|mmap.PROT_WRITE, mmap.MAP_SHARED | (MAP_FIXED if target is not None else 0), 0)

  def alloc(self, size:int, host=False, uncached=False, cpu_access=False, contiguous=False, map_flags=0, cpu_addr=None, **kwargs) -> HCQBuffer:
    # Uncached memory is "system". Use huge pages only for gpu memory.
    page_size = mmap.PAGESIZE if uncached or host else ((2 << 20) if size >= (8 << 20) else (mmap.PAGESIZE if MOCKGPU else 4 << 10))
    size = round_up(size, page_size)
    va_addr = self._alloc_gpu_vaddr(size, alignment=page_size, force_low=cpu_access) if (alloced:=cpu_addr is None) else cpu_addr

    if host:
      if alloced: va_addr = FileIOInterface.anon_mmap(va_addr, size, mmap.PROT_READ|mmap.PROT_WRITE, MAP_FIXED|mmap.MAP_SHARED|mmap.MAP_ANONYMOUS, 0)

      flags = (nv_gpu.NVOS02_FLAGS_PHYSICALITY_NONCONTIGUOUS << 4) | (nv_gpu.NVOS02_FLAGS_COHERENCY_CACHED << 12) \
            | (nv_gpu.NVOS02_FLAGS_MAPPING_NO_MAP << 30)

      NVKIface.host_object_enumerator += 1
      made = nv_gpu.nv_ioctl_nvos02_parameters_with_fd(params=nv_gpu.NVOS02_PARAMETERS(hRoot=self.root, hObjectParent=self.dev.nvdevice, flags=flags,
        hObjectNew=NVKIface.host_object_enumerator, hClass=nv_gpu.NV01_MEMORY_SYSTEM_OS_DESCRIPTOR, pMemory=va_addr, limit=size-1), fd=-1)
      nv_iowr(self.fd_dev, nv_gpu.NV_ESC_RM_ALLOC_MEMORY, made)

      if made.params.status != 0: raise RuntimeError(f"host alloc returned {get_error_str(made.params.status)}")
      mem_handle = made.params.hObjectNew
    else:
      attr = ((nv_gpu.NVOS32_ATTR_PHYSICALITY_CONTIGUOUS if contiguous else nv_gpu.NVOS32_ATTR_PHYSICALITY_ALLOW_NONCONTIGUOUS) << 27) \
          | (nv_gpu.NVOS32_ATTR_PAGE_SIZE_HUGE if page_size > 0x1000 else 0) << 23 | ((nv_gpu.NVOS32_ATTR_LOCATION_PCI if uncached else 0) << 25)

      attr2 = ((nv_gpu.NVOS32_ATTR2_GPU_CACHEABLE_NO if uncached else nv_gpu.NVOS32_ATTR2_GPU_CACHEABLE_YES) << 2) \
            | ((nv_gpu.NVOS32_ATTR2_PAGE_SIZE_HUGE_2MB if page_size > 0x1000 else 0) << 20) | nv_gpu.NVOS32_ATTR2_ZBC_PREFER_NO_ZBC

      fl = nv_gpu.NVOS32_ALLOC_FLAGS_MAP_NOT_REQUIRED | nv_gpu.NVOS32_ALLOC_FLAGS_MEMORY_HANDLE_PROVIDED | nv_gpu.NVOS32_ALLOC_FLAGS_ALIGNMENT_FORCE \
         | nv_gpu.NVOS32_ALLOC_FLAGS_IGNORE_BANK_PLACEMENT | (nv_gpu.NVOS32_ALLOC_FLAGS_PERSISTENT_VIDMEM if not uncached else 0)

      alloc_func = nv_gpu.NV1_MEMORY_SYSTEM if uncached else nv_gpu.NV1_MEMORY_USER
      alloc_params = nv_gpu.NV_MEMORY_ALLOCATION_PARAMS(owner=self.root, alignment=page_size, offset=0, limit=size-1, format=6, size=size,
        type=nv_gpu.NVOS32_TYPE_NOTIFIER if uncached else nv_gpu.NVOS32_TYPE_IMAGE, attr=attr, attr2=attr2, flags=fl)
      mem_handle = self.rm_alloc(self.dev.nvdevice, alloc_func, alloc_params)

      if cpu_access: va_addr = self._gpu_map_to_cpu(mem_handle, size, target=va_addr, flags=map_flags, system=uncached)

    return self._gpu_uvm_map(va_addr, size, mem_handle, has_cpu_mapping=cpu_access or host)

  def free(self, mem:HCQBuffer):
    if mem.meta.hMemory > NVKIface.host_object_enumerator: # not a host object, clear phys mem.
      made = nv_gpu.NVOS00_PARAMETERS(hRoot=self.root, hObjectParent=self.dev.nvdevice, hObjectOld=mem.meta.hMemory)
      nv_iowr(self.fd_ctl, nv_gpu.NV_ESC_RM_FREE, made)
      if made.status != 0: raise RuntimeError(f"_gpu_free returned {get_error_str(made.status)}")

<<<<<<< HEAD
    # uvm.free(self.fd_uvm, base=cast(int, mem.va_addr), length=mem.size)
=======
>>>>>>> 14eb48b1
    self.uvm(nv_gpu.UVM_FREE, nv_gpu.UVM_FREE_PARAMS(base=cast(int, mem.va_addr), length=mem.size))
    if mem.meta.has_cpu_mapping: FileIOInterface.munmap(cast(int, mem.va_addr), mem.size)

  def _gpu_uvm_map(self, va_base, size, mem_handle, create_range=True, has_cpu_mapping=False) -> HCQBuffer:
    if create_range: self.uvm(nv_gpu.UVM_CREATE_EXTERNAL_RANGE, nv_gpu.UVM_CREATE_EXTERNAL_RANGE_PARAMS(base=va_base, length=size))
    attrs = (nv_gpu.UvmGpuMappingAttributes*256)(nv_gpu.UvmGpuMappingAttributes(gpuUuid=self.gpu_uuid, gpuMappingType=1))

<<<<<<< HEAD
    # NOTE: va_addr is set to make rawbufs compatible with HCQBuffer protocol.
=======
>>>>>>> 14eb48b1
    self.uvm(nv_gpu.UVM_MAP_EXTERNAL_ALLOCATION, uvm_map:=nv_gpu.UVM_MAP_EXTERNAL_ALLOCATION_PARAMS(base=va_base, length=size,
      rmCtrlFd=self.fd_ctl.fd, hClient=self.root, hMemory=mem_handle, gpuAttributesCount=1, perGpuAttributes=attrs, mapped_gpu_ids=[self.gpu_uuid],
      has_cpu_mapping=has_cpu_mapping))
    return HCQBuffer(va_base, size, meta=uvm_map, view=MMIOInterface(va_base, size, fmt='B') if has_cpu_mapping else None, owner=self.dev)

  def map(self, mem:HCQBuffer):
    if mem.owner is not None and mem.owner._is_cpu():
      if not any(x.device.startswith("NV") for x in mem.mapped_devs): return self.alloc(mem.size, host=True, cpu_addr=mem.va_addr)
      mem = mem.mappings[next(x for x in mem.mapped_devs if x.device.startswith("NV"))]
    self._gpu_uvm_map(mem.va_addr, mem.size, mem.meta.hMemory, create_range=False)

  def _alloc_gpu_vaddr(self, size, alignment=(4 << 10), force_low=False):
    return NVKIface.low_uvm_vaddr_allocator.alloc(size, alignment) if force_low else NVKIface.uvm_vaddr_allocator.alloc(size, alignment)

class PCIIface(PCIIfaceBase):
  gpus:ClassVar[list[str]] = []

  def __init__(self, dev, dev_id):
    super().__init__(dev, dev_id, vendor=0x10de, devices=[(0xff00, [0x2200, 0x2400, 0x2500, 0x2600, 0x2700, 0x2800, 0x2b00, 0x2c00, 0x2d00, 0x2f00])],
      bars=[0, 1], vram_bar=1, va_start=NVMemoryManager.va_allocator.base, va_size=NVMemoryManager.va_allocator.size)
    if not OSX: System.reserve_hugepages(64)

    self.pci_dev.write_config(pci.PCI_COMMAND, self.pci_dev.read_config(pci.PCI_COMMAND, 2) | pci.PCI_COMMAND_MASTER, 2)
    self.dev_impl:NVDev = NVDev(self.pci_dev)
    self.root, self.gpu_instance = 0xc1000000, 0
    self.rm_alloc(0, nv_gpu.NV01_ROOT, nv_gpu.NV0000_ALLOC_PARAMETERS())

    # Setup classes for the GPU
    self.gpfifo_class, self.compute_class, self.dma_class = (gsp:=self.dev_impl.gsp).gpfifo_class, gsp.compute_class, gsp.dma_class

  def alloc(self, size:int, host=False, uncached=False, cpu_access=False, contiguous=False, **kwargs) -> HCQBuffer:
    # Force use of huge pages for large allocations. NVDev will attempt to use huge pages in any case,
    # but if the size is not aligned, the tail will be allocated with 4KB pages, increasing TLB pressure.
    page_size = mmap.PAGESIZE if uncached or host else ((2 << 20) if size >= (8 << 20) else (4 << 10))
    return super().alloc(round_up(size, page_size), host=host, uncached=uncached, cpu_access=cpu_access, contiguous=contiguous, **kwargs)

  def setup_usermode(self): return 0xce000000, self.pci_dev.map_bar(bar=0, fmt='I', off=0xbb0000, size=0x10000)
  def setup_vm(self, vaspace): pass
  def setup_gpfifo_vm(self, gpfifo): pass

  def rm_alloc(self, parent, clss, params=None, root=None) -> int: return self.dev_impl.gsp.rpc_rm_alloc(parent, clss, params, self.root)
  def rm_control(self, obj, cmd, params=None): return self.dev_impl.gsp.rpc_rm_control(obj, cmd, params, self.root)

  def device_fini(self): self.dev_impl.fini()

class NVDevice(HCQCompiled[HCQSignal]):
  def is_nvd(self) -> bool: return isinstance(self.iface, PCIIface)

  def __init__(self, device:str=""):
    self.device_id = int(device.split(":")[1]) if ":" in device else 0
    self.iface = self._select_iface(NVKIface, PCIIface)

    device_params = nv_gpu.NV0080_ALLOC_PARAMETERS(deviceId=self.iface.gpu_instance, hClientShare=self.iface.root,
                                                   vaMode=nv_gpu.NV_DEVICE_ALLOCATION_VAMODE_MULTIPLE_VASPACES)
    self.nvdevice = self.iface.rm_alloc(self.iface.root, nv_gpu.NV01_DEVICE_0, device_params)
    self.subdevice = self.iface.rm_alloc(self.nvdevice, nv_gpu.NV20_SUBDEVICE_0, nv_gpu.NV2080_ALLOC_PARAMETERS())
    self.usermode, self.gpu_mmio = self.iface.setup_usermode()

    self.iface.rm_control(self.subdevice, nv_gpu.NV2080_CTRL_CMD_PERF_BOOST, nv_gpu.NV2080_CTRL_PERF_BOOST_PARAMS(duration=0xffffffff,
      flags=((nv_gpu.NV2080_CTRL_PERF_BOOST_FLAGS_CUDA_YES << 4) | (nv_gpu.NV2080_CTRL_PERF_BOOST_FLAGS_CUDA_PRIORITY_HIGH << 6) | \
             (nv_gpu.NV2080_CTRL_PERF_BOOST_FLAGS_CMD_BOOST_TO_MAX))))

    vaspace_params = nv_gpu.NV_VASPACE_ALLOCATION_PARAMETERS(vaBase=0x1000, vaSize=0x1fffffb000000,
      flags=nv_gpu.NV_VASPACE_ALLOCATION_FLAGS_ENABLE_PAGE_FAULTING | nv_gpu.NV_VASPACE_ALLOCATION_FLAGS_IS_EXTERNALLY_OWNED)
    vaspace = self.iface.rm_alloc(self.nvdevice, nv_gpu.FERMI_VASPACE_A, vaspace_params)

    self.iface.setup_vm(vaspace)

    channel_params = nv_gpu.NV_CHANNEL_GROUP_ALLOCATION_PARAMETERS(engineType=nv_gpu.NV2080_ENGINE_TYPE_GRAPHICS)
    channel_group = self.iface.rm_alloc(self.nvdevice, nv_gpu.KEPLER_CHANNEL_GROUP_A, channel_params)

    gpfifo_area = self.iface.alloc(0x200000, contiguous=True, cpu_access=True, force_devmem=True, map_flags=0x10d0000)

    ctxshare_params = nv_gpu.NV_CTXSHARE_ALLOCATION_PARAMETERS(hVASpace=vaspace, flags=nv_gpu.NV_CTXSHARE_ALLOCATION_FLAGS_SUBCONTEXT_ASYNC)
    ctxshare = self.iface.rm_alloc(channel_group, nv_gpu.FERMI_CONTEXT_SHARE_A, ctxshare_params)

    self.compute_gpfifo = self._new_gpu_fifo(gpfifo_area, ctxshare, channel_group, offset=0, entries=0x10000, compute=True)
    self.dma_gpfifo = self._new_gpu_fifo(gpfifo_area, ctxshare, channel_group, offset=0x100000, entries=0x10000, compute=False)
    self.iface.rm_control(channel_group, nv_gpu.NVA06C_CTRL_CMD_GPFIFO_SCHEDULE, nv_gpu.NVA06C_CTRL_GPFIFO_SCHEDULE_PARAMS(bEnable=1))

    self.cmdq_page:HCQBuffer = self.iface.alloc(0x200000, cpu_access=True)
    self.cmdq_allocator = BumpAllocator(size=self.cmdq_page.size, base=cast(int, self.cmdq_page.va_addr), wrap=True)
    self.cmdq = self.cmdq_page.cpu_view().view(fmt='I')

    self.num_gpcs, self.num_tpc_per_gpc, self.num_sm_per_tpc, self.max_warps_per_sm, self.sm_version = self._query_gpu_info('num_gpcs',
      'num_tpc_per_gpc', 'num_sm_per_tpc', 'max_warps_per_sm', 'sm_version')

    # FIXME: no idea how to convert this for blackwells
    self.arch: str = "sm_120" if self.sm_version==0xa04 else f"sm_{(self.sm_version>>8)&0xff}{(val>>4) if (val:=self.sm_version&0xff) > 0xf else val}"
    self.sass_version = ((self.sm_version & 0xf00) >> 4) | (self.sm_version & 0xf)

    compilers:list[CompilerPairT] = [(functools.partial(NVRenderer, self.arch),functools.partial(CUDACompiler if MOCKGPU else NVCompiler, self.arch)),
      (functools.partial(PTXRenderer, self.arch, device="NV"), functools.partial(PTXCompiler if MOCKGPU else NVPTXCompiler, self.arch)),
      (functools.partial(NAKRenderer, dev=self), functools.partial(NAKCompiler, self.arch, self.max_warps_per_sm))]
    super().__init__(device, NVAllocator(self), compilers, functools.partial(NVProgram, self), HCQSignal, NVComputeQueue, NVCopyQueue)

    self._setup_gpfifos()

  def _new_gpu_fifo(self, gpfifo_area, ctxshare, channel_group, offset=0, entries=0x400, compute=False) -> GPFifo:
    notifier = self.iface.alloc(48 << 20, uncached=True)
    params = nv_gpu.NV_CHANNELGPFIFO_ALLOCATION_PARAMETERS(hObjectError=notifier.meta.hMemory, hObjectBuffer=gpfifo_area.meta.hMemory,
      gpFifoOffset=gpfifo_area.va_addr+offset, gpFifoEntries=entries, hContextShare=ctxshare,
      hUserdMemory=(ctypes.c_uint32*8)(gpfifo_area.meta.hMemory), userdOffset=(ctypes.c_uint64*8)(entries*8+offset))
    gpfifo = self.iface.rm_alloc(channel_group, self.iface.gpfifo_class, params)

    if compute:
      self.debug_compute_obj, self.debug_channel = self.iface.rm_alloc(gpfifo, self.iface.compute_class), gpfifo
      debugger_params = nv_gpu.NV83DE_ALLOC_PARAMETERS(hAppClient=self.iface.root, hClass3dObject=self.debug_compute_obj)
      self.debugger = self.iface.rm_alloc(self.nvdevice, nv_gpu.GT200_DEBUGGER, debugger_params)
    else: self.iface.rm_alloc(gpfifo, self.iface.dma_class)

    ws_token_params = self.iface.rm_control(gpfifo, nv_gpu.NVC36F_CTRL_CMD_GPFIFO_GET_WORK_SUBMIT_TOKEN,
      nv_gpu.NVC36F_CTRL_CMD_GPFIFO_GET_WORK_SUBMIT_TOKEN_PARAMS(workSubmitToken=-1))
    self.iface.setup_gpfifo_vm(gpfifo)

    return GPFifo(ring=gpfifo_area.cpu_view().view(offset, entries*8, fmt='Q'), entries_count=entries, token=ws_token_params.workSubmitToken,
                  controls=nv_gpu.AmpereAControlGPFifo.from_address(gpfifo_area.cpu_view().addr + offset + entries * 8))

  def _query_gpu_info(self, *reqs):
    nvrs = [getattr(nv_gpu,'NV2080_CTRL_GR_INFO_INDEX_'+r.upper(), getattr(nv_gpu,'NV2080_CTRL_GR_INFO_INDEX_LITTER_'+r.upper(), None)) for r in reqs]

    if self.is_nvd():
      x = self.iface.rm_control(self.subdevice, nv_gpu.NV2080_CTRL_CMD_INTERNAL_STATIC_KGR_GET_INFO,
        nv_gpu.NV2080_CTRL_INTERNAL_STATIC_GR_GET_INFO_PARAMS())
      return [x.engineInfo[0].infoList[nvr].data for nvr in nvrs]

    infos = (nv_gpu.NV2080_CTRL_GR_INFO*len(nvrs))(*[nv_gpu.NV2080_CTRL_GR_INFO(index=nvr) for nvr in nvrs])
    self.iface.rm_control(self.subdevice, nv_gpu.NV2080_CTRL_CMD_GR_GET_INFO,
      nv_gpu.NV2080_CTRL_GR_GET_INFO_PARAMS(grInfoListSize=len(infos), grInfoList=ctypes.addressof(infos)))
    return [x.data for x in infos]

  def _setup_gpfifos(self):
    self.slm_per_thread, self.shader_local_mem = 0, None

    # Set windows addresses to not collide with other allocated buffers.
    self.shared_mem_window, self.local_mem_window = 0x729400000000, 0x729300000000

    NVComputeQueue().setup(compute_class=self.iface.compute_class, local_mem_window=self.local_mem_window, shared_mem_window=self.shared_mem_window) \
                    .signal(self.timeline_signal, self.next_timeline()).submit(self)

    NVCopyQueue().wait(self.timeline_signal, self.timeline_value - 1) \
                 .setup(copy_class=self.iface.dma_class) \
                 .signal(self.timeline_signal, self.next_timeline()).submit(self)

    self.synchronize()

  def _ensure_has_local_memory(self, required):
    if self.slm_per_thread >= required or ((maxlm:=getenv("NV_MAX_LOCAL_MEMORY_PER_THREAD")) > 0 and required >= maxlm): return

    self.slm_per_thread, old_slm_per_thread = round_up(required, 32), self.slm_per_thread
    bytes_per_tpc = round_up(round_up(self.slm_per_thread * 32, 0x200) * self.max_warps_per_sm * self.num_sm_per_tpc, 0x8000)
    self.shader_local_mem, ok = self._realloc(self.shader_local_mem, round_up(bytes_per_tpc*self.num_tpc_per_gpc*self.num_gpcs, 0x20000))

    # Realloc failed, restore the old value.
    if not ok: self.slm_per_thread = old_slm_per_thread

    cast(NVComputeQueue, NVComputeQueue().wait(self.timeline_signal, self.timeline_value - 1)) \
                                         .setup(local_mem=self.shader_local_mem.va_addr, local_mem_tpc_bytes=bytes_per_tpc) \
                                         .signal(self.timeline_signal, self.next_timeline()).submit(self)

  def invalidate_caches(self):
    if self.is_nvd(): self.iface.rm_control(self.subdevice, nv_gpu.NV2080_CTRL_CMD_INTERNAL_BUS_FLUSH_WITH_SYSMEMBAR, None)
    else:
      self.iface.rm_control(self.subdevice, nv_gpu.NV2080_CTRL_CMD_FB_FLUSH_GPU_CACHE, nv_gpu.NV2080_CTRL_FB_FLUSH_GPU_CACHE_PARAMS(
        flags=((nv_gpu.NV2080_CTRL_FB_FLUSH_GPU_CACHE_FLAGS_WRITE_BACK_YES << 2) | (nv_gpu.NV2080_CTRL_FB_FLUSH_GPU_CACHE_FLAGS_INVALIDATE_YES << 3) |
              (nv_gpu.NV2080_CTRL_FB_FLUSH_GPU_CACHE_FLAGS_FLUSH_MODE_FULL_CACHE << 4))))

  def on_device_hang(self):
    # Prepare fault report.
    # TODO: Restore the GPU using NV83DE_CTRL_CMD_CLEAR_ALL_SM_ERROR_STATES if needed.

    report = []
    sm_errors = self.iface.rm_control(self.debugger, nv_gpu.NV83DE_CTRL_CMD_DEBUG_READ_ALL_SM_ERROR_STATES,
      nv_gpu.NV83DE_CTRL_DEBUG_READ_ALL_SM_ERROR_STATES_PARAMS(hTargetChannel=self.debug_channel, numSMsToRead=100))

    if sm_errors.mmuFault.valid:
      mmu = self.iface.rm_control(self.debugger, nv_gpu.NV83DE_CTRL_CMD_DEBUG_READ_MMU_FAULT_INFO,
        nv_gpu.NV83DE_CTRL_DEBUG_READ_MMU_FAULT_INFO_PARAMS())
      for i in range(mmu.count):
        pfinfo = mmu.mmuFaultInfoList[i]
        report += [f"MMU fault: 0x{pfinfo.faultAddress:X} | {NV_PFAULT_FAULT_TYPE[pfinfo.faultType]} | {NV_PFAULT_ACCESS_TYPE[pfinfo.accessType]}"]
    else:
      for i, e in enumerate(sm_errors.smErrorStateArray):
        if e.hwwGlobalEsr or e.hwwWarpEsr: report += [f"SM {i} fault: esr={e.hwwGlobalEsr} warp_esr={e.hwwWarpEsr:#x} warp_pc={e.hwwWarpEsrPc64:#x}"]

    raise RuntimeError("\n".join(report))<|MERGE_RESOLUTION|>--- conflicted
+++ resolved
@@ -306,15 +306,11 @@
       NVKIface.fd_uvm = FileIOInterface("/dev/nvidia-uvm", os.O_RDWR | os.O_CLOEXEC)
       self.fd_uvm_2 = FileIOInterface("/dev/nvidia-uvm", os.O_RDWR | os.O_CLOEXEC)
       NVKIface.root = self.rm_alloc(0, nv_gpu.NV01_ROOT_CLIENT, None, root=0)
-<<<<<<< HEAD
+
       drvver = self.rm_control(self.root, nv_gpu.NV0000_CTRL_CMD_SYSTEM_GET_BUILD_VERSION_V2, nv_gpu.NV0000_CTRL_SYSTEM_GET_BUILD_VERSION_V2_PARAMS())
       if int(drvver.driverVersionBuffer.decode().split('.')[0], 10) >= 580:
         from tinygrad.runtime.autogen import nv_580
         globals()['nv_gpu'] = nv_580
-        # globals()['uvm'] = make_uvm_type()
-        # uvm = make_uvm_type()
-=======
->>>>>>> 14eb48b1
 
       self.uvm(nv_gpu.UVM_INITIALIZE, nv_gpu.UVM_INITIALIZE_PARAMS())
 
@@ -350,27 +346,11 @@
   def uvm(self, cmd, params, fd=None):
     nv_iowr(fd or self.fd_uvm, None, params, cmd=cmd)
     if params.rmStatus != 0: raise RuntimeError(f"uvm returned {get_error_str(params.rmStatus)}")
-<<<<<<< HEAD
-    # def uvm_ioctl(cmd, sttyp, fd:FileIOInterface, **kwargs):
-    # ret = fd.ioctl(cmd, made:=sttyp(**kwargs))
-    # if ret != 0: raise RuntimeError(f"ioctl(uvm) returned {ret}")
-    # if made.rmStatus != 0: raise RuntimeError(f"uvm_ioctl returned {get_error_str(made.rmStatus)}")
-    # return made
-    # return uvm_ioctl(cmd, sttyp, self.fd_uvm, hClient=self.root, **kwargs)
-
-  def setup_usermode(self):
-    # print(nv_gpu)
-    clsinfo = self.rm_control(self.dev.nvdevice, nv_gpu.NV0080_CTRL_CMD_GPU_GET_CLASSLIST, nv_gpu.NV0080_CTRL_GPU_GET_CLASSLIST_PARAMS(numClasses=0))
-    clsinfo = self.rm_control(self.dev.nvdevice, nv_gpu.NV0080_CTRL_CMD_GPU_GET_CLASSLIST, nv_gpu.NV0080_CTRL_GPU_GET_CLASSLIST_PARAMS(
-      numClasses=clsinfo.numClasses, classList=mv_address(classlist:=memoryview(bytearray(clsinfo.numClasses * 4)).cast('I'))))
-
-=======
 
   def setup_usermode(self):
     clsnum = self.rm_control(self.dev.nvdevice, nv_gpu.NV0080_CTRL_CMD_GPU_GET_CLASSLIST, nv_gpu.NV0080_CTRL_GPU_GET_CLASSLIST_PARAMS(numClasses=0))
     clsinfo = self.rm_control(self.dev.nvdevice, nv_gpu.NV0080_CTRL_CMD_GPU_GET_CLASSLIST, nv_gpu.NV0080_CTRL_GPU_GET_CLASSLIST_PARAMS(
       numClasses=clsnum.numClasses, classList=mv_address(classlist:=memoryview(bytearray(clsnum.numClasses * 4)).cast('I'))))
->>>>>>> 14eb48b1
     self.nvclasses = {classlist[i] for i in range(clsinfo.numClasses)}
     self.usermode_class:int = next(c for c in [nv_gpu.HOPPER_USERMODE_A, nv_gpu.TURING_USERMODE_A] if c in self.nvclasses)
     self.gpfifo_class:int = next(c for c in [nv_gpu.BLACKWELL_CHANNEL_GPFIFO_A, nv_gpu.AMPERE_CHANNEL_GPFIFO_A] if c in self.nvclasses)
@@ -385,11 +365,6 @@
       flags=nv_gpu.NV2080_GPU_CMD_GPU_GET_GID_FLAGS_FORMAT_BINARY, length=16))
     self.gpu_uuid = nv_gpu.struct_nv_uuid(uuid=(ctypes.c_ubyte*16)(*[raw_uuid.data[i] for i in range(16)]))
 
-<<<<<<< HEAD
-    # uvm.register_gpu(self.fd_uvm, rmCtrlFd=-1, gpu_uuid=self.gpu_uuid)
-    # uvm.register_gpu_vaspace(self.fd_uvm, gpuUuid=self.gpu_uuid, rmCtrlFd=self.fd_ctl.fd, hClient=self.root, hVaSpace=vaspace)
-=======
->>>>>>> 14eb48b1
     self.uvm(nv_gpu.UVM_REGISTER_GPU, nv_gpu.UVM_REGISTER_GPU_PARAMS(rmCtrlFd=-1, gpu_uuid=self.gpu_uuid))
     self.uvm(nv_gpu.UVM_REGISTER_GPU_VASPACE, nv_gpu.UVM_REGISTER_GPU_VASPACE_PARAMS(
       gpuUuid=self.gpu_uuid, rmCtrlFd=self.fd_ctl.fd, hClient=self.root, hVaSpace=vaspace))
@@ -459,10 +434,6 @@
       nv_iowr(self.fd_ctl, nv_gpu.NV_ESC_RM_FREE, made)
       if made.status != 0: raise RuntimeError(f"_gpu_free returned {get_error_str(made.status)}")
 
-<<<<<<< HEAD
-    # uvm.free(self.fd_uvm, base=cast(int, mem.va_addr), length=mem.size)
-=======
->>>>>>> 14eb48b1
     self.uvm(nv_gpu.UVM_FREE, nv_gpu.UVM_FREE_PARAMS(base=cast(int, mem.va_addr), length=mem.size))
     if mem.meta.has_cpu_mapping: FileIOInterface.munmap(cast(int, mem.va_addr), mem.size)
 
@@ -470,10 +441,6 @@
     if create_range: self.uvm(nv_gpu.UVM_CREATE_EXTERNAL_RANGE, nv_gpu.UVM_CREATE_EXTERNAL_RANGE_PARAMS(base=va_base, length=size))
     attrs = (nv_gpu.UvmGpuMappingAttributes*256)(nv_gpu.UvmGpuMappingAttributes(gpuUuid=self.gpu_uuid, gpuMappingType=1))
 
-<<<<<<< HEAD
-    # NOTE: va_addr is set to make rawbufs compatible with HCQBuffer protocol.
-=======
->>>>>>> 14eb48b1
     self.uvm(nv_gpu.UVM_MAP_EXTERNAL_ALLOCATION, uvm_map:=nv_gpu.UVM_MAP_EXTERNAL_ALLOCATION_PARAMS(base=va_base, length=size,
       rmCtrlFd=self.fd_ctl.fd, hClient=self.root, hMemory=mem_handle, gpuAttributesCount=1, perGpuAttributes=attrs, mapped_gpu_ids=[self.gpu_uuid],
       has_cpu_mapping=has_cpu_mapping))
