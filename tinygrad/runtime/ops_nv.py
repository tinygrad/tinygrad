from __future__ import annotations
import os, ctypes, contextlib, re, functools, mmap, struct, array, sys, weakref
assert sys.platform != 'win32'
from typing import cast, ClassVar
from dataclasses import dataclass
from tinygrad.runtime.support.hcq import HCQCompiled, HCQAllocator, HCQBuffer, HWQueue, CLikeArgsState, HCQProgram, HCQSignal, BumpAllocator
from tinygrad.runtime.support.hcq import MMIOInterface, FileIOInterface, MOCKGPU
from tinygrad.uop.ops import sint
from tinygrad.device import BufferSpec, CompilerPairT
from tinygrad.helpers import getenv, mv_address, round_up, data64, data64_le, prod, OSX, to_mv, hi32, lo32, suppress_finalizing
from tinygrad.renderer.ptx import PTXRenderer
from tinygrad.renderer.cstyle import NVRenderer
from tinygrad.runtime.support.compiler_cuda import CUDACompiler, PTXCompiler, NVPTXCompiler, NVCompiler
from tinygrad.runtime.autogen import nv_gpu, pci
from tinygrad.runtime.support.elf import elf_loader
from tinygrad.runtime.support.nv.nvdev import NVDev, NVMemoryManager
from tinygrad.runtime.support.system import System, PCIIfaceBase, MAP_FIXED
if getenv("IOCTL"): import extra.nv_gpu_driver.nv_ioctl # noqa: F401 # pylint: disable=unused-import
if (NIR := getenv("NIR")):
  from tinygrad.renderer.nir import NAKRenderer
  from tinygrad.runtime.support.nak import NAKCompiler, parse_nak_shader

def get_error_str(status): return f"{status}: {nv_gpu.nv_status_codes.get(status, 'Unknown error')}"

NV_PFAULT_FAULT_TYPE = {dt:name for name,dt in nv_gpu.__dict__.items() if name.startswith("NV_PFAULT_FAULT_TYPE_")}
NV_PFAULT_ACCESS_TYPE = {dt:name.split("_")[-1] for name,dt in nv_gpu.__dict__.items() if name.startswith("NV_PFAULT_ACCESS_TYPE_")}

def nv_iowr(fd:FileIOInterface, nr, args):
  ret = fd.ioctl((3 << 30) | (ctypes.sizeof(args) & 0x1FFF) << 16 | (ord('F') & 0xFF) << 8 | (nr & 0xFF), args)
  if ret != 0: raise RuntimeError(f"ioctl returned {ret}")

def uvm_ioctl(cmd, sttyp, fd:FileIOInterface, **kwargs):
  ret = fd.ioctl(cmd, made:=sttyp(**kwargs))
  if ret != 0: raise RuntimeError(f"ioctl(uvm) returned {ret}")
  if made.rmStatus != 0: raise RuntimeError(f"uvm_ioctl returned {get_error_str(made.rmStatus)}")
  return made

def make_uvm_type():
  return type("NVUVM", (object,), {name.replace("UVM_", "").lower(): functools.partial(uvm_ioctl, dt, getattr(nv_gpu, name+"_PARAMS"))
                                   for name,dt in nv_gpu.__dict__.items() if name.startswith("UVM_") and nv_gpu.__dict__.get(name+"_PARAMS")})
uvm = make_uvm_type()

class QMD:
  fields: dict[str, dict[str, tuple[int, int]]] = {}

  def __init__(self, dev:NVDevice, addr:int|None=None, **kwargs):
    self.ver, self.sz = (5, 0x60) if dev.iface.compute_class >= nv_gpu.BLACKWELL_COMPUTE_A else (3, 0x40)

    # Init fields from module
    if (pref:="NVCEC0_QMDV05_00" if self.ver == 5 else "NVC6C0_QMDV03_00") not in QMD.fields:
      QMD.fields[pref] = {**{name[len(pref)+1:]: dt for name,dt in nv_gpu.__dict__.items() if name.startswith(pref) and isinstance(dt, tuple)},
        **{name[len(pref)+1:]+f"_{i}": dt(i) for name,dt in nv_gpu.__dict__.items() for i in range(8) if name.startswith(pref) and callable(dt)}}

    self.mv, self.pref = (memoryview(bytearray(self.sz * 4)) if addr is None else to_mv(addr, self.sz * 4)), pref
    if kwargs: self.write(**kwargs)

  def _rw_bits(self, hi:int, lo:int, value:int|None=None):
    mask = ((1 << (width:=hi - lo + 1)) - 1) << (lo % 8)
    num = int.from_bytes(self.mv[lo//8:hi//8+1], "little")

    if value is None: return (num & mask) >> (lo % 8)

    if value >= (1 << width): raise ValueError(f"{value:#x} does not fit.")
    self.mv[lo//8:hi//8+1] = int((num & ~mask) | ((value << (lo % 8)) & mask)).to_bytes((hi//8 - lo//8 + 1), "little")

  def write(self, **kwargs):
    for k,val in kwargs.items(): self._rw_bits(*QMD.fields[self.pref][k.upper()], value=val) # type: ignore [misc]

  def read(self, k, val=0): return self._rw_bits(*QMD.fields[self.pref][k.upper()])

  def field_offset(self, k): return QMD.fields[self.pref][k.upper()][1] // 8

  def set_constant_buf_addr(self, i, addr):
    if self.ver < 4: self.write(**{f'constant_buffer_addr_upper_{i}':hi32(addr), f'constant_buffer_addr_lower_{i}':lo32(addr)})
    else: self.write(**{f'constant_buffer_addr_upper_shifted6_{i}':hi32(addr >> 6), f'constant_buffer_addr_lower_shifted6_{i}':lo32(addr >> 6)})

class NVCommandQueue(HWQueue[HCQSignal, 'NVDevice', 'NVProgram', 'NVArgsState']):
  def __init__(self):
    self.active_qmd = None
    super().__init__()

  def __del__(self):
    if self.binded_device is not None: self.binded_device.allocator.free(self.hw_page, self.hw_page.size, BufferSpec(cpu_access=True, nolru=True))

  def nvm(self, subchannel, mthd, *args, typ=2): self.q((typ << 28) | (len(args) << 16) | (subchannel << 13) | (mthd >> 2), *args)

  def setup(self, compute_class=None, copy_class=None, local_mem_window=None, shared_mem_window=None, local_mem=None, local_mem_tpc_bytes=None):
    if compute_class: self.nvm(1, nv_gpu.NVC6C0_SET_OBJECT, compute_class)
    if copy_class: self.nvm(4, nv_gpu.NVC6C0_SET_OBJECT, copy_class)
    if local_mem_window: self.nvm(1, nv_gpu.NVC6C0_SET_SHADER_LOCAL_MEMORY_WINDOW_A, *data64(local_mem_window))
    if shared_mem_window: self.nvm(1, nv_gpu.NVC6C0_SET_SHADER_SHARED_MEMORY_WINDOW_A, *data64(shared_mem_window))
    if local_mem: self.nvm(1, nv_gpu.NVC6C0_SET_SHADER_LOCAL_MEMORY_A, *data64(local_mem))
    if local_mem_tpc_bytes: self.nvm(1, nv_gpu.NVC6C0_SET_SHADER_LOCAL_MEMORY_NON_THROTTLED_A, *data64(local_mem_tpc_bytes), 0xff)
    return self

  def wait(self, signal:HCQSignal, value:sint=0):
    self.nvm(0, nv_gpu.NVC56F_SEM_ADDR_LO, *data64_le(signal.value_addr), *data64_le(value), (3 << 0) | (1 << 24)) # ACQUIRE | PAYLOAD_SIZE_64BIT
    self.active_qmd = None
    return self

  def timestamp(self, signal:HCQSignal): return self.signal(signal, 0)

  def bind(self, dev:NVDevice):
    self.binded_device = dev
    self.hw_page = dev.allocator.alloc(len(self._q) * 4, BufferSpec(cpu_access=True, nolru=True))
    hw_view = self.hw_page.cpu_view().view(fmt='I')
    for i, value in enumerate(self._q): hw_view[i] = value

    # From now on, the queue is on the device for faster submission.
    self._q = hw_view

  def _submit_to_gpfifo(self, dev:NVDevice, gpfifo:GPFifo):
    if dev == self.binded_device: cmdq_addr = self.hw_page.va_addr
    else:
      cmdq_addr = dev.cmdq_allocator.alloc(len(self._q) * 4)
      cmdq_wptr = (cmdq_addr - dev.cmdq_page.va_addr) // 4
      dev.cmdq[cmdq_wptr : cmdq_wptr + len(self._q)] = array.array('I', self._q)

    gpfifo.ring[gpfifo.put_value % gpfifo.entries_count] = (cmdq_addr//4 << 2) | (len(self._q) << 42) | (1 << 41)
    gpfifo.controls.GPPut = (gpfifo.put_value + 1) % gpfifo.entries_count

    System.memory_barrier()
    dev.gpu_mmio[0x90 // 4] = gpfifo.token
    gpfifo.put_value += 1

class NVComputeQueue(NVCommandQueue):
  def memory_barrier(self):
    self.nvm(1, nv_gpu.NVC6C0_INVALIDATE_SHADER_CACHES_NO_WFI, (1 << 12) | (1 << 4) | (1 << 0))
    self.active_qmd:QMD|None = None
    return self

  def exec(self, prg:NVProgram, args_state:NVArgsState, global_size:tuple[sint, ...], local_size:tuple[sint, ...]):
    self.bind_args_state(args_state)

    qmd_buf = args_state.buf.offset(round_up(prg.constbufs[0][1], 1 << 8))
    qmd_buf.cpu_view().view(size=prg.qmd.mv.nbytes, fmt='B')[:] = prg.qmd.mv
    assert qmd_buf.va_addr < (1 << 40), f"large qmd addr {qmd_buf.va_addr:x}"

    qmd = QMD(dev=prg.dev, addr=cast(int, qmd_buf.va_addr)) # Save qmd for later update

    self.bind_sints_to_mem(*global_size, mem=qmd_buf.cpu_view(), fmt='I', offset=qmd.field_offset('cta_raster_width' if qmd.ver<4 else 'grid_width'))
    self.bind_sints_to_mem(*(local_size[:2]), mem=qmd_buf.cpu_view(), fmt='H', offset=qmd.field_offset('cta_thread_dimension0'))
    self.bind_sints_to_mem(local_size[2], mem=qmd_buf.cpu_view(), fmt='B', offset=qmd.field_offset('cta_thread_dimension2'))
    qmd.set_constant_buf_addr(0, args_state.buf.va_addr)

    if self.active_qmd is None:
      self.nvm(1, nv_gpu.NVC6C0_SEND_PCAS_A, qmd_buf.va_addr >> 8)
      self.nvm(1, nv_gpu.NVC6C0_SEND_SIGNALING_PCAS2_B, 9)
    else:
      self.active_qmd.write(dependent_qmd0_pointer=qmd_buf.va_addr >> 8, dependent_qmd0_action=1, dependent_qmd0_prefetch=1, dependent_qmd0_enable=1)

    self.active_qmd, self.active_qmd_buf = qmd, qmd_buf
    return self

  def signal(self, signal:HCQSignal, value:sint=0):
    if self.active_qmd is not None:
      for i in range(2):
        if self.active_qmd.read(f'release{i}_enable') == 0:
          self.active_qmd.write(**{f'release{i}_enable': 1})
          self.bind_sints_to_mem(signal.value_addr, mem=self.active_qmd_buf.cpu_view(), fmt='Q', mask=0xfffffffff,
            offset=self.active_qmd.field_offset(f'release{i}_address_lower' if self.active_qmd.ver<4 else f'release_semaphore{i}_addr_lower'))
          self.bind_sints_to_mem(value, mem=self.active_qmd_buf.cpu_view(), fmt='Q',
            offset=self.active_qmd.field_offset(f'release{i}_payload_lower' if self.active_qmd.ver<4 else f'release_semaphore{i}_payload_lower'))
          return self

    self.nvm(0, nv_gpu.NVC56F_SEM_ADDR_LO, *data64_le(signal.value_addr), *data64_le(value),
             (1 << 0) | (1 << 20) | (1 << 24) | (1 << 25)) # RELEASE | RELEASE_WFI | PAYLOAD_SIZE_64BIT | RELEASE_TIMESTAMP
    self.nvm(0, nv_gpu.NVC56F_NON_STALL_INTERRUPT, 0x0)
    self.active_qmd = None
    return self

  def _submit(self, dev:NVDevice): self._submit_to_gpfifo(dev, dev.compute_gpfifo)

class NVCopyQueue(NVCommandQueue):
  def copy(self, dest:sint, src:sint, copy_size:int):
    for off in range(0, copy_size, step:=(1 << 31)):
      self.nvm(4, nv_gpu.NVC6B5_OFFSET_IN_UPPER, *data64(src+off), *data64(dest+off))
      self.nvm(4, nv_gpu.NVC6B5_LINE_LENGTH_IN, min(copy_size-off, step))
      self.nvm(4, nv_gpu.NVC6B5_LAUNCH_DMA, 0x182) # TRANSFER_TYPE_NON_PIPELINED | DST_MEMORY_LAYOUT_PITCH | SRC_MEMORY_LAYOUT_PITCH
    return self

  def signal(self, signal:HCQSignal, value:sint=0):
    self.nvm(4, nv_gpu.NVC6B5_SET_SEMAPHORE_A, *data64(signal.value_addr), value)
    self.nvm(4, nv_gpu.NVC6B5_LAUNCH_DMA, 0x14)
    return self

  def _submit(self, dev:NVDevice): self._submit_to_gpfifo(dev, dev.dma_gpfifo)

class NVArgsState(CLikeArgsState):
  def __init__(self, buf:HCQBuffer, prg:NVProgram, bufs:tuple[HCQBuffer, ...], vals:tuple[int, ...]=()):
    if MOCKGPU: prg.constbuffer_0[80:82] = [len(bufs), len(vals)]
    super().__init__(buf, prg, bufs, vals=vals, prefix=prg.constbuffer_0)

class NVProgram(HCQProgram):
  def __init__(self, dev:NVDevice, name:str, lib:bytes):
    self.dev, self.name, self.lib = dev, name, lib
    self.constbufs: dict[int, tuple[int, int]] = {0: (0, 0x160)} # dict[constbuf index, tuple[va_addr, size]]

    if NIR:
      image, self.regs_usage, self.shmem_usage, self.lcmem_usage = parse_nak_shader(lib)
      self.lib_gpu = self.dev.allocator.alloc(round_up(image.nbytes, 0x1000) + 0x1000, buf_spec:=BufferSpec(cpu_access=True))
      self.prog_addr, self.prog_sz, self.constbuffer_0 = self.lib_gpu.va_addr, image.nbytes, None
    else:
      if MOCKGPU: image, sections, relocs = memoryview(bytearray(lib) + b'\x00' * (4 - len(lib)%4)).cast("I"), [], [] # type: ignore
      else: image, sections, relocs = elf_loader(self.lib, force_section_align=128)

      # For MOCKGPU, the lib is PTX code, so some values are emulated.
      cbuf0_size = 0 if not MOCKGPU else 0x160

      # NOTE: Ensure at least 4KB of space after the program to mitigate prefetch memory faults.
      self.lib_gpu = self.dev.allocator.alloc(round_up(image.nbytes, 0x1000) + 0x1000, buf_spec:=BufferSpec(cpu_access=True))

      self.prog_addr, self.prog_sz, self.regs_usage, self.shmem_usage, self.lcmem_usage = self.lib_gpu.va_addr, image.nbytes, 0, 0x400, 0x240
      for sh in sections:
        if sh.name == f".nv.shared.{self.name}": self.shmem_usage = round_up(0x400 + sh.header.sh_size, 128)
        if sh.name == f".text.{self.name}": self.prog_addr, self.prog_sz = self.lib_gpu.va_addr+sh.header.sh_addr, sh.header.sh_size
        elif m:=re.match(r'\.nv\.constant(\d+)', sh.name):
          self.constbufs[int(m.group(1))] = (self.lib_gpu.va_addr+sh.header.sh_addr, sh.header.sh_size)
        elif sh.name.startswith(".nv.info"):
          for typ, param, data in self._parse_elf_info(sh):
            if sh.name == f".nv.info.{name}" and param == 0xa: cbuf0_size = struct.unpack_from("IH", data)[1] # EIATTR_PARAM_CBANK
            elif sh.name == ".nv.info" and param == 0x12: self.lcmem_usage = struct.unpack_from("II", data)[1] + 0x240 # EIATTR_MIN_STACK_SIZE
            elif sh.name == ".nv.info" and param == 0x2f: self.regs_usage = struct.unpack_from("II", data)[1] # EIATTR_REGCOUNT

      # Apply relocs
      for apply_image_offset, rel_sym_offset, typ, _ in relocs:
        # These types are CUDA-specific, applying them here
        if typ == 2: image[apply_image_offset:apply_image_offset+8] = struct.pack('<Q', self.lib_gpu.va_addr + rel_sym_offset) # R_CUDA_64
        elif typ == 0x38: image[apply_image_offset+4:apply_image_offset+8] = struct.pack('<I', (self.lib_gpu.va_addr + rel_sym_offset) & 0xffffffff)
        elif typ == 0x39: image[apply_image_offset+4:apply_image_offset+8] = struct.pack('<I', (self.lib_gpu.va_addr + rel_sym_offset) >> 32)
        else: raise RuntimeError(f"unknown NV reloc {typ}")

      self.constbuffer_0 = [0] * (cbuf0_size // 4)

    # Ensure device has enough local memory to run the program
    self.dev._ensure_has_local_memory(self.lcmem_usage)

    ctypes.memmove(self.lib_gpu.va_addr, mv_address(image), image.nbytes)

    if dev.iface.compute_class >= nv_gpu.BLACKWELL_COMPUTE_A:
      if not NIR:
        self.constbuffer_0[188:192] = [*data64_le(self.dev.shared_mem_window), *data64_le(self.dev.local_mem_window)]
        self.constbuffer_0[223] = 0xfffdc0
      qmd = {'qmd_major_version':5, 'qmd_type':nv_gpu.NVCEC0_QMDV05_00_QMD_TYPE_GRID_CTA, 'register_count':self.regs_usage,
        'program_address_upper_shifted4':hi32(self.prog_addr>>4), 'program_address_lower_shifted4':lo32(self.prog_addr>>4),
        'shared_memory_size_shifted7':self.shmem_usage>>7, 'shader_local_memory_high_size_shifted4':0 if NIR else self.dev.slm_per_thread>>4,
        **({'shader_local_memory_high_size_shifted4':self.lcmem_usage>>4} if NIR else {})}
    else:
      if not NIR: self.constbuffer_0[6:12] = [*data64_le(self.dev.shared_mem_window), *data64_le(self.dev.local_mem_window), *data64_le(0xfffdc0)]
      qmd = {'qmd_major_version':3, 'sm_global_caching_enable':1, 'shader_local_memory_high_size':0 if NIR else self.dev.slm_per_thread,
        'program_address_upper':hi32(self.prog_addr), 'program_address_lower':lo32(self.prog_addr), 'shared_memory_size':self.shmem_usage,
        'register_count_v':self.regs_usage, **({'shader_local_memory_low_size':self.lcmem_usage} if NIR else {})}

    smem_cfg = min(shmem_conf * 1024 for shmem_conf in [32, 64, 100] if shmem_conf * 1024 >= self.shmem_usage) // 4096 + 1

    self.qmd:QMD = QMD(dev, **qmd, qmd_group_id=0x3f, invalidate_texture_header_cache=1, invalidate_texture_sampler_cache=1,
      invalidate_texture_data_cache=1, invalidate_shader_data_cache=1, api_visible_call_limit=1, sampler_index=1, barrier_count=1,
      cwd_membar_type=nv_gpu.NVC6C0_QMDV03_00_CWD_MEMBAR_TYPE_L1_SYSMEMBAR, constant_buffer_invalidate_0=1,
      min_sm_config_shared_mem_size=smem_cfg, target_sm_config_shared_mem_size=smem_cfg, max_sm_config_shared_mem_size=0x1a,
      program_prefetch_size=min(self.prog_sz>>8, 0x1ff), sass_version=dev.sass_version,
      program_prefetch_addr_upper_shifted=self.prog_addr>>40, program_prefetch_addr_lower_shifted=self.prog_addr>>8)

    for i,(addr,sz) in self.constbufs.items():
      self.qmd.set_constant_buf_addr(i, addr)
      self.qmd.write(**{f'constant_buffer_size_shifted4_{i}': sz, f'constant_buffer_valid_{i}': 1})

    # Registers allocation granularity per warp is 256, warp allocation granularity is 4. Register file size is 65536.
    self.max_threads = ((65536 // round_up(max(1, self.regs_usage) * 32, 256)) // 4) * 4 * 32

    # NV's kernargs is constbuffer, then arguments to the kernel follows. Kernargs also appends QMD at the end of the kernel.
    super().__init__(NVArgsState, self.dev, self.name, kernargs_alloc_size=round_up(self.constbufs[0][1], 1 << 8) + (8 << 8))
    weakref.finalize(self, self._fini, self.dev, self.lib_gpu, buf_spec)

  def _parse_elf_info(self, sh, start_off=0):
    while start_off < sh.header.sh_size:
      typ, param, sz = struct.unpack_from("BBH", sh.content, start_off)
      yield typ, param, sh.content[start_off+4:start_off+sz+4] if typ == 0x4 else sz
      start_off += (sz if typ == 0x4 else 0) + 4

  def __call__(self, *bufs, global_size:tuple[int,int,int]=(1,1,1), local_size:tuple[int,int,int]=(1,1,1), vals:tuple[int, ...]=(), wait=False):
    if prod(local_size) > 1024 or self.max_threads < prod(local_size) or self.lcmem_usage > cast(NVDevice, self.dev).slm_per_thread:
      raise RuntimeError(f"Too many resources requested for launch, {prod(local_size)=}, {self.max_threads=}")
    if any(cur > mx for cur,mx in zip(global_size, [2147483647, 65535, 65535])) or any(cur > mx for cur,mx in zip(local_size, [1024, 1024, 64])):
      raise RuntimeError(f"Invalid global/local dims {global_size=}, {local_size=}")
    return super().__call__(*bufs, global_size=global_size, local_size=local_size, vals=vals, wait=wait)

class NVAllocator(HCQAllocator['NVDevice']):
  def _alloc(self, size:int, options:BufferSpec) -> HCQBuffer:
    return self.dev.iface.alloc(size, cpu_access=options.cpu_access, host=options.host)

  @suppress_finalizing
  def _free(self, opaque:HCQBuffer, options:BufferSpec):
    self.dev.synchronize()
    self.dev.iface.free(opaque)

  def _map(self, buf:HCQBuffer): return self.dev.iface.map(buf._base if buf._base is not None else buf)

@dataclass
class GPFifo:
  ring: MMIOInterface
  controls: nv_gpu.AmpereAControlGPFifo
  entries_count: int
  token: int
  put_value: int = 0

class NVKIface:
  root = None
  fd_ctl: FileIOInterface
  fd_uvm: FileIOInterface
  gpus_info: list|ctypes.Array = []

  # TODO: Need a proper allocator for va addresses
  # 0x1000000000 - 0x2000000000, reserved for system/cpu mappings
  # VA space is 48bits.
  low_uvm_vaddr_allocator: BumpAllocator = BumpAllocator(size=0x1000000000, base=0x8000000000 if OSX else 0x1000000000, wrap=False)
  uvm_vaddr_allocator: BumpAllocator = BumpAllocator(size=(1 << 48) - 1, base=low_uvm_vaddr_allocator.base + low_uvm_vaddr_allocator.size, wrap=False)
  host_object_enumerator: int = 0x1000

  def __init__(self, dev, device_id):
    if NVKIface.root is None:
      NVKIface.fd_ctl = FileIOInterface("/dev/nvidiactl", os.O_RDWR | os.O_CLOEXEC)
      NVKIface.fd_uvm = FileIOInterface("/dev/nvidia-uvm", os.O_RDWR | os.O_CLOEXEC)
      self.fd_uvm_2 = FileIOInterface("/dev/nvidia-uvm", os.O_RDWR | os.O_CLOEXEC)
      NVKIface.root = self.rm_alloc(0, nv_gpu.NV01_ROOT_CLIENT, None, root=0)
      uvm.initialize(self.fd_uvm)
      with contextlib.suppress(RuntimeError): uvm.mm_initialize(self.fd_uvm_2, uvmFd=self.fd_uvm.fd) # this error is okay, CUDA hits it too

      nv_iowr(NVKIface.fd_ctl, nv_gpu.NV_ESC_CARD_INFO, gpus_info:=(nv_gpu.nv_ioctl_card_info_t*64)())
      visible_devices = [int(x) for x in (getenv('VISIBLE_DEVICES', getenv('CUDA_VISIBLE_DEVICES', ''))).split(',') if x.strip()]
      NVKIface.gpus_info = [gpus_info[x] for x in visible_devices] if visible_devices else gpus_info

    self.dev, self.device_id = dev, device_id
    if self.device_id >= len(NVKIface.gpus_info) or not NVKIface.gpus_info[self.device_id].valid:
      raise RuntimeError(f"No device found for {device_id}. Requesting more devices than the system has?")

    self.fd_dev = self._new_gpu_fd()
    self.gpu_info = self.rm_control(self.root, nv_gpu.NV0000_CTRL_CMD_GPU_GET_ID_INFO_V2,
      nv_gpu.NV0000_CTRL_GPU_GET_ID_INFO_V2_PARAMS(gpuId=NVKIface.gpus_info[self.device_id].gpu_id))
    self.gpu_minor = NVKIface.gpus_info[self.device_id].minor_number
    self.gpu_instance = self.gpu_info.deviceInstance

  def rm_alloc(self, parent, clss, params=None, root=None) -> int:
    nv_iowr(self.fd_ctl, nv_gpu.NV_ESC_RM_ALLOC, made:=nv_gpu.NVOS21_PARAMETERS(hRoot=root if root is not None else self.root,
      hObjectParent=parent, hClass=clss, pAllocParms=ctypes.cast(ctypes.byref(params), ctypes.c_void_p) if params is not None else None))
    if made.status == nv_gpu.NV_ERR_NO_MEMORY: raise MemoryError(f"rm_alloc returned {get_error_str(made.status)}")
    if made.status != 0: raise RuntimeError(f"rm_alloc returned {get_error_str(made.status)}")
    return made.hObjectNew

  def rm_control(self, obj, cmd, params=None):
    nv_iowr(self.fd_ctl, nv_gpu.NV_ESC_RM_CONTROL, made:=nv_gpu.NVOS54_PARAMETERS(hClient=self.root, hObject=obj, cmd=cmd,
      paramsSize=ctypes.sizeof(params), params=ctypes.cast(ctypes.byref(params), ctypes.c_void_p) if params is not None else None))
    if made.status != 0: raise RuntimeError(f"rm_control returned {get_error_str(made.status)}")
    return params

  def setup_usermode(self):
    clsinfo = self.rm_control(self.dev.nvdevice, nv_gpu.NV0080_CTRL_CMD_GPU_GET_CLASSLIST, nv_gpu.NV0080_CTRL_GPU_GET_CLASSLIST_PARAMS(numClasses=100,
      classList=mv_address(classlist:=memoryview(bytearray(100 * 4)).cast('I'))))
    self.nvclasses = {classlist[i] for i in range(clsinfo.numClasses)}
    self.usermode_class:int = next(c for c in [nv_gpu.HOPPER_USERMODE_A, nv_gpu.TURING_USERMODE_A] if c in self.nvclasses)
    self.gpfifo_class:int = next(c for c in [nv_gpu.BLACKWELL_CHANNEL_GPFIFO_A, nv_gpu.AMPERE_CHANNEL_GPFIFO_A] if c in self.nvclasses)
    self.compute_class:int = next(c for c in [nv_gpu.BLACKWELL_COMPUTE_B, nv_gpu.ADA_COMPUTE_A, nv_gpu.AMPERE_COMPUTE_B] if c in self.nvclasses)
    self.dma_class:int = next(c for c in [nv_gpu.BLACKWELL_DMA_COPY_B, nv_gpu.AMPERE_DMA_COPY_B] if c in self.nvclasses)

    usermode = self.rm_alloc(self.dev.subdevice, self.usermode_class)
    return usermode, MMIOInterface(self._gpu_map_to_cpu(usermode, mmio_sz:=0x10000, flags=2), mmio_sz, fmt='I')

  def setup_vm(self, vaspace):
    self.rm_control(self.dev.subdevice, nv_gpu.NV2080_CTRL_CMD_GPU_GET_GID_INFO, raw_uuid:=nv_gpu.NV2080_CTRL_GPU_GET_GID_INFO_PARAMS(
      flags=nv_gpu.NV2080_GPU_CMD_GPU_GET_GID_FLAGS_FORMAT_BINARY, length=16))
    self.gpu_uuid = nv_gpu.struct_nv_uuid(uuid=(ctypes.c_ubyte*16)(*[raw_uuid.data[i] for i in range(16)]))

    uvm.register_gpu(self.fd_uvm, rmCtrlFd=-1, gpu_uuid=self.gpu_uuid)
    uvm.register_gpu_vaspace(self.fd_uvm, gpuUuid=self.gpu_uuid, rmCtrlFd=self.fd_ctl.fd, hClient=self.root, hVaSpace=vaspace)

    for dev in cast(list[NVDevice], [d for pg in HCQCompiled.peer_groups.values() for d in pg if isinstance(d, NVDevice) and not d.is_nvd()]):
      try: uvm.enable_peer_access(self.fd_uvm, gpuUuidA=self.gpu_uuid, gpuUuidB=dev.iface.gpu_uuid)
      except RuntimeError as e: raise RuntimeError(f"{e}. Make sure GPUs #{self.gpu_minor} & #{dev.iface.gpu_minor} have P2P enabled.") from e

  def setup_gpfifo_vm(self, gpfifo):
    uvm.register_channel(self.fd_uvm, gpuUuid=self.gpu_uuid, rmCtrlFd=self.fd_ctl.fd, hClient=self.root,
                         hChannel=gpfifo, base=self._alloc_gpu_vaddr(0x4000000, force_low=True), length=0x4000000)

  def _new_gpu_fd(self):
    fd_dev = FileIOInterface(f"/dev/nvidia{NVKIface.gpus_info[self.device_id].minor_number}", os.O_RDWR | os.O_CLOEXEC)
    nv_iowr(fd_dev, nv_gpu.NV_ESC_REGISTER_FD, nv_gpu.nv_ioctl_register_fd_t(ctl_fd=self.fd_ctl.fd))
    return fd_dev

  def _gpu_map_to_cpu(self, memory_handle, size, target=None, flags=0, system=False):
    fd_dev = self._new_gpu_fd() if not system else FileIOInterface("/dev/nvidiactl", os.O_RDWR | os.O_CLOEXEC)
    made = nv_gpu.nv_ioctl_nvos33_parameters_with_fd(fd=fd_dev.fd,
      params=nv_gpu.NVOS33_PARAMETERS(hClient=self.root, hDevice=self.dev.nvdevice, hMemory=memory_handle, length=size, flags=flags))
    nv_iowr(self.fd_ctl, nv_gpu.NV_ESC_RM_MAP_MEMORY, made)
    if made.params.status != 0: raise RuntimeError(f"_gpu_map_to_cpu returned {get_error_str(made.params.status)}")
    return fd_dev.mmap(target, size, mmap.PROT_READ|mmap.PROT_WRITE, mmap.MAP_SHARED | (MAP_FIXED if target is not None else 0), 0)

  def alloc(self, size:int, host=False, uncached=False, cpu_access=False, contiguous=False, map_flags=0, cpu_addr=None) -> HCQBuffer:
    # Uncached memory is "system". Use huge pages only for gpu memory.
    page_size = (4 << (12 if OSX else 10)) if uncached or host else ((2 << 20) if size >= (8 << 20) else (4 << (12 if OSX else 10)))
    size = round_up(size, page_size)
    va_addr = self._alloc_gpu_vaddr(size, alignment=page_size, force_low=cpu_access)

    if host:
      va_addr = cpu_addr or FileIOInterface.anon_mmap(va_addr, size, mmap.PROT_READ|mmap.PROT_WRITE, MAP_FIXED|mmap.MAP_SHARED|mmap.MAP_ANONYMOUS, 0)

      flags = (nv_gpu.NVOS02_FLAGS_PHYSICALITY_NONCONTIGUOUS << 4) | (nv_gpu.NVOS02_FLAGS_COHERENCY_CACHED << 12) \
            | (nv_gpu.NVOS02_FLAGS_MAPPING_NO_MAP << 30)

      NVKIface.host_object_enumerator += 1
      made = nv_gpu.nv_ioctl_nvos02_parameters_with_fd(params=nv_gpu.NVOS02_PARAMETERS(hRoot=self.root, hObjectParent=self.dev.nvdevice, flags=flags,
        hObjectNew=NVKIface.host_object_enumerator, hClass=nv_gpu.NV01_MEMORY_SYSTEM_OS_DESCRIPTOR, pMemory=va_addr, limit=size-1), fd=-1)
      nv_iowr(self.fd_dev, nv_gpu.NV_ESC_RM_ALLOC_MEMORY, made)

      if made.params.status != 0: raise RuntimeError(f"host alloc returned {get_error_str(made.params.status)}")
      mem_handle = made.params.hObjectNew
    else:
      attr = ((nv_gpu.NVOS32_ATTR_PHYSICALITY_CONTIGUOUS if contiguous else nv_gpu.NVOS32_ATTR_PHYSICALITY_ALLOW_NONCONTIGUOUS) << 27) \
          | (nv_gpu.NVOS32_ATTR_PAGE_SIZE_HUGE if page_size > 0x1000 else 0) << 23 | ((nv_gpu.NVOS32_ATTR_LOCATION_PCI if uncached else 0) << 25)

      attr2 = ((nv_gpu.NVOS32_ATTR2_GPU_CACHEABLE_NO if uncached else nv_gpu.NVOS32_ATTR2_GPU_CACHEABLE_YES) << 2) \
            | ((nv_gpu.NVOS32_ATTR2_PAGE_SIZE_HUGE_2MB if page_size > 0x1000 else 0) << 20) | nv_gpu.NVOS32_ATTR2_ZBC_PREFER_NO_ZBC

      fl = nv_gpu.NVOS32_ALLOC_FLAGS_MAP_NOT_REQUIRED | nv_gpu.NVOS32_ALLOC_FLAGS_MEMORY_HANDLE_PROVIDED | nv_gpu.NVOS32_ALLOC_FLAGS_ALIGNMENT_FORCE \
         | nv_gpu.NVOS32_ALLOC_FLAGS_IGNORE_BANK_PLACEMENT | (nv_gpu.NVOS32_ALLOC_FLAGS_PERSISTENT_VIDMEM if not uncached else 0)

      alloc_func = nv_gpu.NV1_MEMORY_SYSTEM if uncached else nv_gpu.NV1_MEMORY_USER
      alloc_params = nv_gpu.NV_MEMORY_ALLOCATION_PARAMS(owner=self.root, alignment=page_size, offset=0, limit=size-1, format=6, size=size,
        type=nv_gpu.NVOS32_TYPE_NOTIFIER if uncached else nv_gpu.NVOS32_TYPE_IMAGE, attr=attr, attr2=attr2, flags=fl)
      mem_handle = self.rm_alloc(self.dev.nvdevice, alloc_func, alloc_params)

      if cpu_access: va_addr = self._gpu_map_to_cpu(mem_handle, size, target=va_addr, flags=map_flags, system=uncached)

    return self._gpu_uvm_map(va_addr, size, mem_handle, has_cpu_mapping=cpu_access or host)

  def free(self, mem:HCQBuffer):
    if mem.meta.hMemory > NVKIface.host_object_enumerator: # not a host object, clear phys mem.
      made = nv_gpu.NVOS00_PARAMETERS(hRoot=self.root, hObjectParent=self.dev.nvdevice, hObjectOld=mem.meta.hMemory)
      nv_iowr(self.fd_ctl, nv_gpu.NV_ESC_RM_FREE, made)
      if made.status != 0: raise RuntimeError(f"_gpu_free returned {get_error_str(made.status)}")

    uvm.free(self.fd_uvm, base=cast(int, mem.va_addr), length=mem.size)
    if mem.meta.has_cpu_mapping: FileIOInterface.munmap(cast(int, mem.va_addr), mem.size)

  def _gpu_uvm_map(self, va_base, size, mem_handle, create_range=True, has_cpu_mapping=False) -> HCQBuffer:
    if create_range: uvm.create_external_range(self.fd_uvm, base=va_base, length=size)
    attrs = (nv_gpu.struct_c__SA_UvmGpuMappingAttributes*256)(nv_gpu.struct_c__SA_UvmGpuMappingAttributes(gpuUuid=self.gpu_uuid, gpuMappingType=1))

    # NOTE: va_addr is set to make rawbufs compatible with HCQBuffer protocol.
    return HCQBuffer(va_base, size, meta=uvm.map_external_allocation(self.fd_uvm, base=va_base, length=size, rmCtrlFd=self.fd_ctl.fd,
      hClient=self.root, hMemory=mem_handle, gpuAttributesCount=1, perGpuAttributes=attrs, mapped_gpu_ids=[self.gpu_uuid],
      has_cpu_mapping=has_cpu_mapping), view=MMIOInterface(va_base, size, fmt='B') if has_cpu_mapping else None, owner=self.dev)

  def map(self, mem:HCQBuffer):
    if mem.owner is not None and mem.owner._is_cpu():
      if not any(x.device.startswith("NV") for x in mem.mapped_devs): return self.alloc(mem.size, host=True, cpu_addr=mem.va_addr)
      mem = mem.mappings[next(x for x in mem.mapped_devs if x.device.startswith("NV"))]
    self._gpu_uvm_map(mem.va_addr, mem.size, mem.meta.hMemory, create_range=False)

  def _alloc_gpu_vaddr(self, size, alignment=(4 << 10), force_low=False):
    return NVKIface.low_uvm_vaddr_allocator.alloc(size, alignment) if force_low else NVKIface.uvm_vaddr_allocator.alloc(size, alignment)

class PCIIface(PCIIfaceBase):
  gpus:ClassVar[list[str]] = []

  def __init__(self, dev, dev_id):
    super().__init__(dev, dev_id, vendor=0x10de, devices=[0x2204, 0x2684, 0x2b85], bars=[0, 1], vram_bar=1,
      va_start=NVMemoryManager.va_allocator.base, va_size=NVMemoryManager.va_allocator.size)
    System.reserve_hugepages(64)

    self.pci_dev.write_config(pci.PCI_COMMAND, self.pci_dev.read_config(pci.PCI_COMMAND, 2) | pci.PCI_COMMAND_MASTER, 2)
    self.dev_impl:NVDev = NVDev(self.pci_dev.pcibus, self.pci_dev.map_bar(0, fmt='I'), self.pci_dev.map_bar(1),
      self.pci_dev.read_config(pci.PCI_VENDOR_ID, 4), self.pci_dev.read_config(pci.PCI_SUBSYSTEM_VENDOR_ID, 4),
      self.pci_dev.read_config(pci.PCI_REVISION_ID, 1), self.pci_dev.bar_info)
    self.root, self.gpu_instance, self.p2p_base_addr = 0xc1000000, 0, self.pci_dev.bar_info[1][0]
    self.rm_alloc(0, nv_gpu.NV01_ROOT, nv_gpu.NV0000_ALLOC_PARAMETERS())

    # Setup classes for the GPU
    self.gpfifo_class, self.compute_class, self.dma_class = (gsp:=self.dev_impl.gsp).gpfifo_class, gsp.compute_class, gsp.dma_class

  def alloc(self, size:int, host=False, uncached=False, cpu_access=False, contiguous=False, **kwargs) -> HCQBuffer:
    # Force use of huge pages for large allocations. NVDev will attempt to use huge pages in any case,
    # but if the size is not aligned, the tail will be allocated with 4KB pages, increasing TLB pressure.
    page_size = (2 << 20) if size >= (8 << 20) and not uncached and not host else (4 << 10)
    return super().alloc(round_up(size, page_size), host=host, uncached=uncached, cpu_access=cpu_access, contiguous=contiguous, **kwargs)

  def setup_usermode(self): return 0xce000000, self.pci_dev.map_bar(bar=0, fmt='I', off=0xbb0000, size=0x10000)
  def setup_vm(self, vaspace): pass
  def setup_gpfifo_vm(self, gpfifo): pass

  def rm_alloc(self, parent, clss, params=None, root=None) -> int: return self.dev_impl.gsp.rpc_rm_alloc(parent, clss, params, self.root)
  def rm_control(self, obj, cmd, params=None): return self.dev_impl.gsp.rpc_rm_control(obj, cmd, params, self.root)

  def device_fini(self): self.dev_impl.fini()

class NVDevice(HCQCompiled[HCQSignal]):
  def is_nvd(self) -> bool: return isinstance(self.iface, PCIIface)

  def __init__(self, device:str=""):
    self.device_id = int(device.split(":")[1]) if ":" in device else 0
    self.iface = self._select_iface(NVKIface, PCIIface)

    device_params = nv_gpu.NV0080_ALLOC_PARAMETERS(deviceId=self.iface.gpu_instance, hClientShare=self.iface.root,
                                                   vaMode=nv_gpu.NV_DEVICE_ALLOCATION_VAMODE_MULTIPLE_VASPACES)
    self.nvdevice = self.iface.rm_alloc(self.iface.root, nv_gpu.NV01_DEVICE_0, device_params)
    self.subdevice = self.iface.rm_alloc(self.nvdevice, nv_gpu.NV20_SUBDEVICE_0, nv_gpu.NV2080_ALLOC_PARAMETERS())
    self.usermode, self.gpu_mmio = self.iface.setup_usermode()

    self.iface.rm_control(self.subdevice, nv_gpu.NV2080_CTRL_CMD_PERF_BOOST, nv_gpu.NV2080_CTRL_PERF_BOOST_PARAMS(duration=0xffffffff,
      flags=((nv_gpu.NV2080_CTRL_PERF_BOOST_FLAGS_CUDA_YES << 4) | (nv_gpu.NV2080_CTRL_PERF_BOOST_FLAGS_CUDA_PRIORITY_HIGH << 6) | \
             (nv_gpu.NV2080_CTRL_PERF_BOOST_FLAGS_CMD_BOOST_TO_MAX))))

    vaspace_params = nv_gpu.NV_VASPACE_ALLOCATION_PARAMETERS(vaBase=0x1000, vaSize=0x1fffffb000000,
      flags=nv_gpu.NV_VASPACE_ALLOCATION_FLAGS_ENABLE_PAGE_FAULTING | nv_gpu.NV_VASPACE_ALLOCATION_FLAGS_IS_EXTERNALLY_OWNED)
    vaspace = self.iface.rm_alloc(self.nvdevice, nv_gpu.FERMI_VASPACE_A, vaspace_params)

    self.iface.setup_vm(vaspace)

    channel_params = nv_gpu.NV_CHANNEL_GROUP_ALLOCATION_PARAMETERS(engineType=nv_gpu.NV2080_ENGINE_TYPE_GRAPHICS)
    channel_group = self.iface.rm_alloc(self.nvdevice, nv_gpu.KEPLER_CHANNEL_GROUP_A, channel_params)

    gpfifo_area = self.iface.alloc(0x200000, contiguous=True, cpu_access=True, map_flags=0x10d0000)

    ctxshare_params = nv_gpu.NV_CTXSHARE_ALLOCATION_PARAMETERS(hVASpace=vaspace, flags=nv_gpu.NV_CTXSHARE_ALLOCATION_FLAGS_SUBCONTEXT_ASYNC)
    ctxshare = self.iface.rm_alloc(channel_group, nv_gpu.FERMI_CONTEXT_SHARE_A, ctxshare_params)

    self.compute_gpfifo = self._new_gpu_fifo(gpfifo_area, ctxshare, channel_group, offset=0, entries=0x10000, compute=True)
    self.dma_gpfifo = self._new_gpu_fifo(gpfifo_area, ctxshare, channel_group, offset=0x100000, entries=0x10000, compute=False)
    self.iface.rm_control(channel_group, nv_gpu.NVA06C_CTRL_CMD_GPFIFO_SCHEDULE, nv_gpu.NVA06C_CTRL_GPFIFO_SCHEDULE_PARAMS(bEnable=1))

    self.cmdq_page:HCQBuffer = self.iface.alloc(0x200000, cpu_access=True)
    self.cmdq_allocator = BumpAllocator(size=self.cmdq_page.size, base=cast(int, self.cmdq_page.va_addr), wrap=True)
    self.cmdq = MMIOInterface(cast(int, self.cmdq_page.va_addr), 0x200000, fmt='I')

    self.num_gpcs, self.num_tpc_per_gpc, self.num_sm_per_tpc, self.max_warps_per_sm, self.sm_version = self._query_gpu_info('num_gpcs',
      'num_tpc_per_gpc', 'num_sm_per_tpc', 'max_warps_per_sm', 'sm_version')

    # FIXME: no idea how to convert this for blackwells
    self.arch: str = "sm_120" if self.sm_version==0xa04 else f"sm_{(self.sm_version>>8)&0xff}{(val>>4) if (val:=self.sm_version&0xff) > 0xf else val}"
    self.sass_version = ((self.sm_version & 0xf00) >> 4) | (self.sm_version & 0xf)

<<<<<<< HEAD
    cc = NAKCompiler(self) if NIR else ((PTXCompiler if PTX else CUDACompiler) if MOCKGPU else (NVPTXCompiler if PTX else NVCompiler))(self.arch)
    rr = PTXRenderer(self.arch, device="NV") if PTX else (NAKRenderer(self) if NIR else NVRenderer(self.arch))
    super().__init__(device, NVAllocator(self), rr, cc, functools.partial(NVProgram, self), HCQSignal, NVComputeQueue, NVCopyQueue)
=======
    compilers:list[CompilerPairT] = [(functools.partial(NVRenderer, self.arch),functools.partial(CUDACompiler if MOCKGPU else NVCompiler, self.arch)),
      (functools.partial(PTXRenderer, self.arch, device="NV"), functools.partial(PTXCompiler if MOCKGPU else NVPTXCompiler, self.arch))]
    super().__init__(device, NVAllocator(self), compilers, functools.partial(NVProgram, self), HCQSignal, NVComputeQueue, NVCopyQueue)
>>>>>>> 17cec8d6

    self._setup_gpfifos()

  def _new_gpu_fifo(self, gpfifo_area, ctxshare, channel_group, offset=0, entries=0x400, compute=False) -> GPFifo:
    notifier = self.iface.alloc(48 << 20, uncached=True)
    params = nv_gpu.NV_CHANNELGPFIFO_ALLOCATION_PARAMETERS(hObjectError=notifier.meta.hMemory, hObjectBuffer=gpfifo_area.meta.hMemory,
      gpFifoOffset=gpfifo_area.va_addr+offset, gpFifoEntries=entries, hContextShare=ctxshare,
      hUserdMemory=(ctypes.c_uint32*8)(gpfifo_area.meta.hMemory), userdOffset=(ctypes.c_uint64*8)(entries*8+offset))
    gpfifo = self.iface.rm_alloc(channel_group, self.iface.gpfifo_class, params)

    if compute:
      self.debug_compute_obj, self.debug_channel = self.iface.rm_alloc(gpfifo, self.iface.compute_class), gpfifo
      debugger_params = nv_gpu.NV83DE_ALLOC_PARAMETERS(hAppClient=self.iface.root, hClass3dObject=self.debug_compute_obj)
      self.debugger = self.iface.rm_alloc(self.nvdevice, nv_gpu.GT200_DEBUGGER, debugger_params)
    else: self.iface.rm_alloc(gpfifo, self.iface.dma_class)

    ws_token_params = self.iface.rm_control(gpfifo, nv_gpu.NVC36F_CTRL_CMD_GPFIFO_GET_WORK_SUBMIT_TOKEN,
      nv_gpu.NVC36F_CTRL_CMD_GPFIFO_GET_WORK_SUBMIT_TOKEN_PARAMS(workSubmitToken=-1))
    self.iface.setup_gpfifo_vm(gpfifo)

    return GPFifo(ring=MMIOInterface(gpfifo_area.va_addr + offset, entries*8, fmt='Q'), entries_count=entries, token=ws_token_params.workSubmitToken,
                  controls=nv_gpu.AmpereAControlGPFifo.from_address(gpfifo_area.va_addr + offset + entries * 8))

  def _query_gpu_info(self, *reqs):
    nvrs = [getattr(nv_gpu,'NV2080_CTRL_GR_INFO_INDEX_'+r.upper(), getattr(nv_gpu,'NV2080_CTRL_GR_INFO_INDEX_LITTER_'+r.upper(), None)) for r in reqs]

    if self.is_nvd():
      x = self.iface.rm_control(self.subdevice, nv_gpu.NV2080_CTRL_CMD_INTERNAL_STATIC_KGR_GET_INFO,
        nv_gpu.NV2080_CTRL_INTERNAL_STATIC_GR_GET_INFO_PARAMS())
      return [x.engineInfo[0].infoList[nvr].data for nvr in nvrs]

    infos = (nv_gpu.NV2080_CTRL_GR_INFO*len(nvrs))(*[nv_gpu.NV2080_CTRL_GR_INFO(index=nvr) for nvr in nvrs])
    self.iface.rm_control(self.subdevice, nv_gpu.NV2080_CTRL_CMD_GR_GET_INFO,
      nv_gpu.NV2080_CTRL_GR_GET_INFO_PARAMS(grInfoListSize=len(infos), grInfoList=ctypes.addressof(infos)))
    return [x.data for x in infos]

  def _setup_gpfifos(self):
    self.slm_per_thread, self.shader_local_mem = 0, None

    # Set windows addresses to not collide with other allocated buffers.
    self.shared_mem_window, self.local_mem_window = 0x729400000000, 0x729300000000

    NVComputeQueue().setup(compute_class=self.iface.compute_class, local_mem_window=self.local_mem_window, shared_mem_window=self.shared_mem_window) \
                    .signal(self.timeline_signal, self.next_timeline()).submit(self)

    NVCopyQueue().wait(self.timeline_signal, self.timeline_value - 1) \
                 .setup(copy_class=self.iface.dma_class) \
                 .signal(self.timeline_signal, self.next_timeline()).submit(self)

    self.synchronize()

  def _ensure_has_local_memory(self, required):
    if self.slm_per_thread >= required or ((maxlm:=getenv("NV_MAX_LOCAL_MEMORY_PER_THREAD")) > 0 and required >= maxlm): return

    self.slm_per_thread, old_slm_per_thread = round_up(required, 32), self.slm_per_thread
    bytes_per_tpc = round_up(round_up(self.slm_per_thread * 32, 0x200) * self.max_warps_per_sm * self.num_sm_per_tpc, 0x8000)
    self.shader_local_mem, ok = self._realloc(self.shader_local_mem, round_up(bytes_per_tpc*self.num_tpc_per_gpc*self.num_gpcs, 0x20000))

    # Realloc failed, restore the old value.
    if not ok: self.slm_per_thread = old_slm_per_thread

    cast(NVComputeQueue, NVComputeQueue().wait(self.timeline_signal, self.timeline_value - 1)) \
                                         .setup(local_mem=self.shader_local_mem.va_addr, local_mem_tpc_bytes=bytes_per_tpc) \
                                         .signal(self.timeline_signal, self.next_timeline()).submit(self)

  def invalidate_caches(self):
    if self.is_nvd(): self.iface.rm_control(self.subdevice, nv_gpu.NV2080_CTRL_CMD_INTERNAL_BUS_FLUSH_WITH_SYSMEMBAR, None)
    else:
      self.iface.rm_control(self.subdevice, nv_gpu.NV2080_CTRL_CMD_FB_FLUSH_GPU_CACHE, nv_gpu.NV2080_CTRL_FB_FLUSH_GPU_CACHE_PARAMS(
        flags=((nv_gpu.NV2080_CTRL_FB_FLUSH_GPU_CACHE_FLAGS_WRITE_BACK_YES << 2) | (nv_gpu.NV2080_CTRL_FB_FLUSH_GPU_CACHE_FLAGS_INVALIDATE_YES << 3) |
              (nv_gpu.NV2080_CTRL_FB_FLUSH_GPU_CACHE_FLAGS_FLUSH_MODE_FULL_CACHE << 4))))

  def on_device_hang(self):
    # Prepare fault report.
    # TODO: Restore the GPU using NV83DE_CTRL_CMD_CLEAR_ALL_SM_ERROR_STATES if needed.

    report = []
    sm_errors = self.iface.rm_control(self.debugger, nv_gpu.NV83DE_CTRL_CMD_DEBUG_READ_ALL_SM_ERROR_STATES,
      nv_gpu.NV83DE_CTRL_DEBUG_READ_ALL_SM_ERROR_STATES_PARAMS(hTargetChannel=self.debug_channel, numSMsToRead=100))

    if sm_errors.mmuFault.valid:
      mmu = self.iface.rm_control(self.debugger, nv_gpu.NV83DE_CTRL_CMD_DEBUG_READ_MMU_FAULT_INFO,
        nv_gpu.NV83DE_CTRL_DEBUG_READ_MMU_FAULT_INFO_PARAMS())
      for i in range(mmu.count):
        pfinfo = mmu.mmuFaultInfoList[i]
        report += [f"MMU fault: 0x{pfinfo.faultAddress:X} | {NV_PFAULT_FAULT_TYPE[pfinfo.faultType]} | {NV_PFAULT_ACCESS_TYPE[pfinfo.accessType]}"]
    else:
      for i, e in enumerate(sm_errors.smErrorStateArray):
        if e.hwwGlobalEsr or e.hwwWarpEsr: report += [f"SM {i} fault: esr={e.hwwGlobalEsr} warp_esr={e.hwwWarpEsr:#x} warp_pc={e.hwwWarpEsrPc64:#x}"]

    raise RuntimeError("\n".join(report))<|MERGE_RESOLUTION|>--- conflicted
+++ resolved
@@ -15,10 +15,9 @@
 from tinygrad.runtime.support.elf import elf_loader
 from tinygrad.runtime.support.nv.nvdev import NVDev, NVMemoryManager
 from tinygrad.runtime.support.system import System, PCIIfaceBase, MAP_FIXED
+from tinygrad.renderer.nir import NAKRenderer
+from tinygrad.runtime.support.nak import NAKCompiler, parse_nak_shader
 if getenv("IOCTL"): import extra.nv_gpu_driver.nv_ioctl # noqa: F401 # pylint: disable=unused-import
-if (NIR := getenv("NIR")):
-  from tinygrad.renderer.nir import NAKRenderer
-  from tinygrad.runtime.support.nak import NAKCompiler, parse_nak_shader
 
 def get_error_str(status): return f"{status}: {nv_gpu.nv_status_codes.get(status, 'Unknown error')}"
 
@@ -196,7 +195,7 @@
     self.dev, self.name, self.lib = dev, name, lib
     self.constbufs: dict[int, tuple[int, int]] = {0: (0, 0x160)} # dict[constbuf index, tuple[va_addr, size]]
 
-    if NIR:
+    if (NAK:=isinstance(dev.compiler, NAKCompiler)):
       image, self.regs_usage, self.shmem_usage, self.lcmem_usage = parse_nak_shader(lib)
       self.lib_gpu = self.dev.allocator.alloc(round_up(image.nbytes, 0x1000) + 0x1000, buf_spec:=BufferSpec(cpu_access=True))
       self.prog_addr, self.prog_sz, self.constbuffer_0 = self.lib_gpu.va_addr, image.nbytes, None
@@ -238,18 +237,18 @@
     ctypes.memmove(self.lib_gpu.va_addr, mv_address(image), image.nbytes)
 
     if dev.iface.compute_class >= nv_gpu.BLACKWELL_COMPUTE_A:
-      if not NIR:
+      if not NAK:
         self.constbuffer_0[188:192] = [*data64_le(self.dev.shared_mem_window), *data64_le(self.dev.local_mem_window)]
         self.constbuffer_0[223] = 0xfffdc0
       qmd = {'qmd_major_version':5, 'qmd_type':nv_gpu.NVCEC0_QMDV05_00_QMD_TYPE_GRID_CTA, 'register_count':self.regs_usage,
         'program_address_upper_shifted4':hi32(self.prog_addr>>4), 'program_address_lower_shifted4':lo32(self.prog_addr>>4),
-        'shared_memory_size_shifted7':self.shmem_usage>>7, 'shader_local_memory_high_size_shifted4':0 if NIR else self.dev.slm_per_thread>>4,
-        **({'shader_local_memory_high_size_shifted4':self.lcmem_usage>>4} if NIR else {})}
+        'shared_memory_size_shifted7':self.shmem_usage>>7, 'shader_local_memory_high_size_shifted4':0 if NAK else self.dev.slm_per_thread>>4,
+        **({'shader_local_memory_high_size_shifted4':self.lcmem_usage>>4} if NAK else {})}
     else:
-      if not NIR: self.constbuffer_0[6:12] = [*data64_le(self.dev.shared_mem_window), *data64_le(self.dev.local_mem_window), *data64_le(0xfffdc0)]
-      qmd = {'qmd_major_version':3, 'sm_global_caching_enable':1, 'shader_local_memory_high_size':0 if NIR else self.dev.slm_per_thread,
+      if not NAK: self.constbuffer_0[6:12] = [*data64_le(self.dev.shared_mem_window), *data64_le(self.dev.local_mem_window), *data64_le(0xfffdc0)]
+      qmd = {'qmd_major_version':3, 'sm_global_caching_enable':1, 'shader_local_memory_high_size':0 if NAK else self.dev.slm_per_thread,
         'program_address_upper':hi32(self.prog_addr), 'program_address_lower':lo32(self.prog_addr), 'shared_memory_size':self.shmem_usage,
-        'register_count_v':self.regs_usage, **({'shader_local_memory_low_size':self.lcmem_usage} if NIR else {})}
+        'register_count_v':self.regs_usage, **({'shader_local_memory_low_size':self.lcmem_usage} if NAK else {})}
 
     smem_cfg = min(shmem_conf * 1024 for shmem_conf in [32, 64, 100] if shmem_conf * 1024 >= self.shmem_usage) // 4096 + 1
 
@@ -537,15 +536,10 @@
     self.arch: str = "sm_120" if self.sm_version==0xa04 else f"sm_{(self.sm_version>>8)&0xff}{(val>>4) if (val:=self.sm_version&0xff) > 0xf else val}"
     self.sass_version = ((self.sm_version & 0xf00) >> 4) | (self.sm_version & 0xf)
 
-<<<<<<< HEAD
-    cc = NAKCompiler(self) if NIR else ((PTXCompiler if PTX else CUDACompiler) if MOCKGPU else (NVPTXCompiler if PTX else NVCompiler))(self.arch)
-    rr = PTXRenderer(self.arch, device="NV") if PTX else (NAKRenderer(self) if NIR else NVRenderer(self.arch))
-    super().__init__(device, NVAllocator(self), rr, cc, functools.partial(NVProgram, self), HCQSignal, NVComputeQueue, NVCopyQueue)
-=======
     compilers:list[CompilerPairT] = [(functools.partial(NVRenderer, self.arch),functools.partial(CUDACompiler if MOCKGPU else NVCompiler, self.arch)),
-      (functools.partial(PTXRenderer, self.arch, device="NV"), functools.partial(PTXCompiler if MOCKGPU else NVPTXCompiler, self.arch))]
+      (functools.partial(PTXRenderer, self.arch, device="NV"), functools.partial(PTXCompiler if MOCKGPU else NVPTXCompiler, self.arch)),
+      (functools.partial(NAKRenderer, self), functools.partial(NAKCompiler, self))]
     super().__init__(device, NVAllocator(self), compilers, functools.partial(NVProgram, self), HCQSignal, NVComputeQueue, NVCopyQueue)
->>>>>>> 17cec8d6
 
     self._setup_gpfifos()
 
