from __future__ import annotations
import os, subprocess, pathlib, ctypes, tempfile, functools
import Metal, libdispatch
from typing import List, Any, Tuple, Optional
from tinygrad.codegen.kernel import LinearizerOptions
from tinygrad.helpers import prod, getenv, DEBUG, DType, diskcache, unwrap2
from tinygrad.device import Compiled, LRUAllocator
from tinygrad.renderer.metal import MetalRenderer
from tinygrad.device import Buffer
from Foundation import NSURL

@diskcache
def compile_metal(prg, use_xcode=bool(getenv("METAL_XCODE"))) -> bytes:
  assert MetalDevice.compiler_device, "metal device creation is required for metal compile"
  if use_xcode:
    # NOTE: if you run llvm-dis on "air" you can see the llvm bytecode
    air = subprocess.check_output(['xcrun', '-sdk', 'macosx', 'metal', '-x', 'metal', '-c', '-', '-o', '-'], input=prg.encode('utf-8'))
    return subprocess.check_output(['xcrun', '-sdk', 'macosx', 'metallib', '-', '-o', '-'], input=air)
  options = Metal.MTLCompileOptions.new()
  library = unwrap2(MetalDevice.compiler_device.newLibraryWithSource_options_error_(prg, options, None))
  return library.libraryDataContents().bytes().tobytes()

class MetalProgram:
  def __init__(self, device:MetalDevice, name:str, lib:bytes, bufs:int, vars:int=0):
    self.device = device
    data = libdispatch.dispatch_data_create(lib, len(lib), None, None)
    self.library = unwrap2(self.device.device.newLibraryWithData_error_(data, None))
    self.fxn = self.library.newFunctionWithName_(name)
    if DEBUG >= 6:
      with tempfile.NamedTemporaryFile(delete=True) as shader:
        shader.write(lib)
        shader.flush()
        os.system(f"cd {pathlib.Path(__file__).parents[2]}/disassemblers/applegpu && python3 compiler_explorer.py {shader.name}")
    self.pipeline_state = unwrap2(self.device.device.newComputePipelineStateWithFunction_error_(self.fxn, None))

  def __call__(self, *bufs, global_size:Tuple[int,int,int], local_size:Tuple[int,int,int], wait=False):
    assert prod(local_size) <= self.pipeline_state.maxTotalThreadsPerThreadgroup(), f"local size {local_size} bigger than {self.pipeline_state.maxTotalThreadsPerThreadgroup()} with exec width {self.pipeline_state.threadExecutionWidth()} memory length {self.pipeline_state.staticThreadgroupMemoryLength()}"
    command_buffer = self.device.mtl_queue.commandBuffer()
    encoder = command_buffer.computeCommandEncoder()
    encoder.setComputePipelineState_(self.pipeline_state)
    for i,a in enumerate(bufs):
      if isinstance(a, int): encoder.setBytes_length_atIndex_((arg:=ctypes.c_int32(a)), ctypes.sizeof(arg), i)
      else: encoder.setBuffer_offset_atIndex_(a, 0, i)
    encoder.dispatchThreadgroups_threadsPerThreadgroup_(Metal.MTLSize(*global_size), Metal.MTLSize(*local_size))
    encoder.endEncoding()
    command_buffer.commit()
    if wait:
      command_buffer.waitUntilCompleted()
      return command_buffer.GPUEndTime() - command_buffer.GPUStartTime()
    self.device.mtl_buffers_in_flight.append(command_buffer)

class MetalAllocator(LRUAllocator):
  def __init__(self, device:MetalDevice):
    self.device:MetalDevice = device
    super().__init__()
  def _alloc(self, size:int, dtype:DType) -> Any:
    ret = self.device.device.newBufferWithLength_options_(size*dtype.itemsize, Metal.MTLResourceStorageModeShared)
    if ret is None: raise MemoryError(f"Metal OOM while allocating {size=} {dtype=}")
    return ret
  def transfer(self, dest:Any, src:Any, sz:int):
    command_buffer = self.device.mtl_queue.commandBuffer()
    encoder = command_buffer.blitCommandEncoder()
    encoder.copyFromBuffer_sourceOffset_toBuffer_destinationOffset_size_(src, 0, dest, 0, sz)
    encoder.endEncoding()
    command_buffer.commit()
    self.device.mtl_buffers_in_flight.append(command_buffer)
  def from_buffer(self, src:memoryview) -> Optional[Any]:
    ret = self.device.device.newBufferWithBytesNoCopy_length_options_deallocator_(src, len(src), Metal.MTLResourceStorageModeShared, None)
    if ret: self.device.mv_in_metal.append(src)
    return ret
  def _free(self, opaque:Any): opaque.release()
  def as_buffer(self, src:Any) -> memoryview:
    self.device.synchronize()
    return src.contents().as_buffer(src.length())
  def copyin(self, dest:Any, src:memoryview): self.as_buffer(dest)[:] = src
  def copyout(self, dest:memoryview, src:Any): dest[:] = self.as_buffer(src)
  def from_disk(self, dest: Buffer, src: Buffer):
    assert (dest_device := dest.device.split(':')[0] == 'METAL') and (src_device := src.device.split(':')[0] == 'DISK'), f"{dest_device=}, {src_device=}"
    hdl, err = self.device.device.newIOHandleWithURL_error_(NSURL.fileURLWithPath_(src.device.split(':')[1]), None)
    assert err is None, f"Error creating io handle - {err}"
    self.device.mtl_buffers_in_flight.append((cbuf := self.device.mtl_io_queue.commandBuffer()))
    cbuf.loadBuffer_offset_size_sourceHandle_sourceHandleOffset_(dest._buf, 0, dest.size*dest.dtype.itemsize, hdl, src._buf.offset)
    cbuf.commit()

class MetalDevice(Compiled):
  compiler_device = None
  def __init__(self, device:str):
    self.device = Metal.MTLCreateSystemDefaultDevice()
    if MetalDevice.compiler_device is None: MetalDevice.compiler_device = self.device
    self.mtl_queue = self.device.newCommandQueueWithMaxCommandBufferCount_(1024)
    self.mtl_buffers_in_flight: List[Any] = []
<<<<<<< HEAD
    self.copies_in_flight: List[memoryview] = []
    self.mtl_io_queue, err = self.device.newIOCommandQueueWithDescriptor_error_(Metal.MTLIOCommandQueueDescriptor.alloc().init(), None)
    assert err is None, err
=======
    self.mv_in_metal: List[memoryview] = []
>>>>>>> bfdce1f0
    from tinygrad.runtime.graph.metal import MetalGraph
    super().__init__(MetalAllocator(self), LinearizerOptions(device="METAL"), MetalRenderer, compile_metal, functools.partial(MetalProgram, self), functools.partial(MetalGraph, self))
  def synchronize(self):
    for cbuf in self.mtl_buffers_in_flight: cbuf.waitUntilCompleted()
    self.mv_in_metal.clear()
    self.mtl_buffers_in_flight.clear()<|MERGE_RESOLUTION|>--- conflicted
+++ resolved
@@ -89,13 +89,9 @@
     if MetalDevice.compiler_device is None: MetalDevice.compiler_device = self.device
     self.mtl_queue = self.device.newCommandQueueWithMaxCommandBufferCount_(1024)
     self.mtl_buffers_in_flight: List[Any] = []
-<<<<<<< HEAD
-    self.copies_in_flight: List[memoryview] = []
     self.mtl_io_queue, err = self.device.newIOCommandQueueWithDescriptor_error_(Metal.MTLIOCommandQueueDescriptor.alloc().init(), None)
     assert err is None, err
-=======
     self.mv_in_metal: List[memoryview] = []
->>>>>>> bfdce1f0
     from tinygrad.runtime.graph.metal import MetalGraph
     super().__init__(MetalAllocator(self), LinearizerOptions(device="METAL"), MetalRenderer, compile_metal, functools.partial(MetalProgram, self), functools.partial(MetalGraph, self))
   def synchronize(self):
