# pip3 install pyobjc-framework-Metal pyobjc-framework-Cocoa pyobjc-framework-libdispatch
import os, subprocess, pathlib, functools
import Metal, Cocoa, libdispatch # type: ignore
from typing import List, Any
<<<<<<< HEAD
from tinygrad.codegen.cstyle import CStyleCodegen, CStyleLanguage
from tinygrad.helpers import prod, getenv, DEBUG, DType, dtypes
=======
from tinygrad.codegen.linearizer import LinearizerOptions
from tinygrad.renderer.cstyle import uops_to_cstyle, CStyleLanguage
from tinygrad.helpers import prod, getenv, DEBUG, DType
>>>>>>> 7b8d06c9f1de51124ade80f2214b110f0bde4b90
from tinygrad.ops import Compiled
from tinygrad.runtime.lib import RawBufferMapped

METAL_XCODE = getenv("METAL_XCODE")

class _METAL:
  def __init__(self):
    self.mtl_buffers_in_flight: List[Any] = []
    self.device = Metal.MTLCreateSystemDefaultDevice()
    self.mtl_queue = self.device.newCommandQueue()
  # TODO: is there a better way to do this?
  def synchronize(self):
    for cbuf in self.mtl_buffers_in_flight: cbuf.waitUntilCompleted()
    self.mtl_buffers_in_flight.clear()
METAL = _METAL()

class RawMetalBuffer(RawBufferMapped):
  def __init__(self, size:int, dtype:DType):
    super().__init__(size, dtype, METAL.device.newBufferWithLength_options_(size*dtype.itemsize, Metal.MTLResourceStorageModeShared))
  def __del__(self):
    self._buf.release()
    super().__del__()
  def _buffer(self):
    METAL.synchronize()
    return self._buf.contents().as_buffer(self._buf.length())

def unwrap(x):
  ret, err = x
  assert err is None, str(err)
  return ret

class MetalProgram:
  def __init__(self, name:str, prg:str):
    if METAL_XCODE:
      air = subprocess.check_output(['xcrun', '-sdk', 'macosx', 'metal', '-x', 'metal', '-c', '-', '-o', '-'], input=prg.encode('utf-8'))
      # NOTE: if you run llvm-dis on "air" you can see the llvm bytecode
      lib = subprocess.check_output(['xcrun', '-sdk', 'macosx', 'metallib', '-', '-o', '-'], input=air)
      data = libdispatch.dispatch_data_create(lib, len(lib), None, None)
      self.library = unwrap(METAL.device.newLibraryWithData_error_(data, None))
    else:
      options = Metal.MTLCompileOptions.alloc().init()
      self.library = unwrap(METAL.device.newLibraryWithSource_options_error_(prg, options, None))
    self.fxn = self.library.newFunctionWithName_(name)
    # hacks to disassemble shader
    if DEBUG >= 5:
      arc = unwrap(METAL.device.newBinaryArchiveWithDescriptor_error_(Metal.MTLBinaryArchiveDescriptor.alloc().init(), None))
      desc = Metal.MTLComputePipelineDescriptor.alloc().init()
      desc.setComputeFunction_(self.fxn)
      unwrap(arc.addComputePipelineFunctionsWithDescriptor_error_(desc, None))
      unwrap(arc.serializeToURL_error_(Cocoa.NSURL.URLWithString_("file:///tmp/shader.bin"), None))
      # clone https://github.com/dougallj/applegpu.git in tinygrad/disassemblers
      os.system(f"cd {pathlib.Path(__file__).parent.parent.parent}/disassemblers/applegpu && python3 compiler_explorer.py /tmp/shader.bin")
    self.pipeline_state = unwrap(METAL.device.newComputePipelineStateWithFunction_error_(self.fxn, None))

  def __call__(self, global_size, local_size, *bufs, wait=False):
    assert prod(local_size) <= self.pipeline_state.maxTotalThreadsPerThreadgroup(), f"local size {local_size} bigger than {self.pipeline_state.maxTotalThreadsPerThreadgroup()} with exec width {self.pipeline_state.threadExecutionWidth()} memory length {self.pipeline_state.staticThreadgroupMemoryLength()}"
    command_buffer = METAL.mtl_queue.commandBuffer()
    encoder = command_buffer.computeCommandEncoder()
    encoder.setComputePipelineState_(self.pipeline_state)
    for i,a in enumerate(bufs): encoder.setBuffer_offset_atIndex_(a._buf, 0, i)
    encoder.dispatchThreadgroups_threadsPerThreadgroup_(Metal.MTLSize(*global_size), Metal.MTLSize(*local_size))
    encoder.endEncoding()
    command_buffer.commit()
    if wait:
      command_buffer.waitUntilCompleted()
      return command_buffer.GPUEndTime() - command_buffer.GPUStartTime()
    METAL.mtl_buffers_in_flight.append(command_buffer)

renderer = functools.partial(uops_to_cstyle, CStyleLanguage(
  kernel_prefix = "#include <metal_stdlib>\nusing namespace metal;\nkernel", buffer_prefix = "device ", smem_prefix = "threadgroup ",
  barrier = "threadgroup_barrier(mem_flags::mem_threadgroup);", float4 = "float4", uses_ptr_arithmetic=True,
  gid = [f"gid.{chr(120+i)}" for i in range(3)], lid = [f"lid.{chr(120+i)}" for i in range(3)],
  extra_args = ['uint3 gid [[threadgroup_position_in_grid]]', 'uint3 lid [[thread_position_in_threadgroup]]']))
MetalBuffer = Compiled(RawMetalBuffer, LinearizerOptions(supported_vector_sizes = {dtypes.float: [2,4]},
                                                         supported_vector_sizes_alu = {dtypes.float: [2,4]}), renderer, MetalProgram, METAL.synchronize)<|MERGE_RESOLUTION|>--- conflicted
+++ resolved
@@ -2,14 +2,9 @@
 import os, subprocess, pathlib, functools
 import Metal, Cocoa, libdispatch # type: ignore
 from typing import List, Any
-<<<<<<< HEAD
-from tinygrad.codegen.cstyle import CStyleCodegen, CStyleLanguage
-from tinygrad.helpers import prod, getenv, DEBUG, DType, dtypes
-=======
 from tinygrad.codegen.linearizer import LinearizerOptions
 from tinygrad.renderer.cstyle import uops_to_cstyle, CStyleLanguage
-from tinygrad.helpers import prod, getenv, DEBUG, DType
->>>>>>> 7b8d06c9f1de51124ade80f2214b110f0bde4b90
+from tinygrad.helpers import prod, getenv, DEBUG, DType, dtypes
 from tinygrad.ops import Compiled
 from tinygrad.runtime.lib import RawBufferMapped
 
