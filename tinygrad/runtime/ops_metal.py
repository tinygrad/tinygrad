--- conflicted
+++ resolved
@@ -1,12 +1,6 @@
-<<<<<<< HEAD
-import subprocess, pathlib, struct, ctypes, tempfile, functools, contextlib, decimal, platform, re
-from typing import Any, cast
-from tinygrad.helpers import prod, to_mv, getenv, round_up, cache_dir, T, init_c_struct_t, PROFILE, ProfileRangeEvent, cpu_profile, unwrap
-=======
 import subprocess, pathlib, struct, ctypes, tempfile, functools, contextlib, decimal, platform, sys
 from tinygrad.helpers import prod, to_mv, getenv, round_up, cache_dir, init_c_struct_t, PROFILE, ProfileRangeEvent, cpu_profile, unwrap
 import tinygrad.runtime.support.objc as objc
->>>>>>> 55be95da
 from tinygrad.device import Compiled, Compiler, CompileError, LRUAllocator, ProfileDeviceEvent
 from tinygrad.renderer.cstyle import MetalRenderer
 from tinygrad.runtime.autogen import metal
@@ -66,22 +60,9 @@
 
 def cmdbuf_label(cbuf:metal.MTLCommandBuffer) -> str|None: return from_ns_str(label) if (label:=cbuf.label()).value is not None else None
 
-<<<<<<< HEAD
-def error_check(error: objc_instance, error_constructor: type[Exception] = RuntimeError, shader_src: str | None = None):
-  if error.value is None: return None
-  description_obj = msg("localizedDescription", objc_instance)(error)
-  description = from_ns_str(description_obj) if description_obj.value is not None else "Unknown Metal error"
-  failure = msg("localizedFailureReason", objc_instance)(error)
-  if failure.value is not None:
-    failure_str = from_ns_str(failure)
-    if failure_str and failure_str not in description:
-      description = f"{description}\n{failure_str}" if description else failure_str
-  raise error_constructor(_format_metal_error(description, shader_src))
-=======
 def error_check(error: metal.NSError, error_constructor: type[Exception] = RuntimeError):
   if error.value is None: return None
   raise error_constructor(from_ns_str(error.localizedDescription().retained()))
->>>>>>> 55be95da
 
 class MetalDevice(Compiled):
   def __init__(self, device:str):
@@ -109,20 +90,11 @@
         Compiled.profile_events += [ProfileRangeEvent(self.device, lb, st, en, is_copy=lb.startswith("COPY"))]
     self.mtl_buffers_in_flight.clear()
 
-<<<<<<< HEAD
-def metal_src_to_library(device:MetalDevice, src:str) -> objc_instance:
-  options = msg("new", objc_instance)(libobjc.objc_getClass(b"MTLCompileOptions"))
-  msg("setFastMathEnabled:")(options, getenv("METAL_FAST_MATH"))
-  library = msg("newLibraryWithSource:options:error:", objc_instance)(device.sysdevice, to_ns_str(src),
-                                                                      options, ctypes.byref(compileError:=objc_instance()))
-  error_check(compileError, CompileError, src)
-=======
 def metal_src_to_library(device:MetalDevice, src:str) -> metal.MTLLibrary:
   options = metal.MTLCompileOptions.new()
   options.setFastMathEnabled(getenv("METAL_FAST_MATH"))
   library = device.sysdevice.newLibraryWithSource_options_error(to_ns_str(src), options, ctypes.byref(compileError:=metal.NSError().retained()))
   error_check(compileError, CompileError)
->>>>>>> 55be95da
   return library
 
 class MetalCompiler(Compiler):
@@ -195,15 +167,6 @@
         self.shader_src = lib.decode()
         self.library = metal_src_to_library(self.dev, self.shader_src)
       except CompileError as e: raise RuntimeError from e
-<<<<<<< HEAD
-    self.fxn = msg("newFunctionWithName:", objc_instance)(self.library, to_ns_str(name))
-    descriptor = msg("new", objc_instance)(libobjc.objc_getClass(b"MTLComputePipelineDescriptor"))
-    msg("setComputeFunction:")(descriptor, self.fxn)
-    msg("setSupportIndirectCommandBuffers:")(descriptor, True)
-    self.pipeline_state = msg("newComputePipelineStateWithDescriptor:options:reflection:error:", objc_instance)(self.dev.sysdevice,
-      descriptor, MTLPipelineOption.MTLPipelineOptionNone, None, ctypes.byref(error_pipeline_creation:=objc_instance()))
-    error_check(error_pipeline_creation, shader_src=self.shader_src)
-=======
     self.fxn = self.library.newFunctionWithName(to_ns_str(name)).retained()
     descriptor = metal.MTLComputePipelineDescriptor.new()
     descriptor.setComputeFunction(self.fxn)
@@ -211,7 +174,6 @@
     self.pipeline_state = self.dev.sysdevice.newComputePipelineStateWithDescriptor_options_reflection_error(descriptor, metal.MTLPipelineOptionNone,
       None, ctypes.byref(error_pipeline_creation:=metal.NSError().retained()))
     error_check(error_pipeline_creation)
->>>>>>> 55be95da
     # cache these msg calls
     self.max_total_threads: int = self.pipeline_state.maxTotalThreadsPerThreadgroup()
 
