<<<<<<< HEAD
import os, pathlib, struct, ctypes, tempfile, functools, contextlib, decimal, platform, subprocess, signal
from typing import Any, cast
from tinygrad.helpers import prod, to_mv, getenv, round_up, cache_dir, T, init_c_struct_t, PROFILE, ProfileRangeEvent, cpu_profile, fetch
=======
import subprocess, pathlib, struct, ctypes, tempfile, functools, contextlib, decimal, platform
from typing import Any, cast
from tinygrad.helpers import prod, to_mv, getenv, round_up, cache_dir, T, init_c_struct_t, PROFILE, ProfileRangeEvent, cpu_profile, unwrap
>>>>>>> 3466a220
from tinygrad.device import Compiled, Compiler, CompileError, LRUAllocator, ProfileDeviceEvent
from tinygrad.renderer.cstyle import MetalRenderer

class objc_id(ctypes.c_void_p): # This prevents ctypes from converting response to plain int, and dict.fromkeys() can use it to dedup
  def __hash__(self): return hash(self.value)
  def __eq__(self, other): return self.value == other.value

class objc_instance(objc_id): # method with name "new", "alloc" should be freed after use
  def __del__(self):
    # CPython doesn't make any guarantees about order in which globals (like `msg` or `libobjc`) are destroyed when the interpreter shuts down
    # https://github.com/tinygrad/tinygrad/pull/8949 triggered the unlucky ordering which lead to a bunch of errors at exit
    # TODO: Why isn't `sys.is_finalizing` working?
    if msg is not None and libobjc is not None: msg("release")(self)

class MTLResourceOptions:
  MTLResourceCPUCacheModeDefaultCache = 0
  MTLResourceStorageModeShared = 0 << 4

class MTLPipelineOption:
  MTLPipelineOptionNone = 0

# 13 is requestType that metal uses to compile source code into MTLB, there aren't any docs or symbols.
REQUEST_TYPE_COMPILE = 13

libobjc = ctypes.CDLL("/usr/lib/libobjc.dylib")
libmetal = ctypes.CDLL("/System/Library/Frameworks/Metal.framework/Metal")
# Must be loaded for default Metal Device: https://developer.apple.com/documentation/metal/1433401-mtlcreatesystemdefaultdevice?language=objc
ctypes.CDLL("/System/Library/Frameworks/CoreGraphics.framework/CoreGraphics")
libdispatch = ctypes.CDLL("/usr/lib/libSystem.dylib") # libdispatch is part of libSystem on mac
libobjc.objc_getClass.restype = objc_id
libobjc.sel_registerName.restype = objc_id
libmetal.MTLCreateSystemDefaultDevice.restype = objc_instance
libdispatch.dispatch_data_create.restype = objc_instance

@functools.cache
def msg(selector: str, restype: type[T] = objc_id):  # type: ignore [assignment]
  resname = libobjc.sel_registerName(selector.encode())
  sender = libobjc["objc_msgSend"] # Using attribute access returns a new reference so setting restype is safe
  sender.restype = restype
  def _msg(ptr: objc_id, *args: Any) -> T: return sender(ptr, resname, *args)
  return _msg

@functools.cache
def to_ns_str(s: str): return msg("stringWithUTF8String:", objc_instance)(libobjc.objc_getClass(b"NSString"), s.encode())
def from_ns_str(s): return bytes(msg("UTF8String", ctypes.c_char_p)(s)).decode()

def to_struct(*t: int, _type: type[ctypes._SimpleCData] = ctypes.c_ulong):
  return init_c_struct_t(tuple([(f"field{i}", _type) for i in range(len(t))]))(*t)

def wait_check(cbuf: Any):
  msg("waitUntilCompleted")(cbuf)
  error_check(msg("error", objc_instance)(cbuf))

def cmdbuf_label(cbuf: objc_id) -> str|None: return from_ns_str(label) if (label:=msg("label", objc_id)(cbuf)).value is not None else None
def cmdbuf_st_time(cbuf: objc_id) -> float: return cast(float, msg("GPUStartTime", ctypes.c_double)(cbuf))
def cmdbuf_en_time(cbuf: objc_id) -> float: return cast(float, msg("GPUEndTime", ctypes.c_double)(cbuf))

def error_check(error: objc_instance, error_constructor: type[Exception] = RuntimeError):
  if error.value is None: return None
  raise error_constructor(from_ns_str(msg("localizedDescription", objc_instance)(error)))

class MetalDevice(Compiled):
  def __init__(self, device:str):
    self.sysdevice = libmetal.MTLCreateSystemDefaultDevice()
    self.mtl_queue = msg("newCommandQueueWithMaxCommandBufferCount:", objc_instance)(self.sysdevice, 1024)
    if self.mtl_queue is None: raise RuntimeError("Cannot allocate a new command queue")
    self.mtl_buffers_in_flight: list[Any] = []
    self.timeline_signal = msg("newSharedEvent", objc_instance)(self.sysdevice)
    self.timeline_value = 0

    Compiled.profile_events += [ProfileDeviceEvent(device)]
    self.start_xctrace()

    from tinygrad.runtime.graph.metal import MetalGraph
    # NOTE: GitHub CI macOS runners use paravirtualized metal which is broken with graph.
    # This can be reproduced locally with any virtualization software (like utm) that can create macOS VMs with apple's own virtualization framework.
    super().__init__(device, MetalAllocator(self), MetalRenderer(), MetalCompiler() if getenv("METAL_DIRECT", 1) else Compiler(),
                     functools.partial(MetalProgram, self), MetalGraph if 'virtual' not in from_ns_str(msg('name')(self.sysdevice)).lower() else None)

  def synchronize(self):
    for cbuf in self.mtl_buffers_in_flight:
      wait_check(cbuf)
      st, en = decimal.Decimal(cmdbuf_st_time(cbuf)) * 1000000, decimal.Decimal(cmdbuf_en_time(cbuf)) * 1000000
      # NOTE: command buffers from MetalGraph are not profiled here
      if PROFILE and (lb:=cmdbuf_label(cbuf)) is not None and not lb.startswith("batched"):
        Compiled.profile_events += [ProfileRangeEvent(self.device, lb, st, en, is_copy=lb.startswith("COPY"))]
    self.mtl_buffers_in_flight.clear()

  xctrace_proc = None
  @classmethod
  def start_xctrace(cls):
    if PROFILE.value < 2 or cls.xctrace_proc is not None: return
    # fetch xctrace config
    cfg = "https://gist.githubusercontent.com/qazalin/96680d79e12ab18f19403ac696ced8d2/raw/12268d24c738e4d1272b29a2d26ee6e5b831a6bd/GPUCounter.xml"
    cfg_loc = os.path.expanduser("~/Library/Application Support/Instruments/Templates/GPUCounter.tracetemplate")
    os.system(f"plutil -convert xml1 -o '{cfg_loc}' {fetch(cfg)}")
    # attach gpu counter recorder to this PID
    os.system("rm -rf "+(output:="/tmp/metal.trace"))
    cls.xctrace_proc = subprocess.Popen(["xctrace", "record", "--template", "GPUCounter", "--output", output, "--attach", str(os.getpid()),
                                         "--notify-tracing-started", NOTIFY_KEY:="com.tinygrad.xctrace.started"])
    subprocess.check_output(["notifyutil", "-1", NOTIFY_KEY])

  def _at_profile_finalize(self):
    if (proc:=MetalDevice.xctrace_proc) is not None:
      try:
        proc.send_signal(signal.SIGINT)
        proc.wait()
      except Exception:
        proc.terminate()
        proc.wait()

def metal_src_to_library(device:MetalDevice, src:str) -> objc_instance:
  options = msg("new", objc_instance)(libobjc.objc_getClass(b"MTLCompileOptions"))
  msg("setFastMathEnabled:")(options, getenv("METAL_FAST_MATH"))
  library = msg("newLibraryWithSource:options:error:", objc_instance)(device.sysdevice, to_ns_str(src),
                                                                      options, ctypes.byref(compileError:=objc_instance()))
  error_check(compileError, CompileError)
  return library

class MetalCompiler(Compiler):
  # Opening METAL after LLVM doesn't fail because ctypes.CDLL opens with RTLD_LOCAL but MTLCompiler opens it's own llvm with RTLD_GLOBAL
  # This means that MTLCompiler's llvm will create it's own instances of global state because RTLD_LOCAL doesn't export symbols, but if RTLD_GLOBAL
  # library is loaded first then RTLD_LOCAL library will just use it's symbols. On linux there is RTLD_DEEPBIND to prevent that, but on macos there
  # doesn't seem to be anything we can do.
  with contextlib.suppress(FileNotFoundError, ModuleNotFoundError):
    import tinygrad.runtime.autogen.llvm # noqa: F401
  support = ctypes.CDLL("/System/Library/PrivateFrameworks/MTLCompiler.framework/MTLCompiler")
  support.MTLCodeGenServiceCreate.restype = ctypes.c_void_p

  def __init__(self):
    self.cgs = ctypes.c_void_p(MetalCompiler.support.MTLCodeGenServiceCreate(b"tinygrad"))
    super().__init__("compile_metal_direct")
  def __reduce__(self): return (MetalCompiler,()) # force pickle to create new instance for each multiprocessing fork
  def compile(self, src:str) -> bytes:
    ret: Exception|bytes = CompileError("MTLCodeGenServiceBuildRequest returned without calling the callback")
    @ctypes.CFUNCTYPE(None, ctypes.c_void_p, ctypes.c_int32, ctypes.c_void_p, ctypes.c_size_t, ctypes.c_char_p)
    def callback(blockptr, error, dataPtr, dataLen, errorMessage):
      nonlocal ret
      if error == 0:
        reply = bytes(to_mv(dataPtr, dataLen))
        # offset from beginning to data = header size + warning size
        ret = reply[sum(struct.unpack('<LL', reply[8:16])):]
      else:
        ret = CompileError(errorMessage.decode())

    # no changes for compute in 2.0 - 2.4 specs, use 2.0 as default for old versions.
    macos_major = int(platform.mac_ver()[0].split('.')[0])
    metal_version = "metal3.1" if macos_major >= 14 else "metal3.0" if macos_major >= 13 else "macos-metal2.0"

    # llvm will create modules.timestamp in cache path and cache compilation of metal stdlib (250ms => 8ms compilation time)
    # note that llvm won't necessarily create anything else here as apple has prebuilt versions of many standard libraries
    params = f'-fno-fast-math -std={metal_version} --driver-mode=metal -x metal -fmodules-cache-path="{cache_dir}" -fno-caret-diagnostics'
    # source blob has to be padded to multiple of 4 but at least one 'b\x00' should be added, params blob just has to be null terminated
    src_padded, params_padded = src.encode() + b'\x00'*(round_up(len(src) + 1, 4) - len(src)), params.encode() + b'\x00'
    request = struct.pack('<QQ', len(src_padded), len(params_padded)) + src_padded + params_padded
    # The callback is actually not a callback but a block which is apple's non-standard extension to add closures to C.
    # See https://clang.llvm.org/docs/Block-ABI-Apple.html#high-level for struct layout.
    # Fields other than invoke are unused in this case so we can just use ctypes.byref with negative offset to invoke field, add blockptr as a first
    # argument and pretend it's a normal callback
    MetalCompiler.support.MTLCodeGenServiceBuildRequest(self.cgs, None, REQUEST_TYPE_COMPILE, request, len(request), ctypes.byref(callback, -0x10))
    if isinstance(ret, Exception): raise ret
    assert ret[:4] == b"MTLB" and ret[-4:] == b"ENDT", f"Invalid Metal library. {ret!r}"
    return ret
  def disassemble(self, lib:bytes):
    with tempfile.NamedTemporaryFile(delete=True) as shader:
      shader.write(lib)
      shader.flush()
      proc = subprocess.Popen(f"cd {pathlib.Path(__file__).parents[2]}/extra/disassemblers/applegpu && python3 compiler_explorer.py {shader.name}",
                              stdout=subprocess.PIPE, shell=True, text=True, bufsize=1)
      for line in unwrap(proc.stdout): print(line, end="")
      ret = proc.wait()
      if ret: print("Disassembler Error: Make sure you have https://github.com/dougallj/applegpu cloned to tinygrad/extra/disassemblers/applegpu")

class MetalProgram:
  def __init__(self, dev:MetalDevice, name:str, lib:bytes):
    self.dev, self.name, self.lib = dev, name, lib
    if lib[:4] == b"MTLB":
      # binary metal library
      data = libdispatch.dispatch_data_create(lib, len(lib), None, None)
      self.library = msg("newLibraryWithData:error:", objc_instance)(self.dev.sysdevice, data, ctypes.byref(error_lib:=objc_instance()))
      error_check(error_lib)
    else:
      # metal source. rely on OS caching
      try: self.library = metal_src_to_library(self.dev, lib.decode())
      except CompileError as e: raise RuntimeError from e
    self.fxn = msg("newFunctionWithName:", objc_instance)(self.library, to_ns_str(name))
    descriptor = msg("new", objc_instance)(libobjc.objc_getClass(b"MTLComputePipelineDescriptor"))
    msg("setComputeFunction:")(descriptor, self.fxn)
    msg("setSupportIndirectCommandBuffers:")(descriptor, True)
    self.pipeline_state = msg("newComputePipelineStateWithDescriptor:options:reflection:error:", objc_instance)(self.dev.sysdevice,
      descriptor, MTLPipelineOption.MTLPipelineOptionNone, None, ctypes.byref(error_pipeline_creation:=objc_instance()))
    error_check(error_pipeline_creation)
    # cache these msg calls
    self.max_total_threads: int = cast(int, msg("maxTotalThreadsPerThreadgroup", ctypes.c_ulong)(self.pipeline_state))

  def __call__(self, *bufs, global_size:tuple[int,int,int]=(1,1,1), local_size:tuple[int,int,int]=(1,1,1), vals:tuple[int, ...]=(), wait=False):
    if prod(local_size) > self.max_total_threads:
      exec_width = msg("threadExecutionWidth", ctypes.c_ulong)(self.pipeline_state)
      memory_length = msg("staticThreadgroupMemoryLength", ctypes.c_ulong)(self.pipeline_state)
      raise RuntimeError(f"local size {local_size} bigger than {self.max_total_threads} with exec width {exec_width} memory length {memory_length}")
    command_buffer = msg("commandBuffer", objc_instance)(self.dev.mtl_queue)
    encoder = msg("computeCommandEncoder", objc_instance)(command_buffer)
    msg("setComputePipelineState:")(encoder, self.pipeline_state)
    for i,a in enumerate(bufs): msg("setBuffer:offset:atIndex:")(encoder, a.buf, a.offset, i)
    for i,a in enumerate(vals, start=len(bufs)): msg("setBytes:length:atIndex:")(encoder, bytes(ctypes.c_int(a)), 4, i)
    msg("dispatchThreadgroups:threadsPerThreadgroup:")(encoder, to_struct(*global_size), to_struct(*local_size))
    msg("endEncoding")(encoder)
    msg("setLabel:")(command_buffer, to_ns_str(self.name)) # TODO: is this always needed?
    msg("commit")(command_buffer)
    self.dev.mtl_buffers_in_flight.append(command_buffer)
    if wait:
      wait_check(command_buffer)
      return cmdbuf_en_time(command_buffer) - cmdbuf_st_time(command_buffer)

class MetalBuffer:
  def __init__(self, buf:Any, size:int, offset=0): self.buf, self.size, self.offset = buf, size, offset

class MetalAllocator(LRUAllocator[MetalDevice]):
  def _alloc(self, size:int, options) -> MetalBuffer:
    if options.external_ptr: return MetalBuffer(objc_id(options.external_ptr), size)

    # Buffer is explicitly released in _free() rather than garbage collected via reference count
    ret = msg("newBufferWithLength:options:", objc_id)(self.dev.sysdevice, ctypes.c_ulong(size), MTLResourceOptions.MTLResourceStorageModeShared)
    if ret.value is None: raise MemoryError(f"Metal OOM while allocating {size=}")
    return MetalBuffer(ret, size)
  def _free(self, opaque:MetalBuffer, options):
    if msg is not None and libobjc is not None: msg("release")(opaque.buf)
  def _transfer(self, dest:MetalBuffer, src:MetalBuffer, sz:int, src_dev:MetalDevice, dest_dev:MetalDevice):
    dest_dev.synchronize()
    src_command_buffer = msg("commandBuffer", objc_instance)(src_dev.mtl_queue)
    encoder = msg("blitCommandEncoder", objc_instance)(src_command_buffer)
    msg("copyFromBuffer:sourceOffset:toBuffer:destinationOffset:size:")(encoder, src.buf, ctypes.c_ulong(src.offset),
        dest.buf, ctypes.c_ulong(dest.offset), ctypes.c_ulong(sz))
    msg("endEncoding")(encoder)
    if src_dev != dest_dev:
      msg("encodeSignalEvent:value:")(src_command_buffer, src_dev.timeline_signal, src_dev.timeline_value)
      dest_command_buffer = msg("commandBuffer", objc_instance)(dest_dev.mtl_queue)
      msg("encodeWaitForEvent:value:")(dest_command_buffer, src_dev.timeline_signal, src_dev.timeline_value)
      msg("commit")(dest_command_buffer)
      dest_dev.mtl_buffers_in_flight.append(dest_command_buffer)
      src_dev.timeline_value += 1
    msg("setLabel:")(src_command_buffer, to_ns_str(f"COPY {src_dev.device} -> {dest_dev.device}"))
    msg("commit")(src_command_buffer)
    src_dev.mtl_buffers_in_flight.append(src_command_buffer)
  def _cp_mv(self, dst, src, prof_desc):
    with cpu_profile(prof_desc, self.dev.device, is_copy=True): dst[:] = src
  def _as_buffer(self, src:MetalBuffer) -> memoryview:
    self.dev.synchronize()
    return to_mv(cast(int, msg("contents", objc_id)(src.buf).value), src.size + src.offset)[src.offset:]
  def _copyin(self, dest:MetalBuffer, src:memoryview): self._cp_mv(self._as_buffer(dest), src, "CPU -> METAL")
  def _copyout(self, dest:memoryview, src:MetalBuffer): self._cp_mv(dest, self._as_buffer(src), "METAL -> CPU")
  def _offset(self, buf:MetalBuffer, size:int, offset:int): return MetalBuffer(buf.buf, size, offset)<|MERGE_RESOLUTION|>--- conflicted
+++ resolved
@@ -1,12 +1,6 @@
-<<<<<<< HEAD
-import os, pathlib, struct, ctypes, tempfile, functools, contextlib, decimal, platform, subprocess, signal
+import subprocess, pathlib, struct, ctypes, tempfile, functools, contextlib, decimal, platform, signal, os
 from typing import Any, cast
-from tinygrad.helpers import prod, to_mv, getenv, round_up, cache_dir, T, init_c_struct_t, PROFILE, ProfileRangeEvent, cpu_profile, fetch
-=======
-import subprocess, pathlib, struct, ctypes, tempfile, functools, contextlib, decimal, platform
-from typing import Any, cast
-from tinygrad.helpers import prod, to_mv, getenv, round_up, cache_dir, T, init_c_struct_t, PROFILE, ProfileRangeEvent, cpu_profile, unwrap
->>>>>>> 3466a220
+from tinygrad.helpers import prod, to_mv, getenv, round_up, cache_dir, T, init_c_struct_t, PROFILE, ProfileRangeEvent, cpu_profile, unwrap, fetch
 from tinygrad.device import Compiled, Compiler, CompileError, LRUAllocator, ProfileDeviceEvent
 from tinygrad.renderer.cstyle import MetalRenderer
 
