import os, subprocess, pathlib
import Metal, Cocoa, libdispatch # type: ignore
from typing import List, Any, Union, Optional
from tinygrad.codegen.cstyle import CStyleCodegen, CStyleLanguage
from tinygrad.helpers import prod, getenv, DEBUG, DType, dtypes
from tinygrad.ops import Compiled
from tinygrad.runtime.lib import RawBufferMapped

METAL_XCODE = getenv("METAL_XCODE")

class _METAL:
  def __init__(self) -> None:
    self.mtl_buffers_in_flight: List[Any] = []
    self.device = Metal.MTLCreateSystemDefaultDevice()
    self.mtl_queue = self.device.newCommandQueue() # newCommandQueue has a capacity of (64 uncompleted command buffers)
  # TODO: is there a better way to do this?
  def synchronize(self) -> None:
    for cbuf in self.mtl_buffers_in_flight: cbuf.waitUntilCompleted()
    self.mtl_buffers_in_flight.clear()
METAL = _METAL()

class RawMetalBuffer(RawBufferMapped):
<<<<<<< HEAD
  def __init__(self, size:int, dtype:DType) -> None:
    super().__init__(size, dtype, METAL.device.newBufferWithBytesNoCopy_length_options_deallocator_(None, size * dtype.itemsize, Metal.MTLResourceStorageModeShared, None))
  def __del__(self) -> None:
    self.release()
=======
  def __init__(self, size:int, dtype:DType):
    assert dtype != dtypes.float64, "metal doesn't support float64"
    super().__init__(size, dtype, METAL.device.newBufferWithLength_options_(size*dtype.itemsize, Metal.MTLResourceStorageModeShared))
  def __del__(self):
    self._buf.release()
>>>>>>> 2d567ef6
    super().__del__()
  def release(self) -> None:
    if self._buf:
      self._buf.setPurgeableState_(Metal.MTLPurgeableStateEmpty)
      self._buf = None
  def _buffer(self):
    METAL.synchronize()
    return self._buf.contents().as_buffer(self._buf.length())

def unwrap(x) -> Any:
  ret, err = x
  assert err is None, str(err)
  return ret

class MetalProgram:
  def __init__(self, name:str, prg:str) -> None:
    if METAL_XCODE:
      air = subprocess.check_output(['xcrun', '-sdk', 'macosx', 'metal', '-x', 'metal', '-c', '-', '-o', '-'], input=prg.encode('utf-8'))
      # NOTE: if you run llvm-dis on "air" you can see the llvm bytecode
      lib = subprocess.check_output(['xcrun', '-sdk', 'macosx', 'metallib', '-', '-o', '-'], input=air)
      data = libdispatch.dispatch_data_create(lib, len(lib), None, None)
      self.library = unwrap(METAL.device.newLibraryWithData_error_(data, None))
    else:
      options = Metal.MTLCompileOptions.alloc().init()
      self.library = unwrap(METAL.device.newLibraryWithSource_options_error_(prg, options, None))

    self.fxn = self.library.newFunctionWithName_(name)
    # hacks to disassemble shader
    if DEBUG >= 5:
      desc = Metal.MTLComputePipelineDescriptor.alloc().init()
      desc.setComputeFunction_(self.fxn)
      arc = unwrap(METAL.device.newBinaryArchiveWithDescriptor_error_(Metal.MTLBinaryArchiveDescriptor.alloc().init(), None))
      unwrap(x=arc.addComputePipelineFunctionsWithDescriptor_error_(desc, None) or arc.newComputePipelineStateWithDescriptor_error_(desc, None))
      unwrap(arc.serializeToURL_error_(Cocoa.NSURL.URLWithString_("file:///tmp/shader.bin"), None))
      # clone https://github.com/dougallj/applegpu.git in tinygrad/disassemblers
      os.system(f"cd {pathlib.Path(__file__).parent.parent.parent}/disassemblers/applegpu && python3 compiler_explorer.py /tmp/shader.bin")
    self.pipeline_state = unwrap(METAL.device.newComputePipelineStateWithFunction_error_(self.fxn, None))

  def __call__(self, global_size:List[int], local_size:List[int], *bufs, wait=False) -> Union[Optional[Any], None]:
    if not local_size: local_size = [32]
    local_size += [1] * (3-len(local_size))
    global_size += [1] * (3-len(global_size))

    assert prod(local_size) <= self.pipeline_state.maxTotalThreadsPerThreadgroup(), f"local size {local_size} bigger than {self.pipeline_state.maxTotalThreadsPerThreadgroup()} with exec width {self.pipeline_state.threadExecutionWidth()} memory length {self.pipeline_state.staticThreadgroupMemoryLength()}"
    command_buffer = METAL.mtl_queue.commandBuffer()
    command_encoder = command_buffer.computeCommandEncoder()
    command_encoder.setComputePipelineState_(self.pipeline_state)
    for i,a in enumerate(bufs): command_encoder.setBuffer_offset_atIndex_(a._buf, 0, i)
    command_encoder.dispatchThreads_threadsPerThreadgroup_(Metal.MTLSize(*global_size), Metal.MTLSize(*local_size))
    command_encoder.endEncoding()
    command_buffer.commit()
    if not wait:
      METAL.mtl_buffers_in_flight.append(command_buffer)
      return None
    command_buffer.waitUntilCompleted()
    return command_buffer.GPUEndTime() - command_buffer.GPUStartTime()

class MetalCodegen(CStyleCodegen):
  lang = CStyleLanguage(
    kernel_prefix = "#include <metal_stdlib>\n#define int64 long\nusing namespace metal;\nkernel", buffer_prefix = "device ", smem_prefix = "threadgroup ",
    barrier = "threadgroup_barrier(mem_flags::mem_threadgroup);", float4 = "float4",
    gid = [f"gid.{chr(120+i)}" for i in range(3)], lid = [f"lid.{chr(120+i)}" for i in range(3)],
    extra_args = ['uint3 gid [[thread_position_in_grid]]', 'ushort3 lid [[thread_position_in_threadgroup]]'])

MetalBuffer = Compiled(RawMetalBuffer, MetalCodegen, MetalProgram, METAL.synchronize)<|MERGE_RESOLUTION|>--- conflicted
+++ resolved
@@ -20,18 +20,11 @@
 METAL = _METAL()
 
 class RawMetalBuffer(RawBufferMapped):
-<<<<<<< HEAD
   def __init__(self, size:int, dtype:DType) -> None:
+    assert dtype != dtypes.float64, "metal doesn't support float64"
     super().__init__(size, dtype, METAL.device.newBufferWithBytesNoCopy_length_options_deallocator_(None, size * dtype.itemsize, Metal.MTLResourceStorageModeShared, None))
   def __del__(self) -> None:
     self.release()
-=======
-  def __init__(self, size:int, dtype:DType):
-    assert dtype != dtypes.float64, "metal doesn't support float64"
-    super().__init__(size, dtype, METAL.device.newBufferWithLength_options_(size*dtype.itemsize, Metal.MTLResourceStorageModeShared))
-  def __del__(self):
-    self._buf.release()
->>>>>>> 2d567ef6
     super().__del__()
   def release(self) -> None:
     if self._buf:
