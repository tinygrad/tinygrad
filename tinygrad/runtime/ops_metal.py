import subprocess, pathlib, struct, ctypes, tempfile, functools, contextlib, decimal, platform
from typing import Any, cast
from tinygrad.helpers import prod, to_mv, getenv, round_up, cache_dir, T, init_c_struct_t, PROFILE, ProfileRangeEvent, cpu_profile, unwrap
from tinygrad.device import Compiled, Compiler, CompileError, LRUAllocator, ProfileDeviceEvent
from tinygrad.renderer.cstyle import MetalRenderer

class objc_id(ctypes.c_void_p): # This prevents ctypes from converting response to plain int, and dict.fromkeys() can use it to dedup
  def __hash__(self): return hash(self.value)
  def __eq__(self, other): return self.value == other.value

class objc_instance(objc_id): # method with name "new", "alloc" should be freed after use
  def __del__(self):
    # CPython doesn't make any guarantees about order in which globals (like `msg` or `libobjc`) are destroyed when the interpreter shuts down
    # https://github.com/tinygrad/tinygrad/pull/8949 triggered the unlucky ordering which lead to a bunch of errors at exit
    # TODO: Why isn't `sys.is_finalizing` working?
    if msg is not None and libobjc is not None: msg("release")(self)

class MTLResourceOptions:
  MTLResourceCPUCacheModeDefaultCache = 0
  MTLResourceStorageModeShared = 0 << 4

class MTLPipelineOption:
  MTLPipelineOptionNone = 0

# 13 is requestType that metal uses to compile source code into MTLB, there aren't any docs or symbols.
REQUEST_TYPE_COMPILE = 13

libobjc = ctypes.CDLL("/usr/lib/libobjc.dylib")
libmetal = ctypes.CDLL("/System/Library/Frameworks/Metal.framework/Metal")
# Must be loaded for default Metal Device: https://developer.apple.com/documentation/metal/1433401-mtlcreatesystemdefaultdevice?language=objc
ctypes.CDLL("/System/Library/Frameworks/CoreGraphics.framework/CoreGraphics")
libdispatch = ctypes.CDLL("/usr/lib/libSystem.dylib") # libdispatch is part of libSystem on mac
libobjc.objc_getClass.restype = objc_id
libobjc.sel_registerName.restype = objc_id
libmetal.MTLCreateSystemDefaultDevice.restype = objc_instance
libdispatch.dispatch_data_create.restype = objc_instance

@functools.cache
def msg(selector: str, restype: type[T] = objc_id):  # type: ignore [assignment]
  resname = libobjc.sel_registerName(selector.encode())
  sender = libobjc["objc_msgSend"] # Using attribute access returns a new reference so setting restype is safe
  sender.restype = restype
  def _msg(ptr: objc_id, *args: Any) -> T: return sender(ptr, resname, *args)
  return _msg

@functools.cache
def to_ns_str(s: str): return msg("stringWithUTF8String:", objc_instance)(libobjc.objc_getClass(b"NSString"), s.encode())
def from_ns_str(s): return bytes(msg("UTF8String", ctypes.c_char_p)(s)).decode()

def to_struct(*t: int, _type: type[ctypes._SimpleCData] = ctypes.c_ulong):
  return init_c_struct_t(tuple([(f"field{i}", _type) for i in range(len(t))]))(*t)

def wait_check(cbuf: Any):
  msg("waitUntilCompleted")(cbuf)
  error_check(msg("error", objc_instance)(cbuf))

def cmdbuf_label(cbuf: objc_id) -> str|None: return from_ns_str(label) if (label:=msg("label", objc_id)(cbuf)).value is not None else None
def cmdbuf_st_time(cbuf: objc_id) -> float: return cast(float, msg("GPUStartTime", ctypes.c_double)(cbuf))
def cmdbuf_en_time(cbuf: objc_id) -> float: return cast(float, msg("GPUEndTime", ctypes.c_double)(cbuf))

def error_check(error: objc_instance, error_constructor: type[Exception] = RuntimeError):
  if error.value is None: return None
  raise error_constructor(from_ns_str(msg("localizedDescription", objc_instance)(error)))

class MetalDevice(Compiled):
  def __init__(self, device:str):
    self.sysdevice = libmetal.MTLCreateSystemDefaultDevice()
    self.mtl_queue = msg("newCommandQueueWithMaxCommandBufferCount:", objc_instance)(self.sysdevice, 1024)
    if self.mtl_queue is None: raise RuntimeError("Cannot allocate a new command queue")
    self.mtl_buffers_in_flight: list[Any] = []
    self.timeline_signal = msg("newSharedEvent", objc_instance)(self.sysdevice)
    self.timeline_value = 0

    Compiled.profile_events += [ProfileDeviceEvent(device)]

    from tinygrad.runtime.graph.metal import MetalGraph
    # NOTE: GitHub CI macOS runners use paravirtualized metal which is broken with graph.
    # This can be reproduced locally with any virtualization software (like utm) that can create macOS VMs with apple's own virtualization framework.
    super().__init__(device, MetalAllocator(self), MetalRenderer(), MetalCompiler() if getenv("METAL_DIRECT", 1) else Compiler(),
                     functools.partial(MetalProgram, self), MetalGraph if 'virtual' not in from_ns_str(msg('name')(self.sysdevice)).lower() else None)

  def synchronize(self):
    for cbuf in self.mtl_buffers_in_flight:
      wait_check(cbuf)
      st, en = decimal.Decimal(cmdbuf_st_time(cbuf)) * 1000000, decimal.Decimal(cmdbuf_en_time(cbuf)) * 1000000
      # NOTE: command buffers from MetalGraph are not profiled here
      if PROFILE and (lb:=cmdbuf_label(cbuf)) is not None and not lb.startswith("batched"):
        Compiled.profile_events += [ProfileRangeEvent(self.device, lb, st, en, is_copy=lb.startswith("COPY"))]
    self.mtl_buffers_in_flight.clear()

def metal_src_to_library(device:MetalDevice, src:str) -> objc_instance:
  options = msg("new", objc_instance)(libobjc.objc_getClass(b"MTLCompileOptions"))
  msg("setFastMathEnabled:")(options, getenv("METAL_FAST_MATH"))
  library = msg("newLibraryWithSource:options:error:", objc_instance)(device.sysdevice, to_ns_str(src),
                                                                      options, ctypes.byref(compileError:=objc_instance()))
  error_check(compileError, CompileError)
  return library

class MetalCompiler(Compiler):
  # Opening METAL after LLVM doesn't fail because ctypes.CDLL opens with RTLD_LOCAL but MTLCompiler opens it's own llvm with RTLD_GLOBAL
  # This means that MTLCompiler's llvm will create it's own instances of global state because RTLD_LOCAL doesn't export symbols, but if RTLD_GLOBAL
  # library is loaded first then RTLD_LOCAL library will just use it's symbols. On linux there is RTLD_DEEPBIND to prevent that, but on macos there
  # doesn't seem to be anything we can do.
  with contextlib.suppress(FileNotFoundError, ModuleNotFoundError):
    import tinygrad.runtime.autogen.llvm # noqa: F401
  support = ctypes.CDLL("/System/Library/PrivateFrameworks/MTLCompiler.framework/MTLCompiler")
  support.MTLCodeGenServiceCreate.restype = ctypes.c_void_p

  def __init__(self):
    self.cgs = ctypes.c_void_p(MetalCompiler.support.MTLCodeGenServiceCreate(b"tinygrad"))
    super().__init__("compile_metal_direct")
  def __reduce__(self): return (MetalCompiler,()) # force pickle to create new instance for each multiprocessing fork
  def compile(self, src:str) -> bytes:
    ret: Exception|bytes = CompileError("MTLCodeGenServiceBuildRequest returned without calling the callback")
    @ctypes.CFUNCTYPE(None, ctypes.c_void_p, ctypes.c_int32, ctypes.c_void_p, ctypes.c_size_t, ctypes.c_char_p)
    def callback(blockptr, error, dataPtr, dataLen, errorMessage):
      nonlocal ret
      if error == 0:
        reply = bytes(to_mv(dataPtr, dataLen))
        # offset from beginning to data = header size + warning size
        ret = reply[sum(struct.unpack('<LL', reply[8:16])):]
      else:
        ret = CompileError(errorMessage.decode())

    # no changes for compute in 2.0 - 2.4 specs, use 2.0 as default for old versions.
    macos_major = int(platform.mac_ver()[0].split('.')[0])
    metal_version = "metal3.1" if macos_major >= 14 else "metal3.0" if macos_major >= 13 else "macos-metal2.0"

    # llvm will create modules.timestamp in cache path and cache compilation of metal stdlib (250ms => 8ms compilation time)
    # note that llvm won't necessarily create anything else here as apple has prebuilt versions of many standard libraries
    params = f'-fno-fast-math -std={metal_version} --driver-mode=metal -x metal -fmodules-cache-path="{cache_dir}" -fno-caret-diagnostics'
    # source blob has to be padded to multiple of 4 but at least one 'b\x00' should be added, params blob just has to be null terminated
    src_padded, params_padded = src.encode() + b'\x00'*(round_up(len(src) + 1, 4) - len(src)), params.encode() + b'\x00'
    request = struct.pack('<QQ', len(src_padded), len(params_padded)) + src_padded + params_padded
    # The callback is actually not a callback but a block which is apple's non-standard extension to add closures to C.
    # See https://clang.llvm.org/docs/Block-ABI-Apple.html#high-level for struct layout.
    # Fields other than invoke are unused in this case so we can just use ctypes.byref with negative offset to invoke field, add blockptr as a first
    # argument and pretend it's a normal callback
    MetalCompiler.support.MTLCodeGenServiceBuildRequest(self.cgs, None, REQUEST_TYPE_COMPILE, request, len(request), ctypes.byref(callback, -0x10))
    if isinstance(ret, Exception): raise ret
    assert ret[:4] == b"MTLB" and ret[-4:] == b"ENDT", f"Invalid Metal library. {ret!r}"
    return ret
  def disassemble(self, lib:bytes):
    with tempfile.NamedTemporaryFile(delete=True) as shader:
      shader.write(lib)
      shader.flush()
      proc = subprocess.Popen(f"cd {pathlib.Path(__file__).parents[2]}/extra/disassemblers/applegpu && python3 compiler_explorer.py {shader.name}",
                              stdout=subprocess.PIPE, shell=True, text=True, bufsize=1)
      for line in unwrap(proc.stdout): print(line, end="")
      ret = proc.wait()
      if ret: print("Disassembler Error: Make sure you have https://github.com/dougallj/applegpu cloned to tinygrad/extra/disassemblers/applegpu")

class MetalProgram:
  def __init__(self, dev:MetalDevice, name:str, lib:bytes):
    self.dev, self.name, self.lib = dev, name, lib
    if lib[:4] == b"MTLB":
      # binary metal library
      data = libdispatch.dispatch_data_create(lib, len(lib), None, None)
      self.library = msg("newLibraryWithData:error:", objc_instance)(self.dev.sysdevice, data, ctypes.byref(error_lib:=objc_instance()))
      error_check(error_lib)
    else:
      # metal source. rely on OS caching
      try: self.library = metal_src_to_library(self.dev, lib.decode())
      except CompileError as e: raise RuntimeError from e
    self.fxn = msg("newFunctionWithName:", objc_instance)(self.library, to_ns_str(name))
    descriptor = msg("new", objc_instance)(libobjc.objc_getClass(b"MTLComputePipelineDescriptor"))
    msg("setComputeFunction:")(descriptor, self.fxn)
    msg("setSupportIndirectCommandBuffers:")(descriptor, True)
    self.pipeline_state = msg("newComputePipelineStateWithDescriptor:options:reflection:error:", objc_instance)(self.dev.sysdevice,
      descriptor, MTLPipelineOption.MTLPipelineOptionNone, None, ctypes.byref(error_pipeline_creation:=objc_instance()))
    error_check(error_pipeline_creation)
    # cache these msg calls
    self.max_total_threads: int = cast(int, msg("maxTotalThreadsPerThreadgroup", ctypes.c_ulong)(self.pipeline_state))

  def __call__(self, *bufs, global_size:tuple[int,int,int]=(1,1,1), local_size:tuple[int,int,int]=(1,1,1), vals:tuple[int, ...]=(), wait=False):
    if prod(local_size) > self.max_total_threads:
      exec_width = msg("threadExecutionWidth", ctypes.c_ulong)(self.pipeline_state)
      memory_length = msg("staticThreadgroupMemoryLength", ctypes.c_ulong)(self.pipeline_state)
      raise RuntimeError(f"local size {local_size} bigger than {self.max_total_threads} with exec width {exec_width} memory length {memory_length}")
    command_buffer = msg("commandBuffer", objc_instance)(self.dev.mtl_queue)
    encoder = msg("computeCommandEncoder", objc_instance)(command_buffer)
    msg("setComputePipelineState:")(encoder, self.pipeline_state)
    for i,a in enumerate(bufs): msg("setBuffer:offset:atIndex:")(encoder, a.buf, a.offset, i)
    for i,a in enumerate(vals, start=len(bufs)): msg("setBytes:length:atIndex:")(encoder, bytes(ctypes.c_int(a)), 4, i)
    msg("dispatchThreadgroups:threadsPerThreadgroup:")(encoder, to_struct(*global_size), to_struct(*local_size))
    msg("endEncoding")(encoder)
    msg("setLabel:")(command_buffer, to_ns_str(self.name)) # TODO: is this always needed?
    msg("commit")(command_buffer)
    self.dev.mtl_buffers_in_flight.append(command_buffer)
    if wait:
      wait_check(command_buffer)
      return cmdbuf_en_time(command_buffer) - cmdbuf_st_time(command_buffer)

class MetalBuffer:
  def __init__(self, buf:Any, size:int, offset=0): self.buf, self.size, self.offset = buf, size, offset

class MetalAllocator(LRUAllocator[MetalDevice]):
  def _alloc(self, size:int, options) -> MetalBuffer:
    if options.external_ptr: return MetalBuffer(objc_id(options.external_ptr), size)

    # Buffer is explicitly released in _free() rather than garbage collected via reference count
    ret = msg("newBufferWithLength:options:", objc_id)(self.dev.sysdevice, ctypes.c_ulong(size), MTLResourceOptions.MTLResourceStorageModeShared)
    if ret.value is None: raise MemoryError(f"Metal OOM while allocating {size=}")
    return MetalBuffer(ret, size)
  def _free(self, opaque:MetalBuffer, options):
    if msg is not None and libobjc is not None: msg("release")(opaque.buf)
  def _transfer(self, dest:MetalBuffer, src:MetalBuffer, sz:int, src_dev:MetalDevice, dest_dev:MetalDevice):
    dest_dev.synchronize()
    src_command_buffer = msg("commandBuffer", objc_instance)(src_dev.mtl_queue)
    encoder = msg("blitCommandEncoder", objc_instance)(src_command_buffer)
    msg("copyFromBuffer:sourceOffset:toBuffer:destinationOffset:size:")(encoder, src.buf, ctypes.c_ulong(src.offset),
        dest.buf, ctypes.c_ulong(dest.offset), ctypes.c_ulong(sz))
    msg("endEncoding")(encoder)
    if src_dev != dest_dev:
      msg("encodeSignalEvent:value:")(src_command_buffer, src_dev.timeline_signal, src_dev.timeline_value)
      dest_command_buffer = msg("commandBuffer", objc_instance)(dest_dev.mtl_queue)
      msg("encodeWaitForEvent:value:")(dest_command_buffer, src_dev.timeline_signal, src_dev.timeline_value)
      msg("commit")(dest_command_buffer)
      dest_dev.mtl_buffers_in_flight.append(dest_command_buffer)
      src_dev.timeline_value += 1
    msg("setLabel:")(src_command_buffer, to_ns_str(f"COPY {src_dev.device} -> {dest_dev.device}"))
    msg("commit")(src_command_buffer)
    src_dev.mtl_buffers_in_flight.append(src_command_buffer)
<<<<<<< HEAD
=======
    # Transfers currently synchronize the completion. Otherwise, copies can sometimes lead to incorrect values.
    # There is no real metal multidevice support for now, so transfer is used only for tests.
>>>>>>> 8a7be0a7
    src_dev.synchronize()
  def _cp_mv(self, dst, src, prof_desc):
    with cpu_profile(prof_desc, self.dev.device, is_copy=True): dst[:] = src
  def _as_buffer(self, src:MetalBuffer) -> memoryview:
    self.dev.synchronize()
    return to_mv(cast(int, msg("contents", objc_id)(src.buf).value), src.size + src.offset)[src.offset:]
  def _copyin(self, dest:MetalBuffer, src:memoryview): self._cp_mv(self._as_buffer(dest), src, "TINY -> METAL")
  def _copyout(self, dest:memoryview, src:MetalBuffer): self._cp_mv(dest, self._as_buffer(src), "METAL -> TINY")
  def _offset(self, buf:MetalBuffer, size:int, offset:int): return MetalBuffer(buf.buf, size, offset)<|MERGE_RESOLUTION|>--- conflicted
+++ resolved
@@ -221,11 +221,8 @@
     msg("setLabel:")(src_command_buffer, to_ns_str(f"COPY {src_dev.device} -> {dest_dev.device}"))
     msg("commit")(src_command_buffer)
     src_dev.mtl_buffers_in_flight.append(src_command_buffer)
-<<<<<<< HEAD
-=======
     # Transfers currently synchronize the completion. Otherwise, copies can sometimes lead to incorrect values.
     # There is no real metal multidevice support for now, so transfer is used only for tests.
->>>>>>> 8a7be0a7
     src_dev.synchronize()
   def _cp_mv(self, dst, src, prof_desc):
     with cpu_profile(prof_desc, self.dev.device, is_copy=True): dst[:] = src
