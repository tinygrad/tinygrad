# pip3 install pyobjc-framework-Metal pyobjc-framework-Cocoa pyobjc-framework-libdispatch
<<<<<<< HEAD
import os, subprocess
=======
import os, subprocess, pathlib, functools
>>>>>>> 24933ab5
import Metal, Cocoa, libdispatch # type: ignore
from pathlib import Path
from typing import List, Any
from tinygrad.codegen.linearizer import LinearizerOptions
from tinygrad.renderer.cstyle import uops_to_cstyle, CStyleLanguage
from tinygrad.helpers import prod, getenv, DEBUG, DType
from tinygrad.ops import Compiled
from tinygrad.runtime.lib import RawBufferMapped

METAL_XCODE = getenv("METAL_XCODE")

class _METAL:
  def __init__(self):
    self.mtl_buffers_in_flight: List[Any] = []
    self.device = Metal.MTLCreateSystemDefaultDevice()
    self.mtl_queue = self.device.newCommandQueue()
  # TODO: is there a better way to do this?
  def synchronize(self):
    for cbuf in self.mtl_buffers_in_flight: cbuf.waitUntilCompleted()
    self.mtl_buffers_in_flight.clear()
METAL = _METAL()

class RawMetalBuffer(RawBufferMapped):
  def __init__(self, size:int, dtype:DType):
    super().__init__(size, dtype, METAL.device.newBufferWithLength_options_(size*dtype.itemsize, Metal.MTLResourceStorageModeShared))
  def __del__(self):
    self._buf.release()
    super().__del__()
  def _buffer(self):
    METAL.synchronize()
    return self._buf.contents().as_buffer(self._buf.length())

def unwrap(x):
  ret, err = x
  assert err is None, str(err)
  return ret

class MetalProgram:
  def __init__(self, name:str, prg:str):
    if METAL_XCODE:
      air = subprocess.check_output(['xcrun', '-sdk', 'macosx', 'metal', '-x', 'metal', '-c', '-', '-o', '-'], input=prg.encode('utf-8'))
      # NOTE: if you run llvm-dis on "air" you can see the llvm bytecode
      lib = subprocess.check_output(['xcrun', '-sdk', 'macosx', 'metallib', '-', '-o', '-'], input=air)
      data = libdispatch.dispatch_data_create(lib, len(lib), None, None)
      self.library = unwrap(METAL.device.newLibraryWithData_error_(data, None))
    else:
      options = Metal.MTLCompileOptions.alloc().init()
      self.library = unwrap(METAL.device.newLibraryWithSource_options_error_(prg, options, None))
    self.fxn = self.library.newFunctionWithName_(name)
    # hacks to disassemble shader
    if DEBUG >= 5:
      arc = unwrap(METAL.device.newBinaryArchiveWithDescriptor_error_(Metal.MTLBinaryArchiveDescriptor.alloc().init(), None))
      desc = Metal.MTLComputePipelineDescriptor.alloc().init()
      desc.setComputeFunction_(self.fxn)
      unwrap(arc.addComputePipelineFunctionsWithDescriptor_error_(desc, None))
      unwrap(arc.serializeToURL_error_(Cocoa.NSURL.URLWithString_("file:///tmp/shader.bin"), None))
      # clone https://github.com/dougallj/applegpu.git in tinygrad/disassemblers
      os.system(f"cd {Path(__file__).parent.parent.parent}/disassemblers/applegpu && python3 compiler_explorer.py /tmp/shader.bin")
    self.pipeline_state = unwrap(METAL.device.newComputePipelineStateWithFunction_error_(self.fxn, None))

  def __call__(self, global_size, local_size, *bufs, wait=False):
    assert prod(local_size) <= self.pipeline_state.maxTotalThreadsPerThreadgroup(), f"local size {local_size} bigger than {self.pipeline_state.maxTotalThreadsPerThreadgroup()} with exec width {self.pipeline_state.threadExecutionWidth()} memory length {self.pipeline_state.staticThreadgroupMemoryLength()}"
    command_buffer = METAL.mtl_queue.commandBuffer()
    encoder = command_buffer.computeCommandEncoder()
    encoder.setComputePipelineState_(self.pipeline_state)
    for i,a in enumerate(bufs): encoder.setBuffer_offset_atIndex_(a._buf, 0, i)
    encoder.dispatchThreadgroups_threadsPerThreadgroup_(Metal.MTLSize(*global_size), Metal.MTLSize(*local_size))
    encoder.endEncoding()
    command_buffer.commit()
    if wait:
      command_buffer.waitUntilCompleted()
      return command_buffer.GPUEndTime() - command_buffer.GPUStartTime()
    METAL.mtl_buffers_in_flight.append(command_buffer)

renderer = functools.partial(uops_to_cstyle, CStyleLanguage(
  kernel_prefix = "#include <metal_stdlib>\nusing namespace metal;\nkernel", buffer_prefix = "device ", smem_prefix = "threadgroup ",
  barrier = "threadgroup_barrier(mem_flags::mem_threadgroup);", float4 = "float4", uses_ptr_arithmetic=True,
  gid = [f"gid.{chr(120+i)}" for i in range(3)], lid = [f"lid.{chr(120+i)}" for i in range(3)],
  extra_args = ['uint3 gid [[threadgroup_position_in_grid]]', 'uint3 lid [[thread_position_in_threadgroup]]']))
MetalBuffer = Compiled(RawMetalBuffer, LinearizerOptions(), renderer, MetalProgram, METAL.synchronize)<|MERGE_RESOLUTION|>--- conflicted
+++ resolved
@@ -1,12 +1,9 @@
 # pip3 install pyobjc-framework-Metal pyobjc-framework-Cocoa pyobjc-framework-libdispatch
-<<<<<<< HEAD
 import os, subprocess
-=======
-import os, subprocess, pathlib, functools
->>>>>>> 24933ab5
 import Metal, Cocoa, libdispatch # type: ignore
 from pathlib import Path
 from typing import List, Any
+from functools import partial
 from tinygrad.codegen.linearizer import LinearizerOptions
 from tinygrad.renderer.cstyle import uops_to_cstyle, CStyleLanguage
 from tinygrad.helpers import prod, getenv, DEBUG, DType
@@ -78,7 +75,7 @@
       return command_buffer.GPUEndTime() - command_buffer.GPUStartTime()
     METAL.mtl_buffers_in_flight.append(command_buffer)
 
-renderer = functools.partial(uops_to_cstyle, CStyleLanguage(
+renderer = partial(uops_to_cstyle, CStyleLanguage(
   kernel_prefix = "#include <metal_stdlib>\nusing namespace metal;\nkernel", buffer_prefix = "device ", smem_prefix = "threadgroup ",
   barrier = "threadgroup_barrier(mem_flags::mem_threadgroup);", float4 = "float4", uses_ptr_arithmetic=True,
   gid = [f"gid.{chr(120+i)}" for i in range(3)], lid = [f"lid.{chr(120+i)}" for i in range(3)],
