from __future__ import annotations
import ctypes
import numpy as np
from collections import defaultdict, deque
from typing import TypeVar, Type, Any, Dict, Deque, Tuple, cast
from tinygrad.helpers import DType, dtypes, prod, getenv, GlobalCounters, ImageDType

_T = TypeVar("_T")
class RawBuffer:  # pylint: disable=abstract-method
  def __init__(self, size:int, dtype:DType, buf:Any=None, allocator:Any=None, **kwargs):
    self.size: int = size
    self.dtype: DType = dtype
    self.offset: int = 0    # TODO: this is very unsupported, only in disk
    self._buf = buf if buf is not None else (allocator(size, dtype, **kwargs) if allocator else None) # If buf is provided, use it. Otherwise try to allocate from the allocator.
    self._memsz: int = size*dtype.itemsize
    self._allocator = allocator if allocator and hasattr(allocator, 'free') else None
    self._device = kwargs.get('device', None)
    GlobalCounters.mem_used += self._memsz
  def __del__(self):  # NOTE: if it fails on init (bad dtype), it won't have a _memsz
    if hasattr(self, '_memsz'): GlobalCounters.mem_used -= self._memsz
    if hasattr(self, '_allocator') and self._allocator: self._allocator.free(self._buf)
  def __repr__(self): return f"buffer<{self.size}, {self.dtype}, {id(self)}>"

  # NOTE: this interface allows for 0 copy
  @classmethod
  def fromCPU(cls:Type[_T], x:np.ndarray) -> _T: raise NotImplementedError("must be implemented")
  @classmethod
  def fromBuffer(cls, src:RawBuffer, shape: Tuple, dtype:DType, **kwargs): return cls.fromCPU(src.toCPU(), **kwargs)
  def toCPU(self) -> np.ndarray: raise NotImplementedError("must be implemented")

class RawBufferCopyIn(RawBuffer):
  def _copyin(self, x:np.ndarray) -> None: raise NotImplementedError("must be implemented")

  @classmethod
  def fromCPU(cls, x:np.ndarray, **kwargs):
    ret = cls(prod(x.shape), dtypes.from_np(x.dtype), **kwargs)
    if x.size > 0: ret._copyin(x)
    return ret

class RawBufferMapped(RawBufferCopyIn):
  def _buffer(self) -> memoryview: raise NotImplementedError("must be implemented")
  # NOTE: this metadata prevents the backing buffer from being freed. hack can be removed with PEP688
<<<<<<< HEAD
  def toCPU(self) -> np.ndarray: return np.frombuffer(self._buffer(), dtype=np.dtype(self.dtype.np, metadata={"backing": self}), count=self.size)  # type: ignore
  def _copyin(self, x:np.ndarray) -> None: np.copyto(self.toCPU(), x.reshape(-1))
=======
  def buffer_view(self) -> np.ndarray: return np.frombuffer(self._buffer(), dtype=np.dtype(self.dtype.np, metadata={"backing": self}), count=self.size)  # type: ignore
  def toCPU(self) -> np.ndarray: return self.buffer_view().astype(self.dtype.np, copy=True) # Need a copy (for now), since jit will write to the same buffer.
  def _copyin(self, x:np.ndarray) -> None: np.copyto(self.buffer_view(), x.reshape(-1))
>>>>>>> c42d2c47

  @classmethod
  def fromBuffer(cls, src, shape, dtype, **kwargs):
    from tinygrad.runtime.ops_disk import RawDiskBuffer
    if isinstance(src, RawDiskBuffer):
      return src.transfer(cls, shape, dtype, **kwargs)
    return cast(RawBufferMapped, cls.fromCPU(src.toCPU(), **kwargs))

# this one is simple enough that i moved it out of the runtimes
ctypes_map = {dtypes.float64:ctypes.c_double, dtypes.float32: ctypes.c_float, dtypes.float16: ctypes.c_int16, dtypes.bfloat16: ctypes.c_int16, dtypes.int8: ctypes.c_int8, dtypes.uint8: ctypes.c_uint8, dtypes.bool: ctypes.c_uint8, dtypes.int32: ctypes.c_int32, dtypes.uint32: ctypes.c_uint32, dtypes.int64: ctypes.c_int64, dtypes.uint64: ctypes.c_uint64, dtypes.int16: ctypes.c_int16, dtypes.uint16: ctypes.c_uint16}
class RawMallocBuffer(RawBufferMapped):
  def __init__(self, size, dtype: DType): super().__init__(size, dtype, (ctypes_map[dtype] * size)())
  def _buffer(self): return memoryview(self._buf)

class RawBufferCopyInOut(RawBufferCopyIn):
  def _copyout(self, x:np.ndarray) -> None: raise NotImplementedError("must be implemented")

  def toCPU(self) -> np.ndarray:
    x: np.ndarray = np.empty(self.size, dtype=self.dtype.np)
    if x.size > 0: self._copyout(x)
    return x

class RawBufferTransfer(RawBuffer):
  def _transfer(self, x:RawBuffer) -> None: raise NotImplementedError("must be implemented")

  @classmethod
  def transfer(cls, x, shape, dtype, **kwargs):
    ret = cls(prod(shape), dtype, **kwargs)
    ret._transfer(x)
    return ret

  @classmethod
  def fromBuffer(cls, src, shape, dtype, **kwargs):
    if isinstance(src, RawBufferTransfer) and getenv("P2P", 0) >= 1:
      return cls.transfer(src, cls.size, cls.dtype, **kwargs)
    return cls.fromCPU(src.toCPU(), **kwargs)

class LRUAllocator:
  def __init__(self, dev_memsz=(4<<30)):
    self.epoch = 0
    self.free_space: Dict[Any, int] = defaultdict(lambda: dev_memsz)
    self.buffer_info: Dict[Any, Tuple[int, DType, str]] = dict()
    self.cached_buffers: Dict[Tuple[int, ...], Deque[Tuple[Any, int]]] = defaultdict(deque) # Cached buffer storage, splitted by type and size, newest first.
    self.aging_order: Dict[Any, Deque[Tuple[Tuple[int, ...], int]]] = defaultdict(deque) # Keys of cached_buffers, ordered from oldest to newest updates.

  def _cache_reuse_buffer(self, rawbufs: Deque[Tuple[Any, int]]): # The newest cached buffer is reused.
    GlobalCounters.mem_cached -= self._underlying_buf_memsz(rawbufs[0][0])
    return rawbufs.popleft()[0]

  def ensure_has_free_space(self, space_to_free, device):
    while len(self.aging_order[device]) and self._get_cur_free_space(device) < space_to_free: # When OOM removing lru buffers.
      bucket, epoch = self.aging_order[device].popleft()
      if self.cached_buffers[bucket] and self.cached_buffers[bucket][-1][1] == epoch: self._free_buffer(self.cached_buffers[bucket].pop()[0]) # Free cached buffer if it is still in cache.
    assert (curr_free := self._get_cur_free_space(device)) > space_to_free, f"out of memory - requested: {space_to_free/1e9:5.2f} GB, available: {curr_free/1e9:5.2f} GB"

  def _alloc_buffer(self, size, dtype, device, **kwargs):
    self.ensure_has_free_space(size*dtype.itemsize, device)
    while True:
      try:
        newbuf = self._do_alloc(max(1, size), dtype, device, **kwargs)
        break
      except Exception:
        if len(self.aging_order[device]) == 0: raise
        self.ensure_has_free_space(1.1*self._get_cur_free_space(device), device) # increase free space by 10% and try again.
    self.free_space[device] -= size*dtype.itemsize
    self.buffer_info[newbuf] = (size, dtype, device)
    return newbuf

  def _free_buffer(self, buf_to_free):
    self.free_space[self.buffer_info[buf_to_free][2]] += self._underlying_buf_memsz(buf_to_free)
    GlobalCounters.mem_cached -= self._underlying_buf_memsz(buf_to_free)
    self.buffer_info.pop(buf_to_free)
    self._do_free(buf_to_free)

  def __call__(self, size, dtype, device='0', **kwargs): # allocate
    rawbufs = self.cached_buffers.get(self._cached_bufkey(size, dtype, device), None)
    return self._cache_reuse_buffer(rawbufs) if rawbufs else self._alloc_buffer(size, dtype, device, **kwargs)

  def free(self, buf): # free() just caches buffer. It might be freed later when OOM during allocation.
    self.epoch += 1
    size, dtype, device = self.buffer_info[buf]
    self.cached_buffers[self._cached_bufkey(size, dtype, device)].appendleft((buf, self.epoch))
    self.aging_order[device].append((self._cached_bufkey(size, dtype, device), self.epoch))
    GlobalCounters.mem_cached += self._underlying_buf_memsz(buf)

  def _underlying_buf_memsz(self, buf): return self.buffer_info[buf][0] * self.buffer_info[buf][1].itemsize
  def _cached_bufkey(self, size, dtype, device) -> Tuple[int, ...]: return (device, size, dtype, dtype.shape) if isinstance(dtype, ImageDType) else (device, size, dtype) # Provides a key for reusing device buffers with identical keys.
  def _do_alloc(self, size, dtype, device, **kwargs): raise NotImplementedError("must be implemented")
  def _do_free(self, buf): pass
  def _get_cur_free_space(self, device): return self.free_space[device]<|MERGE_RESOLUTION|>--- conflicted
+++ resolved
@@ -40,14 +40,8 @@
 class RawBufferMapped(RawBufferCopyIn):
   def _buffer(self) -> memoryview: raise NotImplementedError("must be implemented")
   # NOTE: this metadata prevents the backing buffer from being freed. hack can be removed with PEP688
-<<<<<<< HEAD
-  def toCPU(self) -> np.ndarray: return np.frombuffer(self._buffer(), dtype=np.dtype(self.dtype.np, metadata={"backing": self}), count=self.size)  # type: ignore
+  def toCPU(self) -> np.ndarray: return np.frombuffer(self._buffer(), dtype=np.dtype(self.dtype.np, metadata={"backing": self}), count=self.size).astype(self.dtype.np, copy=False) # type: ignore
   def _copyin(self, x:np.ndarray) -> None: np.copyto(self.toCPU(), x.reshape(-1))
-=======
-  def buffer_view(self) -> np.ndarray: return np.frombuffer(self._buffer(), dtype=np.dtype(self.dtype.np, metadata={"backing": self}), count=self.size)  # type: ignore
-  def toCPU(self) -> np.ndarray: return self.buffer_view().astype(self.dtype.np, copy=True) # Need a copy (for now), since jit will write to the same buffer.
-  def _copyin(self, x:np.ndarray) -> None: np.copyto(self.buffer_view(), x.reshape(-1))
->>>>>>> c42d2c47
 
   @classmethod
   def fromBuffer(cls, src, shape, dtype, **kwargs):
