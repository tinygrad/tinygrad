--- conflicted
+++ resolved
@@ -1,35 +1,22 @@
 import ctypes
 import numpy as np
-<<<<<<< HEAD
-from typing import TypeVar, Type, Any
-from tinygrad.helpers import DType, dtypes, prod, GlobalCounters
-from functools import lru_cache
-=======
 from collections import defaultdict, deque
 from typing import TypeVar, Type, Any, Dict, Deque, Tuple
 from tinygrad.helpers import DType, dtypes, prod, GlobalCounters, ImageDType
->>>>>>> b9feb1b7
+from functools import lru_cache
 
 _T = TypeVar("_T")
 class RawBuffer:  # pylint: disable=abstract-method
   def __init__(self, size:int, dtype:DType, buf:Any=None, allocator:Any=None, **kwargs):
     self.size: int = size
     self.dtype: DType = dtype
-<<<<<<< HEAD
-    self._buf = buf
+    self._buf = buf if buf is not None else (allocator.alloc(size, dtype, **kwargs) if allocator else None) # If buf is provided, use it. Otherwise try to allocate from the allocator.
+    self._allocator = allocator
     GlobalCounters.mem_used += size*dtype.itemsize
   def __del__(self):  # NOTE: if it fails on init (bad dtype), it won't have a _memsz
     if hasattr(self.dtype, 'itemsize'): GlobalCounters.mem_used -= self.size*self.dtype.itemsize
+    if hasattr(self, '_allocator') and self._allocator: self._allocator.free(self._buf)
   @lru_cache(maxsize=20000000)
-=======
-    self._buf = buf if buf is not None else (allocator.alloc(size, dtype, **kwargs) if allocator else None) # If buf is provided, use it. Otherwise try to allocate from the allocator.
-    self._memsz: int = size*dtype.itemsize
-    self._allocator = allocator
-    GlobalCounters.mem_used += self._memsz
-  def __del__(self):  # NOTE: if it fails on init (bad dtype), it won't have a _memsz
-    if hasattr(self, '_memsz'): GlobalCounters.mem_used -= self._memsz
-    if hasattr(self, '_allocator') and self._allocator: self._allocator.free(self._buf)
->>>>>>> b9feb1b7
   def __repr__(self): return f"buffer<{self.size}, {self.dtype}>"
   @property
   def key(self): return self.__repr__()
@@ -54,13 +41,9 @@
   def _copyin(self, x:np.ndarray) -> None: np.copyto(self.toCPU(), x.reshape(-1))
 
 # this one is simple enough that i moved it out of the runtimes
-dtype2ctype = {dtypes.float32: ctypes.c_float, dtypes.float16: ctypes.c_int16, dtypes.bfloat16: ctypes.c_int16, dtypes.int8: ctypes.c_int8, dtypes.uint8: ctypes.c_uint8, dtypes.bool: ctypes.c_uint8, dtypes.int32: ctypes.c_int32, dtypes.uint32: ctypes.c_uint32, dtypes.int64: ctypes.c_int64, dtypes.uint64: ctypes.c_uint64}
+dtype2ctype = {dtypes.float64:ctypes.c_double, dtypes.float32: ctypes.c_float, dtypes.float16: ctypes.c_int16, dtypes.bfloat16: ctypes.c_int16, dtypes.int8: ctypes.c_int8, dtypes.uint8: ctypes.c_uint8, dtypes.bool: ctypes.c_uint8, dtypes.int32: ctypes.c_int32, dtypes.uint32: ctypes.c_uint32, dtypes.int64: ctypes.c_int64, dtypes.uint64: ctypes.c_uint64}
 class RawMallocBuffer(RawBufferMapped):
-<<<<<<< HEAD
   def __init__(self, size, dtype: DType): super().__init__(size, dtype, (dtype2ctype[dtype] * size)())
-=======
-  def __init__(self, size, dtype: DType): super().__init__(size, dtype, ({dtypes.float64:ctypes.c_double, dtypes.float32: ctypes.c_float, dtypes.float16: ctypes.c_int16, dtypes.bfloat16: ctypes.c_int16, dtypes.int8: ctypes.c_int8, dtypes.uint8: ctypes.c_uint8, dtypes.bool: ctypes.c_uint8, dtypes.int32: ctypes.c_int32, dtypes.uint32: ctypes.c_uint32, dtypes.int64: ctypes.c_int64, dtypes.uint64: ctypes.c_uint64}[dtype] * size)())
->>>>>>> b9feb1b7
   def _buffer(self): return memoryview(self._buf)
 
 class RawBufferCopyInOut(RawBufferCopyIn):
