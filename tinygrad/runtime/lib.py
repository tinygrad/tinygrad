--- conflicted
+++ resolved
@@ -37,15 +37,10 @@
 
 # this one is simple enough that i moved it out of the runtimes
 class RawMallocBuffer(RawBufferMapped):
-<<<<<<< HEAD
-  def __init__(self, size, dtype: DType): super().__init__(size, dtype, ({dtypes.float32: ctypes.c_float, dtypes.float16: ctypes.c_int16, dtypes.int8: ctypes.c_int8, dtypes.uint8: ctypes.c_uint8, dtypes.bool: ctypes.c_uint8, dtypes.int32: ctypes.c_int32, dtypes.int64: ctypes.c_int64}[dtype] * size)())
+  def __init__(self, size, dtype: DType): super().__init__(size, dtype, ({dtypes.float32: ctypes.c_float, dtypes.float16: ctypes.c_int16, dtypes.float64: ctypes.c_double, dtypes.int8: ctypes.c_int8, dtypes.uint8: ctypes.c_uint8, dtypes.bool: ctypes.c_uint8, dtypes.int32: ctypes.c_int32, dtypes.int64: ctypes.c_int64}[dtype] * size)())
   def _buffer(self):
     assert self._buf is not None, "Malloc failed"
     return memoryview(self._buf)
-=======
-  def __init__(self, size, dtype: DType): super().__init__(size, dtype, ({dtypes.float32: ctypes.c_float, dtypes.float16: ctypes.c_int16, dtypes.float64: ctypes.c_double, dtypes.int8: ctypes.c_int8, dtypes.uint8: ctypes.c_uint8, dtypes.bool: ctypes.c_uint8, dtypes.int32: ctypes.c_int32, dtypes.int64: ctypes.c_int64}[dtype] * size)())
-  def _buffer(self): return memoryview(self._buf)
->>>>>>> 804c45b5
 
 class RawBufferCopyInOut(RawBufferCopyIn):
   def _copyout(self, x:np.ndarray) -> None: raise NotImplementedError("must be implemented")
