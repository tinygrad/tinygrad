--- conflicted
+++ resolved
@@ -83,7 +83,6 @@
 # ***** uop type spec *****
 
 def validate_index(idx:UOp, mask:UOp|None=None):
-<<<<<<< HEAD
   if IGNORE_OOB or isinstance(idx.dtype, ImageDType) or (sz := cast(PtrDType, idx.src[0].dtype).size) == -1: return True
   # We can use UOp min/max to do a faster check, but it can give false positive since its not an exact bound and doesn't consider the mask
   if 0<=idx.src[1].vmin and idx.src[1].vmax<sz: return True
@@ -101,18 +100,6 @@
     if mask is not None: print(f"mask={mask.render(simplify=False)}")
     print(f"# OUT OF BOUNDS ACCESS: at {solver.model()} INDEX not in 0 - {sz}\nconstraints = {solver}")
     return False
-=======
-  if getenv("IGNORE_OOB"): return True
-  # this checks for out of bounds access. it is not complete but should catch some issues
-  if mask is None and not isinstance(idx.dtype, ImageDType):
-    # WEBGPU has a BITCAST in the index. TODO: fix
-    if any(x.op in {Ops.DEFINE_VAR, Ops.BITCAST} or (x.op is Ops.SPECIAL and any(not isinstance(y, int) for y in x.arg[1:])) for x in idx.toposort()):
-      return True
-    vmin, vmax, sz = idx.src[1].vmin, idx.src[1].vmax, cast(PtrDType, idx.src[0].dtype).size
-    if sz != -1 and (vmin < 0 or vmax >= sz):
-      if DEBUG >= 1: print(f"OUT OF BOUNDS ACCESS in INDEX {vmin} - {vmax} not in 0 - {sz}. {idx.src[1].render()=}")
-      return False
->>>>>>> a25abf55
   return True
 
 # this is the matcher for the final rendered UOps
