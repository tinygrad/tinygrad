from typing import cast
from tinygrad.ops import PatternMatcher, UPat, GroupOp, Ops, UOp, print_uops
from tinygrad.dtype import DType, ImageDType, dtypes, PtrDType
from tinygrad.helpers import all_same, dedup, prod, getenv, DEBUG

buffer_spec = PatternMatcher([
  (UPat(Ops.UNIQUE, dtypes.void, ()), lambda: True),
  (UPat(Ops.DEVICE, dtypes.void, (), name="device"), lambda device: isinstance(device.arg, str)),
  (UPat(Ops.BUFFER, src=(UPat(Ops.DEVICE), UPat(Ops.UNIQUE)), name="buf"),
   lambda buf: isinstance(buf.arg, int) and isinstance(buf.dtype, (DType, ImageDType))),
  (UPat(Ops.BUFFER_VIEW, src=(UPat(Ops.BUFFER),), name="buf_view"),
   lambda buf_view: isinstance(buf_view.arg, tuple) and len(buf_view.arg) == 2 and all(isinstance(arg, (int, UOp)) for arg in buf_view.arg)),
])

def validate_kernel(k:UOp):
  assert k.arg.ast.op in {Ops.COPY, Ops.BUFFER_VIEW, Ops.SINK}, f"must end with SINK/COPY/BUFFER_VIEW {k.arg}"
  if k.arg.ast.op is Ops.SINK: assert all(s.op is Ops.STORE for s in k.arg.ast.src), f"SINK must end with STORE {k.arg.ast}"
  return True

assign_spec = PatternMatcher([
  # KERNEL can attach to an ASSIGN to describe the compute required to realize a BUFFER
  (UPat(Ops.KERNEL, src=UPat((Ops.BUFFER, Ops.BUFFER_VIEW, Ops.ASSIGN)), name="k"), validate_kernel),

  # ASSIGN has a target buffer and a value. It can also optionally depend on other assigns
  (UPat(Ops.ASSIGN, name="x"),
   lambda x: x.src[0].base.op in {Ops.BUFFER, Ops.BUFFER_VIEW} and (len(x.src) == 2 or all(s.op is Ops.ASSIGN for s in x.src[2:]))),
])

# *** this is the spec of a Tensor in UOp ***

tensor_uop_spec = buffer_spec+assign_spec+PatternMatcher([
  (UPat(GroupOp.Movement, name="mv", src=(UPat.var("x"),)),
   # naturally correct
   lambda mv,x: (isinstance(mv.arg, tuple) and mv.dtype == x.dtype) or
   # "make things that can't be images not images" can change the buffer dtype
   # this is fine as long as it's a realized buffer and base dtypes match.
   ((isinstance(mv.dtype, ImageDType) or isinstance(x.dtype, ImageDType)) and x.dtype.base == mv.dtype.base and x.base.op is Ops.BUFFER)),
<<<<<<< HEAD
  (UPat(Ops.VIEW, src=(UPat(GroupOp.All-{Ops.BUFFER, Ops.ASSIGN, Ops.BUFFER_VIEW, Ops.CONST, Ops.DEVICE}),)), lambda: False),
=======
  (UPat(Ops.VIEW, src=(UPat(GroupOp.All-{Ops.BUFFER, Ops.BUFFER_VIEW, Ops.ASSIGN, Ops.CONST, Ops.DEVICE}),)), lambda: False),
>>>>>>> 36ed3c32

  # Tensor variable bindings
  (UPat(Ops.BIND, dtypes.int, (UPat(Ops.DEFINE_VAR), UPat.cvar(dtype=dtypes.int)), arg=None), lambda: True),

  # Tensor const has a device and an unmasked ShapeTracker of stride 0
  (UPat(Ops.CONST, src=(UPat(Ops.VIEW, name="st", src=(UPat(Ops.DEVICE),)),)),
   lambda st: st.st.views[0].mask is None and len(st.st.views) == 1 and all(s == 0 for s in st.st.views[0].strides)),

  # DETACH and CONTIGUOUS change how we interpret the source UOp
  # CONTIGUOUS ensures the source UOp realizes
  (UPat((Ops.DETACH, Ops.CONTIGUOUS, Ops.CONTIGUOUS_BACKWARD, Ops.FUSE), name="root", src=(UPat.var("x"),), arg=None),
   lambda root,x: root.dtype == x.dtype),

  # COPY
  # NOTE: the arg here specifies clone=True, which prevents folding same device copy
  (UPat(Ops.COPY, name="copy", src=(UPat(Ops.DEVICE), UPat.var("x"))), lambda copy,x: isinstance(copy.arg, bool) and copy.dtype == x.dtype),
])

# ***** uop type spec *****

def validate_index(idx:UOp, mask:UOp|None=None):
  if getenv("IGNORE_OOB"): return True
  # this checks for out of bounds access. it is not complete but should catch some issues
  if mask is None and not isinstance(idx.dtype, ImageDType):
    # WEBGPU has a BITCAST in the index. TODO: fix
    if any(x.op in {Ops.DEFINE_VAR, Ops.BITCAST} or (x.op is Ops.SPECIAL and any(not isinstance(y, int) for y in x.arg[1:])) for x in idx.toposort):
      return True
    vmin, vmax, sz = idx.src[1].vmin, idx.src[1].vmax, cast(PtrDType, idx.src[0].dtype).size
    if sz != -1 and (vmin < 0 or vmax >= sz):
      if DEBUG >= 1: print(f"OUT OF BOUNDS ACCESS in INDEX {vmin} - {vmax} not in 0 - {sz}. {idx.src[1].render()=}")
      return False
  return True

# this is the matcher for the final rendered UOps
# matcher functions returns True or False (or None to not match)
spec = PatternMatcher([
  (UPat(Ops.DEFINE_GLOBAL, name="x"), lambda x: isinstance(x.dtype, (PtrDType, ImageDType)) and not x.dtype.local),
  (UPat(Ops.DEFINE_LOCAL, name="x"), lambda x: isinstance(x.dtype, PtrDType) and x.dtype.local),
  (UPat(Ops.DEFINE_ACC, src=(UPat.var("c"),), name="x", allow_any_len=True),
   lambda x,c: all(y.op is Ops.RANGE for y in x.src[1:]) and c.dtype == x.dtype),
  (UPat(Ops.DEFINE_VAR, name="x"), lambda x: isinstance(x.arg[1], int) and isinstance(x.arg[2], int)),

  (UPat(Ops.RANGE, src=(UPat.var("x"), UPat.var("y")), name="rng"), lambda rng,x,y: rng.dtype == x.dtype == y.dtype and isinstance(rng.arg, int)),
  (UPat(Ops.SPECIAL, src=()), lambda: True),

  # TODO: confirm the args of both of these are shapetrackers
  (UPat(Ops.VIEW, dtypes.void, src=()), lambda: True),
  (UPat(Ops.VIEW, src=(UPat.var("src"),), name="x"), lambda x,src: src.op is not Ops.STORE and x.dtype.base == src.dtype.base),

  (UPat(Ops.VALID, dtypes.bool, (UPat(Ops.VIEW),)), lambda: True),
  (UPat(Ops.CONST, name="x"), lambda x: type(x.arg) is type(dtypes.as_const(x.arg, x.dtype))),

  # early LOAD has a <buf, shapetracker, store?>
  (UPat(Ops.LOAD, src=(UPat((Ops.DEFINE_GLOBAL, Ops.DEFINE_LOCAL)), UPat(Ops.VIEW))), lambda: True),
  (UPat(Ops.LOAD, src=(UPat((Ops.DEFINE_GLOBAL, Ops.DEFINE_LOCAL)), UPat(Ops.VIEW), UPat(Ops.STORE))), lambda: True),

  # early STORE has a <buf, shapetracker, val>
  (UPat(Ops.STORE, src=(UPat((Ops.DEFINE_GLOBAL, Ops.DEFINE_LOCAL)), UPat(Ops.VIEW), UPat())), lambda: True),

  # **** new style load/store ****

  # INDEX is used in new style load/store
  # INDEX takes a <buf, alu, gate?>
  (UPat(Ops.INDEX, src=(UPat((Ops.DEFINE_GLOBAL, Ops.DEFINE_LOCAL)), UPat()), name="idx"), validate_index),
  (UPat(Ops.INDEX, src=(UPat((Ops.DEFINE_GLOBAL, Ops.DEFINE_LOCAL)), UPat(), UPat(dtype=dtypes.bool, name="mask")), name="idx"), validate_index),

  # LOAD takes a <bufidx, alt?, barrier?>
  (UPat(Ops.LOAD, src=(UPat((Ops.INDEX, Ops.CAST)),)), lambda: True),
  (UPat(Ops.LOAD, src=(UPat((Ops.INDEX, Ops.CAST)), UPat((Ops.IF, Ops.BARRIER)))), lambda: True),
  (UPat(Ops.LOAD, src=(UPat((Ops.INDEX, Ops.CAST)), UPat.var("alt")), name="ld"), lambda ld,alt: ld.dtype == alt.dtype),

  # STORE takes a <bufidx, val, gate?>
  (UPat(Ops.STORE, dtype=dtypes.void, src=(UPat((Ops.INDEX, Ops.CAST)), UPat())), lambda: True),
  (UPat(Ops.STORE, dtype=dtypes.void, src=(UPat((Ops.INDEX, Ops.CAST)), UPat(), UPat(dtype=dtypes.bool))), lambda: True),
  (UPat(Ops.STORE, dtype=dtypes.void, src=(UPat((Ops.INDEX, Ops.CAST)), UPat(), UPat(Ops.IF))), lambda: True),

  # most ALUs have all matching dtypes, except CMPLT, CMPNE, and WHERE
  (UPat(Ops.WHERE, name="w", src=(UPat(dtype=dtypes.bool), UPat.var("x"), UPat.var("y"))), lambda w,x,y: w.dtype == x.dtype == y.dtype),
  (UPat((Ops.CMPLT, Ops.CMPNE), dtype=dtypes.bool, src=(UPat.var("x"), UPat.var("y"))), lambda x,y: x.dtype.base == y.dtype.base),
  # and SHL/SHR, the shift distance can be an int
  (UPat((Ops.SHL, Ops.SHR), src=(UPat.var("x"), UPat.var("y")), name="a"), lambda a,x,y: a.dtype == x.dtype and y.dtype in (x.dtype, dtypes.uint)),
  (UPat((Ops.IDIV, Ops.MOD), name="x"), lambda x: None if dtypes.is_int(x.dtype) else False),
  (UPat(GroupOp.ALU, name="x"), lambda x: all(x.dtype.base == y.dtype.base for y in x.src)),

  (UPat(Ops.ASSIGN, src=(UPat((Ops.DEFINE_ACC, Ops.DEFINE_GLOBAL)), UPat())), lambda: True),
  (UPat(Ops.ENDRANGE, dtype=dtypes.void, src=(UPat(Ops.RANGE),)), lambda: True),

  # WMMA has a <a, b, acc>
  (UPat(Ops.WMMA, src=(UPat(), UPat(), UPat()), name="x"), lambda x: isinstance(x.arg, tuple) and len(x.arg) == 8),
  (UPat(Ops.CONTRACT, name="x"), lambda x: x.dtype.count == prod(y[1] for y in x.arg)),
  (UPat(Ops.UNROLL, name="x"), lambda x: x.src[0].dtype.count == prod(y[1] for y in x.arg)),

  # if has a <gate, barrier?>
  (UPat(Ops.IF, dtype=dtypes.void, src=(UPat(),)), lambda: True),
  (UPat(Ops.IF, dtype=dtypes.void, src=(UPat(), UPat(Ops.BARRIER))), lambda: True),
  (UPat(Ops.ENDIF, dtype=dtypes.void, src=(UPat(Ops.IF),)), lambda: True),

  (UPat(Ops.REDUCE_AXIS, name="x"), lambda x: isinstance(x.arg, tuple) and len(x.arg) >= 2 and x.arg[0] in {Ops.ADD, Ops.MUL, Ops.MAX}),
  (UPat(Ops.GEP, src=(UPat.var("src"),), name="gep"), lambda gep,src: gep.dtype == src.dtype.scalar()),
  (UPat(Ops.VECTORIZE, name="x"), lambda x: len(x.src)>1 and len(x.src) == x.dtype.count and all(x.dtype == y.dtype.vec(len(x.src)) for y in x.src)),
  (UPat((Ops.BITCAST, Ops.CAST), src=(UPat(),), name="x"), lambda x: x.arg is None),
  (UPat(Ops.BARRIER, dtypes.void, src=UPat(Ops.STORE, allow_any_len=True)), lambda: True), # NOTE: all pointers must be local
  (UPat(Ops.BARRIER, dtypes.void), lambda: True), # BARRIERs can also happen at the end of loops

  # NOTE: for testing, we let sinks be anything
  #(UPat(Ops.SINK, src=UPat(Ops.STORE)), lambda: True),
  (UPat(Ops.SINK, dtypes.void), lambda: True),
  (UPat((Ops.NOOP, Ops.CUSTOMI, Ops.CUSTOM)), lambda: True),

  # PTX LOAD/STORE
  (UPat((Ops.LOAD, Ops.STORE), src=(UPat(dtype=dtypes.int64),), allow_any_len=True), lambda: True),
])

# *** schedule spec only allows buffers, assigns and kernels in the graph ***

sched_spec = buffer_spec+assign_spec+PatternMatcher([
  (UPat(GroupOp.All-{Ops.SINK}), lambda: False),
])

# *** this is the UOp shape spec ***

def verify_sink_dims(sink:UOp):
  shape_dims = [sorted(dedup(dims)) for dims in zip(*[x.shape for x in sink.toposort if x.op is not Ops.SINK and x.st is not None])]
  return all_same([x.st_arg.size for x in sink.src]) and all(len(x) == 1 or (len(x) == 2 and x[0] == 1) for x in shape_dims)

shape_spec = PatternMatcher([
  # shapes must have either 1 or n in each dimension
  (UPat(Ops.SINK, src=UPat(Ops.STORE), name="sink"), verify_sink_dims),
  # all parent UOps must have the same shape
  (UPat(GroupOp.All-{Ops.SINK}, name="root"), lambda root: all_same([x.shape for x in root.src if x.st is not None])),
])

# ***** uop helpers *****

def type_verify(uops:list[UOp], *extra_specs:PatternMatcher):
  specs = [spec, *extra_specs]
  for i,u in enumerate(uops):
    spec_ret = [cast(bool|None, s.rewrite(u)) for s in specs]
    if any(ret is False for ret in spec_ret) or all(ret is None for ret in spec_ret):
      if DEBUG >= 3: print_uops(uops)
      raise RuntimeError(f"UOp verification failed at {i} on {u.op} {u.dtype} {len(u.src)} {[x.op for x in u.src]} {u.arg}")<|MERGE_RESOLUTION|>--- conflicted
+++ resolved
@@ -35,11 +35,7 @@
    # "make things that can't be images not images" can change the buffer dtype
    # this is fine as long as it's a realized buffer and base dtypes match.
    ((isinstance(mv.dtype, ImageDType) or isinstance(x.dtype, ImageDType)) and x.dtype.base == mv.dtype.base and x.base.op is Ops.BUFFER)),
-<<<<<<< HEAD
-  (UPat(Ops.VIEW, src=(UPat(GroupOp.All-{Ops.BUFFER, Ops.ASSIGN, Ops.BUFFER_VIEW, Ops.CONST, Ops.DEVICE}),)), lambda: False),
-=======
   (UPat(Ops.VIEW, src=(UPat(GroupOp.All-{Ops.BUFFER, Ops.BUFFER_VIEW, Ops.ASSIGN, Ops.CONST, Ops.DEVICE}),)), lambda: False),
->>>>>>> 36ed3c32
 
   # Tensor variable bindings
   (UPat(Ops.BIND, dtypes.int, (UPat(Ops.DEFINE_VAR), UPat.cvar(dtype=dtypes.int)), arg=None), lambda: True),
