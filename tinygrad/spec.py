--- conflicted
+++ resolved
@@ -86,14 +86,9 @@
   # **** new style load/store ****
 
   # INDEX is used in new style load/store
-<<<<<<< HEAD
+  # INDEX takes a <buf, alu, gate?>
   (UPat(Ops.INDEX, src=(UPat((Ops.DEFINE_GLOBAL, Ops.DEFINE_LOCAL)), UPat()), name="idx"), validate_index),
-  (UPat(Ops.INDEX, src=(UPat((Ops.DEFINE_GLOBAL, Ops.DEFINE_LOCAL)), UPat(), UPat(name="mask")), name="idx"), validate_index),
-=======
-  # INDEX takes a <buf, alu, gate?>
-  (UPat(Ops.INDEX, src=(UPat((Ops.DEFINE_GLOBAL, Ops.DEFINE_LOCAL)), UPat())), lambda: True),
-  (UPat(Ops.INDEX, src=(UPat((Ops.DEFINE_GLOBAL, Ops.DEFINE_LOCAL)), UPat(), UPat(dtype=dtypes.bool))), lambda: True),
->>>>>>> 0b20f91c
+  (UPat(Ops.INDEX, src=(UPat((Ops.DEFINE_GLOBAL, Ops.DEFINE_LOCAL)), UPat(), UPat(dtype=dtypes.bool, name="mask")), name="idx"), validate_index),
 
   # LOAD takes a <bufidx, alt?, barrier?>
   (UPat(Ops.LOAD, src=(UPat((Ops.INDEX, Ops.CAST)),)), lambda: True),
