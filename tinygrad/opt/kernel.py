from __future__ import annotations
import itertools, functools, math
from dataclasses import dataclass
from collections import defaultdict
from typing import Optional, cast, Final, Callable, Sequence
from enum import Enum, auto

from tinygrad.uop.ops import GroupOp, KernelInfo, UOp, Ops, can_pad, resolve, Variable, sint, graph_rewrite, smax, AxisType
from tinygrad.uop.spec import type_verify, ast_spec
from tinygrad.device import Device
from tinygrad.opt.tc import TensorCore
from tinygrad.renderer import Renderer, ProgramSpec
from tinygrad.dtype import ImageDType
from tinygrad.helpers import all_same, colored, ansilen, dedup, prod, round_up, to_function_name, unwrap, DEBUG, TC_SELECT, TC_OPT, AMX
from tinygrad.shape.shapetracker import ShapeTracker
from tinygrad.shape.view import strides_for_shape, get_contraction
from tinygrad.kernelize.kernelize import view_left

class OptOps(Enum):
  TC = auto(); UPCAST = auto(); UNROLL = auto(); LOCAL = auto() # noqa: E702
  GROUP = auto(); GROUPTOP = auto(); NOLOCALS = auto(); PADTO = auto(); SWAP = auto() # noqa: E702
  def __lt__(self, x:OptOps): return self.value < x.value

@dataclass(frozen=True, order=True)
class Opt:
  op: OptOps
  axis: Optional[int] = None
  arg: Optional[int | tuple] = None
  def __repr__(self): return f"Opt(op={self.op}, axis={self.axis}, arg={self.arg})"

<<<<<<< HEAD
class AxisType(Enum):
  GLOBAL = auto(); LOCAL = auto(); LOOP = auto(); GROUP_REDUCE = auto(); REDUCE = auto(); UPCAST = auto(); UNROLL = auto()  # noqa: E702

axis_letters = {AxisType.GLOBAL: "g", AxisType.LOCAL: "l", AxisType.UPCAST: "u",
=======
axis_letters = {AxisType.GLOBAL: "g", AxisType.LOCAL: "l", AxisType.LOOP: "L", AxisType.UPCAST: "u",
>>>>>>> 770a5585
                AxisType.GROUP_REDUCE: "G", AxisType.REDUCE: "R", AxisType.UNROLL: "r"}
axis_colors = {AxisType.GLOBAL: "blue", AxisType.LOCAL: "cyan", AxisType.LOOP: "WHITE", AxisType.UPCAST: "yellow",
               AxisType.GROUP_REDUCE: "green", AxisType.REDUCE: "red", AxisType.UNROLL: "magenta"}

class KernelOptError(Exception): pass
def check(cond:bool, msg:str=""):
  if not cond: raise KernelOptError(msg)

@dataclass
class TensorCoreOptions:
  axes: tuple[int, ...] # the location of the original N and M axes if still in the shape
  axes_exist: tuple[bool, ...] # true if the original N and M axes are still in the shape
  axis_pads: tuple[tuple[int, int], ...]
  def fix_axes(self, removed_axis:int): # adjust the TC axes if necessary when a dimension is removed
    axes, axes_exist = list(self.axes), list(self.axes_exist)
    for tc_dim in [i for i in range(2) if axes_exist[i]]:
      if removed_axis < axes[tc_dim]: axes[tc_dim] -= 1
      elif removed_axis == axes[tc_dim]: axes_exist[tc_dim] = False
    self.axes, self.axes_exist = tuple(axes), tuple(axes_exist)

class Kernel:
  def __init__(self, ast:UOp, opts:Optional[Renderer]=None):
    assert ast.op is Ops.SINK, ast.op
    self.ast = ast

    self.opts = opts if opts is not None else Device[Device.DEFAULT].renderer
    # verify AST matches the spec
    if __debug__: type_verify(list(self.ast.toposort()), ast_spec)

    self.vars: list[Variable] = self.ast.variables()
    # NOTE: this requires a specific order with the [::-1], this is likely a bug
    self.bufs: list[UOp] = [x for x in self.ast.toposort() if x.op in GroupOp.Buffer][::-1]

    # create new shapetrackers inside this kernel, we will permute them
    self.sts: list[ShapeTracker] = [x.st_arg for x in self.bufs]

    # add the shapetrackers for each reduce
    # we use this to track which axes are reduced in each reduce
    self.reduceops = [x for x in self.ast.toposort() if x.op is Ops.REDUCE_AXIS]
    for x in self.reduceops:
      self.sts.append(unwrap(x.st))
      self.sts.append(unwrap(x.src[0].st))

    # add a shapetracker to the end to track the full shape, with 0 strides so it can merge
    self.sts.append(ShapeTracker.from_shape(tuple([smax(*s) for s in zip(*[x.shape for x in self.sts])]), (0,)*len(self.sts[0].shape)))

    # parameters for optimization
    self.tensor_core: Optional[TensorCore] = None
    self.tensor_core_opts: Optional[TensorCoreOptions] = None
    self.use_tensor_cores: int = 0
    self.applied_opts: list[Opt] = []
    self.dont_use_locals = False
    self.finalized: bool = False

    # group simplifies
    self.simplify_ones()
    self.simplify_merge_adjacent()

    # axis types
    global_loops = AxisType.GLOBAL if self.opts.has_local else AxisType.LOOP
    self.axis_types: list[AxisType] = [AxisType.REDUCE if resolve(x!=y) else global_loops for x,y in zip(self.sts[0].shape, self.sts[-1].shape)]

    # confirm all reduce axes are at the end
    final_reduces = [i for i,(s,n) in enumerate(zip(self.full_shape, self.output_shape)) if resolve(s != n)]
    if final_reduces != list(range(len(self.full_shape)-len(final_reduces), len(self.full_shape))):
      raise RuntimeError(f"reduces are not at the end of the shape {self.full_shape} -> {self.output_shape}")

  def copy(self):
    ret = type(self).__new__(type(self))

    # base linearizer params
    ret.opts, ret.ast = self.opts, self.ast

    # things downstream of the AST
    ret.reduceops, ret.vars, ret.bufs = self.reduceops, self.vars, self.bufs
    ret.sts = self.sts[:]
    ret.axis_types = self.axis_types[:]

    # parameters for optimizations
    ret.applied_opts, ret.dont_use_locals = self.applied_opts[:], self.dont_use_locals
    ret.tensor_core, ret.tensor_core_opts, ret.use_tensor_cores = self.tensor_core, self.tensor_core_opts, self.use_tensor_cores
    ret.finalized = self.finalized

    return ret

  @property
  def first_reduce(self) -> int:
    for i in range(self.first_upcast):
      if self.axis_types[i] in (AxisType.GROUP_REDUCE, AxisType.REDUCE): return i
    return self.first_upcast
  @property
  def first_upcast(self) -> int: return self.shape_len-self.upcasted

  @property
  def reduceop(self) -> UOp|None: return self.reduceops[0] if len(self.reduceops) > 0 else None
  @property
  def full_shape(self) -> tuple[sint, ...]: return self.sts[-1].shape
  @property
  def full_unupcasted_shape(self) -> tuple[sint, ...]: return self.full_shape[:self.first_upcast]

  @property
  def output_shape(self) -> tuple[sint, ...]: return self.sts[0].shape
  @property
  def shape_len(self) -> int: return len(self.sts[0].shape)

  @property
  def global_dims(self) -> int: return sum([1 for x in self.axis_types if x == AxisType.GLOBAL]) if hasattr(self, 'axis_types') else 0
  @property
  def local_dims(self) -> int: return sum([1 for x in self.axis_types if x == AxisType.LOCAL]) if hasattr(self, 'axis_types') else 0
  @property
  def upcasted(self) -> int: return sum([1 for x in self.axis_types if x in {AxisType.UPCAST, AxisType.UNROLL}]) if hasattr(self, 'axis_types') else 0
  @property
  def group_for_reduces(self) -> int: return sum([1 for x in self.axis_types if x == AxisType.GROUP_REDUCE]) if hasattr(self, 'axis_types') else 0

  # ******************** colors and names ********************

  def colors(self) -> list[str]:
    assert len(self.axis_types) == self.shape_len, "colors size mismatch"
    return [axis_colors[x] if not self.dont_use_locals or not x == AxisType.GLOBAL else "BLUE" for x in self.axis_types]

  def colored_shape(self, pad:Optional[int]=None, dense=False) -> str:
    shape_strs = [(s if dense else f"{s:4d}") if isinstance(s, int) else s.render() for s in self.full_shape]
    ret = ' '.join(colored(s, color) for s,color in zip(shape_strs, self.colors()))
    if pad: ret += ' '*(pad-ansilen(ret))
    return ret

  kernel_cnt: Final[defaultdict[str, int]] = defaultdict(int)
  @functools.cached_property
  def name(self) -> str:
    # kernel name (before late upcast)
    kernel_type = "r" if self.reduceop is not None else ("C" if all(x.op is Ops.SINK or x.op in GroupOp.Buffer for x in self.ast.toposort()) else "E")
    suffix = colored('_', 'BLACK').join([colored(x.render() if isinstance(x, UOp) else str(x), c) for x,c in zip(self.full_shape, self.colors())])
    name = kernel_type + (f"{len(self.ast.src)}" if len(self.ast.src) > 1 else "") + "_" + suffix

    # name the function something unique
    Kernel.kernel_cnt[(function_name := to_function_name(name))] += 1
    num = f"n{Kernel.kernel_cnt[function_name]-1}" if Kernel.kernel_cnt[function_name] > 1 else ""
    return name + colored(num, 'BLACK')

  # ******************** base simplifiers ********************

  # apply reshape and permute to all shapetrackers
  def reshape(self, new_shape_fxn:Callable[[tuple[sint, ...]], Sequence[sint]]):
    self.sts = [st.reshape(tuple(new_shape_fxn(st.shape))) for st in self.sts]
  def permute(self, new_axes:Sequence[int]): self.sts = [st.permute(tuple(new_axes)) for st in self.sts]

  # axis : the axis to pull from
  # amount : the amount to take
  # top : if you want to pull that amount from the top
  # insert_before : place to insert the new stuff
  def shift_to(self, axis:int, amount:int, new_type:AxisType, top:bool=False, insert_before:int|None=None):
    if insert_before is None: insert_before = self.shape_len
    self.axis_types.insert(insert_before, new_type)
    move_axis = axis if top else axis+1
    if move_axis < insert_before: insert_before += 1
    def new_shape_fxn(x): return x[0:axis] + (((amount,x[axis]//amount) if top else (x[axis]//amount,amount)) if x[axis] > 1 else (1,1)) + x[axis+1:]
    new_axes = [i for i in range(insert_before) if i != move_axis]+[move_axis]+[i for i in range(insert_before, self.shape_len+1) if i != move_axis]
    self.reshape(new_shape_fxn)
    self.permute(new_axes)

  # ******************** complex simplifiers ********************

  def simplify_ones(self) -> bool:
    # remove places where the shape is all ones
    if any(all_ones:=[s==1 for s in self.full_shape]):
      if hasattr(self, 'axis_types'):
        self.axis_types = [x for i,x in enumerate(self.axis_types) if not all_ones[i]]
      self.reshape(lambda shape: [x for i,x in enumerate(shape) if not all_ones[i]])
      return True
    return False

  def simplify_merge_adjacent(self):
    if self.shape_len == 0: return
    shapes, strides = [x.shape for x in self.sts], [x.real_strides() for x in self.sts]
    # NOTE: we can't use self.first_reduce yet
    first_reduce = [resolve(x!=y) for x,y in zip(self.sts[0].shape[:self.first_upcast]+(0,), self.full_shape[:self.first_upcast]+(1,))].index(True)

    # if it's an image, insert fake strides such that this fusion doesn't happen across image axes
    if isinstance(self.membufs[0].dtype, ImageDType):
      base_shape = self.membufs[0].dtype.shape
      if shape_idx_groups := get_contraction(self.output_shape, base_shape):
        special_strides: tuple[sint, ...] = tuple()
        for i,g in enumerate(shape_idx_groups):
          shape_piece = tuple(self.output_shape[x] for x in g)
          assert prod(shape_piece) == base_shape[i], f"get_contraction was wrong? {shape_piece} != {base_shape[i]}"
          special_strides += strides_for_shape(shape_piece)
        # adding the fake image shape
        shapes.append(self.output_shape)
        strides.append(special_strides)

    # merge dimensions if we can, multi _merge_dims
    # NOTE: this does not always preserve the reduce dimension
    # TODO: move this into shapetracker, with tests!
    # TODO: how does this work with multi-reduce?
    rets = [[(s[0], st[0])] for s,st in zip(shapes, strides)]
    for i in range(1, len(shapes[0])):
      can_merge = []
      for s,st,ret in zip(shapes, strides, rets):
        # TODO: added the always mergeability of 1s, is this right? if so, add to shapetracker in the 1 case
        si, sti, last_st = s[i], st[i], ret[-1][1]
        can_merge.append((sti is not None) and ((sti != 0 and last_st == si*sti) or (sti == 0 and last_st == 0)))
      # more can merge than this
      mergeable = all(can_merge) and i != first_reduce
      for j,(s,st) in enumerate(zip(shapes, strides)):
        if mergeable: rets[j][-1] = (rets[j][-1][0] * s[i], st[i])
        else: rets[j].append((s[i], st[i]))

    # do the reshapes
    for i,x in enumerate(rets[:len(self.sts)]): self.sts[i] = self.sts[i].reshape(tuple([y[0] for y in x]))

  # ******************** apply optimizations ********************

  def real_axis(self, opt:Opt):
    if opt.axis is None: return -1
    if opt.op is OptOps.UNROLL: return self.first_reduce+opt.axis
    if opt.op in {OptOps.GROUP, OptOps.GROUPTOP}: return self.first_reduce+self.group_for_reduces+opt.axis
    return opt.axis

  def apply_opt(self, opt:Opt, append_opt:bool=True):
    if self.finalized: raise RuntimeError("can't optimize Kernel after it's finalized")
    if self.dont_use_locals: check(opt.op not in {OptOps.LOCAL, OptOps.GROUP, OptOps.GROUPTOP}, "not using locals")

    if opt.op is OptOps.TC:
      check(len(self.applied_opts) == 0, "tensor core opts must be first") # TODO: things like PADTO might be fine
      check(len(self.opts.tensor_cores) > 0, "must have tensor cores")
      check(opt.axis is not None, "tensor core opts must have an axis")
      check(opt.arg is not None and isinstance(opt.arg, tuple) and len(opt.arg) == 3, "tensor core opts must have valid arg")
      check(-1 <= (tc_select:=cast(tuple, opt.arg)[0]) < len(self.opts.tensor_cores), "tensor core opts must have valid tc_select")
      check(0 <= (tc_opt:=cast(tuple, opt.arg)[1]) <= 2, "tensor core opts must have valid tc_opt")
      check(0 < (use_tensor_cores:=cast(tuple, opt.arg)[2]) <= 2, "use_tensor_cores value is not valid")
      check(self._apply_tc_opt(use_tensor_cores, cast(int, opt.axis), tc_select, tc_opt), "no tensor core available")
      self.applied_opts.append(opt)
      return

    axis = self.real_axis(opt)
    check(axis < len(self.full_shape), "invalid axis")

    if opt.op is OptOps.SWAP: amt = cast(int, opt.arg)  # arg is an axis in the SWAPs
    elif opt.arg is not None:
      check(isinstance(opt.arg, int), "arg should be int")
      amt = arg if (arg:=cast(int, opt.arg)) != 0 else self.full_shape[axis]
      check(isinstance(amt, int) and amt != 1, f"shift/padto of {amt=}, 1 or symbolic amount is meaningless")
      if opt.op is not OptOps.PADTO: check(self.full_shape[axis] % amt == 0, f"no longer valid shift {self.full_shape[axis]=}, {amt=}")
    else: amt = -1

    if self.reduceop is not None and (opt.op in {OptOps.GROUP, OptOps.GROUPTOP} or \
                                      (self.group_for_reduces and opt.op not in {OptOps.NOLOCALS, OptOps.PADTO})):
      acc_sz = self.reduceop.dtype.itemsize
      upcast_sz = prod([a for a,b in zip(self.full_shape[self.first_upcast:], self.sts[0].shape[self.first_upcast:]) if a == b])
      local_sz = prod(self.full_shape[self.first_reduce-self.local_dims:self.first_reduce+self.group_for_reduces])
      smem_sz = amt*acc_sz*upcast_sz*local_sz
      check(smem_sz <= self.opts.shared_max, f"exceeds maximum shared memory size: needs {smem_sz}, max {self.opts.shared_max}")

    if opt.op is OptOps.LOCAL:    # cyan
      # NOTE: LLVM/CPU can use locals too, but they are treated the same as globals (still helpful for L1 cache)
      # it's disabled for now since it makes BEAM slow for little gain
      check(self.opts.has_local, "target does not support local")
      check(axis < self.global_dims, "local is for globals")
      self.shift_to(axis, amt, AxisType.LOCAL, insert_before=self.first_reduce)
    elif opt.op in {OptOps.GROUP, OptOps.GROUPTOP}:   # green
      check(self.opts.has_local and self.opts.has_shared, "target does not support local or shared mem")
      check(self.first_reduce + self.group_for_reduces <= axis < self.first_upcast, "must be reduce axis to group")
      check(not self.tensor_core, "can't group with tensor cores")
      check(len(reduce_axes:=[i for r in self.reduceops for i in r.axis_arg]) == len(set(reduce_axes)), "can't group with parallel reduces")
      self.shift_to(axis, amt, AxisType.GROUP_REDUCE, top=(opt.op is OptOps.GROUPTOP), insert_before=self.first_reduce + self.group_for_reduces)
    elif opt.op is OptOps.UNROLL:                     # purple
      check(axis < self.first_upcast, "can't upcasted already upcasted")
      check(amt <= 32, "don't unroll more than 32")
      self.shift_to(axis, amt, AxisType.UNROLL, insert_before=None)
    elif opt.op is OptOps.UPCAST:                     # yellow
      check(axis < self.first_reduce, "upcast is for non-reduce")
      check(not (self.tensor_core and self.global_dims <= axis < self.global_dims+len(self.tensor_core.get_local_axes())), "can't upcast TC locals")
      check((self.opts is not None and self.opts.device == "DSP") or amt <= 16, "don't upcast more than 16")
      self.shift_to(axis, amt, AxisType.UPCAST, insert_before=None)
    elif opt.op is OptOps.NOLOCALS:
      check(self.opts.has_local and not self.dont_use_locals, "NOLOCALS is meaningless if target does not support local or already not using locals")
      check(self.local_dims == 0 and self.group_for_reduces == 0, "can't have no locals with locals")
      self.dont_use_locals = True
    elif opt.op is OptOps.SWAP:
      check(axis < amt < self.global_dims, f"swap is only for globals with axis < amt, getting {amt=}, {axis=}, {self.global_dims=}")
      permute = list(range(self.shape_len))
      permute[axis], permute[amt] = permute[amt], permute[axis]
      self.permute(tuple(permute))
    elif opt.op is OptOps.PADTO:
      check(not self.vars, "does not work with symbolic shape")
      check(axis < self.first_upcast, "cannot pad upcasted")
      # ok to pad SUM if all parent ALU ops have f(0) = 0
      if (r:=self.reduceop) is not None and self.first_reduce <= axis: check(r.arg[0] is Ops.ADD and can_pad(r, {}), f"cannot pad {r}")
      padded = False
      for i,st in enumerate(self.sts):
        if (s:=st.shape[axis]) == 1: continue  # reduced
        check(s > amt//4, f"pad adds more than quadruple the work {st.shape[axis]=} > {amt//4=}")
        if (ru := round_up(cast(int, s), amt) - s):
          # pad right seems to be faster
          self.sts[i] = st.pad(((0,0),) * axis + ((0,ru),) + ((0,0),) * (len(st.shape)-axis-1))
          padded = True
      check(padded, "nothing was padded")

    if append_opt: self.applied_opts.append(opt)
    if self.simplify_ones() and self.tensor_core_opts:
      self.tensor_core_opts.fix_axes(axis) # fix up axes in TC opts if required after simplify_ones()

  def apply_opts(self, opts:Sequence[Opt]) -> Kernel:
    for opt in opts: self.apply_opt(opt)
    return self

  # **** kernel outputs, mostly tensor cores ****

  def _create_tc_opts(self, reduceop:UOp, tc:TensorCore, axis:int, opt_level:int) -> Optional[TensorCoreOptions]:
    has_cast = tc.dtype_in != tc.dtype_out
    if has_cast and not (reduceop.src[0].op is Ops.CAST and reduceop.src[0].dtype == tc.dtype_out): return None

    mul_op = reduceop.src[0].src[0] if has_cast else reduceop.src[0]
    if mul_op.op is not Ops.MUL: return None

    def buf_index(src:UOp) -> Optional[int]:
      # TODO: apply tc even if the sources are not from LOAD
      if src.op is Ops.LOAD and src.dtype == tc.dtype_in: return self.bufs.index(src)
      try:
        if opt_level >= 1 and src.op is Ops.CAST and src.dtype == tc.dtype_in: return self.bufs.index(src.src[0])
      except ValueError: return None
      return None
    if (buf0:=buf_index(mul_op.src[0])) is None or (buf1:=buf_index(mul_op.src[1])) is None: return None

    buf0_strides, buf1_strides = self.sts[buf0].real_strides(), self.sts[buf1].real_strides()
    axis_buf0 = [(i,self.full_shape[i],buf1_strides[i]) for i,s in enumerate(buf0_strides[:self.first_reduce]) if s == 0]
    axis_buf1 = [(i,self.full_shape[i],buf0_strides[i]) for i,s in enumerate(buf1_strides[:self.first_reduce]) if s == 0]
    if not (axis_buf0 and axis_buf1 and ((self.shape_len-self.first_reduce) == 1 or (opt_level >= 1))): return None

    axis_choices = list(itertools.product(axis_buf0, axis_buf1, range(self.first_reduce, self.shape_len)))
    if not (axis < len(axis_choices)): return None

    s0, s1, s2 = axis_choices[-(axis+1)][0][0], axis_choices[-(axis+1)][1][0], axis_choices[-(axis+1)][2]  # s0 is n, s1 is m, s2 is k
    axis_pads = tuple((x, tc.dims[i]) for i, x in enumerate([s0, s1, s2]) if resolve(self.full_shape[x]%tc.dims[i] != 0))
    if axis_pads and (opt_level < 2): return None
    if DEBUG >= 3: print("TENSOR CORES", axis_buf0, axis_buf1, tc)
    return TensorCoreOptions(axes=(s0, s1, s2), axes_exist=(True, True), axis_pads=axis_pads)

  def _apply_tc_opt(self, use_tensor_cores:int, axis:int, tc_select:int, opt_level:int) -> bool:
    if use_tensor_cores and self.reduceop is not None and self.reduceop.arg[0] is Ops.ADD:
      tensor_cores = self.opts.tensor_cores if tc_select == -1 else [self.opts.tensor_cores[tc_select]]
      for tc in tensor_cores:
        tensor_core_opts = [self._create_tc_opts(reduceop, tc, axis, opt_level) for reduceop in self.reduceops]
        # can only fuse reduces with the same tc options
        assert all_same(tensor_core_opts)
        if tensor_core_opts[0] is None: continue
        self.tensor_core_opts = tc_opts = tensor_core_opts[0]

        # attempt to pad the tensor axes that require it
        try:
          for axis, dim in tc_opts.axis_pads: self.apply_opt(Opt(OptOps.PADTO, axis, dim), append_opt=False) # PADTO might fail
        except KernelOptError: continue
        # tensor core -- unroll the reduce dim (K), upcast and local the inner and outer dims (N, M)
        for opt in tc.opts: self.apply_opt(Opt({"u":OptOps.UPCAST, "l":OptOps.LOCAL}[opt[0]], tc_opts.axes[int(opt[1])], 2), append_opt=False)
        for dim, amt in tc.get_reduce_axes(): self.apply_opt(Opt(OptOps.UNROLL, 0, amt), append_opt=False) # TODO: this should be the reduce, not 0
        self.tensor_core = tc
        self.use_tensor_cores = use_tensor_cores  # TC=2 will do the shape ops without the WMMA
        return True
    return False

  def apply_tensor_cores(self, use_tensor_cores=1, extra_opts:Optional[list[Opt]]=None, axis:int=0, tc_select:Optional[int]=None,
                         tc_opt:Optional[int]=None) -> bool:
    """ Attempts to apply a tensor core optimization to the kernel. If one exists and applies properly, return true, otherwise return false.
    Tensor cores are optimized instructions that matrix multiply-accumulate across a wave of threads: D(M, N) = A(M, K) * B(K, N) + C(M, N).

    Keyword arguments:
    use_tensor_cores -- controls how tensor cores are applied (default 1)
      0: will disable any tensor core matching
      1: enable tensor cores
      2: apply tensor core shape but don't use UOp.WMMA
    extra_opts -- additional Opt's to apply after the tensor core instead of the hand-coded additional Opt's (default None)
    tc_select -- specifies which tensor core(s) to use for optimization (default -1)
      -1: iterates through all available tensor cores in order and uses the first one that matches the requirements (dims and dtypes)
      [0-N]: uses only the n'th tensor core available; useful for search
    tc_opt -- controls which kinds of kernels may be eligible for tensor cores application (default 2 during BEAM, 0 otherwise)
      0: applies to only kernels with a single reduce axis and direct Ops.LOAD into Ops.MUL
      1: allows kernels with multiple reduce axes and also multiplication of Ops.CAST'd buffers
      2: allows kernels with M, N, K axes that are not multiples of the tensor core dimensions by applying padding those axes as needed
    """
    if tc_select is None: tc_select = TC_SELECT.value
    if tc_opt is None: tc_opt = TC_OPT.value
    if not self.opts.tensor_cores: return False
    try: # check TC first and apply hand-coded opts if successful
      self.apply_opt(Opt(OptOps.TC, axis, (tc_select, tc_opt, use_tensor_cores)))

      if (tc_opts:=self.tensor_core_opts) is not None:
        if extra_opts is not None: self.apply_opts(extra_opts)
        else:
          if AMX: return True # skip hand-coded TC opts if AMX, upcasting will make kernel slower
          # hand-coded TC opts
          for tc_dim in [tc_dim for tc_dim in [1,0] if tc_opts.axes_exist[tc_dim]]: # attempt to upcast M and N
            szs = [sz for sz in [5,4,3,2] if self.full_shape[tc_opts.axes[tc_dim]] % sz == 0]
            if szs: self.apply_opt(Opt(OptOps.UPCAST, tc_opts.axes[tc_dim], szs[0]))

          if tc_opts.axes_exist[0] and (szs := [sz for sz in [4,2] if self.full_shape[tc_opts.axes[0]] % sz == 0]): # attempt to local N
            self.apply_opt(Opt(OptOps.LOCAL, tc_opts.axes[0], szs[0]))
      return True
    except KernelOptError:
      return False

  # strings like ['g0', 'g1', 'l0', 'l1', 'l2', 'l3', 'l4', 'l5', 'R0', 'r0', 'r1', 'r2', 'u0', 'u1', 'u2']
  def shape_str(self) -> list[str]:
    ret: list[str] = []
    cnt: dict[AxisType, int] = {}
    for x in self.axis_types:
      cnt[x] = (cnt[x] + 1) if x in cnt else 0
      ret.append(f"{axis_letters[x]}{cnt[x]}")
    return ret
  def shape_str_to_axis(self, nms:list[str]) -> tuple[int, ...]: return tuple([self.shape_str().index(x) for x in nms])

  def get_optimized_ast(self, name_override:Optional[str]=None) -> UOp:
    @functools.cache
    def fixup_ast(op:UOp) -> UOp:
      ret = op.replace(src=tuple(fixup_ast(x) for x in op.src)) # noqa: F821
      if op.op in GroupOp.Buffer and op in self.bufs:
        st = self.sts[self.bufs.index(op)]
        # NOTE: if CONST got masked after applying opts, we create a new VALID
        if op.op is Ops.CONST and any(v.mask is not None for v in st.views): return op.view(st).valid()
        # otherwise we just replace the VIEW source
        return ret.replace(src=(ret.src[0].replace(arg=st),)+ret.src[1:])
      if op.op is Ops.SINK:
        # NOTE: should group_for_reduces be added to the local_dims?
<<<<<<< HEAD
        return ret.replace(arg=KernelInfo(ret.arg.name if ret.arg is not None else self.name if name_override is None else name_override,
                                          self.global_dims if self.opts.has_local else 0, self.local_dims + self.group_for_reduces,
                                          self.upcasted, self.group_for_reduces, self.dont_use_locals, tuple(self.applied_opts)))
=======
        kernel_name = ret.arg.name if ret.arg is not None else self.name if name_override is None else name_override
        return ret.replace(arg=KernelInfo(kernel_name, tuple(self.axis_types), self.dont_use_locals, tuple(self.applied_opts)))
>>>>>>> 770a5585
      if op.op is Ops.REDUCE_AXIS:
        reduce_idx = len(self.bufs) + self.reduceops.index(op) * 2
        axes = tuple(i for i in range(0, self.shape_len) if self.axis_types[i] in {AxisType.REDUCE, AxisType.UNROLL} and
                             resolve(self.sts[reduce_idx].shape[i] != self.sts[reduce_idx + 1].shape[i]))
        grouped_axes = tuple(i for i in range(0, self.shape_len) if self.axis_types[i] is AxisType.GROUP_REDUCE and
                             resolve(self.sts[reduce_idx].shape[i] != self.sts[reduce_idx + 1].shape[i]))
        if (tc := self.tensor_core) and self.use_tensor_cores == 1:
          # get reduce/upcast axes for the tensor cores
          tc_reduce_axes = self.shape_str_to_axis([f"r{i}" for i in range(len(tc.get_reduce_axes()))])
          base_upcast_axes = tuple([(s,2) for s in self.shape_str_to_axis([f"r{i}" for i in range(len(tc.get_reduce_axes()))] + \
                                                                          [f"u{i}" for i in range(len(tc.get_upcast_axes()))])])[::-1]
          tc_upcast_axes = tuple([base_upcast_axes[:int(math.log2(tc.elements_per_thread[i]))] for i in range(3)])

          # permute the srcs
          srcs = list((ret.src[0] if ret.src[0].op is not Ops.CAST else ret.src[0].src[0]).src)
          for i, (src, permaxis) in enumerate(zip(srcs, tc.permutes_for_shape_str(self.shape_str()))):
            src_st = (src if src.op is Ops.LOAD else src.src[0]).st_arg
            srcs[i] = src.view(ShapeTracker.from_shape(src_st.shape).permute(tuple(permaxis)))

          # construct the op
          wmma_arg = (str(tc), tc.dims, tc.dtype_in, tc.dtype_out, self.opts.device, tc.threads, tc_upcast_axes, tc_reduce_axes)
          wmma = UOp(Ops.WMMA, dtype=tc.dtype_out.vec(tc.elements_per_thread[2]), src=(
            UOp(Ops.CONTRACT, dtype=srcs[0].dtype.vec(tc.elements_per_thread[0]), src=(srcs[0],), arg=tc_upcast_axes[0]),
            UOp(Ops.CONTRACT, dtype=srcs[1].dtype.vec(tc.elements_per_thread[1]), src=(srcs[1],), arg=tc_upcast_axes[1]),
            UOp.const(tc.dtype_out.vec(tc.elements_per_thread[2]), 0.0)), arg=wmma_arg)
          tc_uop = UOp(Ops.UNROLL, tc.dtype_out, (wmma,), arg=tc_upcast_axes[2])

          # preserve any other reduce
          return ret.replace(src=(tc_uop,), arg=(Ops.ADD, new_axes)) if (new_axes := tuple(i for i in axes if i not in tc_reduce_axes)) else tc_uop

        ret = ret.replace(arg = (op.arg[0], axes))
        if self.group_for_reduces and grouped_axes:
          local_shape = tuple([s if self.axis_types[i] not in (AxisType.GLOBAL, AxisType.REDUCE, AxisType.UNROLL) and \
                               (self.axis_types[i] is not AxisType.GROUP_REDUCE or i in grouped_axes) else 1 for i,s in enumerate(self.full_shape)])
          st = ShapeTracker.from_shape(local_shape).expand(self.full_shape[:self.global_dims]+local_shape[self.global_dims:])
          local_size = st.real_size()
          local_buffer = UOp(Ops.DEFINE_LOCAL, op.dtype.ptr(local_size, local=True), (), f"temp{self.reduceops.index(op)}")
          local_load = local_buffer.view(st).load(local_buffer.view(st).store(ret))
          grouped_reduce = UOp(Ops.REDUCE_AXIS, op.dtype, (local_load,), arg=(op.arg[0], grouped_axes))
          if op is self.reduceops[-1]: return grouped_reduce
          st = ShapeTracker.from_shape(tuple([1 if i in grouped_axes else a for i,a in enumerate(local_shape)]))
          return local_buffer.view(st).load(local_buffer.view(st).store(grouped_reduce))

      return ret
    self.finalized = True
    fixed_ast = fixup_ast(self.ast)
    del fixup_ast
    return graph_rewrite(fixed_ast, view_left, name="fixup optimized AST")

  # TODO: update the tests and delete these methods

  @property
  def membufs(self) -> list[UOp]: return dedup([x.src[0].base for x in self.bufs if x.op in {Ops.LOAD, Ops.STORE}])

  def DEPRECATED_linearize(self):
    self.to_program()
    return self
  def to_program(self, name_override:Optional[str]=None) -> ProgramSpec:
    from tinygrad.engine.realize import get_program
    ret = get_program(self.get_optimized_ast(name_override), self.opts)
    self.uops = ret.uops
    return ret<|MERGE_RESOLUTION|>--- conflicted
+++ resolved
@@ -28,14 +28,7 @@
   arg: Optional[int | tuple] = None
   def __repr__(self): return f"Opt(op={self.op}, axis={self.axis}, arg={self.arg})"
 
-<<<<<<< HEAD
-class AxisType(Enum):
-  GLOBAL = auto(); LOCAL = auto(); LOOP = auto(); GROUP_REDUCE = auto(); REDUCE = auto(); UPCAST = auto(); UNROLL = auto()  # noqa: E702
-
-axis_letters = {AxisType.GLOBAL: "g", AxisType.LOCAL: "l", AxisType.UPCAST: "u",
-=======
 axis_letters = {AxisType.GLOBAL: "g", AxisType.LOCAL: "l", AxisType.LOOP: "L", AxisType.UPCAST: "u",
->>>>>>> 770a5585
                 AxisType.GROUP_REDUCE: "G", AxisType.REDUCE: "R", AxisType.UNROLL: "r"}
 axis_colors = {AxisType.GLOBAL: "blue", AxisType.LOCAL: "cyan", AxisType.LOOP: "WHITE", AxisType.UPCAST: "yellow",
                AxisType.GROUP_REDUCE: "green", AxisType.REDUCE: "red", AxisType.UNROLL: "magenta"}
@@ -458,14 +451,8 @@
         return ret.replace(src=(ret.src[0].replace(arg=st),)+ret.src[1:])
       if op.op is Ops.SINK:
         # NOTE: should group_for_reduces be added to the local_dims?
-<<<<<<< HEAD
-        return ret.replace(arg=KernelInfo(ret.arg.name if ret.arg is not None else self.name if name_override is None else name_override,
-                                          self.global_dims if self.opts.has_local else 0, self.local_dims + self.group_for_reduces,
-                                          self.upcasted, self.group_for_reduces, self.dont_use_locals, tuple(self.applied_opts)))
-=======
         kernel_name = ret.arg.name if ret.arg is not None else self.name if name_override is None else name_override
         return ret.replace(arg=KernelInfo(kernel_name, tuple(self.axis_types), self.dont_use_locals, tuple(self.applied_opts)))
->>>>>>> 770a5585
       if op.op is Ops.REDUCE_AXIS:
         reduce_idx = len(self.bufs) + self.reduceops.index(op) * 2
         axes = tuple(i for i in range(0, self.shape_len) if self.axis_types[i] in {AxisType.REDUCE, AxisType.UNROLL} and
