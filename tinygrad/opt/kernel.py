from __future__ import annotations
import itertools, functools, math
from dataclasses import dataclass
from collections import defaultdict
from typing import cast, Final, Callable, Sequence
from enum import Enum, auto

from tinygrad.uop.ops import GroupOp, KernelInfo, UOp, Ops, can_pad, resolve, Variable, sint, graph_rewrite, AxisType
from tinygrad.uop.spec import type_verify, ast_spec
from tinygrad.device import Device
from tinygrad.opt.tc import TensorCore
from tinygrad.renderer import Renderer
from tinygrad.dtype import ImageDType, AddrSpace
from tinygrad.helpers import all_same, colored, ansilen, dedup, prod, round_up, to_function_name, unwrap, argfix, DEBUG, TC_SELECT, TC_OPT, AMX
from tinygrad.shape.shapetracker import ShapeTracker
from tinygrad.shape.view import strides_for_shape, get_contraction
from tinygrad.schedule.kernelize import view_left

class OptOps(Enum):
  TC = auto(); UPCAST = auto(); UNROLL = auto(); LOCAL = auto() # noqa: E702
  GROUP = auto(); GROUPTOP = auto(); NOLOCALS = auto(); PADTO = auto(); SWAP = auto() # noqa: E702
  def __lt__(self, x:OptOps): return self.value < x.value

@dataclass(frozen=True, order=True)
class Opt:
  op: OptOps
  axis: int|None = None
  arg: int|tuple|None = None
  def __repr__(self): return f"Opt(op={self.op}, axis={self.axis}, arg={self.arg})"

axis_letters = {AxisType.GLOBAL: "g", AxisType.LOCAL: "l", AxisType.LOOP: "L", AxisType.UPCAST: "u",
                AxisType.GROUP_REDUCE: "G", AxisType.REDUCE: "R", AxisType.UNROLL: "r"}
axis_colors = {AxisType.GLOBAL: "blue", AxisType.LOCAL: "cyan", AxisType.LOOP: "WHITE", AxisType.UPCAST: "yellow",
               AxisType.GROUP_REDUCE: "green", AxisType.REDUCE: "red", AxisType.UNROLL: "magenta"}

class KernelOptError(Exception): pass
def check(cond:bool, msg:str=""):
  if not cond: raise KernelOptError(msg)

@dataclass
class TensorCoreOptions:
  axes: tuple[int, ...] # the location of the original N and M axes if still in the shape
  axes_exist: tuple[bool, ...] # true if the original N and M axes are still in the shape
  axis_pads: tuple[tuple[int, int], ...]
  def fix_axes(self, removed_axis:int): # adjust the TC axes if necessary when a dimension is removed
    axes, axes_exist = list(self.axes), list(self.axes_exist)
    for tc_dim in [i for i in range(2) if axes_exist[i]]:
      if removed_axis < axes[tc_dim]: axes[tc_dim] -= 1
      elif removed_axis == axes[tc_dim]: axes_exist[tc_dim] = False
    self.axes, self.axes_exist = tuple(axes), tuple(axes_exist)

class Kernel:
  def __init__(self, ast:UOp, opts:Renderer|None=None):
    assert ast.op is Ops.SINK, ast.op
    self.ast = ast

    self.opts = opts if opts is not None else Device[Device.DEFAULT].renderer
    # verify AST matches the spec
    if __debug__: type_verify(list(self.ast.toposort()), ast_spec)

    self.vars: list[Variable] = self.ast.variables()
    # NOTE: this requires a specific order with the [::-1], this is likely a bug
    self.bufs: list[UOp] = [x for x in self.ast.toposort() if x.op in GroupOp.Buffer][::-1]

    # create new shapetrackers inside this kernel, we will permute them
    self.sts: list[ShapeTracker] = [x.st_arg for x in self.bufs]

    # add the shapetrackers for each reduce
    # we use this to track which axes are reduced in each reduce
    self.reduceops = [x for x in self.ast.toposort() if x.op is Ops.REDUCE_AXIS]
    for x in self.reduceops:
      self.sts.append(unwrap(x.st))
      self.sts.append(unwrap(x.src[0].st))

    # add a shapetracker to the end to track the full shape, with 0 strides so it can merge
<<<<<<< HEAD
    max_dim = max(len(st.shape) for st in self.sts)
    self.sts = [st.reshape(st.shape + (1,) * (max_dim - len(st.shape))) for st in self.sts]
    self.sts.append(ShapeTracker.from_shape(tuple([smax(*s) for s in zip(*[x.shape for x in self.sts])]), (0,)*max_dim))
=======
    full_shape = ast.full_shape
    self.sts.append(ShapeTracker.from_shape(full_shape, (0,)*len(full_shape)))
>>>>>>> 466ab5a3

    # parameters for optimization
    self.tensor_core: TensorCore|None = None
    self.tensor_core_opts: TensorCoreOptions|None = None
    self.use_tensor_cores: int = 0
    self.applied_opts: list[Opt] = []
    self.dont_use_locals = False
    self.finalized: bool = False

    # group simplifies
    self.simplify_ones()
    self.simplify_merge_adjacent()

    # axis types
    global_loops = AxisType.GLOBAL if self.opts.has_local else AxisType.LOOP
    self.axis_types: list[AxisType] = [AxisType.REDUCE if resolve(x!=y) else global_loops for x,y in zip(self.sts[0].shape, self.sts[-1].shape)]

    # confirm all reduce axes are at the end
    final_reduces = [i for i,(s,n) in enumerate(zip(self.full_shape, self.output_shape)) if resolve(s != n)]
    if final_reduces != list(range(len(self.full_shape)-len(final_reduces), len(self.full_shape))):
      raise RuntimeError(f"reduces are not at the end of the shape {self.full_shape} -> {self.output_shape}")

  def copy(self):
    ret = type(self).__new__(type(self))

    # base linearizer params
    ret.opts, ret.ast = self.opts, self.ast

    # things downstream of the AST
    ret.reduceops, ret.vars, ret.bufs = self.reduceops, self.vars, self.bufs
    ret.sts = self.sts[:]
    ret.axis_types = self.axis_types[:]

    # parameters for optimizations
    ret.applied_opts, ret.dont_use_locals = self.applied_opts[:], self.dont_use_locals
    ret.tensor_core, ret.tensor_core_opts, ret.use_tensor_cores = self.tensor_core, self.tensor_core_opts, self.use_tensor_cores
    ret.finalized = self.finalized

    return ret

  @property
  def reduceop(self) -> UOp|None: return self.reduceops[0] if len(self.reduceops) > 0 else None
  @property
  def full_shape(self) -> tuple[sint, ...]: return self.sts[-1].shape

  @property
  def output_shape(self) -> tuple[sint, ...]: return self.sts[0].shape
  @property
  def shape_len(self) -> int: return len(self.sts[0].shape)

  def axes_of(self, *axis_type:AxisType) -> list[int]: return [i for i,t in enumerate(self.axis_types) if t in argfix(axis_type)]
  @property
  def upcasted(self) -> int: return len(self.axes_of(AxisType.UPCAST, AxisType.UNROLL))
  @property
  def group_for_reduces(self) -> int: return len(self.axes_of(AxisType.GROUP_REDUCE))

  # heuristic helpers
  @property
  def upcastable_dims(self) -> list[int]: return [i for i in self.axes_of(AxisType.GLOBAL, AxisType.LOCAL, AxisType.LOOP) \
                                                  if isinstance(s:=self.full_shape[i], int) and s > 1]
  @property
  def unrollable_dims(self) -> list[int]: return [i for i in self.axes_of(AxisType.GROUP_REDUCE, AxisType.REDUCE) \
                                                  if isinstance(s:=self.full_shape[i], int) and s > 1]

  # ******************** colors and names ********************

  def colors(self) -> list[str]:
    assert len(self.axis_types) == self.shape_len, "colors size mismatch"
    return [axis_colors[x] if not self.dont_use_locals or not x == AxisType.GLOBAL else "BLUE" for x in self.axis_types]

  def colored_shape(self, pad:int|None=None, dense=False) -> str:
    shape_strs = [(s if dense else f"{s:4d}") if isinstance(s, int) else s.render() for s in self.full_shape]
    ret = ' '.join(colored(s, color) for s,color in zip(shape_strs, self.colors()))
    if pad: ret += ' '*(pad-ansilen(ret))
    return ret

  kernel_cnt: Final[defaultdict[str, int]] = defaultdict(int)
  @functools.cached_property
  def name(self) -> str:
    # kernel name (before late upcast)
    kernel_type = "r" if self.reduceop is not None else ("C" if all(x.op is Ops.SINK or x.op in GroupOp.Buffer for x in self.ast.toposort()) else "E")
    suffix = colored('_', 'BLACK').join([colored(x.render() if isinstance(x, UOp) else str(x), c) for x,c in zip(self.full_shape, self.colors())])
    name = kernel_type + (f"{len(self.ast.src)}" if len(self.ast.src) > 1 else "") + "_" + suffix

    # name the function something unique
    Kernel.kernel_cnt[(function_name := to_function_name(name))] += 1
    num = f"n{Kernel.kernel_cnt[function_name]-1}" if Kernel.kernel_cnt[function_name] > 1 else ""
    return name + colored(num, 'BLACK')

  # ******************** base simplifiers ********************

  # apply reshape and permute to all shapetrackers
  def reshape(self, new_shape_fxn:Callable[[tuple[sint, ...]], Sequence[sint]]):
    self.sts = [st.reshape(tuple(new_shape_fxn(st.shape))) for st in self.sts]
  def permute(self, new_axes:Sequence[int]): self.sts = [st.permute(tuple(new_axes)) for st in self.sts]

  # axis : the axis to pull from
  # amount : the amount to take
  # top : if you want to pull that amount from the top
  # insert_at : place to insert the new stuff
  def shift_to(self, axis:int, amount:int, new_type:AxisType, top:bool=False, insert_at:int|None=None):
    if insert_at is None: insert_at = self.shape_len
    self.axis_types.insert(insert_at, new_type)
    move_axis = axis if top else axis+1
    if move_axis < insert_at: insert_at += 1
    def new_shape_fxn(x): return x[0:axis] + (((amount,x[axis]//amount) if top else (x[axis]//amount,amount)) if x[axis] > 1 else (1,1)) + x[axis+1:]
    new_axes = [i for i in range(insert_at) if i != move_axis]+[move_axis]+[i for i in range(insert_at, self.shape_len+1) if i != move_axis]
    self.reshape(new_shape_fxn)
    self.permute(new_axes)

  # ******************** complex simplifiers ********************

  def simplify_ones(self) -> bool:
    # remove places where the shape is all ones
    if any(all_ones:=[s==1 for s in self.full_shape]):
      if hasattr(self, 'axis_types'):
        self.axis_types = [x for i,x in enumerate(self.axis_types) if not all_ones[i]]
      self.reshape(lambda shape: [x for i,x in enumerate(shape) if not all_ones[i]])
      return True
    return False

  def simplify_merge_adjacent(self):
    assert not hasattr(self, 'axis_types'), "don't call this after init"
    if self.shape_len == 0: return
    shapes, strides = [x.shape for x in self.sts], [x.real_strides() for x in self.sts]
    # NOTE: we can't use self.first_reduce yet
    first_reduce = [resolve(x!=y) for x,y in zip(self.sts[0].shape+(0,), self.full_shape+(1,))].index(True)

    # if it's an image, insert fake strides such that this fusion doesn't happen across image axes
    # TODO: remove membufs
    membufs = dedup([x.src[0].base for x in self.bufs if x.op in {Ops.LOAD, Ops.STORE}])
    if isinstance(membufs[0].base.dtype, ImageDType):
      base_shape = membufs[0].base.dtype.shape
      if shape_idx_groups := get_contraction(self.output_shape, base_shape):
        special_strides: tuple[sint, ...] = tuple()
        for i,g in enumerate(shape_idx_groups):
          shape_piece = tuple(self.output_shape[x] for x in g)
          assert prod(shape_piece) == base_shape[i], f"get_contraction was wrong? {shape_piece} != {base_shape[i]}"
          special_strides += strides_for_shape(shape_piece)
        # adding the fake image shape
        shapes.append(self.output_shape)
        strides.append(special_strides)

    # merge dimensions if we can, multi _merge_dims
    # NOTE: this does not always preserve the reduce dimension
    # TODO: move this into shapetracker, with tests!
    # TODO: how does this work with multi-reduce?
    rets = [[(s[0], st[0])] for s,st in zip(shapes, strides)]
    for i in range(1, len(shapes[0])):
      can_merge = []
      for s,st,ret in zip(shapes, strides, rets):
        # TODO: added the always mergeability of 1s, is this right? if so, add to shapetracker in the 1 case
        si, sti, last_st = s[i], st[i], ret[-1][1]
        can_merge.append((sti is not None) and ((sti != 0 and last_st == si*sti) or (sti == 0 and last_st == 0)))
      # more can merge than this
      mergeable = all(can_merge) and i != first_reduce
      for j,(s,st) in enumerate(zip(shapes, strides)):
        if mergeable: rets[j][-1] = (rets[j][-1][0] * s[i], st[i])
        else: rets[j].append((s[i], st[i]))

    # do the reshapes
    for i,x in enumerate(rets[:len(self.sts)]): self.sts[i] = self.sts[i].reshape(tuple([y[0] for y in x]))

  # ******************** apply optimizations ********************

  def real_axis(self, op:OptOps, axis:int|None):
    try:
      if axis is None: return -1
      if op is OptOps.UNROLL: return self.unrollable_dims[axis]
      if op in {OptOps.GROUP, OptOps.GROUPTOP}: return self.axes_of(AxisType.REDUCE)[axis]
      check(axis < self.shape_len, "invalid axis")
      return axis
    except IndexError as e: raise KernelOptError from e

  def apply_opt(self, opt:Opt, append_opt:bool=True):
    if self.finalized: raise RuntimeError("can't optimize Kernel after it's finalized")
    if self.dont_use_locals: check(opt.op not in {OptOps.LOCAL, OptOps.GROUP, OptOps.GROUPTOP}, "not using locals")

    if opt.op is OptOps.TC:
      check(len(self.applied_opts) == 0, "tensor core opts must be first") # TODO: things like PADTO might be fine
      check(len(self.opts.tensor_cores) > 0, "must have tensor cores")
      check(opt.axis is not None, "tensor core opts must have an axis")
      check(opt.arg is not None and isinstance(opt.arg, tuple) and len(opt.arg) == 3, "tensor core opts must have valid arg")
      check(-1 <= (tc_select:=cast(tuple, opt.arg)[0]) < len(self.opts.tensor_cores), "tensor core opts must have valid tc_select")
      check(0 <= (tc_opt:=cast(tuple, opt.arg)[1]) <= 2, "tensor core opts must have valid tc_opt")
      check(0 < (use_tensor_cores:=cast(tuple, opt.arg)[2]) <= 2, "use_tensor_cores value is not valid")
      check(self._apply_tc_opt(use_tensor_cores, cast(int, opt.axis), tc_select, tc_opt), "no tensor core available")
      self.applied_opts.append(opt)
      return

    axis = self.real_axis(opt.op, opt.axis)

    if opt.op is OptOps.SWAP: amt = self.real_axis(opt.op, cast(int, opt.arg))  # arg is an axis in the SWAPs
    elif opt.arg is not None:
      check(isinstance(opt.arg, int), "arg should be int")
      amt = arg if (arg:=cast(int, opt.arg)) != 0 else self.full_shape[axis]
      check(isinstance(amt, int) and amt != 1, f"shift/padto of {amt=}, 1 or symbolic amount is meaningless")
      if opt.op is not OptOps.PADTO: check(self.full_shape[axis] % amt == 0, f"no longer valid shift {self.full_shape[axis]=}, {amt=}")
    else: amt = -1

    if self.reduceop is not None and (opt.op in {OptOps.GROUP, OptOps.GROUPTOP} or \
                                      (self.group_for_reduces and opt.op not in {OptOps.NOLOCALS, OptOps.PADTO})):
      acc_sz = self.reduceop.dtype.itemsize
      upcast_sz = prod([self.full_shape[a] for a in self.axes_of(AxisType.UPCAST)])
      local_sz = prod([self.full_shape[a] for a in self.axes_of(AxisType.LOCAL)])
      smem_sz = amt*acc_sz*upcast_sz*local_sz
      check(smem_sz <= self.opts.shared_max, f"exceeds maximum shared memory size: needs {smem_sz}, max {self.opts.shared_max}")

    if opt.op is OptOps.LOCAL:    # cyan
      # NOTE: LLVM/CPU can use locals too, but they are treated the same as globals (still helpful for L1 cache)
      # it's disabled for now since it makes BEAM slow for little gain
      check(self.opts.has_local, "target does not support local")
      check(self.axis_types[axis] is AxisType.GLOBAL, "local is for globals")
      self.shift_to(axis, amt, AxisType.LOCAL, insert_at=max(self.axes_of(AxisType.GLOBAL, AxisType.LOCAL))+1)
    elif opt.op in {OptOps.GROUP, OptOps.GROUPTOP}:   # green
      check(self.opts.has_local and self.opts.has_shared, "target does not support local or shared mem")
      check(self.axis_types[axis] is AxisType.REDUCE, "must be reduce axis to group")
      check(not self.tensor_core, "can't group with tensor cores")
      check(len(reduce_axes:=[i for r in self.reduceops for i in r.axis_arg]) == len(set(reduce_axes)), "can't group with parallel reduces")
      self.shift_to(axis, amt, AxisType.GROUP_REDUCE, top=(opt.op is OptOps.GROUPTOP), insert_at=min(self.axes_of(AxisType.REDUCE)))
    elif opt.op is OptOps.UNROLL:                     # purple
      check(self.axis_types[axis] not in (AxisType.UPCAST, AxisType.UNROLL), "can't upcasted already upcasted")
      check(amt <= 32, "don't unroll more than 32")
      self.shift_to(axis, amt, AxisType.UNROLL, insert_at=None)
    elif opt.op is OptOps.UPCAST:                     # yellow
      check(axis in self.upcastable_dims, f"{axis=} not in {self.upcastable_dims=}")
      # NOTE: assume the first get_local_axes() LOCAL are for TC
      check(not (self.tensor_core and axis in self.axes_of(AxisType.LOCAL)[:len(self.tensor_core.get_local_axes())]), "can't upcast TC locals")
      check((self.opts is not None and self.opts.device == "DSP") or amt <= 16, "don't upcast more than 16")
      self.shift_to(axis, amt, AxisType.UPCAST, insert_at=max(self.axes_of(AxisType.GLOBAL, AxisType.LOCAL, AxisType.LOOP, AxisType.UPCAST))+1)
    elif opt.op is OptOps.NOLOCALS:
      check(self.opts.has_local and not self.dont_use_locals, "NOLOCALS is meaningless if target does not support local or already not using locals")
      check(AxisType.LOCAL not in self.axis_types and self.group_for_reduces == 0, "can't have no locals with locals")
      self.dont_use_locals = True
    elif opt.op is OptOps.SWAP:
      check(axis < amt, f"swap is only for axis < amt, getting {amt=}, {axis=}")
      check(self.axis_types[axis]==self.axis_types[amt]==AxisType.GLOBAL, f"swap is for globals {self.axis_types[axis]=}, {self.axis_types[amt]=}")
      permute = list(range(self.shape_len))
      permute[axis], permute[amt] = permute[amt], permute[axis]
      self.permute(tuple(permute))
    elif opt.op is OptOps.PADTO:
      check(not self.vars, "does not work with symbolic shape")
      check(self.axis_types[axis] not in (AxisType.UPCAST, AxisType.UNROLL), "cannot pad upcasted")
      # ok to pad SUM if all parent ALU ops have f(0) = 0
      if (r:=self.reduceop) is not None and self.axis_types[axis] in (AxisType.GROUP_REDUCE, AxisType.REDUCE):
        check(r.arg[0] is Ops.ADD and can_pad(r, {}), f"cannot pad {r}")
      padded = False
      for i,st in enumerate(self.sts):
        if (s:=st.shape[axis]) == 1: continue  # reduced
        check(s > amt//4, f"pad adds more than quadruple the work {st.shape[axis]=} > {amt//4=}")
        if (ru := round_up(cast(int, s), amt) - s):
          # pad right seems to be faster
          self.sts[i] = st.pad(((0,0),) * axis + ((0,ru),) + ((0,0),) * (len(st.shape)-axis-1))
          padded = True
      check(padded, "nothing was padded")

    if append_opt: self.applied_opts.append(opt)
    if self.simplify_ones() and self.tensor_core_opts:
      self.tensor_core_opts.fix_axes(axis) # fix up axes in TC opts if required after simplify_ones()

  def apply_opts(self, opts:Sequence[Opt]) -> Kernel:
    for opt in opts: self.apply_opt(opt)
    return self

  # **** kernel outputs, mostly tensor cores ****

  def _create_tc_opts(self, reduceop:UOp, tc:TensorCore, axis:int, opt_level:int) -> TensorCoreOptions|None:
    has_cast = tc.dtype_in != tc.dtype_out
    if has_cast and not (reduceop.src[0].op is Ops.CAST and reduceop.src[0].dtype == tc.dtype_out): return None

    mul_op = reduceop.src[0].src[0] if has_cast else reduceop.src[0]
    if mul_op.op is not Ops.MUL: return None

    def buf_index(src:UOp) -> int|None:
      # TODO: apply tc even if the sources are not from LOAD
      if src.op is Ops.LOAD and src.dtype == tc.dtype_in: return self.bufs.index(src)
      try:
        if opt_level >= 1 and src.op is Ops.CAST and src.dtype == tc.dtype_in: return self.bufs.index(src.src[0])
      except ValueError: return None
      return None
    if (buf0:=buf_index(mul_op.src[0])) is None or (buf1:=buf_index(mul_op.src[1])) is None: return None

    buf0_strides, buf1_strides = self.sts[buf0].real_strides(), self.sts[buf1].real_strides()
    axis_buf0 = [(i,self.full_shape[i],buf1_strides[i]) for i in self.upcastable_dims if buf0_strides[i] == 0]
    axis_buf1 = [(i,self.full_shape[i],buf0_strides[i]) for i in self.upcastable_dims if buf1_strides[i] == 0]
    if not (axis_buf0 and axis_buf1 and (len(self.axes_of(AxisType.GROUP_REDUCE, AxisType.REDUCE)) == 1 or (opt_level >= 1))): return None

    axis_choices = list(itertools.product(axis_buf0, axis_buf1, self.axes_of(AxisType.GROUP_REDUCE, AxisType.REDUCE)))
    if not (axis < len(axis_choices)): return None

    s0, s1, s2 = axis_choices[-(axis+1)][0][0], axis_choices[-(axis+1)][1][0], axis_choices[-(axis+1)][2]  # s0 is n, s1 is m, s2 is k
    axis_pads = tuple((x, tc.dims[i]) for i, x in enumerate([s0, s1, s2]) if resolve(self.full_shape[x]%tc.dims[i] != 0))
    if axis_pads and (opt_level < 2): return None
    if DEBUG >= 3: print("TENSOR CORES", axis_buf0, axis_buf1, tc)
    return TensorCoreOptions(axes=(s0, s1, s2), axes_exist=(True, True), axis_pads=axis_pads)

  def _apply_tc_opt(self, use_tensor_cores:int, axis:int, tc_select:int, opt_level:int) -> bool:
    if use_tensor_cores and self.reduceop is not None and self.reduceop.arg[0] is Ops.ADD:
      tensor_cores = self.opts.tensor_cores if tc_select == -1 else [self.opts.tensor_cores[tc_select]]
      for tc in tensor_cores:
        tensor_core_opts = [self._create_tc_opts(reduceop, tc, axis, opt_level) for reduceop in self.reduceops]
        # can only fuse reduces with the same tc options
        assert all_same(tensor_core_opts)
        if tensor_core_opts[0] is None: continue
        self.tensor_core_opts = tc_opts = tensor_core_opts[0]

        # attempt to pad the tensor axes that require it
        try:
          for axis, dim in tc_opts.axis_pads: self.apply_opt(Opt(OptOps.PADTO, axis, dim), append_opt=False) # PADTO might fail
        except KernelOptError: continue
        # tensor core -- unroll the reduce dim (K), upcast and local the inner and outer dims (N, M)
        for opt in tc.opts: self.apply_opt(Opt({"u":OptOps.UPCAST, "l":OptOps.LOCAL}[opt[0]], tc_opts.axes[int(opt[1])], 2), append_opt=False)
        for dim, amt in tc.get_reduce_axes(): self.apply_opt(Opt(OptOps.UNROLL, 0, amt), append_opt=False) # TODO: this should be the reduce, not 0
        self.tensor_core = tc
        self.use_tensor_cores = use_tensor_cores  # TC=2 will do the shape ops without the WMMA
        return True
    return False

  def apply_tensor_cores(self, use_tensor_cores=1, extra_opts:list[Opt]|None=None, axis:int=0, tc_select:int|None=None, tc_opt:int|None=None) -> bool:
    """ Attempts to apply a tensor core optimization to the kernel. If one exists and applies properly, return true, otherwise return false.
    Tensor cores are optimized instructions that matrix multiply-accumulate across a wave of threads: D(M, N) = A(M, K) * B(K, N) + C(M, N).

    Keyword arguments:
    use_tensor_cores -- controls how tensor cores are applied (default 1)
      0: will disable any tensor core matching
      1: enable tensor cores
      2: apply tensor core shape but don't use UOp.WMMA
    extra_opts -- additional Opt's to apply after the tensor core instead of the hand-coded additional Opt's (default None)
    tc_select -- specifies which tensor core(s) to use for optimization (default -1)
      -1: iterates through all available tensor cores in order and uses the first one that matches the requirements (dims and dtypes)
      [0-N]: uses only the n'th tensor core available; useful for search
    tc_opt -- controls which kinds of kernels may be eligible for tensor cores application (default 2 during BEAM, 0 otherwise)
      0: applies to only kernels with a single reduce axis and direct Ops.LOAD into Ops.MUL
      1: allows kernels with multiple reduce axes and also multiplication of Ops.CAST'd buffers
      2: allows kernels with M, N, K axes that are not multiples of the tensor core dimensions by applying padding those axes as needed
    """
    if tc_select is None: tc_select = TC_SELECT.value
    if tc_opt is None: tc_opt = TC_OPT.value
    if not self.opts.tensor_cores: return False
    try: # check TC first and apply hand-coded opts if successful
      self.apply_opt(Opt(OptOps.TC, axis, (tc_select, tc_opt, use_tensor_cores)))

      if (tc_opts:=self.tensor_core_opts) is not None:
        if extra_opts is not None: self.apply_opts(extra_opts)
        else:
          if AMX: return True # skip hand-coded TC opts if AMX, upcasting will make kernel slower
          # hand-coded TC opts
          for tc_dim in [tc_dim for tc_dim in [1,0] if tc_opts.axes_exist[tc_dim]]: # attempt to upcast M and N
            szs = [sz for sz in [5,4,3,2] if self.full_shape[tc_opts.axes[tc_dim]] % sz == 0]
            if szs: self.apply_opt(Opt(OptOps.UPCAST, tc_opts.axes[tc_dim], szs[0]))

          if tc_opts.axes_exist[0] and (szs := [sz for sz in [4,2] if self.full_shape[tc_opts.axes[0]] % sz == 0]): # attempt to local N
            self.apply_opt(Opt(OptOps.LOCAL, tc_opts.axes[0], szs[0]))
      return True
    except KernelOptError:
      return False

  # strings like ['g0', 'g1', 'l0', 'l1', 'l2', 'l3', 'l4', 'l5', 'R0', 'r0', 'r1', 'r2', 'u0', 'u1', 'u2']
  def shape_str(self) -> list[str]:
    ret: list[str] = []
    cnt: dict[AxisType, int] = {}
    for x in self.axis_types:
      cnt[x] = (cnt[x] + 1) if x in cnt else 0
      ret.append(f"{axis_letters[x]}{cnt[x]}")
    return ret
  def shape_str_to_axis(self, nms:list[str]) -> tuple[int, ...]: return tuple([self.shape_str().index(x) for x in nms])

  def get_optimized_ast(self, name_override:str|None=None) -> UOp:
    @functools.cache
    def fixup_ast(op:UOp) -> UOp:
      ret = op.replace(src=tuple(fixup_ast(x) for x in op.src)) # noqa: F821
      if op.op in GroupOp.Buffer and op in self.bufs:
        st = self.sts[self.bufs.index(op)]
        # NOTE: if CONST got masked after applying opts, we create a new VALID
        if op.op is Ops.CONST and any(v.mask is not None for v in st.views): return op.view(st).valid()
        # otherwise we just replace the VIEW source
        return ret.replace(src=(ret.src[0].replace(arg=st),)+ret.src[1:])
      if op.op is Ops.SINK:
        # NOTE: should group_for_reduces be added to the local_dims?
        kernel_name = ret.arg.name if ret.arg is not None else self.name if name_override is None else name_override
        return ret.replace(arg=KernelInfo(kernel_name, tuple(self.axis_types), self.dont_use_locals, tuple(self.applied_opts)))
      if op.op is Ops.REDUCE_AXIS:
        reduce_idx = len(self.bufs) + self.reduceops.index(op) * 2
        changed = tuple(i for i in range(self.shape_len) if resolve(self.sts[reduce_idx].shape[i] != self.sts[reduce_idx + 1].shape[i]))
        axes = tuple(i for i in self.axes_of(AxisType.REDUCE, AxisType.UNROLL) if i in changed)
        grouped_axes = tuple(i for i in self.axes_of(AxisType.GROUP_REDUCE) if i in changed)
        if (tc := self.tensor_core) and self.use_tensor_cores == 1:
          # get reduce/upcast axes for the tensor cores
          tc_reduce_axes = self.shape_str_to_axis([f"r{i}" for i in range(len(tc.get_reduce_axes()))])
          base_upcast_axes = tuple([(s,2) for s in self.shape_str_to_axis([f"r{i}" for i in range(len(tc.get_reduce_axes()))] + \
                                                                          [f"u{i}" for i in range(len(tc.get_upcast_axes()))])])[::-1]
          tc_upcast_axes = tuple([base_upcast_axes[:int(math.log2(tc.elements_per_thread[i]))] for i in range(3)])

          # permute the srcs
          srcs = list((ret.src[0] if ret.src[0].op is not Ops.CAST else ret.src[0].src[0]).src)
          for i, (src, permaxis) in enumerate(zip(srcs, tc.permutes_for_shape_str(self.shape_str()))):
            src_st = (src if src.op is Ops.LOAD else src.src[0]).st_arg
            srcs[i] = src.view(ShapeTracker.from_shape(src_st.shape).permute(permaxis))

          # construct the op
          wmma_arg = (str(tc), tc.dims, tc.dtype_in, tc.dtype_out, self.opts.device, tc.threads, tc_upcast_axes, tc_reduce_axes)
          wmma = UOp(Ops.WMMA, dtype=tc.dtype_out.vec(tc.elements_per_thread[2]), src=(
            UOp(Ops.CONTRACT, dtype=srcs[0].dtype.vec(tc.elements_per_thread[0]), src=(srcs[0],), arg=tc_upcast_axes[0]),
            UOp(Ops.CONTRACT, dtype=srcs[1].dtype.vec(tc.elements_per_thread[1]), src=(srcs[1],), arg=tc_upcast_axes[1]),
            UOp.const(tc.dtype_out.vec(tc.elements_per_thread[2]), 0.0)), arg=wmma_arg)
          tc_uop = UOp(Ops.UNROLL, tc.dtype_out, (wmma,), arg=tc_upcast_axes[2])

          # preserve any other reduce
          return ret.replace(src=(tc_uop,), arg=(Ops.ADD, new_axes)) if (new_axes := tuple(i for i in axes if i not in tc_reduce_axes)) else tc_uop

        ret = ret.replace(arg = (op.arg[0], axes))
        if self.group_for_reduces and grouped_axes:
          local_axes = tuple([i for i,t in enumerate(self.axis_types) if t in (AxisType.LOCAL, AxisType.UPCAST) or i in grouped_axes])
          slocal, supcast, sgroup = sorted(self.axes_of(AxisType.LOCAL)), sorted(self.axes_of(AxisType.UPCAST)), sorted(grouped_axes)
          # NOTE: start with UPCAST at the end so it has stride 1 and can merge
          base_shape = tuple([self.full_shape[i] for i in slocal] + [self.full_shape[i] for i in sgroup] + [self.full_shape[i] for i in supcast])
          permute_axes = tuple([local_axes.index(i) for i in slocal+sgroup+supcast])
          local_shape = tuple([s if i in local_axes else 1 for i,s in enumerate(self.full_shape)])
          local_src_shape = tuple([self.full_shape[i] if i in self.axes_of(AxisType.GLOBAL) else s for i,s in enumerate(local_shape)])
          st = ShapeTracker.from_shape(base_shape).permute(permute_axes).reshape(local_shape).expand(local_src_shape)
          local_size = st.real_size()
          local_buffer = UOp(Ops.DEFINE_LOCAL, op.dtype.ptr(local_size, addrspace=AddrSpace.LOCAL), (), f"temp{self.reduceops.index(op)}")
          local_load = local_buffer.view(st).load(local_buffer.view(st).store(ret))
          grouped_reduce = UOp(Ops.REDUCE_AXIS, op.dtype, (local_load,), arg=(op.arg[0], grouped_axes))
          if op is self.reduceops[-1]: return grouped_reduce
          st = ShapeTracker.from_shape(tuple([1 if i in grouped_axes else s for i,s in enumerate(local_shape)]))
          return local_buffer.view(st).load(local_buffer.view(st).store(grouped_reduce))

      return ret
    self.finalized = True
    fixed_ast = fixup_ast(self.ast)
    del fixup_ast
    return graph_rewrite(fixed_ast, view_left, name="fixup optimized AST")<|MERGE_RESOLUTION|>--- conflicted
+++ resolved
@@ -5,7 +5,7 @@
 from typing import cast, Final, Callable, Sequence
 from enum import Enum, auto
 
-from tinygrad.uop.ops import GroupOp, KernelInfo, UOp, Ops, can_pad, resolve, Variable, sint, graph_rewrite, AxisType
+from tinygrad.uop.ops import GroupOp, KernelInfo, UOp, Ops, can_pad, resolve, Variable, sint, smax, graph_rewrite, AxisType
 from tinygrad.uop.spec import type_verify, ast_spec
 from tinygrad.device import Device
 from tinygrad.opt.tc import TensorCore
@@ -73,14 +73,12 @@
       self.sts.append(unwrap(x.src[0].st))
 
     # add a shapetracker to the end to track the full shape, with 0 strides so it can merge
-<<<<<<< HEAD
     max_dim = max(len(st.shape) for st in self.sts)
     self.sts = [st.reshape(st.shape + (1,) * (max_dim - len(st.shape))) for st in self.sts]
     self.sts.append(ShapeTracker.from_shape(tuple([smax(*s) for s in zip(*[x.shape for x in self.sts])]), (0,)*max_dim))
-=======
-    full_shape = ast.full_shape
-    self.sts.append(ShapeTracker.from_shape(full_shape, (0,)*len(full_shape)))
->>>>>>> 466ab5a3
+
+    # full_shape = ast.full_shape
+    # self.sts.append(ShapeTracker.from_shape(full_shape, (0,)*len(full_shape)))
 
     # parameters for optimization
     self.tensor_core: TensorCore|None = None
