--- conflicted
+++ resolved
@@ -115,12 +115,6 @@
     return ret
 
   @property
-<<<<<<< HEAD
-  def first_reduce(self) -> int: return next(iter(self.axes_of(AxisType.GROUP_REDUCE, AxisType.REDUCE)), self.shape_len)
-
-  @property
-=======
->>>>>>> ec3efd29
   def reduceop(self) -> UOp|None: return self.reduceops[0] if len(self.reduceops) > 0 else None
   @property
   def full_shape(self) -> tuple[sint, ...]: return self.sts[-1].shape
@@ -315,29 +309,16 @@
       # NOTE: assume the first get_local_axes() LOCAL are for TC
       check(not (self.tensor_core and axis in self.axes_of(AxisType.LOCAL)[:len(self.tensor_core.get_local_axes())]), "can't upcast TC locals")
       check((self.opts is not None and self.opts.device == "DSP") or amt <= 16, "don't upcast more than 16")
-<<<<<<< HEAD
-      # self.shift_to(axis, amt, AxisType.UPCAST, insert_at=None)
-=======
->>>>>>> ec3efd29
       self.shift_to(axis, amt, AxisType.UPCAST, insert_at=max(self.axes_of(AxisType.GLOBAL, AxisType.LOCAL, AxisType.LOOP, AxisType.UPCAST))+1)
     elif opt.op is OptOps.NOLOCALS:
       check(self.opts.has_local and not self.dont_use_locals, "NOLOCALS is meaningless if target does not support local or already not using locals")
       check(AxisType.LOCAL not in self.axis_types and self.group_for_reduces == 0, "can't have no locals with locals")
       self.dont_use_locals = True
     elif opt.op is OptOps.SWAP:
-<<<<<<< HEAD
       check(axis < amt < self.global_dims, f"swap is only for globals with axis < amt, getting {amt=}, {axis=}, {self.global_dims=}")
-      def swap_permute(x):
-        x[axis], x[amt] = x[amt], x[axis]
-        return x
-      self.permute(swap_permute)
-=======
-      check(axis < amt, f"swap is only for axis < amt, getting {amt=}, {axis=}")
-      check(self.axis_types[axis]==self.axis_types[amt]==AxisType.GLOBAL, f"swap is for globals {self.axis_types[axis]=}, {self.axis_types[amt]=}")
       permute = list(range(self.shape_len))
       permute[axis], permute[amt] = permute[amt], permute[axis]
       self.permute(tuple(permute))
->>>>>>> ec3efd29
     elif opt.op is OptOps.PADTO:
       check(not self.vars, "does not work with symbolic shape")
       check(self.axis_types[axis] not in (AxisType.UPCAST, AxisType.UNROLL), "cannot pad upcasted")
@@ -513,11 +494,6 @@
 
         ret = ret.replace(arg = (op.arg[0], axes))
         if self.group_for_reduces and grouped_axes:
-<<<<<<< HEAD
-          local_shape = tuple([1 if self.axis_types[i] is AxisType.GLOBAL else s for i,s in enumerate(self.full_shape) \
-                            if self.axis_types[i] not in {AxisType.REDUCE, AxisType.UNROLL}])
-          st = ShapeTracker.from_shape(local_shape).expand(self.full_shape[:self.global_dims]+local_shape[self.global_dims:])
-=======
           local_axes = tuple([i for i,t in enumerate(self.axis_types) if t in (AxisType.LOCAL, AxisType.UPCAST) or i in grouped_axes])
           slocal, supcast, sgroup = sorted(self.axes_of(AxisType.LOCAL)), sorted(self.axes_of(AxisType.UPCAST)), sorted(grouped_axes)
           # NOTE: start with UPCAST at the end so it has stride 1 and can merge
@@ -527,17 +503,12 @@
           local_shape = tuple([s if i in local_axes else 1 for i,s in enumerate(self.full_shape)])
           local_src_shape = tuple([self.full_shape[i] if i in self.axes_of(AxisType.GLOBAL) else s for i,s in enumerate(local_shape)])
           st = ShapeTracker.from_shape(base_shape).permute(permute_axes).reshape(local_shape).expand(local_src_shape)
->>>>>>> ec3efd29
           local_size = st.real_size()
           local_buffer = UOp(Ops.DEFINE_LOCAL, op.dtype.ptr(local_size, local=True), (), f"temp{self.reduceops.index(op)}")
           local_load = local_buffer.view(st).load(local_buffer.view(st).store(ret))
           grouped_reduce = UOp(Ops.REDUCE_AXIS, op.dtype, (local_load,), arg=(op.arg[0], grouped_axes))
           if op is self.reduceops[-1]: return grouped_reduce
-<<<<<<< HEAD
-          st = ShapeTracker.from_shape(tuple([a for i,a in enumerate(local_shape) if i not in grouped_axes]))
-=======
-          st = ShapeTracker.from_shape(tuple([1 if i in grouped_axes else s for i,s in enumerate(local_shape)]))
->>>>>>> ec3efd29
+          st = ShapeTracker.from_shape(tuple([s for i,s in enumerate(local_shape) if i not in grouped_axes]))
           return local_buffer.view(st).load(local_buffer.view(st).store(grouped_reduce))
 
       return ret
