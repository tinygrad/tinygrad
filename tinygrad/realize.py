--- conflicted
+++ resolved
@@ -244,24 +244,13 @@
   # breadth first ordering
   graph: DefaultDict[LazyBuffer,List[LazyBuffer]] = defaultdict(list)
   in_degree: DefaultDict[LazyBuffer,int] = defaultdict(int)
-<<<<<<< HEAD
-  queue: Deque[LazyBuffer] = deque()
-=======
->>>>>>> 2edb5b70
   for out, si in prescheduled.items():
     for x in si.inputs:
       graph[x].append(out)
       if x in assign_targets:
         graph[out].append(assign_targets[x])
         in_degree[assign_targets[x]] += 1
-<<<<<<< HEAD
-      if x.realized is None and x not in seen: in_degree[out] += 1
-
-  for out in prescheduled:
-    if in_degree[out] == 0: queue.append(out)
-=======
       if x in prescheduled: in_degree[out] += 1
->>>>>>> 2edb5b70
 
   queue = deque(out for out in prescheduled if in_degree[out] == 0)
   schedule: List[ScheduleItem] = []
