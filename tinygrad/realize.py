import sys
from collections import defaultdict, deque
<<<<<<< HEAD
from typing import List, Deque, Dict, Optional, cast, Set, DefaultDict
=======
from typing import Deque, List, Dict, Optional, cast, Set, DefaultDict
>>>>>>> 07324b56
from tinygrad.ops import LoadOps, ScheduleItem, BufferOps, GlobalCounters, LazyOp, ReduceOps, ConstBuffer, MemBuffer, BinaryOps, UnaryOps
from tinygrad.device import Device, Buffer, BufferCopy, BufferXfer, BufferRead, JITRunner, update_stats, Compiled, BufferOptions
from tinygrad.features.graph import realized_lazybuffer, log_lazybuffer
from tinygrad.helpers import colored, getenv, GRAPH, cpu_time_execution, DEBUG, prod, dedup, all_int
from tinygrad.shape.symbolic import Variable
from tinygrad.dtype import ImageDType, dtypes
from tinygrad.lazy import LazyBuffer
from tinygrad.shape.shapetracker import ShapeTracker

# *** schedule running ***

class CustomOp(JITRunner):
  def __init__(self, fxn):
    self.fxn = fxn
    super().__init__()
  def __call__(self, rawbufs:List[Buffer], var_vals:Dict[Variable, int], wait=False, jit=False): self.fxn(*rawbufs)

class SyncOp(JITRunner):
  def __init__(self, device):
    self.device, self.dname = Device[device], device
    super().__init__()
  def __call__(self, rawbufs:List[Buffer], var_vals:Dict[Variable, int], wait=False, jit=False):
    et = cpu_time_execution(self.device.synchronize, enable=wait or DEBUG >= 1)
    update_stats(colored("synchronize", "RED"), 0, 0, {}, et, 1, device=self.dname)

def lower_schedule_item(si:ScheduleItem) -> Optional[JITRunner]:
  if si.ast[0].op not in {LoadOps.COPY, LoadOps.WAIT}: assert len(set(x.device for x in si.outputs+si.inputs)) == 1
  if si.ast[0].op is BufferOps.STORE: return Device[si.outputs[0].device].get_runner(*si.ast)
  assert len(si.ast) == 1 and len(si.outputs) == 1, "only ASTRunner supports multioutput"
  out, ast = si.outputs[0], si.ast[0]
  if ast.op in {LoadOps.SYNC, LoadOps.WAIT, LoadOps.COPY} and out.device.startswith("HIP") and si.inputs[0].device.startswith("HIP"):
    from tinygrad.runtime.ops_hip import HIPSyncEvent, HIPWaitEvent
    if ast.op is LoadOps.SYNC: return HIPSyncEvent(out)
    if ast.op is LoadOps.WAIT: return HIPWaitEvent(out.device)
  if ast.op in {LoadOps.SYNC, LoadOps.WAIT} and out.device.startswith("HSA") and si.inputs[0].device.startswith("HSA"):
    # Our HSA runtime handles synchronization
    if ast.op is LoadOps.SYNC: return None
  if ast.op is LoadOps.COPY:
    if hasattr(Device[out.device].allocator, 'transfer') and type(Device[out.device]) is type(Device[si.inputs[0].device]): return BufferXfer()
    if si.inputs[0].device.startswith("DISK"): return BufferRead()
    return BufferCopy()
  if ast.op is LoadOps.CUSTOM: return CustomOp(ast.arg)
  if ast.op is LoadOps.SYNC: return SyncOp(out.device) if isinstance(Device[out.device], Compiled) else None
  return None

logops = open(getenv("LOGOPS", ""), "a") if getenv("LOGOPS", "") else None
def run_schedule(schedule:List[ScheduleItem]):
  while len(schedule):
    si = schedule.pop(0)
    if logops and si.ast[0].op not in LoadOps and not any(i.device.startswith("DISK:") for i in si.inputs): logops.write(str(si.ast)+"\n")

    # get the program
    prg = lower_schedule_item(si)

    for out in si.outputs:
      # we don't have an output buffer, we have to create it, and create to max size if it has symbolic shape
      if out.size > 0:
        options = BufferOptions(host=True, signal=True) if si.ast[0].op is LoadOps.SYNC else None
        if out.op is LoadOps.ASSIGN and out.srcs[1].base.realized is not None:
          # if the buffer isn't realized, it might be a const or something. this is fine
          out.realized = out.srcs[1].base.realized
        else:
          out.realized = out.output_buffer if out.output_buffer is not None else \
            Buffer(out.device, out.size, out.dtype, "PLACEHOLDER" if getattr(prg, "skip_allocation", False) else None, options=options)
        del out.srcs

    # run the function (put it in JIT)
    real_buffers = [x.realized for x in si.outputs+si.inputs if x.size != 0]
    assert all(x is not None for x in real_buffers), f"can't run, some inputs aren't realized {real_buffers}"
    if prg: prg.exec(cast(List[Buffer], real_buffers), si.var_vals)
    elif (out:=si.outputs[0]).size > 0: update_stats(colored(f"empty {out.st.size:10d} {out.dtype}", "yellow"), 0, 0, {}, None, 1, device=out.device)
    if GRAPH:
      for out in si.outputs: realized_lazybuffer(out, GlobalCounters.kernel_count)

# *** schedule creation ***

# creation can recurse a lot
sys.setrecursionlimit(10000)

# recursively create a lazyop
def _recursive_lazyop(buf:LazyBuffer, inputs:List[LazyBuffer], var_vals:Dict[Variable, int], st:ShapeTracker,
                      realizes:Set[LazyBuffer], cache, first=True, assign_to:Optional[LazyBuffer]=None) -> LazyOp:
  if (buf, st) in cache: return cache[(buf, st)]
  if buf != buf.base:
    st = buf.st + st
    buf = buf.base
  # all buffers here are base now
  assert buf.op is not None

  # consts are always fused and generated
  if buf.op is LoadOps.CONST:
    unbound_st, st_var_vals = st.simplify().unbind()
    var_vals.update(st_var_vals)
    return LazyOp(BufferOps.CONST, (), ConstBuffer(buf.arg, buf.dtype, unbound_st))

  # if we aren't fusing it, it's a load and we add it to the inputs
  if buf.realized or (buf in realizes and not first):
    unbound_st, st_var_vals = st.simplify().unbind()
    var_vals.update(st_var_vals)
    if assign_to is not None and buf is assign_to:
      if not unbound_st.contiguous:
        # we also allow masked views. if it has a single view and it's equal when you shrink a contig, it's fine
        if not (len(unbound_st.views) == 1 and unbound_st.views[0].mask is not None and
            ShapeTracker.from_shape(unbound_st.shape).shrink(unbound_st.views[0].mask) == unbound_st.shrink(unbound_st.views[0].mask)):
          raise RuntimeError(f"must be contiguous for assign {unbound_st}")
      return LazyOp(BufferOps.LOAD, (), MemBuffer(0, buf.dtype, unbound_st))
    if buf not in inputs: inputs.append(buf)
    return LazyOp(BufferOps.LOAD, (), MemBuffer(inputs.index(buf)+1, buf.dtype, unbound_st))

  # if a CONTIGUOUS or ASSIGN made it all the way here, just skip it
  if buf.op in {LoadOps.CONTIGUOUS, LoadOps.ASSIGN}:
    assert first
    return _recursive_lazyop(buf.srcs[0], inputs, var_vals, st, realizes, cache, False,
                             assign_to=buf.srcs[1].base if buf.op is LoadOps.ASSIGN else None)

  # if it's a reduce, we have to change the shapetracker
  if buf.op in ReduceOps:
    assert st.contiguous, "ReduceOps late fusion must be contiguous"
    st = ShapeTracker.from_shape(buf.srcs[0].shape)

  # otherwise we fuse it like normal
  cache[(buf, st)] = ret = \
    LazyOp(buf.op, tuple(_recursive_lazyop(x, inputs, var_vals, st, realizes, cache, False, assign_to) for x in buf.srcs), buf.arg)
  return ret

def _schedule_one(out:LazyBuffer, realizes:Set[LazyBuffer], reduce_for_op: Dict[LazyBuffer, LazyBuffer]) -> ScheduleItem:
  inputs: List[LazyBuffer] = []
  var_vals: Dict[Variable, int] = out.st.var_vals.copy()
  if out.op in {LoadOps.CUSTOM, LoadOps.SYNC, LoadOps.WAIT, LoadOps.COPY, LoadOps.EMPTY}:
    op, inputs = LazyOp(out.op, (), out.arg), list(out.srcs)
  else:
    output_st = ShapeTracker.from_shape(reduce_for_op[out].shape if out in reduce_for_op else out.shape)
    op = _recursive_lazyop(out, inputs, var_vals, output_st, realizes, cache={})
    op = LazyOp(BufferOps.STORE, (op, ), MemBuffer(0, out.dtype, output_st.simplify().unbind()[0]))
  return ScheduleItem((op,), (out,), tuple(inputs), var_vals)

# recursively search the entire graph for all LazyBuffers, insert realizes after expands
def _recurse_lb(buf:LazyBuffer, realizes:Set[LazyBuffer], allbufs:Dict[LazyBuffer, None],
                simple_pads:Set[LazyBuffer], children:DefaultDict[LazyBuffer, Dict[LazyBuffer, None]], scheduled=False):
  if buf in allbufs or buf.base.realized: return
  if GRAPH: log_lazybuffer(buf, scheduled)
  if isinstance(buf.dtype, ImageDType) and (prod(buf.shape) != prod(buf.dtype.shape) or
                                            not any(buf.shape[x]%4 == 0 for x in buf.st.unit_stride_axes())):
    if DEBUG >= 3: print(f"forcing image {buf.dtype} with shape {buf.shape} to float32")
    buf.dtype = dtypes.float32  # NOTE: this is what makes the dtype above not match
  if buf.base != buf:
    # realize all places where the buffer is expanded
    if prod(buf.base.st.shape) < prod(buf.st.shape):
      if len(buf.st.views) == 1 and buf.st.views[-1].mask and all_int(buf.base.st.shape) and \
          prod(buf.base.st.shape) >= prod([y-x for x,y in buf.st.views[-1].mask]):
        simple_pads.add(buf.base)
      else:
        realizes.add(buf.base)
    return _recurse_lb(buf.base, realizes, allbufs, simple_pads, children)
  if buf.forced_realize: realizes.add(buf)
  allbufs[buf] = None
  if buf.op in LoadOps: realizes.add(buf.base)
  if buf.op == LoadOps.COPY:
    assert buf.srcs[0].st.contiguous and buf.srcs[0].size == buf.srcs[0].base.size, "can only copy contig"
    realizes.add(buf.srcs[0].base)
  for x in buf.srcs:
    children[x.base][buf] = None
    _recurse_lb(x, realizes, allbufs, simple_pads, children)

UNSAFE_PAD_OPS = {BinaryOps.DIV, BinaryOps.CMPLT, BinaryOps.CMPEQ, UnaryOps.LOG2, UnaryOps.EXP2}
def _is_padding_okay(buf:LazyBuffer, realizes:Set[LazyBuffer]) -> bool:
  if buf in realizes or buf.realized: return True
  # NOTE: this broke to_image_idx and coder with JIT
  if buf.op in UNSAFE_PAD_OPS: return False
  return all(_is_padding_okay(x.base, realizes) for x in buf.srcs)

def optimize(schedule: List[ScheduleItem]) -> List[ScheduleItem]:
  # find assigns, map positions of output LazyBuffers, init graph
  assigns: Dict[Buffer, int] = {}
  positions: Dict[LazyBuffer, int] = {}
  graph: Dict[int, Set[int]] = {}
  for i,si in enumerate(schedule):
    graph[i] = set()
    positions[si.out] = i
    if si.out.output_buffer: assigns[si.out.output_buffer] = i
  # Figure out dependencies
  for i,si in enumerate(schedule):
    for inp in si.inputs:
      if (pos := positions.get(inp)) is not None:
        graph[pos].add(i)
      if inp.realized and (pos := assigns.get(inp.realized)) is not None and pos != i:
        graph[i].add(pos)
  del assigns, positions

  top_order: List[int] = []
  in_degrees: Dict[int, int] = {k:0 for k in graph.keys()}
  for n in flatten(graph.values()): in_degrees[n] += 1
  free: Deque[int] = deque([idx for idx,deg in in_degrees.items() if deg == 0])

  while free:
    node = free.popleft()
    top_order.append(node)
    for adj in graph[node]:
      in_degrees[adj] -= 1
      if in_degrees[adj] == 0: free.append(adj)

  assert len(top_order) == len(schedule), "cycle detected"

  return [schedule[i] for i in top_order]

def create_schedule(outs:List[LazyBuffer], seen:Optional[Set[LazyBuffer]]=None) -> List[ScheduleItem]:
  if seen is None: seen = set()

  # start by just realizing the buffers passed in
  realizes: Set[LazyBuffer] = set([x.base for x in outs if not x.base.realized])
  allbufs: Dict[LazyBuffer, None] = {}
  simple_pads: Set[LazyBuffer] = set()
  children: DefaultDict[LazyBuffer, Dict[LazyBuffer, None]] = defaultdict(dict)
  for out in outs: _recurse_lb(out.base, realizes, allbufs, simple_pads, children, scheduled=True)

  # check if we have to realize pads
  for p in simple_pads:
    if not _is_padding_okay(p, realizes):
      realizes.add(p)

  # find all reduces, and pair them to a elementwise op. if they can't be cleanly paired, force realize the reduce (or a contig child)
  reduce_for_op: Dict[LazyBuffer, LazyBuffer] = {}
  for r in allbufs.keys():
    if r != r.base or r.op not in ReduceOps or r in realizes: continue

    # follow the reduce down
    child_set: Dict[LazyBuffer, ShapeTracker] = {r: r.st}
    realized_children: Dict[LazyBuffer, ShapeTracker] = {}
    forced_realize = False
    can_chase = True
    while not forced_realize and len(child_set):
      next_child_set = {}
      for tr,st in child_set.items():
        if tr in realizes:
          realized_children[tr] = st
          # can only have one output buffer
          # can only reduce contiguous
          # max one reduceop per kernel
          if len(realized_children) > 1 or not st.contiguous or st.size != r.st.size or (tr in reduce_for_op and reduce_for_op[tr] != r):
            can_chase = tr not in reduce_for_op or reduce_for_op[tr] == r
            forced_realize = True
            break
          continue
        for tr_next in children[tr].keys():
          if not tr_next.realized:
            # max one reduceop per kernel
            if tr_next.op in ReduceOps:
              forced_realize = True
              break
            st_childs = dedup([s for s in tr_next.srcs if s.base == tr])
            if len(st_childs) > 1:
              forced_realize = True
              break
            next_child_set[tr_next] = st + st_childs[0].st
      child_set = next_child_set
    if forced_realize:
      tr = r
      if can_chase:
        # can chase this down to contiguous children
        st = tr.st
        while len(children[tr]) == 1:
          tr_next = next(iter(children[tr].keys()))
          st_childs = dedup([s for s in tr_next.srcs if s.base == tr])
          if len(st_childs) > 1: break
          if st.size != st_childs[0].st.size: break
          st = st + st_childs[0].st
          if not st.contiguous or tr_next.op in ReduceOps: break
          tr = tr_next
        reduce_for_op[tr] = r
      realizes.add(tr)
    else:
      assert len(realized_children) == 1
      reduce_for_op[next(iter(realized_children.keys()))] = r

<<<<<<< HEAD
  return optimize(flatten(_recursive_schedule(x.base, seen, realizes, reduce_for_op) for x in outs))
=======
  graph: DefaultDict[LazyBuffer,List[LazyBuffer]] = defaultdict(list)
  in_degree: DefaultDict[LazyBuffer,int] = defaultdict(int)
  queue: Deque[LazyBuffer] = deque()
  for buf in allbufs:
    if buf.realized: continue
    for x in buf.srcs:
      if x.base.realized: continue
      graph[x.base].append(buf)
      in_degree[buf] += 1
    if in_degree[buf] == 0: queue.append(buf)

  sorted_realizes: List[LazyBuffer] = []
  while queue:
    buf = queue.popleft()
    if buf.op != LoadOps.CONST and buf in realizes and buf not in seen: sorted_realizes.append(buf)
    for x in graph[buf]:
      in_degree[x] -= 1
      if in_degree[x] == 0: queue.append(x)

  sched:List[ScheduleItem] = []
  for x in sorted_realizes:
    if x in seen: continue
    sched.append(_schedule_one(x, realizes, reduce_for_op))
    seen.add(x)
  return sched
>>>>>>> 07324b56
<|MERGE_RESOLUTION|>--- conflicted
+++ resolved
@@ -1,10 +1,6 @@
 import sys
 from collections import defaultdict, deque
-<<<<<<< HEAD
-from typing import List, Deque, Dict, Optional, cast, Set, DefaultDict
-=======
 from typing import Deque, List, Dict, Optional, cast, Set, DefaultDict
->>>>>>> 07324b56
 from tinygrad.ops import LoadOps, ScheduleItem, BufferOps, GlobalCounters, LazyOp, ReduceOps, ConstBuffer, MemBuffer, BinaryOps, UnaryOps
 from tinygrad.device import Device, Buffer, BufferCopy, BufferXfer, BufferRead, JITRunner, update_stats, Compiled, BufferOptions
 from tinygrad.features.graph import realized_lazybuffer, log_lazybuffer
@@ -175,40 +171,6 @@
   # NOTE: this broke to_image_idx and coder with JIT
   if buf.op in UNSAFE_PAD_OPS: return False
   return all(_is_padding_okay(x.base, realizes) for x in buf.srcs)
-
-def optimize(schedule: List[ScheduleItem]) -> List[ScheduleItem]:
-  # find assigns, map positions of output LazyBuffers, init graph
-  assigns: Dict[Buffer, int] = {}
-  positions: Dict[LazyBuffer, int] = {}
-  graph: Dict[int, Set[int]] = {}
-  for i,si in enumerate(schedule):
-    graph[i] = set()
-    positions[si.out] = i
-    if si.out.output_buffer: assigns[si.out.output_buffer] = i
-  # Figure out dependencies
-  for i,si in enumerate(schedule):
-    for inp in si.inputs:
-      if (pos := positions.get(inp)) is not None:
-        graph[pos].add(i)
-      if inp.realized and (pos := assigns.get(inp.realized)) is not None and pos != i:
-        graph[i].add(pos)
-  del assigns, positions
-
-  top_order: List[int] = []
-  in_degrees: Dict[int, int] = {k:0 for k in graph.keys()}
-  for n in flatten(graph.values()): in_degrees[n] += 1
-  free: Deque[int] = deque([idx for idx,deg in in_degrees.items() if deg == 0])
-
-  while free:
-    node = free.popleft()
-    top_order.append(node)
-    for adj in graph[node]:
-      in_degrees[adj] -= 1
-      if in_degrees[adj] == 0: free.append(adj)
-
-  assert len(top_order) == len(schedule), "cycle detected"
-
-  return [schedule[i] for i in top_order]
 
 def create_schedule(outs:List[LazyBuffer], seen:Optional[Set[LazyBuffer]]=None) -> List[ScheduleItem]:
   if seen is None: seen = set()
@@ -279,9 +241,6 @@
       assert len(realized_children) == 1
       reduce_for_op[next(iter(realized_children.keys()))] = r
 
-<<<<<<< HEAD
-  return optimize(flatten(_recursive_schedule(x.base, seen, realizes, reduce_for_op) for x in outs))
-=======
   graph: DefaultDict[LazyBuffer,List[LazyBuffer]] = defaultdict(list)
   in_degree: DefaultDict[LazyBuffer,int] = defaultdict(int)
   queue: Deque[LazyBuffer] = deque()
@@ -306,5 +265,4 @@
     if x in seen: continue
     sched.append(_schedule_one(x, realizes, reduce_for_op))
     seen.add(x)
-  return sched
->>>>>>> 07324b56
+  return sched