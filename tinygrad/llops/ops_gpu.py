from __future__ import annotations
import os, functools
from enum import Enum
import numpy as np
import pyopencl as cl  # type: ignore
from collections import defaultdict
from functools import partial
from typing import List, Tuple, Optional, Dict, Union, Set, Any
from tinygrad.helpers import prod, ConvArgs, dedup, all_same
from tinygrad.ops import ASTKernel
from tinygrad.ops import DEBUG, ProcessingOps, UnaryOps, BinaryOps, ReduceOps, MovementOps, LazyOp, get_buffers, get_lazyops, Op, get_lazyop_info, ExplicitExecAST, GlobalCounters
from tinygrad.shapetracker import ShapeTracker

FLOAT16 = int(os.getenv("FLOAT16", 0))
CLCACHE = int(os.getenv("CLCACHE", "1"))

class CLBuffer:
  def __init__(self, size):
    if len(CL.BUFFER_CACHE[size]) > 0:
      self.cl = CL.BUFFER_CACHE[size].pop()
    else:
      # TODO: on GPU OOM, clear the cache
      self.cl = cl.Buffer(CL().cl_ctx, cl.mem_flags.READ_WRITE, size)
      CL.mem_used += self.cl.size

  def __del__(self):
    if CLCACHE:
      CL.BUFFER_CACHE[self.cl.size].append(self.cl)
    else:
      CL.mem_used -= self.cl.size

class CLImage:
  fmt = cl.ImageFormat(cl.channel_order.RGBA, cl.channel_type.HALF_FLOAT if FLOAT16 else cl.channel_type.FLOAT)

  def __init__(self, shape):
    self.cl = cl.Image(CL.cl_ctx, cl.mem_flags.READ_WRITE, CLImage.fmt, shape=(shape[0], shape[1]))
    CL.mem_used += self.cl.row_pitch * self.cl.height

  def __del__(self):
    if hasattr(self, "cl"):
      CL.mem_used -= self.cl.row_pitch * self.cl.height

class CL:
  CACHE, kernel_count, mem_used, time_sum, ops_sum = None, -1, 0, 0.0, 0.0
  BUFFER_CACHE : Dict[int, List[cl.Buffer]] = defaultdict(list)
  cl_ctx : Optional[cl.Context] = None
  cl_queue : Optional[cl.CommandQueue] = None
  def __init__(self):
    if CL.cl_queue is not None:  # already initted
      return
    devices = sum([x.get_devices(device_type=cl.device_type.GPU) for x in cl.get_platforms()], [])
    if len(devices) == 0:  # settle for CPU
      devices = sum([x.get_devices(device_type=cl.device_type.CPU) for x in cl.get_platforms()], [])
    CL.cl_ctx = cl.Context(devices=[devices[int(os.getenv("CL_DEVICE", "0"))]])
    if len(devices) > 1 or DEBUG >= 1:
      print(f"using {CL.cl_ctx.devices}")
    CL.cl_queue = cl.CommandQueue(self.cl_ctx, properties=cl.command_queue_properties.PROFILING_ENABLE)  # this is an in-order command queue

  @staticmethod
  def enqueue_copy(a, b, is_blocking=False):
    if CL.CACHE is not None:
      assert False, f"can't copy {a} -> {b} while caching"
    if DEBUG >= 1:
      print(f"**CL**        copy in {b.shape}" if isinstance(b, np.ndarray) else f"**CL**        copy OUT {a.shape}")
    cl.enqueue_copy(CL().cl_queue, a, b, is_blocking=is_blocking)

@functools.lru_cache(maxsize=None)
class CLProgram:
<<<<<<< HEAD
  kernel_cnt = defaultdict(int)
=======
  kernel_cnt : Dict[str, int] = defaultdict(int)
>>>>>>> 66123c99
  def __init__(self, name:str, prg:str, options:Tuple[str, ...]=tuple(), argdtypes=None, rename=True, binary=False):
    self.name = f"{name}{('_N'+str(CLProgram.kernel_cnt[name])) if CLProgram.kernel_cnt[name] else ''}" if rename else name
    self.prg, self.options, self.argdtypes = prg.replace(f"{name}(", f"{self.name}(") if rename else prg, options, argdtypes
    self.clprogram = cl.Program(CL().cl_ctx, CL().cl_ctx.devices, [self.prg]) if binary else cl.Program(CL().cl_ctx, self.prg)  # type: ignore
    self.clprg = self.clprogram.build(options=list(self.options)).__getattr__(self.name)
    if self.argdtypes is not None:
      self.clprg.set_scalar_arg_dtypes(self.argdtypes)
    CLProgram.kernel_cnt[name] += 1
  def __call__(self, *args, op_estimate=0):
    CL.kernel_count += 1
    if CL.CACHE is not None:
      CL.CACHE.append((self, args))
    else:
      e = self.clprg(CL().cl_queue, *args)
    if DEBUG >= 4:
      print(self.prg)
    if DEBUG >= 2:
      CL.cl_queue.finish()
    if DEBUG >= 1:
      CL.time_sum += 0 if DEBUG <= 1 or CL.CACHE is not None else (e.profile.end - e.profile.start)
      CL.ops_sum += op_estimate
      print(f"**CL** {CL.kernel_count:6d} {self.name:28s} args {len(args[2:]):5d}  kernels {str(args[0]):18s} {str(args[1]):12s} OPs {op_estimate/1e6:7.1f}M/{CL.ops_sum/1e9:7.2f}G  mem {CL.mem_used/1e9:5.2f} GB " +
            ("" if DEBUG <= 1 or CL.CACHE is not None else f"tm {(e.profile.end - e.profile.start)/1e3:9.2f}us/{CL.time_sum/1e6:9.2f}ms ({op_estimate/(e.profile.end - e.profile.start):8.2f} GFLOPS)"))
    GlobalCounters.global_ops += op_estimate
    GlobalCounters.global_mem += sum([x.size//4 for x in args[2:] if isinstance(x, cl.Buffer)])

# **** end CL wrappers ****

def ast_kernel_codegen(cls, ast:LazyOp, k:ASTKernel):
  # TODO: make sure it stays split on the image boundary, regardless of stride
  k.process()
  buftypes = [f"{'read_only' if i > 0 else 'write_only'} image2d_t" if isinstance(x._buf, CLImage) else "__global float *" for i,x in enumerate(k.bufs)]
  #print(buftypes)

  if DEBUG >= 2:
    print("old:", k.shapes)
    print("old:", k.strides)
  if DEBUG >= 3:
    for x in k.bufs:
      print(x.st)
  
  first_reduce = k.first_reduce
  last_reduce = len(k.shapes[0])

  early_loads_are_float4 = False
  late_are_float4 = False

  early_loads_are_non_reduce_float4 = False

  # if there's images in the earlybufs, we have to make an axis the 4 loading one
  # shove the axis to the end and remove it
  any_early_images = any(isinstance(buf._buf, CLImage) for buf in k.earlybufs)
  if any_early_images:
    eb_valids = [True] * len(k.shapes[0])
    for i in range(len(k.bufs)):
      if isinstance(k.bufs[i]._buf, CLImage) and k.bufs[i] in k.earlybufs:
        assert len(k.bufs[i].st.views) == 1, f"images can't have views {k.bufs[i].st}"
        valids = [k.shapes[i][j]%4 == 0 and k.strides[i][j] == 1 for j in range(len(k.shapes[i]))]
        eb_valids = [x and y for x,y in zip(eb_valids, valids)]
    assert any(eb_valids), f"invalid op with images {buftypes} {eb_valids}"
    eb_valid = eb_valids.index(True)

    # no change, we added a dimension
    k.reshape_and_permute(lambda x: list(x[0:eb_valid]) + ([x[eb_valid]//4, 4] if x[eb_valid] > 1 else [1,1]) + list(x[eb_valid+1:]), [i for i in range(k.shape_len+1) if i != eb_valid+1] + [eb_valid+1])
    #last_reduce -= 1

    if eb_valid < first_reduce:
      #assert eb_valid >= first_reduce, f"only support in the reduce for now {eb_valids} and first reduce is {first_reduce}"
      early_loads_are_non_reduce_float4 = True
      late_are_float4 = True
    else:
      early_loads_are_float4 = True
  
  # if there's images in the latebufs, we have to make an axis the 4 storing one. this affects the kernel shape
  any_late_images = any(isinstance(buf._buf, CLImage) for buf in k.bufs if buf not in k.earlybufs)
  if any_late_images and not early_loads_are_non_reduce_float4:
    lb_valids = [True] * len(k.shapes[0])
    for i in range(len(k.bufs)):
      #assert len(k.bufs[i].st.views) == 1 or not isinstance(k.bufs[i]._buf, CLImage)  # images can't have views
      valids = [k.shapes[i][j]%4 == 0 and (k.strides[i][j] == 1 or not isinstance(k.bufs[i]._buf, CLImage) or k.bufs[i] in k.earlybufs) for j in range(len(k.shapes[i]))]
      lb_valids = [x and y for x,y in zip(lb_valids, valids)]
    assert any(lb_valids), f"invalid op with images {buftypes}"
    lb_valid = lb_valids.index(True)
    assert lb_valid < first_reduce, f"can't be in the reduce {lb_valid}"
    k.reshape_and_permute(lambda x: list(x[0:lb_valid]) + [x[lb_valid]//4, 4] + list(x[lb_valid+1:]), [i for i in range(k.shape_len+1) if i != lb_valid+1] + [lb_valid+1])
    # no change, we added a dimension
    #last_reduce -= 1
    #first_reduce -= 1
    late_are_float4 = True
  #print(f"early_loads_are_float4: {early_loads_are_float4} late_are_float4: {late_are_float4} first_reduce: {first_reduce} last_reduce: {last_reduce}")

  # there might be one more to fold (no stride requirement)
  # this should really only fold if it reuses the same loads
  # it also can't be a reduce
  xb_valids = [True] * len(k.shapes[0])
  for i in range(len(k.bufs)):
    valids = [k.shapes[i][j]%4 == 0 for j in range(len(k.shapes[i]))]
    xb_valids = [x and y for x,y in zip(xb_valids, valids)]

  print(xb_valids)
  # from the valids, choose an axis
  for i,j in enumerate(xb_valids[:first_reduce]):
    if j:
      shape = [x[i] for x in k.shapes]
      assert all_same(shape)
      shape = shape[0]
      stride = [x[i] for x in k.strides]
      if 0 in stride:  # must alias load
        print(i, shape, stride)

  if DEBUG >= 2:
    print("new:", k.shapes)
    print("new:", k.strides)

  output_shape = k.shapes[0][:k.first_reduce]

  prekernel = set()
  kernel = ["const sampler_t smp = CLK_NORMALIZED_COORDS_FALSE | CLK_ADDRESS_CLAMP | CLK_FILTER_NEAREST;\n"]
  kernel += [f"int idx{i} = get_global_id({min(3, len(output_shape))-1-i});\n" for i in range(min(3, len(output_shape)))]
  if len(output_shape) > 3:
    # compact all the dimensions into the final one
    for i in range(len(output_shape)-1, 2, -1):
      kernel += [f"int idx{i} = idx2 % {output_shape[i]};", f"idx2 = idx2 / {output_shape[i]};\n"]
    #print(output_shape)
    output_shape = list(output_shape[0:2]) + [prod(output_shape[2:])]

  bufs_to_delete = set()

  Types = Enum("Types", ["FLOAT", "FLOAT4"])
  class Token:
    def __init__(self, tok:str, typ:Types):
      assert isinstance(tok, str)
      self.tok = tok
      self.typ = typ
    def __str__(self): return self.tok
    def __repr__(self): return f"<{self.typ} {self.tok}>"
    

  seen_idx = set()
  def compute_buf_index(st, buf_index, offset):
    key = f"{buf_index}_{offset}"
    # add the index if we don't have it
    if key not in seen_idx:
      idx_pieces = [str(st.offset + offset)] + [(f"idx{i}*{st}" if st != 1 else f"idx{i}") for i,(sh,st) in enumerate(zip(k.shapes[buf_index][0:last_reduce], k.strides[buf_index][0:last_reduce])) if sh != 1 and st != 0]
      if st.needs_valid(): kernel.append(f"bool bufvalid{key} = true;")
      kernel.append(f"int bufi{key} = " + '('+' + '.join(idx_pieces)+');\n')
      if len(st.views) > 1:
        extra_idx = ';'.join([v.expr for v in st.views[0:-1][::-1] if v.expr not in ['', 'idx=idx', 'valid=valid']])
        kernel.append(extra_idx.replace("//", "/").replace("idx", f"bufi{key}").replace("valid", f"bufvalid{key}") + ";\n")
      seen_idx.add(key)
    return key

  def store(buf_index, value, offset=0):
    st = k.bufs[buf_index].st
    if offset > 0: assert len(st.views) == 1
    key = compute_buf_index(st, buf_index, offset)

    if isinstance(k.bufs[buf_index]._buf, CLImage):
      W = k.bufs[buf_index]._base_shape[1]
      assert value.typ == Types.FLOAT4, f"image can only store float4: {value} isn't"
      kernel.append(f"write_imagef(data{buf_index}, (int2)((bufi{key})/{W*4}, ((bufi{key})/4)%{W}), {value.tok});\n")
    else:
      if value.typ == Types.FLOAT4:
        #assert len(st.views) == 1
        kernel.append(f"float4 to_store = {value.tok};\n")
        for i in range(4):
          lkey = compute_buf_index(st, buf_index, offset+i*k.strides[buf_index][-1])
          kernel.append(f"data{buf_index}[bufi{lkey}] = to_store.s{i};\n")
      else:
        kernel.append(f"data{buf_index}[bufi{key}] = {value.tok};\n")

  @functools.lru_cache(None)
  def load(buf_index, offset=0):
    st = k.bufs[buf_index].st
    if offset > 0: assert len(st.views) == 1
    key = f"{buf_index}_{offset}"
    #key = compute_buf_index(st, buf_index, offset)

    # constant folding
    constant_fold = None
    if k.bufs[buf_index]._base_shape == (1,) and k.bufs[buf_index]._backing:
      bufs_to_delete.add(buf_index)
      constant_fold = f"({k.bufs[buf_index]._backing[0]})"

    if isinstance(k.bufs[buf_index]._buf, CLImage):
      W = k.bufs[buf_index]._base_shape[1]
      assert not st.needs_valid()
      assert len(st.views) == 1
      
      c0, c1 = [str(offset//(W*4))], [str(offset//4)]
      for i, (shape, stride) in enumerate(zip(k.shapes[buf_index][0:last_reduce], k.strides[buf_index][0:last_reduce])):
        if shape == 1 or stride == 0: continue

        if stride%(W*4) == 0:
          if stride//(W*4) != 0:
            c0.append(f"(idx{i} * {stride//(W*4)})")
        else:
          if shape*stride > W*4:
            c0.append(f"((idx{i} * {stride})/({W*4}))")

        if stride%4 == 0:
          if stride//4 < W:
            if (shape * stride//4) <= W: # no mod required
              c1.append(f"(idx{i} * {stride//4})")
            else:
              c1.append(f"(idx{i} * {stride//4})%{W}")
        else:
          c1.append(f"((idx{i} * {stride})/4)%{W}")
      ldr = Token(f"read_imagef(data{buf_index}, smp, (int2)({'+'.join(c0)}, {'+'.join(c1)}))  /* {k.bufs[buf_index]._base_shape} */", Types.FLOAT4)
      """
      compute_buf_index(st, buf_index, offset)
      ldr = Token(f"read_imagef(data{buf_index}, smp, (int2)((bufi{key})/{W*4}, ((bufi{key})/4)%{W}))", Types.FLOAT4)
      """
    else:
      compute_buf_index(st, buf_index, offset)
      if late_are_float4 or (early_loads_are_float4 and k.bufs[buf_index] in k.earlybufs):
        #assert len(st.views) == 1, st.views
        if k.strides[buf_index][-1] == 1 and len(st.views) == 1 and not st.needs_valid():
          ldr = Token(f"((__global float4*)data{buf_index})[bufi{key}/4]", Types.FLOAT4)
        else:
          mst = []
          for i in range(4):
            lkey = compute_buf_index(st, buf_index, offset+i*k.strides[buf_index][-1])
            mst.append(f"data{buf_index}[bufi{lkey}]" if not constant_fold else constant_fold)
            if st.needs_valid(): mst[-1] = f"(bufvalid{key} ? {mst[-1]} : 0.0)"
          ldr = Token(f"(float4)({','.join(mst)})", Types.FLOAT4)
      else:
        ldr = f"data{buf_index}[bufi{key}]" if not constant_fold else constant_fold
        ldr = Token(f"(bufvalid{key} ? {ldr} : 0.0)" if st.needs_valid() else ldr, Types.FLOAT)
    kernel.append(f"{'float' if ldr.typ == Types.FLOAT else 'float4'} val{key} = {ldr.tok};\n")
    return Token(f"val{key}", ldr.typ)

  def ast_parse(x, offset=0, reduce=False) -> Token:
    if not isinstance(x, LazyOp):
      buf_index = k.bufs.index(x)
      return load(buf_index, offset=offset*k.strides[buf_index][-1])
    if isinstance(x.op, ReduceOps) and not reduce:
      return Token(f"acc", Types.FLOAT4 if late_are_float4 or early_loads_are_non_reduce_float4 else Types.FLOAT)
    values = [ast_parse(v, offset, reduce) for v in x.src]
    code = GPUBuffer.code_for_op[x.op]  # TODO: replace this with a function
    if isinstance(x.op, ReduceOps) and values[0].typ != Types.FLOAT:
      if early_loads_are_non_reduce_float4:
        return Token(code.replace("A", values[0].tok), Types.FLOAT4)
      else:
        prekernel.add("float clsum(float4 x) { return x.x + x.y + x.z + x.w; }\n")
        return Token(code.replace("A", f"clsum({values[0].tok})").replace("acc", f"acc.s{offset}" if late_are_float4 else "acc"), Types.FLOAT)
    assert all_same([x.typ for x in values]), f"type mismatch in {values}"
    if len(values) >= 1: code = code.replace("A", values[0].tok)
    if len(values) >= 2: code = code.replace("B", values[1].tok)
    return Token(code, values[0].typ)  # pass back type of first value

  # early ast
  if k.reduceop:
    full_shape = [x for x in k.shapes if x != k.shapes[0]]
    full_shape = k.shapes[0] if len(full_shape) == 0 else full_shape[0]

    if late_are_float4 or early_loads_are_non_reduce_float4:
      kernel.append(f"float4 acc = (float4)({cls.start_for_op[k.reduceop.op]}, {cls.start_for_op[k.reduceop.op]}, {cls.start_for_op[k.reduceop.op]}, {cls.start_for_op[k.reduceop.op]});\n")
    else:
      kernel.append(f"float acc = {cls.start_for_op[k.reduceop.op]};\n")
    for i in range(first_reduce, last_reduce):
      kernel.append(f"for (int idx{i} = 0; idx{i} < {full_shape[i]}; idx{i}++) {{\n")
    if late_are_float4 and not early_loads_are_non_reduce_float4:
      future_kernel = []
      for j in range(4):
        future_kernel.append(f"  acc.s{j} = " + ast_parse(k.reduceop, offset=j, reduce=True).tok + ";\n")
      kernel += future_kernel
    else:
      kernel.append("  acc = " + ast_parse(k.reduceop, reduce=True).tok + ";\n")
    kernel += ["}\n"] * (last_reduce - first_reduce)
  
  # late ast
  process_ast = ast_parse(ast)
  store(0, process_ast)
  kernel.append("}")

  # kernel function definition
  function_name = ("re_S" if k.reduceop else "ew_S") + '_'.join([str(x) for x in k.bufs[0].shape if x != 1])
  kernel = list(prekernel) + [f"__kernel void {function_name}(",] + [', '.join(f'{t} data{i}' for i,t in enumerate(buftypes) if i not in bufs_to_delete)] + [") {\n"] + kernel
  if DEBUG >= 2:
    print(first_reduce, last_reduce, ast)
    print(' '.join(kernel))

  # compile kernel
  fxn = CLProgram(function_name, ' '.join(kernel))

  def runner(*bufs):
    clbufs = [x.cl for i,x in enumerate(bufs) if i not in bufs_to_delete]
    return fxn(output_shape[::-1] if len(output_shape) > 0 else [1], None, *clbufs, op_estimate=k.info.flops)
  return runner

class GPUBuffer(ExplicitExecAST):
  code_for_op : Dict[Op, str] = {
    UnaryOps.NOOP: "(A)", UnaryOps.NEG: "(-(A))", UnaryOps.RELU: "max(A, (float)0.)",
    UnaryOps.EXP: "exp(A)", UnaryOps.LOG: "log(A)", UnaryOps.SIGN: "sign(A)", UnaryOps.RECIPROCAL: "((float)1.0/A)",
    BinaryOps.ADD: "(A+B)", BinaryOps.SUB: "(A-B)", BinaryOps.MUL: "(A*B)",
    BinaryOps.DIV: "(A/B)", BinaryOps.POW: "pow(A,B)", BinaryOps.CMPEQ: "(A==B)",
    ReduceOps.SUM: "(acc + A)", ReduceOps.MAX: "max(A, acc)"
  }
  start_for_op = {ReduceOps.SUM: "0.0", ReduceOps.MAX: "-INFINITY"}

  def __init__(self, shape:Union[ShapeTracker, Tuple[int, ...]], hostbuf:Optional[GPUBuffer]=None, backing:Optional[np.ndarray]=None, image=False):
    super().__init__(shape, hostbuf)
    self._buf : Optional[CLBuffer] = hostbuf._buf if hostbuf is not None else None
    self._base_shape : Tuple[int, ...] = hostbuf._base_shape if hostbuf is not None else self.shape
    self._backing : Optional[np.ndarray] = hostbuf._backing if hostbuf is not None else backing

    # image
    if image and hostbuf is None:
      assert self._backing is None
      self._buf = CLImage(self._base_shape)

    # early copy in for large buffers
    if self._backing is not None and self._backing.shape != (1,):
      self.cl
  
  @property
  def cl(self):
    if self._buf is None:
      self._buf = CLBuffer(4*prod(self._base_shape))
    if self._backing is not None:
      CL.enqueue_copy(self._buf.cl, self._backing, is_blocking=False)
      self._backing = None
    return self._buf.cl

  def __repr__(self): return f"<GPUBuffer {str(self.st)}>"

  @staticmethod
  def fromCPU(x): return GPUBuffer(x.shape, backing=x.view(np.ndarray).astype(np.float32).ravel())

  def toCPU(self):
    data = np.empty(self.shape, dtype=np.float32)
    CL.enqueue_copy(data, self.movement_op(MovementOps.RESHAPE, list(self.shape)+[1]).unary_op(UnaryOps.NOOP).cl if isinstance(self._buf, CLImage) else self.contiguous().cl, is_blocking=True)
    return data

  func_cache : Dict[str, Any] = {}
  @classmethod
  def exec_ast(cls, ast:LazyOp, output_shape:Optional[Tuple[int, ...]]=None) -> GPUBuffer:
    k = ASTKernel(ast, output_shape)
    # can't cache with constant folding
    #if k.key not in GPUBuffer.func_cache:
    GPUBuffer.func_cache[k.key] = ast_kernel_codegen(cls, ast, k)
    GPUBuffer.func_cache[k.key](*k.bufs)
    return k.ret<|MERGE_RESOLUTION|>--- conflicted
+++ resolved
@@ -66,11 +66,7 @@
 
 @functools.lru_cache(maxsize=None)
 class CLProgram:
-<<<<<<< HEAD
-  kernel_cnt = defaultdict(int)
-=======
   kernel_cnt : Dict[str, int] = defaultdict(int)
->>>>>>> 66123c99
   def __init__(self, name:str, prg:str, options:Tuple[str, ...]=tuple(), argdtypes=None, rename=True, binary=False):
     self.name = f"{name}{('_N'+str(CLProgram.kernel_cnt[name])) if CLProgram.kernel_cnt[name] else ''}" if rename else name
     self.prg, self.options, self.argdtypes = prg.replace(f"{name}(", f"{self.name}(") if rename else prg, options, argdtypes
