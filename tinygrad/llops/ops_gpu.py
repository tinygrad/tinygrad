from __future__ import annotations
import os, functools
from enum import Enum
import numpy as np
import pyopencl as cl  # type: ignore
from collections import defaultdict
from functools import partial
from typing import List, Tuple, Optional, Dict, Union, Set, Any
from tinygrad.helpers import prod, ConvArgs, dedup, all_same
from tinygrad.ops import ASTKernel
from tinygrad.ops import DEBUG, ProcessingOps, UnaryOps, BinaryOps, ReduceOps, LazyOp, get_buffers, get_lazyops, Op, get_lazyop_info, ExplicitExecAST, GlobalCounters
from tinygrad.shapetracker import ShapeTracker

FLOAT16 = int(os.getenv("FLOAT16", 0))
CLCACHE = int(os.getenv("CLCACHE", "1"))

class CLBuffer:
  def __init__(self, size):
    if len(CL.BUFFER_CACHE[size]) > 0:
      self.cl = CL.BUFFER_CACHE[size].pop()
    else:
      # TODO: on GPU OOM, clear the cache
      self.cl = cl.Buffer(CL().cl_ctx, cl.mem_flags.READ_WRITE, size)
      CL.mem_used += self.cl.size

  def __del__(self):
    if CLCACHE:
      CL.BUFFER_CACHE[self.cl.size].append(self.cl)
    else:
      CL.mem_used -= self.cl.size

class CLImage:
  fmt = cl.ImageFormat(cl.channel_order.RGBA, cl.channel_type.HALF_FLOAT if FLOAT16 else cl.channel_type.FLOAT)

  def __init__(self, shape):
    self.cl = cl.Image(CL.cl_ctx, cl.mem_flags.READ_WRITE, CLImage.fmt, shape=(shape[0], shape[1]))
    CL.mem_used += self.cl.row_pitch * self.cl.height

  def __del__(self):
    if hasattr(self, "cl"):
      CL.mem_used -= self.cl.row_pitch * self.cl.height

class CL:
  CACHE, kernel_count, mem_used, time_sum, ops_sum = None, -1, 0, 0.0, 0.0
  BUFFER_CACHE : Dict[int, List[cl.Buffer]] = defaultdict(list)
  cl_ctx : Optional[cl.Context] = None
  cl_queue : Optional[cl.CommandQueue] = None
  def __init__(self):
    if CL.cl_queue is not None:  # already initted
      return
    devices = sum([x.get_devices(device_type=cl.device_type.GPU) for x in cl.get_platforms()], [])
    if len(devices) == 0:  # settle for CPU
      devices = sum([x.get_devices(device_type=cl.device_type.CPU) for x in cl.get_platforms()], [])
    CL.cl_ctx = cl.Context(devices=[devices[int(os.getenv("CL_DEVICE", "0"))]])
    if len(devices) > 1 or DEBUG >= 1:
      print(f"using {CL.cl_ctx.devices}")
    CL.cl_queue = cl.CommandQueue(self.cl_ctx, properties=cl.command_queue_properties.PROFILING_ENABLE)  # this is an in-order command queue

  @staticmethod
  def enqueue_copy(a, b, is_blocking=False):
    if CL.CACHE is not None:
      assert False, f"can't copy {a} -> {b} while caching"
    if DEBUG >= 1:
      print(f"**CL**        copy in {b.shape}" if isinstance(b, np.ndarray) else f"**CL**        copy OUT {a.shape}")
    cl.enqueue_copy(CL().cl_queue, a, b, is_blocking=is_blocking)

@functools.lru_cache(maxsize=None)
class CLProgram:
  kernel_cnt = defaultdict(int)
  def __init__(self, name:str, prg:str, options:Tuple[str, ...]=tuple(), argdtypes=None, rename=True, binary=False):
    self.name = f"{name}{('_N'+str(CLProgram.kernel_cnt[name])) if CLProgram.kernel_cnt[name] else ''}" if rename else name
    self.prg, self.options, self.argdtypes = prg.replace(f"{name}(", f"{self.name}(") if rename else prg, options, argdtypes
    self.clprogram = cl.Program(CL().cl_ctx, CL().cl_ctx.devices, [self.prg]) if binary else cl.Program(CL().cl_ctx, self.prg)  # type: ignore
    self.clprg = self.clprogram.build(options=list(self.options)).__getattr__(self.name)
    if self.argdtypes is not None:
      self.clprg.set_scalar_arg_dtypes(self.argdtypes)
    CLProgram.kernel_cnt[name] += 1
  def __call__(self, *args, op_estimate=0):
    CL.kernel_count += 1
    if CL.CACHE is not None:
      CL.CACHE.append((self, args))
    else:
      e = self.clprg(CL().cl_queue, *args)
    if DEBUG >= 4:
      print(self.prg)
    if DEBUG >= 2:
      CL.cl_queue.finish()
    if DEBUG >= 1:
      CL.time_sum += 0 if DEBUG <= 1 or CL.CACHE is not None else (e.profile.end - e.profile.start)
      CL.ops_sum += op_estimate
      print(f"**CL** {CL.kernel_count:6d} {self.name:28s} args {len(args[2:]):5d}  kernels {str(args[0]):18s} {str(args[1]):12s} OPs {op_estimate/1e6:7.1f}M/{CL.ops_sum/1e9:7.2f}G  mem {CL.mem_used/1e9:5.2f} GB " +
            ("" if DEBUG <= 1 or CL.CACHE is not None else f"tm {(e.profile.end - e.profile.start)/1e3:9.2f}us/{CL.time_sum/1e6:9.2f}ms ({op_estimate/(e.profile.end - e.profile.start):8.2f} GFLOPS)"))
    GlobalCounters.global_ops += op_estimate
    GlobalCounters.global_mem += sum([x.size//4 for x in args[2:] if isinstance(x, cl.Buffer)])

# **** end CL wrappers ****

def ast_kernel_codegen(cls, ast:LazyOp, k:ASTKernel):
  k.process()
  buftypes = ["__global float *" if isinstance(x._buf, CLBuffer) else f"{'read_only' if i > 0 else 'write_only'} image2d_t" for i,x in enumerate(k.bufs)]
  print(buftypes)

  if DEBUG >= 2:
    print("old:", k.shapes)
    print("old:", k.strides)
  
  first_reduce = k.first_reduce
  last_reduce = len(k.shapes[0])

  early_loads_are_float4 = False
  late_are_float4 = False

  # if there's images in the earlybufs, we have to make an axis the 4 loading one
  # shove the axis to the end and remove it
  any_early_images = any(isinstance(buf._buf, CLImage) for buf in k.earlybufs)
  if any_early_images:
    eb_valids = [True] * len(k.shapes[0])
    for i in range(len(k.bufs)):
      if isinstance(k.bufs[i]._buf, CLImage) and k.bufs[i] in k.earlybufs:
        assert len(k.bufs[i].st.views) == 1  # images can't have views
        valids = [k.shapes[i][j]%4 == 0 and k.strides[i][j] == 1 for j in range(len(k.shapes[i]))]
        eb_valids = [x and y for x,y in zip(eb_valids, valids)]
    assert any(eb_valids), f"invalid op with images {buftypes}"
    eb_valid = eb_valids.index(True)
    assert eb_valid >= first_reduce, "only support in the reduce for now"
    k.reshape_and_permute(lambda x: x, [i for i in range(k.shape_len) if i != eb_valid] + [eb_valid])
    last_reduce -= 1
    early_loads_are_float4 = True
  
  # if there's images in the latebufs, we have to make an axis the 4 storing one
  any_late_images = any(isinstance(buf._buf, CLImage) for buf in k.bufs if buf not in k.earlybufs)
  if any_late_images:
    lb_valids = [True] * len(k.shapes[0])
    for i in range(len(k.bufs)):
      if isinstance(k.bufs[i]._buf, CLImage) and k.bufs[i] not in k.earlybufs:
        assert len(k.bufs[i].st.views) == 1  # images can't have views
        valids = [k.shapes[i][j]%4 == 0 and k.strides[i][j] == 1 for j in range(len(k.shapes[i]))]
        lb_valids = [x and y for x,y in zip(lb_valids, valids)]
    assert any(lb_valids), f"invalid op with images {buftypes}"
    lb_valid = lb_valids.index(True)
    assert lb_valid < first_reduce, f"can't be in the reduce {lb_valid}"
    k.reshape_and_permute(lambda x: x, [i for i in range(k.shape_len) if i != lb_valid] + [lb_valid])
    last_reduce -= 1
    first_reduce -= 1
    late_are_float4 = True
  print(f"early_loads_are_float4: {early_loads_are_float4} late_are_float4: {late_are_float4}")

  """
  if any_images:
    eb_valids = [True] * len(k.shapes[0])
    lb_valids = [True] * len(k.shapes[0])
    for i in range(len(k.bufs)):
      # have to read in order for an image
      if isinstance(k.bufs[i]._buf, CLImage):
        assert len(k.bufs[i].st.views) == 1  # images can't have views
        valids = [k.shapes[i][j]%4 == 0 and k.strides[i][j] == 1 for j in range(len(k.shapes[i]))]
        if k.bufs[i] in k.earlybufs:
          eb_valids = [x and y for x,y in zip(eb_valids, valids)]
        else:
          lb_valids = [x and y for x,y in zip(lb_valids, valids)]
        print(f"found image {i} with shape {k.shapes[i]} and strides {k.strides[i]}")
    print(eb_valids, lb_valids)
    assert any(eb_valids) and any(lb_valids), f"invalid op with images {buftypes}"
  """

  # the eb_valids are all loads, the lb_valids could be either


  #reduce_dim = 1
  #if k.earlybufs:
    #bi = k.bufs.index(k.earlybufs[0])
    #assert k.shapes[bi][-1] == 4, f"last dim must be 4 {k.shapes[bi]}"
    #pass
  #assert k.shapes[0][first_reduce-1], f"last non reduce dim must be 4 {k.shapes[0]}"

  if len(k.shapes[0]) >= 8 and False:
    # channels
    """
    k.reshape_and_permute(
      lambda s: (s[0], s[1], s[2], 4, s[4], s[5], s[6], s[7]),
      (0,1,2,4,5,6,7,3))
    first_reduce -= 1
    last_reduce -= 1
    """

    reduce_dim = 4
    last_reduce -= 1

    """
    # pad out ox. this needs to be handled on the store
    for s in k.shapes:
      s[1] = (s[1]+3)//4 * 4
    # s[4:8] is reduce axis, 
    k.reshape_and_permute(
      lambda s: (s[0], s[1]//4, 4, s[2], 4, s[4], s[5], s[6], s[7]),
      (0,1,2,3,4,5,6,7,8))
      #(0,1,3,5,6,7, 8, 2,4))
    """


  if DEBUG >= 2:
    print("new:", k.shapes)
    print("new:", k.strides)

  """
  CACHE_DIM = 32
  if len(k.shapes[0]) == 2:
    # cache tiling, makes permute fast
    k.reshape_and_permute(
      lambda shape: (shape[0]//CACHE_DIM, CACHE_DIM, shape[1]//CACHE_DIM, CACHE_DIM),
      (0,2,1,3))
  """

  # split for reduce
  """
  if len(k.shapes[0]) == 1 and k.reduceop:
    DIM = 2048
    k.reshape_and_permute(
      lambda shape: (DIM, shape[0]//DIM) if shape != [1] else [1,1],
      (0,1)
    )
    k.shapes[0] = (DIM,1)
    k.strides[0] = (1,1)
    k.first_reduce = 1
    print(k.shapes, k.strides)
  """

  output_shape = k.shapes[0] if not k.reduceop else k.shapes[0][:k.first_reduce]

  prekernel = set()
  kernel = ["const sampler_t smp = CLK_NORMALIZED_COORDS_FALSE | CLK_ADDRESS_CLAMP | CLK_FILTER_NEAREST;\n"]
  kernel += [f"int idx{i} = get_global_id({min(3, len(output_shape))-1-i});\n" for i in range(min(3, len(output_shape)))]
  if len(output_shape) > 3:
    # compact all the dimensions into the final one
    for i in range(len(output_shape)-1, 2, -1):
      kernel += [f"int idx{i} = idx2 % {output_shape[i]};", f"idx2 = idx2 / {output_shape[i]};\n"]
    print(output_shape)
    output_shape = list(output_shape[0:2]) + [prod(output_shape[2:])]

  bufs_to_delete = set()

  Types = Enum("Types", ["FLOAT", "FLOAT4"])
  class Token:
    def __init__(self, tok:str, typ:Types):
      assert isinstance(tok, str)
      self.tok = tok
      self.typ = typ
    def __str__(self): return self.tok
    def __repr__(self): return f"<{self.typ} {self.tok}>"
    

  seen_idx = set()
  def idx_deref(buf_index, offset=0) -> Token:
    st = k.bufs[buf_index].st

    if buf_index not in seen_idx:
      idx_pieces = [str(st.offset)] + [(f"idx{i}*{st}" if st != 1 else f"idx{i}") for i,(sh,st) in enumerate(zip(k.shapes[buf_index][0:last_reduce], k.strides[buf_index][0:last_reduce])) if sh != 1 and st != 0]
      if st.needs_valid(): kernel.append(f"bool bufvalid{buf_index} = true;")
      kernel.append(f"int bufi{buf_index} = " + '('+' + '.join(idx_pieces)+');\n')
      if len(st.views) > 1:
        extra_idx = ';'.join([v.expr for v in st.views[0:-1][::-1] if v.expr not in ['', 'idx=idx', 'valid=valid']])
        kernel.append(extra_idx.replace("//", "/").replace("idx", f"bufi{buf_index}").replace("valid", f"bufvalid{buf_index}") + ";\n")
      seen_idx.add(buf_index)

    # constant folding
    if buf_index != 0 and k.bufs[buf_index]._base_shape == (1,) and k.bufs[buf_index]._backing:
      bufs_to_delete.add(buf_index)
      if not st.needs_valid():
        return Token(f"({k.bufs[buf_index]._backing[0]})", Types.FLOAT)
      else:
        return Token(f"(bufvalid{buf_index} ? {k.bufs[buf_index]._backing[0]} : 0.0)", Types.FLOAT)

    if isinstance(k.bufs[buf_index]._buf, CLImage):
      W = k.bufs[buf_index]._base_shape[1]
      ldr = Token(f"read_imagef(data{buf_index}, smp, (int2)((bufi{buf_index}+{offset})/{W*4}, ((bufi{buf_index}+{offset})/4)%{W}))", Types.FLOAT4)
    else:
      if late_are_float4 and buf_index != 0:
        mst = []
        for i in range(4):
          mst.append(f"data{buf_index}[bufi{buf_index} + {i*k.strides[buf_index][-1]} + {offset}]")
        ldr = Token(f"(float4)({','.join(mst)})", Types.FLOAT4)
      else:
        ldr = Token(f"data{buf_index}[bufi{buf_index} + {offset}]", Types.FLOAT)
    if ldr.typ == Types.FLOAT4: assert not st.needs_valid()
    return Token(f"(bufvalid{buf_index} ? {ldr.tok} : 0.0)", Types.FLOAT) if st.needs_valid() else ldr

  def ast_parse(x, offset=0, reduce=False) -> Token:
    if not isinstance(x, LazyOp):
      buf_index = k.bufs.index(x)
      return idx_deref(buf_index, k.strides[buf_index][-1]*offset)
    if isinstance(x.op, ReduceOps) and not reduce:
      if late_are_float4:
        return Token(f"acc.s{offset}", Types.FLOAT)
      else:
        return Token(f"acc", Types.FLOAT)
    values = [ast_parse(v, offset, reduce) for v in x.src]
    code = GPUBuffer.code_for_op[x.op]  # TODO: replace this with a function
    if isinstance(x.op, ReduceOps) and values[0].typ != Types.FLOAT:
      prekernel.add("float clsum(float4 x) { return x.x + x.y + x.z + x.w; }\n")
      return Token(code.replace("A", f"clsum({values[0].tok})").replace("acc", f"acc.s{offset}"), Types.FLOAT)
    assert all_same([x.typ for x in values]), f"type mismatch in {values}"
    if len(values) >= 1: code = code.replace("A", values[0].tok)
    if len(values) >= 2: code = code.replace("B", values[1].tok)
    return Token(code, values[0].typ)  # pass back type of first value

  # early ast
  if k.reduceop:
    full_shape = [x for x in k.shapes if x != k.shapes[0]]
    full_shape = k.shapes[0] if len(full_shape) == 0 else full_shape[0]

    if late_are_float4:
      kernel.append(f"float4 acc = (float4)({cls.start_for_op[k.reduceop.op]}, {cls.start_for_op[k.reduceop.op]}, {cls.start_for_op[k.reduceop.op]}, {cls.start_for_op[k.reduceop.op]});\n")
    else:
      kernel.append(f"float acc = {cls.start_for_op[k.reduceop.op]};\n")
    for i in range(first_reduce, last_reduce):
      kernel.append(f"for (int idx{i} = 0; idx{i} < {full_shape[i]}; idx{i}++) {{\n")
    if late_are_float4:
      for j in range(4):
        kernel.append(f"  acc.s{j} = " + ast_parse(k.reduceop, offset=j, reduce=True).tok + ";\n")
    else:
      kernel.append("  acc = " + ast_parse(k.reduceop, reduce=True).tok + ";\n")
    kernel += ["}\n"] * (last_reduce - first_reduce)
  
  # late ast
  process_ast = ast_parse(ast)
  if isinstance(k.bufs[0]._buf, CLImage): 
    idx_deref(0)
    W = k.bufs[0]._base_shape[1]
    #assert process_ast.typ == Types.FLOAT4, f"ast {process_ast} isn't float4"
    kernel.append(f"write_imagef(data0, (int2)(bufi0/{W*4}, (bufi0/4)%{W}), {process_ast.tok});\n}}")
  else:
    if process_ast.typ == Types.FLOAT4:
      assert late_are_float4
      for i in range(4):
        kernel.append(f"{idx_deref(0, i)} = {ast_parse(ast)}.s{i};\n")
      kernel.append("}")
    else:
      kernel.append(f"{idx_deref(0)} = {ast_parse(ast)};\n}}")

  # kernel function definition
<<<<<<< HEAD
=======
  buftypes = [f"{'read_only' if i > 0 else 'write_only'} image2d_t" if isinstance(x._buf, CLImage) else "__global float *" for i,x in enumerate(k.bufs)]
>>>>>>> 18e9ceca
  function_name = ("re_S" if k.reduceop else "ew_S") + '_'.join([str(x) for x in k.bufs[0].shape if x != 1])
  kernel = list(prekernel) + [f"__kernel void {function_name}(",] + [', '.join(f'{t} data{i}' for i,t in enumerate(buftypes) if i not in bufs_to_delete)] + [") {\n"] + kernel
  if DEBUG >= 2:
    print(first_reduce, last_reduce, ast)
    print(' '.join(kernel))

  # compile kernel
  fxn = CLProgram(function_name, ' '.join(kernel))

  def runner(*bufs):
    clbufs = [x.cl for i,x in enumerate(bufs) if i not in bufs_to_delete]
    return fxn(output_shape[::-1] if len(output_shape) > 0 else [1], None, *clbufs, op_estimate=k.info.flops)
  return runner

class GPUBuffer(ExplicitExecAST):
  code_for_op : Dict[Op, str] = {
    UnaryOps.NOOP: "(A)", UnaryOps.NEG: "(-(A))", UnaryOps.RELU: "max(A, (float)0.)",
    UnaryOps.EXP: "exp(A)", UnaryOps.LOG: "log(A)", UnaryOps.SIGN: "sign(A)", UnaryOps.RECIPROCAL: "((float)1.0/A)",
    BinaryOps.ADD: "(A+B)", BinaryOps.SUB: "(A-B)", BinaryOps.MUL: "(A*B)",
    BinaryOps.DIV: "(A/B)", BinaryOps.POW: "pow(A,B)", BinaryOps.CMPEQ: "(A==B)",
    ReduceOps.SUM: "(acc + A)", ReduceOps.MAX: "max(A, acc)"
  }
  start_for_op = {ReduceOps.SUM: "0.0", ReduceOps.MAX: "-INFINITY"}

  def __init__(self, shape:Union[ShapeTracker, Tuple[int, ...]], hostbuf:Optional[GPUBuffer]=None, backing:Optional[np.ndarray]=None, image=False):
    super().__init__(shape, hostbuf)
    self._buf : Optional[CLBuffer] = hostbuf._buf if hostbuf is not None else None
    self._base_shape : Tuple[int, ...] = hostbuf._base_shape if hostbuf is not None else self.shape
    self._backing : Optional[np.ndarray] = hostbuf._backing if hostbuf is not None else backing

    # image
    if image and hostbuf is None:
      assert self._backing is None
      self._buf = CLImage(self._base_shape)

    # early copy in for large buffers
    if self._backing is not None and self._backing.shape != (1,):
      self.cl
  
  @property
  def cl(self):
    if self._buf is None:
      self._buf = CLBuffer(4*prod(self._base_shape))
    if self._backing is not None:
      CL.enqueue_copy(self._buf.cl, self._backing, is_blocking=False)
      self._backing = None
    return self._buf.cl

  def __repr__(self): return f"<GPUBuffer {str(self.st)}>"

  @staticmethod
  def fromCPU(x): return GPUBuffer(x.shape, backing=x.view(np.ndarray).astype(np.float32).ravel())

  def toCPU(self):
    data = np.empty(self.shape, dtype=np.float32)
    CL.enqueue_copy(data, self.contiguous().cl, is_blocking=True)
    return data

  func_cache : Dict[str, Any] = {}
  @classmethod
  def exec_ast(cls, ast:LazyOp, output_shape:Optional[Tuple[int, ...]]=None) -> GPUBuffer:
    k = ASTKernel(ast, output_shape)
    # can't cache with constant folding
    #if k.key not in GPUBuffer.func_cache:
    GPUBuffer.func_cache[k.key] = ast_kernel_codegen(cls, ast, k)
    GPUBuffer.func_cache[k.key](*k.bufs)
    return k.ret<|MERGE_RESOLUTION|>--- conflicted
+++ resolved
@@ -97,7 +97,7 @@
 
 def ast_kernel_codegen(cls, ast:LazyOp, k:ASTKernel):
   k.process()
-  buftypes = ["__global float *" if isinstance(x._buf, CLBuffer) else f"{'read_only' if i > 0 else 'write_only'} image2d_t" for i,x in enumerate(k.bufs)]
+  buftypes = [f"{'read_only' if i > 0 else 'write_only'} image2d_t" if isinstance(x._buf, CLImage) else "__global float *" for i,x in enumerate(k.bufs)]
   print(buftypes)
 
   if DEBUG >= 2:
@@ -338,10 +338,6 @@
       kernel.append(f"{idx_deref(0)} = {ast_parse(ast)};\n}}")
 
   # kernel function definition
-<<<<<<< HEAD
-=======
-  buftypes = [f"{'read_only' if i > 0 else 'write_only'} image2d_t" if isinstance(x._buf, CLImage) else "__global float *" for i,x in enumerate(k.bufs)]
->>>>>>> 18e9ceca
   function_name = ("re_S" if k.reduceop else "ew_S") + '_'.join([str(x) for x in k.bufs[0].shape if x != 1])
   kernel = list(prekernel) + [f"__kernel void {function_name}(",] + [', '.join(f'{t} data{i}' for i,t in enumerate(buftypes) if i not in bufs_to_delete)] + [") {\n"] + kernel
   if DEBUG >= 2:
