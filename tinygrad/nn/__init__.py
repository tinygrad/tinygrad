import math
from typing import Optional, Union, Tuple
from tinygrad.tensor import Tensor
from tinygrad.helpers import prod
from tinygrad.nn import optim, state, datasets  # noqa: F401

class BatchNorm:
  """
  Applies Batch Normalization over a 2D or 3D input.

  - Described: https://paperswithcode.com/method/batch-normalization
  - Paper: https://arxiv.org/abs/1502.03167v3

  See: `Tensor.batchnorm`

  ```python exec="true" session="tensor"
  from tinygrad import Tensor, dtypes, nn
  import numpy as np
  np.set_printoptions(precision=4)
  ```

  ```python exec="true" source="above" session="tensor" result="python"
  norm = nn.BatchNorm(3)
  t = Tensor.rand(2, 3, 4, 4)
  print(t.mean().item(), t.std().item())
  ```
  ```python exec="true" source="above" session="tensor" result="python"
  t = norm(t)
  print(t.mean().item(), t.std().item())
  ```
  """
  def __init__(self, sz:int, eps=1e-5, affine=True, track_running_stats=True, momentum=0.1):
    self.eps, self.track_running_stats, self.momentum = eps, track_running_stats, momentum

    if affine: self.weight, self.bias = Tensor.ones(sz), Tensor.zeros(sz)
    else: self.weight, self.bias = None, None

    self.num_batches_tracked = Tensor.zeros(1, requires_grad=False)
<<<<<<< HEAD
    if track_running_stats:
      self.running_mean, self.running_var = Tensor.zeros(sz, requires_grad=False), Tensor.ones(sz, requires_grad=False)
=======
    if track_running_stats: self.running_mean, self.running_var = Tensor.zeros(sz, requires_grad=False), Tensor.ones(sz, requires_grad=False)
>>>>>>> ec52a093

  def calc_stats(self, x:Tensor) -> Tuple[Tensor, Tensor]:
    shape_mask = [1, -1, *([1]*(x.ndim-2))]
    if self.track_running_stats and not Tensor.training: return self.running_mean, self.running_var.reshape(shape=shape_mask).expand(x.shape)
    # This requires two full memory accesses to x
    # https://github.com/pytorch/pytorch/blob/c618dc13d2aa23625cb0d7ada694137532a4fa33/aten/src/ATen/native/cuda/Normalization.cuh
    # There's "online" algorithms that fix this, like https://en.wikipedia.org/wiki/Algorithms_for_calculating_variance#Welford's_Online_algorithm
    batch_mean = x.mean(axis=(reduce_axes:=tuple(x for x in range(x.ndim) if x != 1)))
    y = (x - batch_mean.detach().reshape(shape=shape_mask))  # d(var)/d(mean) = 0
    batch_var = (y*y).mean(axis=reduce_axes)
    return batch_mean, batch_var

  def __call__(self, x:Tensor):
    batch_mean, batch_var = self.calc_stats(x)
    # NOTE: wow, this is done all throughout training in most PyTorch models
    if self.track_running_stats and Tensor.training:
      self.running_mean.assign((1-self.momentum) * self.running_mean + self.momentum * batch_mean.detach())
<<<<<<< HEAD
      self.running_var.assign((1-self.momentum) * self.running_var + self.momentum * batch_var.detach())
=======
      self.running_var.assign((1-self.momentum) * self.running_var + self.momentum * prod(x.shape)/(prod(x.shape)-x.shape[1]) * batch_var.detach())
>>>>>>> ec52a093
      self.num_batches_tracked += 1
    return x.batchnorm(self.weight, self.bias, batch_mean, batch_var.add(self.eps).rsqrt())
BatchNorm2d = BatchNorm3d = BatchNorm

def Conv1d(in_channels, out_channels, kernel_size, stride=1, padding=0, dilation=1, groups=1, bias=True):
  """
  Applies a 1D convolution over an input signal composed of several input planes.

  See: https://pytorch.org/docs/stable/generated/torch.nn.Conv1d

  ```python exec="true" source="above" session="tensor" result="python"
  conv = nn.Conv1d(1, 1, 3)
  t = Tensor.rand(1, 1, 4)
  print(t.numpy())
  ```
  ```python exec="true" source="above" session="tensor" result="python"
  t = conv(t)
  print(t.numpy())
  ```
  """
  return Conv2d(in_channels, out_channels, (kernel_size,), stride, padding, dilation, groups, bias)

class Conv2d:
  """
  Applies a 2D convolution over an input signal composed of several input planes.

  See: https://pytorch.org/docs/stable/generated/torch.nn.Conv2d

  ```python exec="true" source="above" session="tensor" result="python"
  conv = nn.Conv2d(1, 1, 3)
  t = Tensor.rand(1, 1, 4, 4)
  print(t.numpy())
  ```
  ```python exec="true" source="above" session="tensor" result="python"
  t = conv(t)
  print(t.numpy())
  ```
  """
  def __init__(self, in_channels, out_channels, kernel_size, stride=1, padding=0, dilation=1, groups=1, bias=True):
    self.kernel_size = (kernel_size, kernel_size) if isinstance(kernel_size, int) else tuple(kernel_size)
    self.stride, self.padding, self.dilation, self.groups = stride, padding, dilation, groups
    scale = 1 / math.sqrt(in_channels * prod(self.kernel_size))
    self.weight = Tensor.uniform(out_channels, in_channels//groups, *self.kernel_size, low=-scale, high=scale)
    self.bias = Tensor.uniform(out_channels, low=-scale, high=scale) if bias else None

  def __call__(self, x:Tensor):
    return x.conv2d(self.weight, self.bias, padding=self.padding, stride=self.stride, dilation=self.dilation, groups=self.groups)

def ConvTranspose1d(in_channels, out_channels, kernel_size, stride=1, padding=0, output_padding=0, dilation=1, groups=1, bias=True):
  """
  Applies a 1D transposed convolution operator over an input signal composed of several input planes.

  See: https://pytorch.org/docs/stable/generated/torch.nn.ConvTranspose1d

  ```python exec="true" source="above" session="tensor" result="python"
  conv = nn.ConvTranspose1d(1, 1, 3)
  t = Tensor.rand(1, 1, 4)
  print(t.numpy())
  ```
  ```python exec="true" source="above" session="tensor" result="python"
  t = conv(t)
  print(t.numpy())
  ```
  """
  return ConvTranspose2d(in_channels, out_channels, (kernel_size,), stride, padding, output_padding, dilation, groups, bias)

class ConvTranspose2d(Conv2d):
  """
  Applies a 2D transposed convolution operator over an input image.

  See: https://pytorch.org/docs/stable/generated/torch.nn.ConvTranspose2d

  ```python exec="true" source="above" session="tensor" result="python"
  conv = nn.ConvTranspose2d(1, 1, 3)
  t = Tensor.rand(1, 1, 4, 4)
  print(t.numpy())
  ```
  ```python exec="true" source="above" session="tensor" result="python"
  t = conv(t)
  print(t.numpy())
  ```
  """
  def __init__(self, in_channels, out_channels, kernel_size, stride=1, padding=0, output_padding=0, dilation=1, groups=1, bias=True):
    super().__init__(in_channels, out_channels, kernel_size, stride, padding, dilation, groups, bias)
    scale = 1 / math.sqrt(in_channels * prod(self.kernel_size))
    self.weight = Tensor.uniform(in_channels, out_channels//groups, *self.kernel_size, low=-scale, high=scale)
    self.output_padding = output_padding

  def __call__(self, x:Tensor):
    return x.conv_transpose2d(self.weight, self.bias, padding=self.padding, output_padding=self.output_padding, stride=self.stride,
                              dilation=self.dilation, groups=self.groups)

class Linear:
  """
  Applies a linear transformation to the incoming data.

  See: https://pytorch.org/docs/stable/generated/torch.nn.Linear

  ```python exec="true" source="above" session="tensor" result="python"
  lin = nn.Linear(3, 4)
  t = Tensor.rand(2, 3)
  print(t.numpy())
  ```
  ```python exec="true" source="above" session="tensor" result="python"
  t = lin(t)
  print(t.numpy())
  ```
  """
  def __init__(self, in_features, out_features, bias=True):
    bound = 1 / math.sqrt(in_features)
    self.weight = Tensor.uniform(out_features, in_features, low=-bound, high=bound)
    self.bias = Tensor.uniform(out_features, low=-bound, high=bound) if bias else None

  def __call__(self, x:Tensor):
    return x.linear(self.weight.transpose(), self.bias)

class GroupNorm:
  """
  Applies Group Normalization over a mini-batch of inputs.

  - Described: https://paperswithcode.com/method/group-normalization
  - Paper: https://arxiv.org/abs/1803.08494v3

  ```python exec="true" source="above" session="tensor" result="python"
  norm = nn.GroupNorm(2, 12)
  t = Tensor.rand(2, 12, 4, 4) * 2 + 1
  print(t.mean().item(), t.std().item())
  ```
  ```python exec="true" source="above" session="tensor" result="python"
  t = norm(t)
  print(t.mean().item(), t.std().item())
  ```
  """
  def __init__(self, num_groups:int, num_channels:int, eps:float=1e-5, affine:bool=True):
    self.num_groups, self.num_channels, self.eps = num_groups, num_channels, eps
    self.weight: Optional[Tensor] = Tensor.ones(num_channels) if affine else None
    self.bias: Optional[Tensor] = Tensor.zeros(num_channels) if affine else None

  def __call__(self, x:Tensor):
    # reshape for layernorm to work as group norm
    # subtract mean and divide stddev
    x = x.reshape(x.shape[0], self.num_groups, -1).layernorm(eps=self.eps).reshape(x.shape)

    if self.weight is None or self.bias is None: return x
    # elementwise_affine on channels
    return x * self.weight.reshape(1, -1, *[1] * (len(x.shape)-2)) + self.bias.reshape(1, -1, *[1] * (len(x.shape)-2))

class InstanceNorm:
  """
  Applies Instance Normalization over a mini-batch of inputs.

  - Described: https://paperswithcode.com/method/instance-normalization
  - Paper: https://arxiv.org/abs/1607.08022v3

  ```python exec="true" source="above" session="tensor" result="python"
  norm = nn.InstanceNorm(3)
  t = Tensor.rand(2, 3, 4, 4) * 2 + 1
  print(t.mean().item(), t.std().item())
  ```
  ```python exec="true" source="above" session="tensor" result="python"
  t = norm(t)
  print(t.mean().item(), t.std().item())
  ```
  """
  def __init__(self, num_features:int, eps:float=1e-5, affine:bool=True):
    self.num_features, self.eps = num_features, eps
    self.weight: Optional[Tensor] = Tensor.ones(num_features) if affine else None
    self.bias: Optional[Tensor] = Tensor.zeros(num_features) if affine else None

  def __call__(self, x:Tensor):
    x = x.reshape(x.shape[0], self.num_features, -1).layernorm(eps=self.eps).reshape(x.shape)
    if self.weight is None or self.bias is None: return x
    return x * self.weight.reshape(1, -1, *[1] * (len(x.shape)-2)) + self.bias.reshape(1, -1, *[1] * (len(x.shape)-2))

class LayerNorm:
  """
  Applies Layer Normalization over a mini-batch of inputs.

  - Described: https://paperswithcode.com/method/layer-normalization
  - Paper: https://arxiv.org/abs/1607.06450v1

  ```python exec="true" source="above" session="tensor" result="python"
  norm = nn.LayerNorm(3)
  t = Tensor.rand(2, 5, 3) * 2 + 1
  print(t.mean().item(), t.std().item())
  ```
  ```python exec="true" source="above" session="tensor" result="python"
  t = norm(t)
  print(t.mean().item(), t.std().item())
  ```
  """
  def __init__(self, normalized_shape:Union[int, Tuple[int, ...]], eps:float=1e-5, elementwise_affine:bool=True):
    self.normalized_shape = (normalized_shape,) if isinstance(normalized_shape, int) else tuple(normalized_shape)
    self.axis, self.eps, self.elementwise_affine = tuple(-1-i for i in range(len(self.normalized_shape))), eps, elementwise_affine
    self.weight, self.bias = (Tensor.ones(*self.normalized_shape), Tensor.zeros(*self.normalized_shape)) if elementwise_affine else (None, None)

  def __call__(self, x:Tensor):
    assert self.normalized_shape == x.shape[-len(self.normalized_shape):], f"last dimensions of {x.shape} must match {self.normalized_shape}"
    x = x.layernorm(eps=self.eps, axis=self.axis)
    if not self.elementwise_affine: return x
    return x * self.weight + self.bias

class LayerNorm2d(LayerNorm):
  """
  Applies Layer Normalization over a mini-batch of 2D inputs.

  See: `LayerNorm`

  ```python exec="true" source="above" session="tensor" result="python"
  norm = nn.LayerNorm2d(3)
  t = Tensor.rand(2, 3, 4, 4) * 2 + 1
  print(t.mean().item(), t.std().item())
  ```
  ```python exec="true" source="above" session="tensor" result="python"
  t = norm(t)
  print(t.mean().item(), t.std().item())
  ```
  """
  def __call__(self, x): return super().__call__(x.permute(0, 2, 3, 1)).permute(0, 3, 1, 2)

class RMSNorm:
  """
  Applies Root Mean Square Normalization to input.

  - Described: https://paperswithcode.com/method/rmsnorm
  - Paper: https://arxiv.org/abs/1910.07467

  ```python exec="true" source="above" session="tensor" result="python"
  norm = nn.RMSNorm(4)
  t = Tensor.arange(12, dtype=dtypes.float).reshape(3, 4)
  print(t.numpy())
  ```
  ```python exec="true" source="above" session="tensor" result="python"
  print(norm(t).numpy())
  ```
  """
  def __init__(self, dim, eps=1e-6): self.eps, self.weight = eps, Tensor.ones(dim)

  def _norm(self, x:Tensor): return x * (x.square().mean(-1, keepdim=True) + self.eps).rsqrt()

  def __call__(self, x:Tensor) -> Tensor: return self._norm(x.float()).cast(x.dtype) * self.weight

class Embedding:
  """
  A simple lookup table that stores embeddings of a fixed dictionary and size.

  See: https://pytorch.org/docs/stable/generated/torch.nn.Embedding

  ```python exec="true" source="above" session="tensor" result="python"
  emb = nn.Embedding(10, 3)
  print(emb(Tensor([1, 2, 3, 1])).numpy())
  ```
  """
  def __init__(self, vocab_size:int, embed_size:int):
    self.vocab_sz, self.embed_sz, self.weight = vocab_size, embed_size, Tensor.glorot_uniform(vocab_size, embed_size)

  def __call__(self, idx:Tensor) -> Tensor:
    if idx.numel() == 0: return Tensor.empty(idx.shape+(self.embed_sz,), device=self.weight.device)
    arange_shp, weight_shp, big_shp = (1, 1, self.vocab_sz, 1), (1, 1, self.vocab_sz, self.embed_sz), idx.shape+(self.vocab_sz, self.embed_sz,)
    if not hasattr(self, 'arange'): self.arange = Tensor.arange(self.vocab_sz, requires_grad=False, device=self.weight.device).reshape(arange_shp)
    arange, idx, vals = self.arange.expand(big_shp), idx.reshape(idx.shape+(1, 1,)).expand(big_shp), self.weight.reshape(weight_shp).expand(big_shp)
    return (arange == idx).mul(vals).sum(2, acc_dtype=vals.dtype)

class LSTMCell:
  """
  A long short-term memory (LSTM) cell.

  Args:
    input_size: The number of expected features in the input `x`
    hidden_size: The number of features in the hidden state `h`
    bias: If ``False``, then the layer does not use bias weights `b_ih` and `b_hh`
  """
  def __init__(self, input_size:int, hidden_size:int, bias:bool=True):
    stdv = 1.0 / math.sqrt(hidden_size)
    self.weight_ih = Tensor.uniform(hidden_size*4, input_size, low=-stdv, high=stdv)
    self.weight_hh = Tensor.uniform(hidden_size*4, hidden_size, low=-stdv, high=stdv)
    self.bias_ih, self.bias_hh = (Tensor.zeros(hidden_size*4), Tensor.zeros(hidden_size*4)) if bias else (None, None)

  def __call__(self, x:Tensor, hc:Optional[Tuple[Tensor, Tensor]]=None) -> Tuple[Tensor, Tensor]:
    if hc is None: hc = (Tensor.zeros(x.size(0), self.weight_hh.size(1), dtype=x.dtype, device=x.device),)*2
    gates = x.linear(self.weight_ih.T, self.bias_ih) + hc[0].linear(self.weight_hh.T, self.bias_hh)
    i, f, g, o = gates.chunk(4, dim=1)
    i, f, g, o = i.sigmoid(), f.sigmoid(), g.tanh(), o.sigmoid()
    new_c = f * hc[1] + i * g
    new_h = o * new_c.tanh()
    return (new_h.contiguous(), new_c.contiguous())<|MERGE_RESOLUTION|>--- conflicted
+++ resolved
@@ -36,12 +36,7 @@
     else: self.weight, self.bias = None, None
 
     self.num_batches_tracked = Tensor.zeros(1, requires_grad=False)
-<<<<<<< HEAD
-    if track_running_stats:
-      self.running_mean, self.running_var = Tensor.zeros(sz, requires_grad=False), Tensor.ones(sz, requires_grad=False)
-=======
     if track_running_stats: self.running_mean, self.running_var = Tensor.zeros(sz, requires_grad=False), Tensor.ones(sz, requires_grad=False)
->>>>>>> ec52a093
 
   def calc_stats(self, x:Tensor) -> Tuple[Tensor, Tensor]:
     shape_mask = [1, -1, *([1]*(x.ndim-2))]
@@ -59,11 +54,7 @@
     # NOTE: wow, this is done all throughout training in most PyTorch models
     if self.track_running_stats and Tensor.training:
       self.running_mean.assign((1-self.momentum) * self.running_mean + self.momentum * batch_mean.detach())
-<<<<<<< HEAD
-      self.running_var.assign((1-self.momentum) * self.running_var + self.momentum * batch_var.detach())
-=======
       self.running_var.assign((1-self.momentum) * self.running_var + self.momentum * prod(x.shape)/(prod(x.shape)-x.shape[1]) * batch_var.detach())
->>>>>>> ec52a093
       self.num_batches_tracked += 1
     return x.batchnorm(self.weight, self.bias, batch_mean, batch_var.add(self.eps).rsqrt())
 BatchNorm2d = BatchNorm3d = BatchNorm
