import math
from typing import Optional, Union, Tuple
from tinygrad.tensor import Tensor
<<<<<<< HEAD
from tinygrad.helpers import prod, all_int
=======
from tinygrad.helpers import prod, dtypes
>>>>>>> 7a103644

class BatchNorm2d:
  def __init__(self, sz, eps=1e-5, affine=True, track_running_stats=True, momentum=0.1):
    self.eps, self.track_running_stats, self.momentum = eps, track_running_stats, momentum

    if affine: self.weight, self.bias = Tensor.ones(sz), Tensor.zeros(sz)
    else: self.weight, self.bias = None, None

    self.running_mean, self.running_var = Tensor.zeros(sz, requires_grad=False), Tensor.ones(sz, requires_grad=False)
    self.num_batches_tracked = Tensor.zeros(1, requires_grad=False)

  def __call__(self, x:Tensor):
    half = x.dtype == dtypes.half
    x = x.float() if half else x
    if Tensor.training:
      # This requires two full memory accesses to x
      # https://github.com/pytorch/pytorch/blob/c618dc13d2aa23625cb0d7ada694137532a4fa33/aten/src/ATen/native/cuda/Normalization.cuh
      # There's "online" algorithms that fix this, like https://en.wikipedia.org/wiki/Algorithms_for_calculating_variance#Welford's_Online_algorithm
      batch_mean = x.mean(axis=(0,2,3))
      y = (x - batch_mean.reshape(shape=[1, -1, 1, 1]))
      batch_var = (y*y).mean(axis=(0,2,3))
      batch_invstd = batch_var.add(self.eps).pow(-0.5)

      # NOTE: wow, this is done all throughout training in most PyTorch models
      if self.track_running_stats:
        self.running_mean.assign((1 - self.momentum) * self.running_mean + self.momentum * batch_mean.detach())
        self.running_var.assign((1 - self.momentum) * self.running_var + self.momentum * prod(y.shape)/(prod(y.shape) - y.shape[1]) * batch_var.detach() )
        self.num_batches_tracked += 1
    else:
      batch_mean = self.running_mean
      # NOTE: this can be precomputed for static inference. we expand it here so it fuses
      batch_invstd = self.running_var.reshape(1, -1, 1, 1).expand(x.shape).add(self.eps).rsqrt()

    x = x.batchnorm(self.weight, self.bias, batch_mean, batch_invstd)
    return x.half() if half else x

# TODO: these Conv lines are terrible
def Conv1d(in_channels, out_channels, kernel_size, stride=1, padding=0, dilation=1, groups=1, bias=True):
  return Conv2d(in_channels, out_channels, (kernel_size,), stride, padding, dilation, groups, bias)

class Conv2d:
  def __init__(self, in_channels, out_channels, kernel_size, stride=1, padding=0, dilation=1, groups=1, bias=True):
    self.kernel_size = (kernel_size, kernel_size) if isinstance(kernel_size, int) else tuple(kernel_size)
    self.stride, self.padding, self.dilation, self.groups = stride, padding, dilation, groups
    self.weight = self.initialize_weight(out_channels, in_channels, groups)
    assert all_int(self.weight.shape), "does not support symbolic shape"
    bound = 1 / math.sqrt(prod(self.weight.shape[1:]))
    self.bias = Tensor.uniform(out_channels, low=-bound, high=bound) if bias else None

  def __call__(self, x):
    return x.conv2d(self.weight, self.bias, padding=self.padding, stride=self.stride, dilation=self.dilation, groups=self.groups)

  def initialize_weight(self, out_channels, in_channels, groups): return Tensor.kaiming_uniform(out_channels, in_channels//groups, *self.kernel_size, a=math.sqrt(5))

def ConvTranspose1d(in_channels, out_channels, kernel_size, stride=1, padding=0, output_padding=0, dilation=1, groups=1, bias=True):
  return ConvTranspose2d(in_channels, out_channels, (kernel_size,), stride, padding, output_padding, dilation, groups, bias)

class ConvTranspose2d(Conv2d):
  def __init__(self, in_channels, out_channels, kernel_size, stride=1, padding=0, output_padding=0, dilation=1, groups=1, bias=True):
    super().__init__(in_channels, out_channels, kernel_size, stride, padding, dilation, groups, bias)
    self.output_padding = output_padding

  def __call__(self, x):
    return x.conv_transpose2d(self.weight, self.bias, padding=self.padding, output_padding=self.output_padding, stride=self.stride, dilation=self.dilation, groups=self.groups)

  def initialize_weight(self, out_channels, in_channels, groups): return Tensor.kaiming_uniform(in_channels, out_channels//groups, *self.kernel_size, a=math.sqrt(5))

class Linear:
  def __init__(self, in_features, out_features, bias=True):
    self.weight = Tensor.kaiming_uniform(out_features, in_features, a=math.sqrt(5))
    # TODO: remove this once we can represent Tensor with int shape in typing
    assert isinstance(self.weight.shape[1], int), "does not support symbolic shape"
    bound = 1 / math.sqrt(self.weight.shape[1])
    self.bias = Tensor.uniform(out_features, low=-bound, high=bound) if bias else None

  def __call__(self, x):
    return x.linear(self.weight.transpose(), self.bias)

class GroupNorm:
  def __init__(self, num_groups:int, num_channels:int, eps:float=1e-5, affine:bool=True):
    self.num_groups, self.num_channels, self.eps = num_groups, num_channels, eps
    self.weight: Optional[Tensor] = Tensor.ones(num_channels) if affine else None
    self.bias: Optional[Tensor] = Tensor.zeros(num_channels) if affine else None

  def __call__(self, x:Tensor):
    # reshape for layernorm to work as group norm
    # subtract mean and divide stddev
    x = x.reshape(x.shape[0], self.num_groups, -1).layernorm(eps=self.eps).reshape(x.shape)

    if self.weight is None or self.bias is None: return x
    # elementwise_affine on channels
    return x * self.weight.reshape(1, -1, *[1] * (len(x.shape)-2)) + self.bias.reshape(1, -1, *[1] * (len(x.shape)-2))

class InstanceNorm:
  def __init__(self, num_features:int, eps:float=1e-5, affine:bool=True):
    self.num_features, self.eps = num_features, eps
    self.weight: Optional[Tensor] = Tensor.ones(num_features) if affine else None
    self.bias: Optional[Tensor] = Tensor.zeros(num_features) if affine else None

  def __call__(self, x:Tensor):
    x = x.reshape(x.shape[0], self.num_features, -1).layernorm(eps=self.eps).reshape(x.shape)
    if self.weight is None or self.bias is None: return x
    return x * self.weight.reshape(1, -1, *[1] * (len(x.shape)-2)) + self.bias.reshape(1, -1, *[1] * (len(x.shape)-2))

class LayerNorm:
  def __init__(self, normalized_shape:Union[int, Tuple[int, ...]], eps:float=1e-5, elementwise_affine:bool=True):
    self.normalized_shape = (normalized_shape,) if isinstance(normalized_shape, int) else tuple(normalized_shape)
    self.axis, self.eps, self.elementwise_affine = tuple(-1-i for i in range(len(self.normalized_shape))), eps, elementwise_affine
    self.weight, self.bias = (Tensor.ones(*self.normalized_shape), Tensor.zeros(*self.normalized_shape)) if elementwise_affine else (None, None)

  def __call__(self, x:Tensor):
    assert self.normalized_shape == x.shape[-len(self.normalized_shape):], f"last dimensions of {x.shape} must match {self.normalized_shape}"
    x = x.layernorm(eps=self.eps, axis=self.axis)
    if not self.elementwise_affine: return x
    return x * self.weight + self.bias

class LayerNorm2d(LayerNorm):
  def __call__(self, x): return super().__call__(x.permute(0, 2, 3, 1)).permute(0, 3, 1, 2)

class Embedding:
  def __init__(self, vocab_size:int, embed_size:int):
    self.vocab_size = vocab_size
    self.weight = Tensor.glorot_uniform(vocab_size, embed_size)

  def __call__(self, idx:Tensor) -> Tensor:
    if not hasattr(self, 'vocab_counter'): self.vocab_counter = Tensor.arange(self.vocab_size, requires_grad=False).reshape(1, 1, self.vocab_size)
    return (self.vocab_counter == idx.unsqueeze(2)).expand(*idx.shape, self.vocab_size) @ self.weight<|MERGE_RESOLUTION|>--- conflicted
+++ resolved
@@ -1,11 +1,7 @@
 import math
 from typing import Optional, Union, Tuple
 from tinygrad.tensor import Tensor
-<<<<<<< HEAD
-from tinygrad.helpers import prod, all_int
-=======
-from tinygrad.helpers import prod, dtypes
->>>>>>> 7a103644
+from tinygrad.helpers import prod, all_int, dtypes
 
 class BatchNorm2d:
   def __init__(self, sz, eps=1e-5, affine=True, track_running_stats=True, momentum=0.1):
