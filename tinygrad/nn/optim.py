--- conflicted
+++ resolved
@@ -80,8 +80,8 @@
   def __init__(self, params:list[Tensor], lr=0.001, momentum=0.9, weight_decay=1e-4, nesterov=False, classic=True, tcoef=0.001):
     super().__init__(params, lr)
     self.momentum, self.wd, self.nesterov, self.classic, self.tcoef = momentum, weight_decay, nesterov, classic, tcoef
-<<<<<<< HEAD
-    self.b = Tensor.zeros(self.pos_params[-1], dtype=dtypes.float32, device=self.device, requires_grad=False).contiguous()
+    self.b = Tensor.zeros(self.pos_params[-1], dtype=dtypes.float32, device=self.device, requires_grad=False).contiguous() \
+      if self.momentum else []
 
   def fused_step(self, t:Tensor, g:Tensor) -> tuple[Tensor, list[Tensor]]:
     if self.tcoef != 0:
@@ -100,30 +100,6 @@
     # popular momentum does pre learning rate update
     if not self.classic: g = g * r * self.lr
     return (t.detach() - g).cast(t.dtype), [self.b]
-=======
-    self.b = [Tensor.zeros(*t.shape, dtype=dtypes.float32, device=t.device, requires_grad=False).contiguous() for t in self.params] \
-      if self.momentum else []
-
-  def schedule_step_with_grads(self, grads:list[Tensor]) -> list[Tensor]:
-    for i, (t, g) in enumerate(zip(self.params, grads)):
-      if self.tcoef != 0:
-        r1 = t.detach().square().sum().sqrt()
-        r2 = g.square().sum().sqrt()
-        r:Tensor|float = (r1 > 0).where((r2 > 0).where(self.tcoef * r1 / (r2 + self.wd * r1), 1.0), 1.0)
-      else: r = 1.0
-      g = g + self.wd * t.detach()
-      # classic momentum does post learning rate update
-      if self.classic: g = g * r * self.lr
-      if self.momentum:
-        # TODO: this contiguous is required for correctness because self.b[i] becomes a non contiguous view
-        # the scheduler should detect this and just insert contiguous
-        self.b[i].assign(self.momentum * self.b[i].contiguous() + g)  # NOTE: self.b[i] is zero on the first run, no if required
-        g = (g + self.momentum * self.b[i]) if self.nesterov else self.b[i]
-      # popular momentum does pre learning rate update
-      if not self.classic: g = g * r * self.lr
-      t.assign((t.detach() - g).cast(t.dtype))
-    return self.b
->>>>>>> 1e4d63e0
 
 # LAMB is essentially just the trust ratio part of LARS applied to Adam/W so if we just set the trust ratio to 1.0 it's just Adam/W.
 def AdamW(params: list[Tensor], lr=0.001, b1=0.9, b2=0.999, eps=1e-8, weight_decay=0.01):
