import json, pathlib, zipfile, pickle, tarfile, struct, functools, io
from typing import Union, Optional, Any, Callable, BinaryIO, Iterable
from tinygrad.tensor import Tensor
from tinygrad.dtype import dtypes
from tinygrad.helpers import prod, argsort, DEBUG, Timing, CI, unwrap, GlobalCounters, tqdm, round_up, T
from tinygrad.shape.view import strides_for_shape
from tinygrad.multi import MultiLazyBuffer

class TensorIO(io.RawIOBase, BinaryIO):
  def __init__(self, t: Tensor):
    if len(t.shape) != 1 or t.dtype != dtypes.uint8: raise ValueError("Tensor must be 1d and of dtype uint8!")
    self._position, self._tensor = 0, t

  def readable(self) -> bool: return True
  def read(self, size: int = -1) -> bytes:
    if (buf:=super().read(size)) is None: raise ValueError("io.RawIOBase.read returned None") # only happens, if readinto returns None (never)
    return buf
  def readinto(self, buffer: Any) -> int:
    data = self._tensor[self._position:self._position+len(buffer)].data()
    buffer[:len(data)] = data
    self._position += len(data)
    return len(data)

  def seekable(self) -> bool: return True
  def seek(self, offset: int, whence: int = 0) -> int:
    self._position = min(len(self._tensor), max(0, [offset, self._position+offset, len(self._tensor)+offset][whence]))
    return self._position

  # required to correctly implement BinaryIO
  def __enter__(self): return self
  def write(self, s: Any): raise io.UnsupportedOperation("TensorIO.write not supported")
  def writelines(self, lines: Iterable[Any]): raise io.UnsupportedOperation("TensorIO.writelines not supported")

safe_dtypes = {"BOOL":dtypes.bool, "I8":dtypes.int8, "U8":dtypes.uint8, "I16":dtypes.int16, "U16":dtypes.uint16, "I32":dtypes.int, "U32":dtypes.uint,
               "I64":dtypes.int64, "U64":dtypes.uint64, "F16":dtypes.float16, "BF16":dtypes.bfloat16, "F32":dtypes.float32, "F64":dtypes.float64}
inverse_safe_dtypes = {v:k for k,v in safe_dtypes.items()}

<<<<<<< HEAD
# NOTE: to ensure correct docs there is a mkdocs extension in docs/mkdocs_exts.py
R = TypeVar('R')
def accept_filename(func: Callable[[Tensor], R]) -> Callable[[Union[Tensor, str, pathlib.Path]], R]:
=======
def accept_filename(func: Callable[[Tensor], T]) -> Callable[[Union[Tensor, str, pathlib.Path]], T]:
>>>>>>> 59f4b8da
  @functools.wraps(func)
  def wrapper(fn: Union[Tensor, str, pathlib.Path]) -> T: return func(Tensor(pathlib.Path(fn)) if not isinstance(fn, Tensor) else fn)
  return wrapper

@accept_filename
def safe_load_metadata(t:Tensor) -> tuple[Tensor, int, dict[str, Any]]:
  """
  Loads a .safetensor file, returning the source tensor, data start position, and metadata.
  """
  data_start = int.from_bytes(t[0:8].data(), "little") + 8
  return t, data_start, json.loads(t[8:data_start].data().tobytes())

def safe_load(fn:Union[Tensor, str, pathlib.Path]) -> dict[str, Tensor]:
  """
  Loads a .safetensor file, returning the `state_dict`.

  ```python
  state_dict = nn.state.safe_load("test.safetensor")
  ```
  """
  t, data_start, metadata = safe_load_metadata(fn)
  data = t[data_start:]
  return { k: data[v['data_offsets'][0]:v['data_offsets'][1]].bitcast(safe_dtypes[v['dtype']]).reshape(v['shape'])
          for k, v in metadata.items() if k != "__metadata__" }

def safe_save(tensors:dict[str, Tensor], fn:str, metadata:Optional[dict[str, Any]]=None):
  """
  Saves a `state_dict` to disk in a .safetensor file with optional metadata.

  ```python
  t = Tensor([1, 2, 3])
  nn.state.safe_save({'t':t}, "test.safetensor")
  ```
  """
  headers, offset = {}, 0
  if metadata: headers['__metadata__'] = metadata
  for k,v in tensors.items():
    headers[k] = {'dtype': inverse_safe_dtypes[v.dtype], 'shape': list(v.shape), 'data_offsets':[offset, offset+v.nbytes()]}
    offset += v.nbytes()
  j = json.dumps(headers, separators=(',', ':'))
  j += "\x20"*((8-len(j)%8)%8)
  pathlib.Path(fn).unlink(missing_ok=True)
  t = Tensor.empty(8+len(j)+offset, dtype=dtypes.uint8, device=f"disk:{fn}")
  t[0:8].bitcast(dtypes.int64).assign([len(j)])
  t[8:8+len(j)].assign(list(j.encode('utf-8')))
  for k,v in safe_load(t).items(): v.assign(tensors[k])

# state dict

from collections import OrderedDict
def get_state_dict(obj, prefix:str='', tensor_type=Tensor) -> dict[str, Tensor]:
  """
  Returns a `state_dict` of the object, with optional prefix.

  ```python exec="true" source="above" session="tensor" result="python"
  class Net:
    def __init__(self):
      self.l1 = nn.Linear(4, 5)
      self.l2 = nn.Linear(5, 6)

  net = Net()
  print(nn.state.get_state_dict(net).keys())
  ```
  """
  if isinstance(obj, tensor_type): return {prefix.strip('.'):obj}
  if hasattr(obj, '_asdict'): return get_state_dict(obj._asdict(), prefix, tensor_type)  # namedtuple
  if isinstance(obj, OrderedDict): return get_state_dict(dict(obj), prefix, tensor_type)
  if hasattr(obj, '__dict__'): return get_state_dict(obj.__dict__, prefix, tensor_type)
  state_dict = {}
  if isinstance(obj, (list, tuple)):
    for i,x in enumerate(obj): state_dict.update(get_state_dict(x, f"{prefix}{str(i)}.", tensor_type))
  elif isinstance(obj, dict):
    for k,v in obj.items(): state_dict.update(get_state_dict(v, f"{prefix}{str(k)}.", tensor_type))
  return state_dict
def get_parameters(obj) -> list[Tensor]:
  """
  ```python exec="true" source="above" session="tensor" result="python"
  class Net:
    def __init__(self):
      self.l1 = nn.Linear(4, 5)
      self.l2 = nn.Linear(5, 6)

  net = Net()
  print(len(nn.state.get_parameters(net)))
  ```
  """
  return list(get_state_dict(obj).values())

def load_state_dict(model, state_dict:dict[str, Tensor], strict=True, verbose=True, consume=False) -> None:
  """
  Loads a `state_dict` into a model.

  ```python
  class Net:
    def __init__(self):
      self.l1 = nn.Linear(4, 5)
      self.l2 = nn.Linear(5, 6)

  net = Net()
  state_dict = nn.state.get_state_dict(net)
  nn.state.load_state_dict(net, state_dict)
  ```
  """
  start_mem_used = GlobalCounters.mem_used
  with Timing("loaded weights in ", lambda et_ns: f", {(B:=(GlobalCounters.mem_used-start_mem_used))/1e9:.2f} GB loaded at {B/et_ns:.2f} GB/s"):
    model_state_dict = get_state_dict(model)
    if DEBUG >= 1 and len(state_dict) > len(model_state_dict):
      print("WARNING: unused weights in state_dict", sorted(list(state_dict.keys() - model_state_dict.keys())))
    for k,v in (t := tqdm(model_state_dict.items(), disable=CI or not verbose)):
      t.desc = f"ram used: {GlobalCounters.mem_used/1e9:5.2f} GB, {k:50s}: "
      if k not in state_dict and not strict:
        if DEBUG >= 1: print(f"WARNING: not loading {k}")
        continue
      if v.shape != state_dict[k].shape:
        raise ValueError(f'Shape mismatch in layer `{k}`: Expected shape {v.shape}, but found {state_dict[k].shape} in state dict.')
      if isinstance((mlb:=v.lazydata), MultiLazyBuffer):
        if isinstance(state_dict[k].lazydata, MultiLazyBuffer): v.replace(state_dict[k]).realize()
        else: v.replace(state_dict[k].shard(mlb.device, mlb.axis)).realize()
      else: v.replace(state_dict[k].to(v.device)).realize()
      if consume: del state_dict[k]

@accept_filename
def tar_extract(t: Tensor) -> dict[str, Tensor]:
  """
  Extracts files from a tar archive and returns them as a dictionary of names (keys) and tensors (values).

  ```python
  tensors = nn.state.tar_extract(Tensor(pathlib.Path("archive.tar")))
  ```
  """
  with tarfile.open(fileobj=TensorIO(t), mode="r") as tar:
    return {member.name:t[member.offset_data:member.offset_data+member.size] for member in tar if member.type == tarfile.REGTYPE}

# torch support!

@accept_filename
def torch_load(t:Tensor) -> dict[str, Tensor]:
  """
  Loads a torch .pth file, returning the `state_dict`.

  ```python
  state_dict = nn.state.torch_load("test.pth")
  ```
  """
  offsets: dict[Union[str, int], int] = {}
  lens: dict[Union[str, int], int] = {}
  def _rebuild_tensor_v2(storage, storage_offset, size, stride, requires_grad=None, backward_hooks=None, metadata=None):
    #print(storage, storage_offset, size, stride, requires_grad, backward_hooks, metadata)
    lens[storage[2]] = storage[4] * storage[1].itemsize
    if storage[2] not in offsets: return None
    byte_offset = offsets[storage[2]]+storage_offset*storage[1].itemsize
    ret = t[byte_offset:byte_offset+prod(size)*storage[1].itemsize].bitcast(storage[1])

    # 7 lines to deal with permuted tensors. NOTE: this currently requires reading off the disk
    shape_strides = [(s, st) for s,st in zip(size, stride) if s != 1]
    permute_indexes = [len(shape_strides)-1-y for y in argsort([x[1] for x in shape_strides])]
    if tuple(permute_indexes) != tuple(range(len(permute_indexes))):
      intermediate_shape = tuple([shape_strides[x][0] for x in argsort(permute_indexes)])
      assert tuple([shape_strides[i][1] for i in argsort(permute_indexes)]) == strides_for_shape(intermediate_shape), "nonpermutable strides"
      if DEBUG >= 3: print(f"WARNING: this torch load is slow. CLANG to permute {intermediate_shape} with {permute_indexes}")
      assert storage[1] != dtypes.bfloat16, "can't CLANG permute BF16"
      # TODO: find a nice way to support all shapetracker on disktensors
      ret = ret.to(None).reshape(intermediate_shape).permute(permute_indexes)

    return ret.reshape(size)

  class Parameter:
    def __setstate__(self, state): self.tensor = state[0]

  deserialized_objects: dict[str, Any] = {}
  intercept = {"HalfStorage": dtypes.float16, "FloatStorage": dtypes.float32, "BFloat16Storage": dtypes.bfloat16,
               "IntStorage": dtypes.int32, "BoolStorage": dtypes.bool,
               "LongStorage": dtypes.int64, "_rebuild_tensor_v2": _rebuild_tensor_v2, "FloatTensor": None, "Parameter": Parameter}
  whitelist = {"torch", "collections", "numpy", "_codecs"}  # NOTE: this is not for security, only speed
  class Dummy: pass
  class TorchPickle(pickle.Unpickler):
    def find_class(self, module, name):
      module_root = module.split(".")[0]
      if module_root not in whitelist:
        if DEBUG >= 2: print(f"WARNING: returning Dummy for {module} {name}")
        return Dummy
      return intercept[name] if module_root == "torch" else super().find_class(module, name)
    def persistent_load(self, pid): return deserialized_objects.get(pid, pid)

  fobj = io.BufferedReader(TensorIO(t))
  def passthrough_reset(v: bool): return fobj.seek(0, 0) or v

  if passthrough_reset(zipfile.is_zipfile(fobj)): # NOTE: passthrough_reset required to support python < 3.14
    myzip = zipfile.ZipFile(fobj, 'r')
    base_name = myzip.namelist()[0].split('/', 1)[0]
    for n in myzip.namelist():
      if n.startswith(f'{base_name}/data/'):
        with myzip.open(n) as myfile:
          offsets[n.split("/")[-1]] = myfile._orig_compress_start # type: ignore
    with myzip.open(f'{base_name}/data.pkl') as myfile:
      return TorchPickle(myfile).load()
  elif passthrough_reset(tarfile.is_tarfile(fobj)): # NOTE: passthrough_reset required to support python < 3.11
    with tarfile.open(fileobj=fobj, mode="r") as tar:
      storages_offset = tar.getmember('storages').offset_data
      f = unwrap(tar.extractfile('storages'))
      for i in range(TorchPickle(f).load()):  # num_storages
        (key, _, storage_type), sz = TorchPickle(f).load(), struct.unpack('<q', f.read(8))[0]
        offsets[key] = storages_offset + f.tell()
        f.seek(sz*storage_type.itemsize, 1)
      f = unwrap(tar.extractfile('tensors'))
      for _ in range(TorchPickle(f).load()):  # num_tensors
        (key, storage_id, _), ndim, _ = TorchPickle(f).load(), struct.unpack('<i', f.read(4))[0], f.read(4)
        size, stride = struct.unpack(f'<{ndim}q', f.read(8 * ndim)), struct.unpack(f'<{ndim}q', f.read(8 * ndim))
        storage_offset = struct.unpack('<q', f.read(8))[0]
        deserialized_objects[str(key)] = _rebuild_tensor_v2((None, storage_type, storage_id, None, -1), storage_offset, size, stride)
      return {k:v.tensor if isinstance(v, Parameter) else v for k,v in TorchPickle(unwrap(tar.extractfile('pickle'))).load().items()}
  else:
    pkl = TorchPickle(fobj)
    _, _, _, rwd, _, ids, base_offset = pkl.load(), pkl.load(), pkl.load(), fobj.tell(), pkl.load(), pkl.load(), fobj.tell()
    for i in ids:
      offsets[i] = base_offset + 8
      base_offset += 8 + lens[i]
    fobj.seek(rwd)
    return TorchPickle(fobj).load()

def ggml_data_to_tensor(t: Tensor, n: int, ggml_type: int) -> Tensor:
  """
  Converts ggml tensor data to a tinygrad tensor.

  Supported native types: float32 (id: 0), float16 (id: 1), int8 (id: 16), int16 (id: 17), int32 (id: 18)
  Supported quantized types: Q4_0 (id: 2), Q4_1 (id: 3), Q8_0 (id: 8), Q6_K (id: 14)
  """
  # https://github.com/ggerganov/ggml/blob/6dccc647264f5429df2624f36138f601e7ce23e5/include/ggml.h#L356

  # native types
  if (dtype := { 0: dtypes.float32, 1: dtypes.float16, 16: dtypes.int8, 17: dtypes.int16, 18: dtypes.int32 }.get(ggml_type)) is not None:
    return t[:dtype.itemsize * n].bitcast(dtype)

  def q_to_uint8(t: Tensor, b: int) -> Tensor:
    # TODO: rewrite with arange?
    shift_tensor, bitmask = Tensor.stack(*[ Tensor(2**(i*b), device=t.device, dtype=t.dtype) for i in range(8//b) ]), 0xff >> (8 - b)
    return t.unsqueeze(-1).expand((*t.shape,8//b)).idiv(shift_tensor).bitwise_and(bitmask).transpose(-1, -2).flatten(-2)

  # map to (number of elements, number of bytes)
  if (nelements_nbytes := { 2: (32, 18), 3: (32, 20), 14: (256, 210), 8: (32, 34) }.get(ggml_type)) is not None:
    blocks = t[:(n//nelements_nbytes[0])*nelements_nbytes[1]].reshape((-1, nelements_nbytes[1]))
    if ggml_type == 2: return (q_to_uint8(blocks[:,2:], 4).bitcast(dtypes.int8) - 8) * blocks[:,:2].bitcast(dtypes.float16).cast(dtypes.float32)
    if ggml_type == 3:
      d, m = (blocks[:,s:s+2].bitcast(dtypes.float16).cast(dtypes.float32) for s in [ 0, 2 ])
      return q_to_uint8(blocks[:,4:], 4).bitcast(dtypes.int8) * d + m
    if ggml_type == 8: return blocks[:,:2].bitcast(dtypes.float16).cast(dtypes.float32) * blocks[:,2:].bitcast(dtypes.int8)
    if ggml_type == 14:
      xl, xh = q_to_uint8(blocks[:,:128].reshape((-1, 2, 64)), 4), q_to_uint8(blocks[:,128:192].reshape((-1, 2, 32)), 2).lshift(4)
      scales = blocks[:,192:208].bitcast(dtypes.int8).unsqueeze(-1).expand((-1, 16, 16)).reshape((-1, 256))
      d = blocks[:,-2:].bitcast(dtypes.float16).cast(dtypes.float32).expand((-1, 256))
      return d * (xl.bitwise_or(xh).bitcast(dtypes.int8) - 32).flatten(-2) * scales
  raise ValueError(f"GGML type '{ggml_type}' is not supported!")

<<<<<<< HEAD
def gguf_load(tensor: Tensor) -> Tuple[Dict, Dict[str, Tensor]]:
=======
@accept_filename
def gguf_load(tensor: Tensor) -> tuple[dict, dict[str, Tensor]]:
>>>>>>> 59f4b8da
  """
  Loads a .gguf file, returning the `kv_data` and `state_dict`.

  ```python
  gguf_tensor = Tensor(pathlib.Path("Meta-Llama-3-8B-Instruct.Q4_0.gguf")).to(Device.DEFAULT)
  kv_data, state_dict = nn.state.gguf_load(gguf_tensor)
  ```

  NOTE: The provided tensor must be on a device that supports execution.
  """
  reader, kv_data, state_dict = io.BufferedReader(TensorIO(tensor), 1_000_000), {}, {}
  def read_unpack(fmt: str, n: int): return struct.unpack(fmt, reader.read(n))[0]
  def read_str(): return str(reader.read(read_uint64()), "utf-8")
  def read_arr():
    reader, n = readers[read_int32()], read_uint64()
    return [ reader() for _ in range(n) ]

  readers: dict[int, Callable[[], Any]] = { 8: read_str, 9: read_arr, **{ t: functools.partial(read_unpack, "<"+f, nb) for t,f,nb in \
    [ (0,"c",1), (1,"b",1), (2,"H",2), (3,"h",2), (4,"I",4), (5,"i",4), (6,"f",4), (7,"?",1), (10,"Q",8), (11,"q",8), (12,"d",8) ] } }
  read_uint32, read_int32, read_uint64, read_int64 = readers[4], readers[5], readers[10], readers[11]

  magic, version, n_tensors, n_kv = reader.read(4), read_int32(), read_int64(), read_int64()
  if magic != b"GGUF" or version not in [2, 3]: raise ValueError("Invalid GGUF format!")
  for _ in range(n_kv):
    k, typ = read_str(), read_int32()
    kv_data[k] = readers[typ]()

  t_infos = [ (read_str(), tuple(read_uint64() for _ in range(read_uint32())), read_int32(), read_uint64()) for _ in range(n_tensors) ]
  alignment, pos = kv_data.get("general.alignment", 32), reader.tell()
  data_start = round_up(pos, alignment)

  for name, dims, typ, off in t_infos: state_dict[name] = ggml_data_to_tensor(tensor[data_start + off:], prod(dims), typ).reshape(*reversed(dims))

  return kv_data, state_dict<|MERGE_RESOLUTION|>--- conflicted
+++ resolved
@@ -35,13 +35,7 @@
                "I64":dtypes.int64, "U64":dtypes.uint64, "F16":dtypes.float16, "BF16":dtypes.bfloat16, "F32":dtypes.float32, "F64":dtypes.float64}
 inverse_safe_dtypes = {v:k for k,v in safe_dtypes.items()}
 
-<<<<<<< HEAD
-# NOTE: to ensure correct docs there is a mkdocs extension in docs/mkdocs_exts.py
-R = TypeVar('R')
-def accept_filename(func: Callable[[Tensor], R]) -> Callable[[Union[Tensor, str, pathlib.Path]], R]:
-=======
 def accept_filename(func: Callable[[Tensor], T]) -> Callable[[Union[Tensor, str, pathlib.Path]], T]:
->>>>>>> 59f4b8da
   @functools.wraps(func)
   def wrapper(fn: Union[Tensor, str, pathlib.Path]) -> T: return func(Tensor(pathlib.Path(fn)) if not isinstance(fn, Tensor) else fn)
   return wrapper
@@ -295,12 +289,7 @@
       return d * (xl.bitwise_or(xh).bitcast(dtypes.int8) - 32).flatten(-2) * scales
   raise ValueError(f"GGML type '{ggml_type}' is not supported!")
 
-<<<<<<< HEAD
-def gguf_load(tensor: Tensor) -> Tuple[Dict, Dict[str, Tensor]]:
-=======
-@accept_filename
 def gguf_load(tensor: Tensor) -> tuple[dict, dict[str, Tensor]]:
->>>>>>> 59f4b8da
   """
   Loads a .gguf file, returning the `kv_data` and `state_dict`.
 
