import json, pathlib, zipfile, pickle, tarfile, struct, functools, io, zlib
from collections import OrderedDict
from typing import Any, Callable, BinaryIO, Iterable, cast
from tinygrad.tensor import Tensor
from tinygrad.dtype import dtypes
from tinygrad.helpers import prod, argsort, DEBUG, Timing, CI, unwrap, GlobalCounters, tqdm, round_up, T, strides_for_shape

class TensorIO(io.RawIOBase, BinaryIO):
  def __init__(self, t: Tensor):
    if t.ndim != 1 or t.dtype != dtypes.uint8: raise ValueError("Tensor must be 1d and of dtype uint8!")
    self._position, self._tensor = 0, t

  def readable(self) -> bool: return True
  def read(self, size: int = -1) -> bytes:
    if (buf:=super().read(size)) is None: raise ValueError("io.RawIOBase.read returned None") # only happens if readinto returns None (never)
    return buf
  def readinto(self, buffer: Any) -> int:
    data = self._tensor[self._position:self._position+len(buffer)].data()
    buffer[:len(data)] = data
    self._position += len(data)
    return len(data)

  def seekable(self) -> bool: return True
  def seek(self, offset: int, whence: int = 0) -> int:
    self._position = min(len(self._tensor), max(0, [offset, self._position+offset, len(self._tensor)+offset][whence]))
    return self._position

  # required to correctly implement BinaryIO
  def __enter__(self): return self
  def write(self, s: Any): raise io.UnsupportedOperation("TensorIO.write not supported")
  def writelines(self, lines: Iterable[Any]): raise io.UnsupportedOperation("TensorIO.writelines not supported")

safe_dtypes = {"BOOL":dtypes.bool, "I8":dtypes.int8, "U8":dtypes.uint8, "I16":dtypes.int16, "U16":dtypes.uint16, "I32":dtypes.int, "U32":dtypes.uint,
               "I64":dtypes.int64, "U64":dtypes.uint64, "F16":dtypes.float16, "BF16":dtypes.bfloat16, "F32":dtypes.float32, "F64":dtypes.float64}
inverse_safe_dtypes = {v:k for k,v in safe_dtypes.items()}

def accept_filename(func: Callable[[Tensor], T]) -> Callable[[Tensor|str|pathlib.Path], T]:
  @functools.wraps(func)
  def wrapper(fn: Tensor|str|pathlib.Path) -> T: return func(Tensor(pathlib.Path(fn)) if not isinstance(fn, Tensor) else fn)
  return wrapper

@accept_filename
def safe_load_metadata(t:Tensor) -> tuple[Tensor, int, dict[str, Any]]:
  """
  Loads a .safetensor file, returning the source tensor, data start position, and metadata.
  """
  data_start = int.from_bytes(t[0:8].data(), "little") + 8
  return t, data_start, json.loads(t[8:data_start].data().tobytes())

def safe_load(fn:Tensor|str|pathlib.Path) -> dict[str, Tensor]:
  """
  Loads a .safetensor file, returning the `state_dict`.

  ```python
  state_dict = nn.state.safe_load("test.safetensor")
  ```
  """
  t, data_start, metadata = safe_load_metadata(fn)
  data = t[data_start:]
  return { k: data[v['data_offsets'][0]:v['data_offsets'][1]].bitcast(safe_dtypes[v['dtype']]).reshape(v['shape'])
          for k, v in metadata.items() if k != "__metadata__" }

def safe_save(tensors:dict[str, Tensor], fn:str, metadata:dict[str, Any]|None=None):
  """
  Saves a `state_dict` to disk in a .safetensor file with optional metadata.

  ```python
  t = Tensor([1, 2, 3])
  nn.state.safe_save({'t':t}, "test.safetensor")
  ```
  """
  headers, offset = {}, 0
  if metadata: headers['__metadata__'] = metadata
  for k,v in tensors.items():
    headers[k] = {'dtype': inverse_safe_dtypes[v.dtype], 'shape': list(v.shape), 'data_offsets':[offset, offset+v.nbytes()]}
    offset += v.nbytes()
  j = json.dumps(headers, separators=(',', ':'))
  j += "\x20"*(round_up(len(j),8)-len(j))
  pathlib.Path(fn).unlink(missing_ok=True)
  t = Tensor.empty(8+len(j)+offset, dtype=dtypes.uint8, device=f"disk:{fn}")
  t[0:8].bitcast(dtypes.int64).assign([len(j)])
  t[8:8+len(j)].assign(list(j.encode('utf-8')))
  for k,v in safe_load(t).items(): v.assign(tensors[k])

# state dict

def get_state_dict(obj, prefix:str='', tensor_type=Tensor) -> dict[str, Tensor]:
  """
  Returns a `state_dict` of the object, with optional prefix.

  ```python exec="true" source="above" session="tensor" result="python"
  class Net:
    def __init__(self):
      self.l1 = nn.Linear(4, 5)
      self.l2 = nn.Linear(5, 6)

  net = Net()
  print(nn.state.get_state_dict(net).keys())
  ```
  """
  if isinstance(obj, tensor_type): return {prefix.strip('.'):obj}
  if hasattr(obj, '_asdict'): return get_state_dict(obj._asdict(), prefix, tensor_type)  # namedtuple
  if isinstance(obj, OrderedDict): return get_state_dict(dict(obj), prefix, tensor_type)
  if hasattr(obj, '__dict__'): return get_state_dict(obj.__dict__, prefix, tensor_type)
  state_dict = {}
  if isinstance(obj, (list, tuple)):
    for i,x in enumerate(obj): state_dict.update(get_state_dict(x, f"{prefix}{str(i)}.", tensor_type))
  elif isinstance(obj, dict):
    for k,v in obj.items(): state_dict.update(get_state_dict(v, f"{prefix}{str(k)}.", tensor_type))
  return state_dict

def get_parameters(obj) -> list[Tensor]:
  """
  ```python exec="true" source="above" session="tensor" result="python"
  class Net:
    def __init__(self):
      self.l1 = nn.Linear(4, 5)
      self.l2 = nn.Linear(5, 6)

  net = Net()
  print(len(nn.state.get_parameters(net)))
  ```
  """
  return list(get_state_dict(obj).values())

def load_state_dict(model, state_dict:dict[str, Tensor], strict=True, verbose=True, consume=False, realize=True) -> list[Tensor]:
  """
  Loads a `state_dict` into a model. Return the loaded Tensors.

  ```python
  class Net:
    def __init__(self):
      self.l1 = nn.Linear(4, 5)
      self.l2 = nn.Linear(5, 6)

  net = Net()
  state_dict = nn.state.get_state_dict(net)
  nn.state.load_state_dict(net, state_dict)
  ```
  """
  start_mem_used = GlobalCounters.mem_used
  ret = []
  with Timing("loaded weights in ",
              lambda et_ns: f", {(B:=(GlobalCounters.mem_used-start_mem_used))/1e9:.2f} GB loaded at {B/et_ns:.2f} GB/s", enabled=verbose):
    model_state_dict = get_state_dict(model)
    if DEBUG >= 1 and len(state_dict) > len(model_state_dict):
      print("WARNING: unused weights in state_dict", sorted(list(state_dict.keys() - model_state_dict.keys())))
    for k,v in (t := tqdm(model_state_dict.items(), disable=CI or not verbose)):
      t.desc = f"ram used: {GlobalCounters.mem_used/1e9:5.2f} GB, {k:50s}: "
      if k not in state_dict and not strict:
        if DEBUG >= 1: print(f"WARNING: not loading {k}")
        continue
      if v.shape != state_dict[k].shape:
        if {(), (1,)} == {state_dict[k].shape, v.shape}: state_dict[k] = state_dict[k].reshape(v.shape)
        else: raise ValueError(f'Shape mismatch in layer `{k}`: Expected shape {v.shape}, but found {state_dict[k].shape} in state dict.')
      if isinstance(v.device, tuple):
        if isinstance(state_dict[k].device, tuple): v.replace(state_dict[k])
        else: v.replace(state_dict[k].shard(v.device, v.uop.axis))
      else: v.replace(state_dict[k].to(v.device))
      if realize: v.realize()
      if consume: del state_dict[k]
      ret.append(v)
  return ret

@accept_filename
def zip_extract(t: Tensor) -> dict[str, Tensor]:
  files: dict[str, Tensor] = {}
  file_offsets: dict[str, tuple[Tensor, int, int]] = {}
  with zipfile.ZipFile(TensorIO(t), "r") as myzip:
    for zi in myzip.filelist:
      file_offset = zi.header_offset+30+t[zi.header_offset+26:zi.header_offset+30].bitcast(dtypes.uint16).to("CPU").sum()
      file_offsets[zi.filename] = (file_offset, zi.compress_size, zi.compress_type)
  # sadly, the extra length needs to be read from the local header of each file. this is a limitation of the zip file format
  Tensor.realize(*[x[0] for x in file_offsets.values()])
  for filename, (file_offset, compress_size, compress_type) in file_offsets.items():
    # possible to remove this realize/item? it's slow
    file_offset_int = int(file_offset.item())
    files[filename] = t[file_offset_int:file_offset_int+compress_size]
    match compress_type:
      case zipfile.ZIP_STORED: pass
      # TODO: we need a zlib UOp so this can be lazy
      case zipfile.ZIP_DEFLATED: files[filename] = Tensor(zlib.decompress(files[filename].data(), -15))
      case _: raise NotImplementedError(f"compression {compress_type} not supported")
  return files

@accept_filename
def tar_extract(t: Tensor) -> dict[str, Tensor]:
  """
  ```python
  tar_extract(fn: Tensor | str | Path) -> dict[str, Tensor]
  ```

  Extracts files from a tar archive and returns them as a dictionary of names (keys) and tensors (values).

  ```python
  tensors = nn.state.tar_extract(Tensor(pathlib.Path("archive.tar")))
  ```
  """
  with tarfile.open(fileobj=TensorIO(t), mode="r") as tar:
    return {member.name:t[member.offset_data:member.offset_data+member.size] for member in tar if member.type == tarfile.REGTYPE}

# torch support!

# TODO: this should use tar_extract and zip_extract
@accept_filename
def torch_load(t:Tensor) -> dict[str, Tensor]:
  """
  ```python
  torch_load(fn: Tensor | str | Path) -> dict[str, Tensor]
  ```

  Loads a torch .pth file, returning the `state_dict`.

  ```python
  state_dict = nn.state.torch_load("test.pth")
  ```
  """
  offsets: dict[str|int, int] = {}
  lens: dict[str|int, int] = {}

  def _rebuild_tensor(storage, storage_offset, size, stride):
    return _rebuild_tensor_v2(storage, storage_offset, size, stride)

  def _rebuild_tensor_v2(storage, storage_offset, size, stride, requires_grad=None, backward_hooks=None, metadata=None):
    #print(storage, storage_offset, size, stride, requires_grad, backward_hooks, metadata)
    lens[storage[2]] = storage[4] * storage[1].itemsize
    if storage[2] not in offsets: return None
    byte_offset = offsets[storage[2]]+storage_offset*storage[1].itemsize
    ret = t[byte_offset:byte_offset+prod(size)*storage[1].itemsize].bitcast(storage[1])

    # 7 lines to deal with permuted tensors. NOTE: this currently requires reading off the disk
    shape_strides = [(s, st) for s,st in zip(size, stride) if s != 1]
    permute_indexes = [len(shape_strides)-1-y for y in argsort([x[1] for x in shape_strides])]
    if tuple(permute_indexes) != tuple(range(len(permute_indexes))):
      intermediate_shape = tuple([shape_strides[x][0] for x in argsort(permute_indexes)])
      assert tuple([shape_strides[i][1] for i in argsort(permute_indexes)]) == strides_for_shape(intermediate_shape), "nonpermutable strides"
      if DEBUG >= 3: print(f"WARNING: this torch load is slow. to permute {intermediate_shape} with {permute_indexes}")
      assert storage[1] != dtypes.bfloat16, "can't permute BF16"
      # TODO: find a nice way to support all movement ops on disktensors
      ret = ret.to(None).reshape(intermediate_shape).permute(permute_indexes)

    return ret.reshape(size)

  class Parameter:
    def __setstate__(self, state): self.tensor = state[0]

  deserialized_objects: dict[str, Any] = {}
  intercept = {"HalfStorage": dtypes.float16, "FloatStorage": dtypes.float32, "BFloat16Storage": dtypes.bfloat16,
               "IntStorage": dtypes.int32, "BoolStorage": dtypes.bool,
               "LongStorage": dtypes.int64, "_rebuild_tensor": _rebuild_tensor, "_rebuild_tensor_v2": _rebuild_tensor_v2,
               "FloatTensor": None, "Parameter": Parameter}
  whitelist = {"torch", "collections", "numpy", "_codecs"}  # NOTE: this is not for security, only speed
  class Dummy: pass
  class TorchPickle(pickle.Unpickler):
    def find_class(self, module, name):
      module_root = module.split(".")[0]
      if module_root not in whitelist:
        if DEBUG >= 2: print(f"WARNING: returning Dummy for {module} {name}")
        return Dummy
      return intercept[name] if module_root == "torch" else super().find_class(module, name)
    def persistent_load(self, pid): return deserialized_objects.get(pid, pid)

  fobj = io.BufferedReader(TensorIO(t))
  def passthrough_reset(v: bool): return fobj.seek(0, 0) or v

  if passthrough_reset(zipfile.is_zipfile(fobj)): # NOTE: passthrough_reset required to support python < 3.14
    myzip = zipfile.ZipFile(fobj, 'r')
    base_name = None
    header_offsets = {}
    for zi in myzip.filelist:
      if base_name is None: base_name = zi.filename.split('/', 1)[0]
      if zi.filename.startswith(f'{base_name}/data/'): header_offsets[zi.filename.split("/")[-1]] = zi.header_offset
    # sadly there's no way to get the start of the file in the zip without reading the header
    # at least here we read them in parallel
    header_contents = [t[v+26:v+30].bitcast(dtypes.uint16).to('CPU') for v in header_offsets.values()]
    Tensor.realize(*header_contents)
    for (n,o),c in zip(header_offsets.items(), header_contents):
      # header_offset + sizeFileHeader + File name length + Extra field length : https://en.wikipedia.org/wiki/ZIP_(file_format)
      offsets[n] = o+30+sum(cast(list[int], c.tolist()))
    with myzip.open(f'{base_name}/data.pkl') as myfile:
      return TorchPickle(myfile).load()
  elif passthrough_reset(tarfile.is_tarfile(fobj)): # NOTE: passthrough_reset required to support python < 3.11
    with tarfile.open(fileobj=fobj, mode="r") as tar:
      storages_offset = tar.getmember('storages').offset_data
      f = unwrap(tar.extractfile('storages'))
      for i in range(TorchPickle(f).load()):  # num_storages
        (key, _, storage_type), sz = TorchPickle(f).load(), struct.unpack('<q', f.read(8))[0]
        offsets[key] = storages_offset + f.tell()
        f.seek(sz*storage_type.itemsize, 1)
      f = unwrap(tar.extractfile('tensors'))
      for _ in range(TorchPickle(f).load()):  # num_tensors
        (key, storage_id, _), ndim, _ = TorchPickle(f).load(), struct.unpack('<i', f.read(4))[0], f.read(4)
        size, stride = struct.unpack(f'<{ndim}q', f.read(8 * ndim)), struct.unpack(f'<{ndim}q', f.read(8 * ndim))
        storage_offset = struct.unpack('<q', f.read(8))[0]
        deserialized_objects[str(key)] = _rebuild_tensor_v2((None, storage_type, storage_id, None, -1), storage_offset, size, stride)
      return {k:v.tensor if isinstance(v, Parameter) else v for k,v in TorchPickle(unwrap(tar.extractfile('pickle'))).load().items()}
  else:
    pkl = TorchPickle(fobj)
    _, _, _, rwd, _, ids, base_offset = pkl.load(), pkl.load(), pkl.load(), fobj.tell(), pkl.load(), pkl.load(), fobj.tell()
    for i in ids:
      offsets[i] = base_offset + 8
      base_offset += 8 + lens[i]
    fobj.seek(rwd)
    return TorchPickle(fobj).load()

def ggml_data_to_tensor(t: Tensor, n: int, ggml_type: int) -> Tensor:
  """
  Converts ggml tensor data to a tinygrad tensor.

  Supported native types: float32 (id: 0), float16 (id: 1), int8 (id: 16), int16 (id: 17), int32 (id: 18)
  Supported quantized types: Q4_0 (id: 2), Q4_1 (id: 3), Q8_0 (id: 8), Q4_K (id: 12), Q6_K (id: 14), MXFP4 (id: 39)
  """
  # https://github.com/ggerganov/ggml/blob/323951f1bdcdfbd5b5ff3a9a7c3770e63b1a560e/include/ggml.h#L356

  # native types
  if (dtype := { 0: dtypes.float32, 1: dtypes.float16, 16: dtypes.int8, 17: dtypes.int16, 18: dtypes.int32 }.get(ggml_type)) is not None:
    return t[:dtype.itemsize * n].bitcast(dtype)

  def q_to_uint8(t: Tensor, b: int) -> Tensor:
    # TODO: rewrite with arange?
    shift_tensor, bitmask = Tensor.stack(*[ Tensor(2**(i*b), device=t.device, dtype=t.dtype) for i in range(8//b) ]), 0xff >> (8 - b)
    return t.unsqueeze(-1).expand((*t.shape,8//b)).idiv(shift_tensor).bitwise_and(bitmask).transpose(-1, -2).flatten(-2)

  # map to (number of elements, number of bytes)
<<<<<<< HEAD
  if (nelements_nbytes := { 2: (32, 18), 3: (32, 20), 12: (256, 144), 14: (256, 210), 8: (32, 34), 39: (32, 17) }.get(ggml_type)) is not None:
=======
  if (nelements_nbytes := { 2: (32, 18), 3: (32, 20), 8: (32, 34), 12: (256, 144), 14: (256, 210), 39: (32, 17) }.get(ggml_type)) is not None:
>>>>>>> a657a4e0
    blocks = t[:(n//nelements_nbytes[0])*nelements_nbytes[1]].reshape((-1, nelements_nbytes[1]))
    if ggml_type == 2: return (q_to_uint8(blocks[:,2:], 4).bitcast(dtypes.int8) - 8) * blocks[:,:2].bitcast(dtypes.float16).cast(dtypes.float32)
    if ggml_type == 3:
      d, m = (blocks[:,s:s+2].bitcast(dtypes.float16).cast(dtypes.float32) for s in [ 0, 2 ])
      return q_to_uint8(blocks[:,4:], 4).bitcast(dtypes.int8) * d + m
    if ggml_type == 8: return blocks[:,:2].bitcast(dtypes.float16).cast(dtypes.float32) * blocks[:,2:].bitcast(dtypes.int8)
<<<<<<< HEAD
    if ggml_type == 12:
      d, dmin = (blocks[:,s:s+2].bitcast(dtypes.float16).cast(dtypes.float32).unsqueeze(-1) for s in [0, 2])
      s = blocks[:,4:16]  # 12 bytes of packed 6-bit scales/mins
      sc = s[:,0:4].bitwise_and(63).cat(s[:,8:12].bitwise_and(0xF).bitwise_or(s[:,0:4].rshift(6).lshift(4)), dim=-1)
      mn = s[:,4:8].bitwise_and(63).cat(s[:,8:12].rshift(4).bitwise_or(s[:,4:8].rshift(6).lshift(4)), dim=-1)
      qs = blocks[:,16:144].reshape(-1, 4, 32)
      q = Tensor.stack(qs.bitwise_and(0xF), qs.rshift(4), dim=2).reshape(-1, 8, 32).cast(dtypes.float32)
      return (d * sc.unsqueeze(-1) * q - dmin * mn.unsqueeze(-1)).cast(dtypes.float32).flatten(-2)
=======
    if ggml_type == 12:  # Q4_K: 256 elements per 144-byte block (d:2, dmin:2, scales:12, qs:128)
      d, dmin = (blocks[:,i:i+2].bitcast(dtypes.float16).cast(dtypes.float32).unsqueeze(-1) for i in [0, 2])
      s = blocks[:,4:16]  # 12 bytes: 6-bit scales[0-3], 6-bit mins[0-3], high bits[4-7]
      sc = s[:,0:4].bitwise_and(63).cat(s[:,8:12].bitwise_and(0xF).bitwise_or(s[:,0:4].rshift(6).lshift(4)), dim=-1)
      mn = s[:,4:8].bitwise_and(63).cat(s[:,8:12].rshift(4).bitwise_or(s[:,4:8].rshift(6).lshift(4)), dim=-1)
      q = Tensor.stack((qs:=blocks[:,16:144].reshape(-1,4,32)).bitwise_and(0xF), qs.rshift(4), dim=2).reshape(-1,8,32).cast(dtypes.float32)
      return (d * sc.unsqueeze(-1) * q - dmin * mn.unsqueeze(-1)).flatten(-2)
>>>>>>> a657a4e0
    if ggml_type == 14:
      xl, xh = q_to_uint8(blocks[:,:128].reshape((-1, 2, 64)), 4), q_to_uint8(blocks[:,128:192].reshape((-1, 2, 32)), 2).lshift(4)
      scales = blocks[:,192:208].bitcast(dtypes.int8).unsqueeze(-1).expand((-1, 16, 16)).reshape((-1, 256))
      d = blocks[:,-2:].bitcast(dtypes.float16).cast(dtypes.float32).expand((-1, 256))
      return d * (xl.bitwise_or(xh).bitcast(dtypes.int8) - 32).flatten(-2) * scales
    if ggml_type == 39:
      e_int = blocks[:, 0].cast(dtypes.int32)
      d = ((e_int >= 2).cast(dtypes.float32) * (e_int.cast(dtypes.float32) - 128).exp2() +
           (e_int == 1).cast(dtypes.float32) * 2.0**(-127) +
           (e_int == 0).cast(dtypes.float32) * 2.0**(-128)).unsqueeze(-1)
      codes = q_to_uint8(blocks[:, 1:17], 4)
      sign = 1.0 - codes.rshift(3).cast(dtypes.float32) * 2.0
      exp, mant = codes.rshift(1).bitwise_and(0x3).cast(dtypes.float32), codes.bitwise_and(0x1).cast(dtypes.float32)
      fp4_val = sign * ((exp != 0).cast(dtypes.float32) * (1.0 + 0.5 * mant) * (exp - 1.0).exp2() +
                        (exp == 0).cast(dtypes.float32) * 0.5 * mant)
      return (fp4_val * d).flatten(-2)[:n]
  raise ValueError(f"GGML type '{ggml_type}' is not supported!")

@accept_filename
def gguf_load(tensor: Tensor) -> tuple[dict, dict[str, Tensor]]:
  """
  Loads a .gguf file, returning the `kv_data` and `state_dict`.

  ```python
  gguf_tensor = Tensor(pathlib.Path("Meta-Llama-3-8B-Instruct.Q4_0.gguf")).to(Device.DEFAULT)
  kv_data, state_dict = nn.state.gguf_load(gguf_tensor)
  ```

  NOTE: The provided tensor must be on a device that supports execution.
  """
  reader, kv_data, state_dict = io.BufferedReader(TensorIO(tensor), 1_000_000), {}, {}
  def read_unpack(fmt: str, n: int): return struct.unpack(fmt, reader.read(n))[0]
  def read_str(): return str(reader.read(read_uint64()), "utf-8")
  def read_arr():
    reader, n = readers[read_int32()], read_uint64()
    return [ reader() for _ in range(n) ]

  readers: dict[int, Callable[[], Any]] = { 8: read_str, 9: read_arr, **{ t: functools.partial(read_unpack, "<"+f, nb) for t,f,nb in \
    [ (0,"c",1), (1,"b",1), (2,"H",2), (3,"h",2), (4,"I",4), (5,"i",4), (6,"f",4), (7,"?",1), (10,"Q",8), (11,"q",8), (12,"d",8) ] } }
  read_uint32, read_int32, read_uint64, read_int64 = readers[4], readers[5], readers[10], readers[11]

  magic, version, n_tensors, n_kv = reader.read(4), read_int32(), read_int64(), read_int64()
  if magic != b"GGUF" or version not in [2, 3]: raise ValueError("Invalid GGUF format!")
  for _ in range(n_kv):
    k, typ = read_str(), read_int32()
    kv_data[k] = readers[typ]()

  t_infos = [ (read_str(), tuple(read_uint64() for _ in range(read_uint32())), read_int32(), read_uint64()) for _ in range(n_tensors) ]
  alignment, pos = kv_data.get("general.alignment", 32), reader.tell()
  data_start = round_up(pos, alignment)

  for name, dims, typ, off in t_infos: state_dict[name] = ggml_data_to_tensor(tensor[data_start + off:], prod(dims), typ).reshape(*reversed(dims))

  return kv_data, state_dict<|MERGE_RESOLUTION|>--- conflicted
+++ resolved
@@ -322,27 +322,13 @@
     return t.unsqueeze(-1).expand((*t.shape,8//b)).idiv(shift_tensor).bitwise_and(bitmask).transpose(-1, -2).flatten(-2)
 
   # map to (number of elements, number of bytes)
-<<<<<<< HEAD
-  if (nelements_nbytes := { 2: (32, 18), 3: (32, 20), 12: (256, 144), 14: (256, 210), 8: (32, 34), 39: (32, 17) }.get(ggml_type)) is not None:
-=======
   if (nelements_nbytes := { 2: (32, 18), 3: (32, 20), 8: (32, 34), 12: (256, 144), 14: (256, 210), 39: (32, 17) }.get(ggml_type)) is not None:
->>>>>>> a657a4e0
     blocks = t[:(n//nelements_nbytes[0])*nelements_nbytes[1]].reshape((-1, nelements_nbytes[1]))
     if ggml_type == 2: return (q_to_uint8(blocks[:,2:], 4).bitcast(dtypes.int8) - 8) * blocks[:,:2].bitcast(dtypes.float16).cast(dtypes.float32)
     if ggml_type == 3:
       d, m = (blocks[:,s:s+2].bitcast(dtypes.float16).cast(dtypes.float32) for s in [ 0, 2 ])
       return q_to_uint8(blocks[:,4:], 4).bitcast(dtypes.int8) * d + m
     if ggml_type == 8: return blocks[:,:2].bitcast(dtypes.float16).cast(dtypes.float32) * blocks[:,2:].bitcast(dtypes.int8)
-<<<<<<< HEAD
-    if ggml_type == 12:
-      d, dmin = (blocks[:,s:s+2].bitcast(dtypes.float16).cast(dtypes.float32).unsqueeze(-1) for s in [0, 2])
-      s = blocks[:,4:16]  # 12 bytes of packed 6-bit scales/mins
-      sc = s[:,0:4].bitwise_and(63).cat(s[:,8:12].bitwise_and(0xF).bitwise_or(s[:,0:4].rshift(6).lshift(4)), dim=-1)
-      mn = s[:,4:8].bitwise_and(63).cat(s[:,8:12].rshift(4).bitwise_or(s[:,4:8].rshift(6).lshift(4)), dim=-1)
-      qs = blocks[:,16:144].reshape(-1, 4, 32)
-      q = Tensor.stack(qs.bitwise_and(0xF), qs.rshift(4), dim=2).reshape(-1, 8, 32).cast(dtypes.float32)
-      return (d * sc.unsqueeze(-1) * q - dmin * mn.unsqueeze(-1)).cast(dtypes.float32).flatten(-2)
-=======
     if ggml_type == 12:  # Q4_K: 256 elements per 144-byte block (d:2, dmin:2, scales:12, qs:128)
       d, dmin = (blocks[:,i:i+2].bitcast(dtypes.float16).cast(dtypes.float32).unsqueeze(-1) for i in [0, 2])
       s = blocks[:,4:16]  # 12 bytes: 6-bit scales[0-3], 6-bit mins[0-3], high bits[4-7]
@@ -350,7 +336,6 @@
       mn = s[:,4:8].bitwise_and(63).cat(s[:,8:12].rshift(4).bitwise_or(s[:,4:8].rshift(6).lshift(4)), dim=-1)
       q = Tensor.stack((qs:=blocks[:,16:144].reshape(-1,4,32)).bitwise_and(0xF), qs.rshift(4), dim=2).reshape(-1,8,32).cast(dtypes.float32)
       return (d * sc.unsqueeze(-1) * q - dmin * mn.unsqueeze(-1)).flatten(-2)
->>>>>>> a657a4e0
     if ggml_type == 14:
       xl, xh = q_to_uint8(blocks[:,:128].reshape((-1, 2, 64)), 4), q_to_uint8(blocks[:,128:192].reshape((-1, 2, 32)), 2).lshift(4)
       scales = blocks[:,192:208].bitcast(dtypes.int8).unsqueeze(-1).expand((-1, 16, 16)).reshape((-1, 256))
