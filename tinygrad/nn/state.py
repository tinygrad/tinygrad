--- conflicted
+++ resolved
@@ -130,8 +130,6 @@
       if consume: del state_dict[k]
 
 def tar_extract(fn:os.PathLike) -> Dict[str, Tensor]:
-<<<<<<< HEAD
-=======
   """
   Extracts files from a tar archive and returns them as dictionary of names (keys) and tensors (values).
 
@@ -139,7 +137,6 @@
   tensors = nn.state.tar_extract("archive.tar")
   ```
   """
->>>>>>> bdd6325f
   t = Tensor(pathlib.Path(fn))
   with tarfile.open(fn, "r") as tar:
     return {member.name:t[member.offset_data:member.offset_data+member.size] for member in tar if member.type == tarfile.REGTYPE}
