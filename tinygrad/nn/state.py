import os, json, pathlib, zipfile, pickle, tarfile, struct, functools, io
from typing import Dict, Union, List, Optional, Any, Tuple, Callable, BinaryIO, Iterable, TypeVar
from tinygrad.tensor import Tensor
from tinygrad.dtype import dtypes
from tinygrad.helpers import prod, argsort, DEBUG, Timing, CI, unwrap, GlobalCounters, tqdm
from tinygrad.shape.view import strides_for_shape
from tinygrad.multi import MultiLazyBuffer

class TensorIO(io.RawIOBase, BinaryIO):
  def __init__(self, t: Tensor):
    if len(t.shape) != 1 or t.dtype != dtypes.uint8: raise ValueError("Tensor must be 1d and of dtype uint8!")
    self._position, self._tensor = 0, t

  def readable(self) -> bool: return True
  def read(self, size: int = -1) -> bytes:
    if (buf:=super().read(size)) is None: raise ValueError("io.RawIOBase.read returned None") # only happens, if readinto returns None (never)
    return buf
  def readinto(self, buffer: Any) -> int:
    data = self._tensor[self._position:self._position+len(buffer)].data()
    buffer[:len(data)] = data
    self._position += len(data)
    return len(data)

  def seekable(self) -> bool: return True
  def seek(self, offset: int, whence: int = 0) -> int:
    self._position = min(len(self._tensor), max(0, [offset, self._position+offset, len(self._tensor)+offset][whence]))
    return self._position

  # required to correctly implement BinaryIO
  def __enter__(self): return self
  def write(self, s: Any): raise io.UnsupportedOperation("TensorIO.write not supported")
  def writelines(self, lines: Iterable[Any]): raise io.UnsupportedOperation("TensorIO.writelines not supported")

safe_dtypes = {"BOOL":dtypes.bool, "I8":dtypes.int8, "U8":dtypes.uint8, "I16":dtypes.int16, "U16":dtypes.uint16, "I32":dtypes.int, "U32":dtypes.uint,
               "I64":dtypes.int64, "U64":dtypes.uint64, "F16":dtypes.float16, "BF16":dtypes.bfloat16, "F32":dtypes.float32, "F64":dtypes.float64}
inverse_safe_dtypes = {v:k for k,v in safe_dtypes.items()}

<<<<<<< HEAD
def safe_load_metadata(fn:Union[Tensor,str]) -> Tuple[Tensor, int, Dict[str, Any]]:
  """
  Loads a .safetensor file from disk, returning the data, metadata length, and metadata.
  """
  t = fn if isinstance(fn, Tensor) else Tensor(pathlib.Path(fn))
  data_start = int.from_bytes(t[0:8].data(), "little") + 8
  return t, data_start, json.loads(t[8:data_start].data().tobytes())
=======
R = TypeVar('R')
def accept_filename(func: Callable[[Tensor], R]) -> Callable[[Union[Tensor, str, pathlib.Path]], R]:
  @functools.wraps(func)
  def wrapper(fn: Union[Tensor, str, pathlib.Path]) -> R: return func(Tensor(pathlib.Path(fn)) if not isinstance(fn, Tensor) else fn)
  return wrapper

@accept_filename
def safe_load_metadata(t:Tensor) -> Tuple[Tensor, int, Any]:
  """
  Loads a .safetensor file from disk, returning the data, metadata length, and metadata.
  """
  json_len = t[0:8].bitcast(dtypes.int64).item()
  assert isinstance(json_len, int)
  return t, json_len, json.loads(t[8:8+json_len].data().tobytes())
>>>>>>> 78c01a5c

def safe_load(fn:Union[Tensor, str, pathlib.Path]) -> Dict[str, Tensor]:
  """
  Loads a .safetensor file from disk, returning the state_dict.

  ```python
  state_dict = nn.state.safe_load("test.safetensor")
  ```
  """
  t, data_start, metadata = safe_load_metadata(fn)
  data = t[data_start:]
  return { k: data[v['data_offsets'][0]:v['data_offsets'][1]].bitcast(safe_dtypes[v['dtype']]).reshape(v['shape'])
          for k, v in metadata.items() if k != "__metadata__" }

def safe_save(tensors:Dict[str, Tensor], fn:str, metadata:Optional[Dict[str, Any]]=None):
  """
  Saves a state_dict to disk in a .safetensor file with optional metadata.

  ```python
  t = Tensor([1, 2, 3])
  nn.state.safe_save({'t':t}, "test.safetensor")
  ```
  """
  headers, offset = {}, 0
  if metadata: headers['__metadata__'] = metadata
  for k,v in tensors.items():
    headers[k] = {'dtype': inverse_safe_dtypes[v.dtype], 'shape': list(v.shape), 'data_offsets':[offset, offset+v.nbytes()]}
    offset += v.nbytes()
  j = json.dumps(headers, separators=(',', ':'))
  j += "\x20"*((8-len(j)%8)%8)
  pathlib.Path(fn).unlink(missing_ok=True)
  t = Tensor.empty(8+len(j)+offset, dtype=dtypes.uint8, device=f"disk:{fn}")
  t[0:8].bitcast(dtypes.int64).assign([len(j)])
  t[8:8+len(j)].assign(list(j.encode('utf-8')))
  for k,v in safe_load(t).items(): v.assign(tensors[k])

# state dict

from collections import OrderedDict
def get_state_dict(obj, prefix:str='', tensor_type=Tensor) -> Dict[str, Tensor]:
  """
  Returns a state_dict of the object, with optional prefix.

  ```python exec="true" source="above" session="tensor" result="python"
  class Net:
    def __init__(self):
      self.l1 = nn.Linear(4, 5)
      self.l2 = nn.Linear(5, 6)

  net = Net()
  print(nn.state.get_state_dict(net).keys())
  ```
  """
  if isinstance(obj, tensor_type): return {prefix.strip('.'):obj}
  if hasattr(obj, '_asdict'): return get_state_dict(obj._asdict(), prefix, tensor_type)  # namedtuple
  if isinstance(obj, OrderedDict): return get_state_dict(dict(obj), prefix, tensor_type)
  if hasattr(obj, '__dict__'): return get_state_dict(obj.__dict__, prefix, tensor_type)
  state_dict = {}
  if isinstance(obj, (list, tuple)):
    for i,x in enumerate(obj): state_dict.update(get_state_dict(x, f"{prefix}{str(i)}.", tensor_type))
  elif isinstance(obj, dict):
    for k,v in obj.items(): state_dict.update(get_state_dict(v, f"{prefix}{str(k)}.", tensor_type))
  return state_dict
def get_parameters(obj) -> List[Tensor]:
  """
  ```python exec="true" source="above" session="tensor" result="python"
  class Net:
    def __init__(self):
      self.l1 = nn.Linear(4, 5)
      self.l2 = nn.Linear(5, 6)

  net = Net()
  print(len(nn.state.get_parameters(net)))
  ```
  """
  return list(get_state_dict(obj).values())

def load_state_dict(model, state_dict:Dict[str, Tensor], strict=True, verbose=True, consume=False) -> None:
  """
  Loads a state_dict into a model.

  ```python
  class Net:
    def __init__(self):
      self.l1 = nn.Linear(4, 5)
      self.l2 = nn.Linear(5, 6)

  net = Net()
  state_dict = nn.state.get_state_dict(net)
  nn.state.load_state_dict(net, state_dict)
  ```
  """
  start_mem_used = GlobalCounters.mem_used
  with Timing("loaded weights in ", lambda et_ns: f", {(B:=(GlobalCounters.mem_used-start_mem_used))/1e9:.2f} GB loaded at {B/et_ns:.2f} GB/s"):
    model_state_dict = get_state_dict(model)
    if DEBUG >= 1 and len(state_dict) > len(model_state_dict):
      print("WARNING: unused weights in state_dict", sorted(list(state_dict.keys() - model_state_dict.keys())))
    for k,v in (t := tqdm(model_state_dict.items(), disable=CI or not verbose)):
      t.desc = f"ram used: {GlobalCounters.mem_used/1e9:5.2f} GB, {k:50s}: "
      if k not in state_dict and not strict:
        if DEBUG >= 1: print(f"WARNING: not loading {k}")
        continue
      if v.shape != state_dict[k].shape:
        raise ValueError(f'Shape mismatch in layer `{k}`: Expected shape {v.shape}, but found {state_dict[k].shape} in state dict.')
      if isinstance((mlb:=v.lazydata), MultiLazyBuffer):
        if isinstance(state_dict[k].lazydata, MultiLazyBuffer): v.replace(state_dict[k]).realize()
        else: v.replace(state_dict[k].shard(mlb.device, mlb.axis)).realize()
      else: v.replace(state_dict[k].to(v.device)).realize()
      if consume: del state_dict[k]

@accept_filename
def tar_extract(t: Tensor) -> Dict[str, Tensor]:
  """
  Extracts files from a tar archive and returns them as dictionary of names (keys) and tensors (values).

  ```python
  tensors = nn.state.tar_extract(Tensor(pathlib.Path("archive.tar")))
  ```
  """
  with tarfile.open(fileobj=TensorIO(t), mode="r") as tar:
    return {member.name:t[member.offset_data:member.offset_data+member.size] for member in tar if member.type == tarfile.REGTYPE}

# torch support!

def torch_load(fn:str) -> Dict[str, Tensor]:
  """
  Loads a torch .pth file from disk.

  ```python
  state_dict = nn.state.torch_load("test.pth")
  ```
  """
  t = Tensor.empty(os.stat(fn).st_size, dtype=dtypes.uint8, device=f"disk:{fn}")

  offsets: Dict[Union[str, int], int] = {}
  lens: Dict[Union[str, int], int] = {}
  def _rebuild_tensor_v2(storage, storage_offset, size, stride, requires_grad=None, backward_hooks=None, metadata=None):
    #print(storage, storage_offset, size, stride, requires_grad, backward_hooks, metadata)
    lens[storage[2]] = storage[4] * storage[1].itemsize
    if storage[2] not in offsets: return None
    byte_offset = offsets[storage[2]]+storage_offset*storage[1].itemsize
    ret = t[byte_offset:byte_offset+prod(size)*storage[1].itemsize].bitcast(storage[1])

    # 7 lines to deal with permuted tensors. NOTE: this currently requires reading off the disk
    shape_strides = [(s, st) for s,st in zip(size, stride) if s != 1]
    permute_indexes = [len(shape_strides)-1-y for y in argsort([x[1] for x in shape_strides])]
    if tuple(permute_indexes) != tuple(range(len(permute_indexes))):
      intermediate_shape = tuple([shape_strides[x][0] for x in argsort(permute_indexes)])
      assert tuple([shape_strides[i][1] for i in argsort(permute_indexes)]) == strides_for_shape(intermediate_shape), "nonpermutable strides"
      if DEBUG >= 3: print(f"WARNING: this torch load is slow. CLANG to permute {intermediate_shape} with {permute_indexes}")
      assert storage[1] != dtypes.bfloat16, "can't CLANG permute BF16"
      # TODO: find a nice way to support all shapetracker on disktensors
      ret = ret.to(None).reshape(intermediate_shape).permute(permute_indexes)

    return ret.reshape(size)

  class Parameter:
    def __setstate__(self, state): self.tensor = state[0]

  deserialized_objects: Dict[str, Any] = {}
  intercept = {"HalfStorage": dtypes.float16, "FloatStorage": dtypes.float32, "BFloat16Storage": dtypes.bfloat16,
               "IntStorage": dtypes.int32, "BoolStorage": dtypes.bool,
               "LongStorage": dtypes.int64, "_rebuild_tensor_v2": _rebuild_tensor_v2, "FloatTensor": None, "Parameter": Parameter}
  whitelist = {"torch", "collections", "numpy", "_codecs"}  # NOTE: this is not for security, only speed
  class Dummy: pass
  class TorchPickle(pickle.Unpickler):
    def find_class(self, module, name):
      module_root = module.split(".")[0]
      if module_root not in whitelist:
        if DEBUG >= 2: print(f"WARNING: returning Dummy for {module} {name}")
        return Dummy
      return intercept[name] if module_root == "torch" else super().find_class(module, name)
    def persistent_load(self, pid): return deserialized_objects.get(pid, pid)

  if zipfile.is_zipfile(fn):
    myzip = zipfile.ZipFile(fn, 'r')
    base_name = myzip.namelist()[0].split('/', 1)[0]
    for n in myzip.namelist():
      if n.startswith(f'{base_name}/data/'):
        with myzip.open(n) as myfile:
          offsets[n.split("/")[-1]] = myfile._orig_compress_start # type: ignore
    with myzip.open(f'{base_name}/data.pkl') as myfile:
      return TorchPickle(myfile).load()
  elif tarfile.is_tarfile(fn):
    with tarfile.open(fn, "r") as tar:
      storages_offset = tar.getmember('storages').offset_data
      f = unwrap(tar.extractfile('storages'))
      for i in range(TorchPickle(f).load()):  # num_storages
        (key, _, storage_type), sz = TorchPickle(f).load(), struct.unpack('<q', f.read(8))[0]
        offsets[key] = storages_offset + f.tell()
        f.seek(sz*storage_type.itemsize, 1)
      f = unwrap(tar.extractfile('tensors'))
      for _ in range(TorchPickle(f).load()):  # num_tensors
        (key, storage_id, _), ndim, _ = TorchPickle(f).load(), struct.unpack('<i', f.read(4))[0], f.read(4)
        size, stride = struct.unpack(f'<{ndim}q', f.read(8 * ndim)), struct.unpack(f'<{ndim}q', f.read(8 * ndim))
        storage_offset = struct.unpack('<q', f.read(8))[0]
        deserialized_objects[str(key)] = _rebuild_tensor_v2((None, storage_type, storage_id, None, -1), storage_offset, size, stride)
      return {k:v.tensor if isinstance(v, Parameter) else v for k,v in TorchPickle(unwrap(tar.extractfile('pickle'))).load().items()}
  else:
    with open(fn, "rb") as f:
      pkl = TorchPickle(f)
      _, _, _, rwd, _, ids, base_offset = pkl.load(), pkl.load(), pkl.load(), f.tell(), pkl.load(), pkl.load(), f.tell()
      for i in ids:
        offsets[i] = base_offset + 8
        base_offset += 8 + lens[i]
      f.seek(rwd)
      return TorchPickle(f).load()

def ggml_data_to_tensor(t: Tensor, n: int, ggml_type: int) -> Tensor:
  """
  Converts ggml tensor data to a tinygrad tensor.

  Supported native types: float32 (id: 0), float16 (id: 1), int8 (id: 16), int16 (id: 17), int32 (id: 18)
  Supported quantized types: Q4_0 (id: 2), Q4_1 (id: 3), Q8_0 (id: 8), Q6_K (id: 14)
  """
  # https://github.com/ggerganov/ggml/blob/6dccc647264f5429df2624f36138f601e7ce23e5/include/ggml.h#L356

  # native types
  if (dtype := { 0: dtypes.float32, 1: dtypes.float16, 16: dtypes.int8, 17: dtypes.int16, 18: dtypes.int32 }.get(ggml_type)) is not None:
    return t[:dtype.itemsize * n].bitcast(dtype)

  def q_to_uint8(t: Tensor, b: int) -> Tensor:
    # TODO: rewrite with arange?
    shift_tensor, bitmask = Tensor.stack(*[ Tensor(2**(i*b), device=t.device, dtype=t.dtype) for i in range(8//b) ]), 0xff >> (8 - b)
    return t.unsqueeze(-1).expand((*t.shape,8//b)).idiv(shift_tensor).bitwise_and(bitmask).transpose(-1, -2).flatten(-2)

  # map to (number of elements, number of bytes)
  if (nelements_nbytes := { 2: (32, 18), 3: (32, 20), 14: (256, 210), 8: (32, 34) }.get(ggml_type)) is not None:
    blocks = t[:(n//nelements_nbytes[0])*nelements_nbytes[1]].reshape((-1, nelements_nbytes[1]))
    if ggml_type == 2: return (q_to_uint8(blocks[:,2:], 4).bitcast(dtypes.int8) - 8) * blocks[:,:2].bitcast(dtypes.float16).cast(dtypes.float32)
    if ggml_type == 3:
      d, m = (blocks[:,s:s+2].bitcast(dtypes.float16).cast(dtypes.float32) for s in [ 0, 2 ])
      return q_to_uint8(blocks[:,4:], 4).bitcast(dtypes.int8) * d + m
    if ggml_type == 8: return blocks[:,:2].bitcast(dtypes.float16).cast(dtypes.float32) * blocks[:,2:].bitcast(dtypes.int8)
    if ggml_type == 14:
      xl, xh = q_to_uint8(blocks[:,:128].reshape((-1, 2, 64)), 4), q_to_uint8(blocks[:,128:192].reshape((-1, 2, 32)), 2).lshift(4)
      scales = blocks[:,192:208].bitcast(dtypes.int8).unsqueeze(-1).expand((-1, 16, 16)).reshape((-1, 256))
      d = blocks[:,-2:].bitcast(dtypes.float16).cast(dtypes.float32).expand((-1, 256))
      return d * (xl.bitwise_or(xh).bitcast(dtypes.int8) - 32).flatten(-2) * scales
  raise ValueError(f"GGML type '{ggml_type}' is not supported!")

@accept_filename
def gguf_load(tensor: Tensor) -> Tuple[Dict, Dict[str, Tensor]]:
  """
  Loads a gguf file from a tensor.

  ```python
  fn = "Meta-Llama-3-8B-Instruct.Q4_0.gguf"
  gguf_tensor = Tensor.empty(os.stat(fn).st_size, dtype=dtypes.uint8, device=f"disk:{fn}").to(Device.DEFAULT)
  kv_data, state_dict = gguf_load(gguf_tensor)
  ```
  """
  reader, kv_data, state_dict = io.BufferedReader(TensorIO(tensor), 1000_000), {}, {}
  def read_unpack(fmt: str, n: int): return struct.unpack(fmt, reader.read(n))[0]
  def read_str(): return str(reader.read(read_uint64()), "utf-8")
  def read_arr():
    reader, n = readers[read_int32()], read_uint64()
    return [ reader() for _ in range(n) ]

  readers: Dict[int, Callable[[], Any]] = { 8: read_str, 9: read_arr, **{ t: functools.partial(read_unpack, "<"+f, nb) for t, f, nb in [ (0,"c",1),
    (1,"b",1), (2,"H",2), (3,"h",2), (4,"I",4), (5,"i",4), (6,"f",4), (7,"?",1), (10,"Q",8), (11,"q",8), (12,"d",8) ] } }
  read_uint32, read_int32, read_uint64, read_int64 = readers[4], readers[5], readers[10], readers[11]

  magic, version, n_tensors, n_kv = reader.read(4), read_int32(), read_int64(), read_int64()
  if magic != b"GGUF" or version not in [2, 3]: raise ValueError("Invalid GGUF format!")
  for _ in range(n_kv):
    k, typ = read_str(), read_int32()
    kv_data[k] = readers[typ]()

  t_infos = [ (read_str(), tuple(read_uint64() for _ in range(read_uint32())), read_int32(), read_uint64()) for _ in range(n_tensors) ]
  alignment, pos = kv_data.get("general.alignment", 32), reader.tell()
  data_start = pos + (alignment - pos % alignment if pos % alignment != 0 else 0)

  for name, dims, typ, off in t_infos: state_dict[name] = ggml_data_to_tensor(tensor[data_start + off:], prod(dims), typ).reshape(*reversed(dims))

  return kv_data, state_dict<|MERGE_RESOLUTION|>--- conflicted
+++ resolved
@@ -35,15 +35,6 @@
                "I64":dtypes.int64, "U64":dtypes.uint64, "F16":dtypes.float16, "BF16":dtypes.bfloat16, "F32":dtypes.float32, "F64":dtypes.float64}
 inverse_safe_dtypes = {v:k for k,v in safe_dtypes.items()}
 
-<<<<<<< HEAD
-def safe_load_metadata(fn:Union[Tensor,str]) -> Tuple[Tensor, int, Dict[str, Any]]:
-  """
-  Loads a .safetensor file from disk, returning the data, metadata length, and metadata.
-  """
-  t = fn if isinstance(fn, Tensor) else Tensor(pathlib.Path(fn))
-  data_start = int.from_bytes(t[0:8].data(), "little") + 8
-  return t, data_start, json.loads(t[8:data_start].data().tobytes())
-=======
 R = TypeVar('R')
 def accept_filename(func: Callable[[Tensor], R]) -> Callable[[Union[Tensor, str, pathlib.Path]], R]:
   @functools.wraps(func)
@@ -51,14 +42,12 @@
   return wrapper
 
 @accept_filename
-def safe_load_metadata(t:Tensor) -> Tuple[Tensor, int, Any]:
+def safe_load_metadata(t:Tensor) -> Tuple[Tensor, int, Dict[str, Any]]:
   """
   Loads a .safetensor file from disk, returning the data, metadata length, and metadata.
   """
-  json_len = t[0:8].bitcast(dtypes.int64).item()
-  assert isinstance(json_len, int)
-  return t, json_len, json.loads(t[8:8+json_len].data().tobytes())
->>>>>>> 78c01a5c
+  data_start = int.from_bytes(t[0:8].data(), "little") + 8
+  return t, data_start, json.loads(t[8:data_start].data().tobytes())
 
 def safe_load(fn:Union[Tensor, str, pathlib.Path]) -> Dict[str, Tensor]:
   """
