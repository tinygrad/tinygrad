--- conflicted
+++ resolved
@@ -4,12 +4,6 @@
 from tinygrad.tensor import Tensor
 from tinygrad.helpers import dtypes, prod, argsort, DEBUG, Timing, GlobalCounters, CI, unwrap
 from tinygrad.shape.view import strides_for_shape
-<<<<<<< HEAD
-from tinygrad import Device
-from gguf import ReaderTensor
-from gguf.constants import GGML_QUANT_SIZES
-=======
->>>>>>> b5fd160b
 
 safe_dtypes = {"F16": dtypes.float16, "F32": dtypes.float32, "U8": dtypes.uint8, "I8": dtypes.int8, "I32": dtypes.int32, "I64": dtypes.int64}
 inverse_safe_dtypes = {v:k for k,v in safe_dtypes.items()}
