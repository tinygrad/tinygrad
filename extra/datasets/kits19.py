--- conflicted
+++ resolved
@@ -3,8 +3,8 @@
 from pathlib import Path
 import numpy as np
 import nibabel as nib
+from scipy import signal
 import os
-import scipy
 import torch
 import torch.nn.functional as F
 from tinygrad.tensor import Tensor
@@ -97,11 +97,7 @@
       yield np.stack(X_preprocessed, axis=0), np.stack(Y_preprocessed, axis=0)
 
 def gaussian_kernel(n, std):
-<<<<<<< HEAD
-  gaussian_1d = scipy.signal.windows.gaussian(n, std)
-=======
   gaussian_1d = signal.windows.gaussian(n, std)
->>>>>>> 269a58d5
   gaussian_2d = np.outer(gaussian_1d, gaussian_1d)
   gaussian_3d = np.outer(gaussian_2d, gaussian_1d)
   gaussian_3d = gaussian_3d.reshape(n, n, n)
