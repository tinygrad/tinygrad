import tinygrad.nn as nn
from tinygrad import Tensor, dtypes
from tinygrad.nn.state import torch_load
from tinygrad.helpers import fetch, get_child

# allow monkeypatching in layer implementations
BatchNorm = nn.BatchNorm2d
Conv2d = nn.Conv2d
Linear = nn.Linear


class BasicBlock:
  expansion = 1

  def __init__(self, in_planes, planes, stride=1, groups=1, base_width=64):
    assert groups == 1 and base_width == 64, "BasicBlock only supports groups=1 and base_width=64"
    self.conv1 = Conv2d(in_planes, planes, kernel_size=3, stride=stride, padding=1, bias=False)
    self.bn1 = BatchNorm(planes)
    self.conv2 = Conv2d(planes, planes, kernel_size=3, padding=1, stride=1, bias=False)
    self.bn2 = BatchNorm(planes)
    self.downsample = []
    if stride != 1 or in_planes != self.expansion*planes:
      self.downsample = [
        Conv2d(in_planes, self.expansion*planes, kernel_size=1, stride=stride, bias=False),
        BatchNorm(self.expansion*planes)
      ]

  def __call__(self, x):
    out = self.bn1(self.conv1(x)).relu()
    out = self.bn2(self.conv2(out))
    out = out + x.sequential(self.downsample)
    out = out.relu()
    return out


class Bottleneck:
  # NOTE: stride_in_1x1=False, this is the v1.5 variant
  expansion = 4

  def __init__(self, in_planes, planes, stride=1, stride_in_1x1=False, groups=1, base_width=64):
    width = int(planes * (base_width / 64.0)) * groups
    # NOTE: the original implementation places stride at the first convolution (self.conv1), control with stride_in_1x1
    self.conv1 = Conv2d(in_planes, width, kernel_size=1, stride=stride if stride_in_1x1 else 1, bias=False)
    self.bn1 = BatchNorm(width)
    self.conv2 = Conv2d(width, width, kernel_size=3, padding=1, stride=1 if stride_in_1x1 else stride, groups=groups, bias=False)
    self.bn2 = BatchNorm(width)
    self.conv3 = Conv2d(width, self.expansion*planes, kernel_size=1, bias=False)
    self.bn3 = BatchNorm(self.expansion*planes)
    self.downsample = []
    if stride != 1 or in_planes != self.expansion*planes:
      self.downsample = [
        Conv2d(in_planes, self.expansion*planes, kernel_size=1, stride=stride, bias=False),
        BatchNorm(self.expansion*planes)
      ]

  def __call__(self, x):
    out = self.bn1(self.conv1(x)).relu()
    out = self.bn2(self.conv2(out)).relu()
    out = self.bn3(self.conv3(out))
    out = out + x.sequential(self.downsample)
    out = out.relu()
    return out

class ResNet:
  def __init__(self, num, num_classes=None, groups=1, width_per_group=64, stride_in_1x1=False):
    self.num = num
    self.block = {
      18: BasicBlock,
      34: BasicBlock,
      50: Bottleneck,
      101: Bottleneck,
      152: Bottleneck
    }[num]

    self.num_blocks = {
      18: [2,2,2,2],
      34: [3,4,6,3],
      50: [3,4,6,3],
      101: [3,4,23,3],
      152: [3,8,36,3]
    }[num]

    self.in_planes = 64

    self.groups = groups
    self.base_width = width_per_group
    self.conv1 = Conv2d(3, 64, kernel_size=7, stride=2, bias=False, padding=3)
    self.bn1 = BatchNorm(64)
    self.layer1 = self._make_layer(self.block, 64, self.num_blocks[0], stride=1, stride_in_1x1=stride_in_1x1)
    self.layer2 = self._make_layer(self.block, 128, self.num_blocks[1], stride=2, stride_in_1x1=stride_in_1x1)
    self.layer3 = self._make_layer(self.block, 256, self.num_blocks[2], stride=2, stride_in_1x1=stride_in_1x1)
    self.layer4 = self._make_layer(self.block, 512, self.num_blocks[3], stride=2, stride_in_1x1=stride_in_1x1)
    self.fc = Linear(512 * self.block.expansion, num_classes) if num_classes is not None else None

  def _make_layer(self, block, planes, num_blocks, stride, stride_in_1x1):
    strides = [stride] + [1] * (num_blocks-1)
    layers = []
    for stride in strides:
      if block == Bottleneck:
        layers.append(block(self.in_planes, planes, stride, stride_in_1x1, self.groups, self.base_width))
      else:
        layers.append(block(self.in_planes, planes, stride, self.groups, self.base_width))
      self.in_planes = planes * block.expansion
    return layers

  def forward(self, x):
    is_feature_only = self.fc is None
    if is_feature_only: features = []
    out = self.bn1(self.conv1(x)).relu()
    out = out.pad([1,1,1,1]).max_pool2d((3,3), 2)
    out = out.sequential(self.layer1)
    if is_feature_only: features.append(out)
    out = out.sequential(self.layer2)
    if is_feature_only: features.append(out)
    out = out.sequential(self.layer3)
    if is_feature_only: features.append(out)
    out = out.sequential(self.layer4)
    if is_feature_only: features.append(out)
    if not is_feature_only:
      out = out.mean([2,3])
      out = self.fc(out.cast(dtypes.float32))
      return out
    return features

  def __call__(self, x:Tensor) -> Tensor:
    return self.forward(x)

  def load_from_pretrained(self):
    model_urls = {
      (18, 1, 64): 'https://download.pytorch.org/models/resnet18-5c106cde.pth',
      (34, 1, 64): 'https://download.pytorch.org/models/resnet34-333f7ec4.pth',
      (50, 1, 64): 'https://download.pytorch.org/models/resnet50-19c8e357.pth',
      (50, 32, 4): 'https://download.pytorch.org/models/resnext50_32x4d-7cdf4587.pth',
      (101, 1, 64): 'https://download.pytorch.org/models/resnet101-5d3b4d8f.pth',
      (152, 1, 64): 'https://download.pytorch.org/models/resnet152-b121ed2d.pth',
    }

    self.url = model_urls[(self.num, self.groups, self.base_width)]
    loaded_keys = []
    for k, dat in torch_load(fetch(self.url)).items():
<<<<<<< HEAD
      if 'fc.' in k and self.fc is None:
        continue

      obj: Tensor = get_child(self, k)
=======
      try:
        obj: Tensor = get_child(self, k)
      except AttributeError as e:
        if 'fc.' in k and self.fc is None:
          continue

        raise e
>>>>>>> 0a139b14

      if 'fc.' in k and obj.shape != dat.shape:
        print("skipping fully connected layer")
        continue # Skip FC if transfer learning

      if 'bn' not in k and 'downsample' not in k: assert obj.shape == dat.shape, (k, obj.shape, dat.shape)
      obj.assign(dat.to(obj.device).reshape(obj.shape))
      loaded_keys.append(k)
    return loaded_keys

ResNet18 = lambda num_classes=1000: ResNet(18, num_classes=num_classes)
ResNet34 = lambda num_classes=1000: ResNet(34, num_classes=num_classes)
ResNet50 = lambda num_classes=1000: ResNet(50, num_classes=num_classes)
ResNet101 = lambda num_classes=1000: ResNet(101, num_classes=num_classes)
ResNet152 = lambda num_classes=1000: ResNet(152, num_classes=num_classes)
ResNeXt50_32X4D = lambda num_classes=1000: ResNet(50, num_classes=num_classes, groups=32, width_per_group=4)

if __name__ == "__main__":
  model = ResNet18()
  model.load_from_pretrained()
  from tinygrad import Context, GlobalCounters, TinyJit
  jmodel = TinyJit(model)
  jmodel(Tensor.rand(1, 3, 224, 224)).realize()
  GlobalCounters.reset()
  jmodel(Tensor.rand(1, 3, 224, 224)).realize()
  for i in range(10): jmodel(Tensor.rand(1, 3, 224, 224))<|MERGE_RESOLUTION|>--- conflicted
+++ resolved
@@ -138,12 +138,6 @@
     self.url = model_urls[(self.num, self.groups, self.base_width)]
     loaded_keys = []
     for k, dat in torch_load(fetch(self.url)).items():
-<<<<<<< HEAD
-      if 'fc.' in k and self.fc is None:
-        continue
-
-      obj: Tensor = get_child(self, k)
-=======
       try:
         obj: Tensor = get_child(self, k)
       except AttributeError as e:
@@ -151,7 +145,6 @@
           continue
 
         raise e
->>>>>>> 0a139b14
 
       if 'fc.' in k and obj.shape != dat.shape:
         print("skipping fully connected layer")
