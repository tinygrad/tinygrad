--- conflicted
+++ resolved
@@ -69,45 +69,31 @@
     bsz, seqlen, _, _ = xq.shape
 
     # create kv cache
-<<<<<<< HEAD
-    if not hasattr(self, "cache_kv"):
-      self.cache_kv = Tensor.zeros(2, bsz, self.max_context, self.n_kv_heads, self.head_dim, dtype=x.dtype).contiguous().kernelize()
-      if isinstance(x.device, tuple):
-        # TODO: instead of specifying how to shard, it can follow how xk and xv are being sharded
-        self.cache_kv.shard_((x.device), axis=3 if getenv("SHARD_KVCACHE") else None).realize()
-
-    # update the cache
-    assert xk.dtype == xv.dtype == self.cache_kv.dtype, f"{xk.dtype=}, {xv.dtype=}, {self.cache_kv.dtype=}"
-    #self.cache_kv.shrink((None, None, (start_pos, start_pos+seqlen), None, None)).assign(Tensor.stack(xk, xv)).realize()
-    self.cache_kv.assign(
-      Tensor.cat(
-        self.cache_kv.shrink((None, None, (0, start_pos), None, None)),
-        Tensor.stack(xk, xv),
-        self.cache_kv.shrink((None, None, (start_pos+seqlen, self.max_context), None, None)),
-        dim=2
-      ).contiguous()
-    ).kernelize()
-
-    keys = self.cache_kv[0, :, 0:start_pos+seqlen, :, :]
-    values = self.cache_kv[1, :, 0:start_pos+seqlen, :, :]
-=======
     if self.max_context:
       if not hasattr(self, "cache_kv"):
-        self.cache_kv = Tensor.zeros(2, bsz, self.max_context, self.n_kv_heads, self.head_dim, dtype=x.dtype).contiguous().realize()
+        #self.cache_kv = Tensor.zeros(2, bsz, self.max_context, self.n_kv_heads, self.head_dim, dtype=x.dtype).contiguous().realize()
+        self.cache_kv = Tensor.zeros(2, bsz, self.max_context, self.n_kv_heads, self.head_dim, dtype=x.dtype).contiguous().kernelize()
         if isinstance(x.device, tuple):
           # TODO: instead of specifying how to shard, it can follow how xk and xv are being sharded
           self.cache_kv.shard_((x.device), axis=3 if getenv("SHARD_KVCACHE") else None).realize()
 
       # update the cache
       assert xk.dtype == xv.dtype == self.cache_kv.dtype, f"{xk.dtype=}, {xv.dtype=}, {self.cache_kv.dtype=}"
-      self.cache_kv[:, :, start_pos:start_pos+seqlen, :, :].assign(Tensor.stack(xk, xv)).realize()
+      #self.cache_kv[:, :, start_pos:start_pos+seqlen, :, :].assign(Tensor.stack(xk, xv)).realize()
+      self.cache_kv.assign(
+        Tensor.cat(
+          self.cache_kv.shrink((None, None, (0, start_pos), None, None)),
+          Tensor.stack(xk, xv),
+          self.cache_kv.shrink((None, None, (start_pos+seqlen, self.max_context), None, None)),
+          dim=2
+        ).contiguous()
+      ).kernelize()
 
       keys = self.cache_kv[0, :, 0:start_pos+seqlen, :, :]
       values = self.cache_kv[1, :, 0:start_pos+seqlen, :, :]
     else:
       assert start_pos == 0
       keys, values = xk, xv
->>>>>>> 08ab184d
 
     keys, values = repeat_kv(keys, self.n_rep), repeat_kv(values, self.n_rep)
     xq, keys, values = xq.transpose(1, 2), keys.transpose(1, 2), values.transpose(1, 2)
