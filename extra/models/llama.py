from typing import Union, Optional, Any
from tinygrad import Tensor, Variable, TinyJit, dtypes, nn, Device
from tinygrad.helpers import getenv

# https://github.com/facebookresearch/llama/blob/1076b9c51c77ad06e9d7ba8a4c6df775741732bd/llama/model.py#L47
def precompute_freqs_cis(dim: int, end: int, theta: float = 10000.0) -> Tensor:
  freqs = 1.0 / (theta ** (Tensor.arange(0, dim, 2)[:(dim // 2)] / dim))
  freqs = Tensor.arange(end).unsqueeze(dim=1) * freqs.unsqueeze(dim=0)
  return Tensor.stack(freqs.cos(), freqs.sin(), dim=-1).reshape(1, end, 1, dim//2, 2)

# (a+i*b) * (c+i*d) = (ac-bd) + i*(ad+bc)
def complex_mult(A, c, d):
  a,b = A[..., 0:1], A[..., 1:2]
  ro = a*c - b*d
  co = a*d + b*c
  return ro.cat(co, dim=-1)

def apply_rotary_emb(xq:Tensor, xk:Tensor, freqs_cis:Tensor) -> tuple[Tensor, Tensor]:
  assert freqs_cis.shape[1] == xq.shape[1] == xk.shape[1], f"freqs_cis shape mismatch {freqs_cis.shape} xq:{xq.shape} xk:{xk.shape}"
  xq = xq.reshape(*xq.shape[0:-1], -1, 2)
  xk = xk.reshape(*xk.shape[0:-1], -1, 2)
  assert len(xq.shape) == len(xk.shape) == len(freqs_cis.shape) == 5
  c, d = freqs_cis[..., 0:1], freqs_cis[..., 1:2]
  xq_out = complex_mult(xq, c, d)
  xk_out = complex_mult(xk, c, d)
  return xq_out.flatten(3), xk_out.flatten(3)

def repeat_kv(x:Tensor, n_rep:int) -> Tensor:
  bs, seqlen, n_kv_heads, head_dim = x.shape
  if n_rep == 1: return x
  # NOTE: this is different from x.repeat((1, 1, n_rep, 1))
  return x.repeat((1, 1, 1, n_rep)).reshape(bs, seqlen, n_kv_heads * n_rep, head_dim)

class Attention:
  def __init__(self, dim, n_heads, n_kv_heads, max_context, linear=nn.Linear):
    self.n_heads = n_heads
    self.n_kv_heads = n_kv_heads if n_kv_heads is not None else n_heads # n_kv_heads != n_heads implies MQA [arxiv/2307.09288, A.2.1]
    self.head_dim = dim // n_heads
    self.n_rep = self.n_heads // self.n_kv_heads
    self.max_context = max_context

    self.wq = linear(dim, self.n_heads * self.head_dim, bias=False)
    self.wk = linear(dim, self.n_kv_heads * self.head_dim, bias=False)
    self.wv = linear(dim, self.n_kv_heads * self.head_dim, bias=False)
    self.wo = linear(self.n_heads * self.head_dim, dim, bias=False)

  def __call__(self, x:Tensor, start_pos:Union[Variable,int], freqs_cis:Tensor, mask:Optional[Tensor]) -> Tensor:
    if getenv("WQKV"):
      if not hasattr(self, 'wqkv'): self.wqkv = Tensor.cat(self.wq.weight, self.wk.weight, self.wv.weight)
      xqkv = x @ self.wqkv.T
      xq, xk, xv = xqkv.split([self.wq.weight.shape[0], self.wk.weight.shape[0], self.wv.weight.shape[0]], dim=2)
    else:
      xq, xk, xv = self.wq(x), self.wk(x), self.wv(x)

    xq = xq.reshape(xq.shape[0], xq.shape[1], self.n_heads, self.head_dim)
    xk = xk.reshape(xk.shape[0], xk.shape[1], self.n_kv_heads, self.head_dim)
    xv = xv.reshape(xv.shape[0], xv.shape[1], self.n_kv_heads, self.head_dim)

    xq, xk = apply_rotary_emb(xq, xk, freqs_cis)
    bsz, seqlen, _, _ = xq.shape

    # create kv cache
    if not hasattr(self, "cache_kv"):
      self.cache_kv = Tensor.zeros(2, bsz, self.max_context, self.n_kv_heads, self.head_dim, dtype=x.dtype).contiguous().realize()
      if isinstance(x.device, tuple):
        # TODO: instead of specifying how to shard, it can follow how xk and xv are being sharded
        self.cache_kv.shard_((x.device), axis=3 if getenv("SHARD_KVCACHE") else None).realize()

    # update the cache
    assert xk.dtype == xv.dtype == self.cache_kv.dtype, f"{xk.dtype=}, {xv.dtype=}, {self.cache_kv.dtype=}"
    self.cache_kv.shrink((None, None, (start_pos, start_pos+seqlen), None, None)).assign(Tensor.stack(xk, xv)).realize()

    keys = self.cache_kv[0].shrink((None, (0, start_pos+seqlen), None, None))
    values = self.cache_kv[1].shrink((None, (0, start_pos+seqlen), None, None))

    keys, values = repeat_kv(keys, self.n_rep), repeat_kv(values, self.n_rep)
    xq, keys, values = xq.transpose(1, 2), keys.transpose(1, 2), values.transpose(1, 2)
    attn = xq.scaled_dot_product_attention(keys, values, mask).transpose(1, 2)
    attn = attn.reshape(bsz, seqlen, -1)
    return self.wo(attn)

class FeedForward:
  def __init__(self, dim:int, hidden_dim:int, linear=nn.Linear):
    self.w1 = linear(dim, hidden_dim, bias=False)
    self.w2 = linear(hidden_dim, dim, bias=False)
    self.w3 = linear(dim, hidden_dim, bias=False) # the gate in Gated Linear Unit

  def __call__(self, x:Tensor) -> Tensor:
    return self.w2(self.w1(x).silu() * self.w3(x)) # SwiGLU [arxiv/2002.05202, eq (5)]

class TransformerBlock:
  def __init__(self, dim:int, hidden_dim:int, n_heads:int, n_kv_heads:int, norm_eps:float, max_context:int, linear=nn.Linear, feed_forward=FeedForward):
    self.attention = Attention(dim, n_heads, n_kv_heads, max_context, linear)
    self.feed_forward = feed_forward(dim, hidden_dim, linear)
    self.attention_norm = nn.RMSNorm(dim, norm_eps)
    self.ffn_norm = nn.RMSNorm(dim, norm_eps)

  def __call__(self, x:Tensor, start_pos:Union[Variable,int], freqs_cis:Tensor, mask:Optional[Tensor]):
    h = x + self.attention(self.attention_norm(x), start_pos, freqs_cis, mask)
    return (h + self.feed_forward(self.ffn_norm(h))).contiguous()

# standard openai sampling
def sample(logits: Tensor, temp: float, k: int, p: float, af: float, ap: float):
  assert logits.ndim == 1, "only works on 1d tensors"
  assert 0 <= p <= 1, "p must be between 0 and 1"
  assert 0 <= k <= logits.numel(), "k must be between 0 and numel"

  # if temperature is very low just use argmax
  if temp < 1e-6: return logits.argmax()

  logits = logits.to(Device.DEFAULT)

  # alpha sampling
  if af or ap:
    if not hasattr(sample, "alpha_counter"):
      setattr(sample, "alpha_counter", Tensor.zeros_like(logits, dtype=dtypes.int32).contiguous())
    logits = logits - (sample.alpha_counter * af + (sample.alpha_counter > 0) * ap)

  # replace NaNs with -inf
  logits = (logits != logits).where(-float("inf"), logits)

  # softmax
  t = (logits / temp).softmax()

  counter, counter2 = Tensor.arange(t.numel(), device=logits.device).contiguous(), Tensor.arange(t.numel() - 1, -1, -1, device=logits.device).contiguous()
  # top k
  if k:
    output, output_indices = Tensor.zeros(k, device=logits.device).contiguous(), Tensor.zeros(k, device=logits.device, dtype=dtypes.int32).contiguous()
    for i in range(k):
      t_argmax = (t.numel() - ((t == (t_max := t.max())) * counter2).max() - 1).cast(dtypes.default_int)
      output = output + t_max.unsqueeze(0).pad(((i, k - i - 1),))
      output_indices = output_indices + t_argmax.unsqueeze(0).pad(((i, k - i - 1),))
      t = (counter == t_argmax).where(0, t)

    # approximate top p
    # because we are already limited to top k elements we can do top p "without sorting"
    output_cumsum = output[::-1].cumsum()[::-1] + t.sum()
    output = (output_cumsum >= (1 - p)) * output
    output_indices = (output_cumsum >= (1 - p)) * output_indices

    # sample
    output_idx = output.multinomial()
    output_token = output_indices[output_idx]
  else:
    output_token = t.multinomial()

  # increase alpha counter
  if af or ap:
    sample.alpha_counter = (counter == output_token).where(sample.alpha_counter + 1, sample.alpha_counter)

  return output_token

class Transformer:
  def __init__(self, dim:int, hidden_dim:int, n_heads:int, n_layers:int, norm_eps:float, vocab_size, linear=nn.Linear, embedding=nn.Embedding, n_kv_heads=None, rope_theta=10000, max_context=1024, jit=True, feed_forward=FeedForward):
    self.layers = [TransformerBlock(dim, hidden_dim, n_heads, n_kv_heads, norm_eps, max_context, linear, feed_forward=feed_forward) for _ in range(n_layers)]
    self.norm = nn.RMSNorm(dim, norm_eps)
    self.tok_embeddings = embedding(vocab_size, dim)
<<<<<<< HEAD
    self.output = linear(dim, vocab_size, bias=False)
=======
    self.output = nn.Linear(dim, vocab_size, bias=False) if embedding == nn.Embedding else linear(dim, vocab_size, bias=False)
>>>>>>> 23084fd8
    self.max_context = max_context
    self.freqs_cis = precompute_freqs_cis(dim // n_heads, self.max_context * 2, rope_theta).contiguous()
    self.forward_jit = TinyJit(self.forward) if jit else None

  def forward(self, tokens:Tensor, start_pos:Union[Variable,int], temperature:float, top_k:int, top_p:float, alpha_f:float, alpha_p:float):
    _bsz, seqlen = tokens.shape
    h = self.tok_embeddings(tokens)

    self.freqs_cis = self.freqs_cis.cast(h.dtype).realize()
    freqs_cis = self.freqs_cis.shrink((None, (start_pos, start_pos+seqlen),None,None,None))

    mask = Tensor.full((1, 1, seqlen, start_pos+seqlen), float("-inf"), dtype=h.dtype, device=h.device).triu(start_pos+1).realize() if seqlen > 1 else None
    for layer in self.layers: h = layer(h, start_pos, freqs_cis, mask)
    logits = self.output(self.norm(h)).float()[:, -1, :]

    return sample(logits.flatten(), temperature, top_k, top_p, alpha_f, alpha_p).realize()

  def __call__(self, tokens:Tensor, start_pos:int, temperature:float=0.0, top_k:int=0, top_p:float=0.8, alpha_f:float=0.0, alpha_p:float=0.0):
    # TODO: better way to handle the first call v.s. the rest?
    if tokens.shape[0:2] == (1,1) and self.forward_jit is not None and start_pos != 0:
      return self.forward_jit(tokens, Variable("start_pos", 1, self.max_context).bind(start_pos), temperature, top_k, top_p, alpha_f, alpha_p)
    return self.forward(tokens, start_pos, temperature, top_k, top_p, alpha_f, alpha_p)

# *** helpers ***

def convert_from_huggingface(weights:dict[str, Tensor], model: Transformer, n_heads: int, n_kv_heads: int, permute_layers: bool = True):
  def permute(v: Tensor, n_heads: int):
    return v.reshape(n_heads, 2, v.shape[0] // n_heads // 2, v.shape[1]).transpose(1, 2).reshape(*v.shape[:2])

  keymap = {
    "model.embed_tokens.weight": "tok_embeddings.weight",
    **{f"model.layers.{l}.input_layernorm.weight": f"layers.{l}.attention_norm.weight" for l in range(len(model.layers))},
    **{f"model.layers.{l}.self_attn.{x}_proj.weight": f"layers.{l}.attention.w{x}.weight" for x in ["q", "k", "v", "o"] for l in range(len(model.layers))},
    **{f"model.layers.{l}.self_attn.{x}_proj.bias": f"layers.{l}.attention.w{x}.bias" for x in ["q", "k", "v", "o"] for l in range(len(model.layers))},
    **{f"model.layers.{l}.post_attention_layernorm.weight": f"layers.{l}.ffn_norm.weight" for l in range(len(model.layers))},
    **{f"model.layers.{l}.mlp.{x}_proj.weight": f"layers.{l}.feed_forward.w{y}.weight" for x, y in {"gate": "1", "down": "2", "up": "3"}.items() for l in range(len(model.layers))},
    "model.norm.weight": "norm.weight",
    "lm_head.weight": "output.weight",
  }
  sd = {}
  for k, v in weights.items():
    if ".rotary_emb." in k: continue
    v = v.to(Device.DEFAULT)
    if "model.layers" in k:
      if "q_proj" in k and permute_layers:
        v = permute(v, n_heads)
      elif "k_proj" in k and permute_layers:
        v = permute(v, n_kv_heads)
    sd[keymap[k]] = v
  return sd

def convert_from_gguf(weights:dict[str, Tensor], model: Transformer):
  keymap = {
    "token_embd.weight": "tok_embeddings.weight",
    **{f"blk.{l}.attn_norm.weight": f"layers.{l}.attention_norm.weight" for l in range(len(model.layers))},
    **{f"blk.{l}.attn_{x}.weight": f"layers.{l}.attention.w{x}.weight" for x in ["q", "k", "v"] for l in range(len(model.layers))},
    **{f"blk.{l}.attn_output.weight": f"layers.{l}.attention.wo.weight" for l in range(len(model.layers))},
    **{f"blk.{l}.ffn_norm.weight": f"layers.{l}.ffn_norm.weight" for l in range(len(model.layers))},
    **{f"blk.{l}.ffn_{x}.weight": f"layers.{l}.feed_forward.w{y}.weight" for x, y in {"gate": "1", "down": "2", "up": "3"}.items() for l in range(len(model.layers))},
    "output_norm.weight": "norm.weight",
    "rope_freqs.weight": "rope_freqs.weight",
  }
  sd = {keymap[k]: v for k,v in weights.items()}
  sd["output.weight"] = weights["token_embd.weight"]
  return sd

def fix_bf16(weights:dict[Any, Tensor]):
  if getenv("SUPPORT_BF16", 1):
    # TODO: without casting to float16, 70B llama OOM on tinybox.
    return {k:v.cast(dtypes.float32).cast(dtypes.float16) if v.dtype == dtypes.bfloat16 else v for k,v in weights.items()}
  # TODO: check if device supports bf16
  return {k:v.llvm_bf16_cast(dtypes.half).to(v.device) if v.dtype == dtypes.bfloat16 else v for k,v in weights.items()}<|MERGE_RESOLUTION|>--- conflicted
+++ resolved
@@ -155,11 +155,7 @@
     self.layers = [TransformerBlock(dim, hidden_dim, n_heads, n_kv_heads, norm_eps, max_context, linear, feed_forward=feed_forward) for _ in range(n_layers)]
     self.norm = nn.RMSNorm(dim, norm_eps)
     self.tok_embeddings = embedding(vocab_size, dim)
-<<<<<<< HEAD
-    self.output = linear(dim, vocab_size, bias=False)
-=======
     self.output = nn.Linear(dim, vocab_size, bias=False) if embedding == nn.Embedding else linear(dim, vocab_size, bias=False)
->>>>>>> 23084fd8
     self.max_context = max_context
     self.freqs_cis = precompute_freqs_cis(dim // n_heads, self.max_context * 2, rope_theta).contiguous()
     self.forward_jit = TinyJit(self.forward) if jit else None
