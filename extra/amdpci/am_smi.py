#!/usr/bin/env python3

import time, mmap, sys, shutil, os, glob, subprocess
from tinygrad.helpers import DEBUG, colored, ansilen
from tinygrad.runtime.autogen import libc
from tinygrad.runtime.autogen.am import am
from tinygrad.runtime.support.hcq import MMIOInterface
from tinygrad.runtime.support.am.amdev import AMDev, AMMemoryManager
from tinygrad.runtime.support.am.ip import AM_SOC, AM_GMC, AM_IH, AM_PSP, AM_SMU, AM_GFX, AM_SDMA

<<<<<<< HEAD
AM_VERSION = 0xA0000003
SMU_11_0_GFX_BUSY_THRESHOLD = 15
=======
AM_VERSION = 0xA0000002
>>>>>>> a25abf55

def bold(s): return f"\033[1m{s}\033[0m"

def trim(s:str, length:int) -> str:
  if len(s) > length: return s[:length-3] + "..."
  return s

def pad(x:str, length:int) -> str:
  if len(x) < length: return x + " " * (length - len(x))
  return x

def color_temp(temp):
  if temp >= 87: return colored(f"{temp:>3}", "red")
  elif temp >= 80: return colored(f"{temp:>3}", "yellow")
  return f"{temp:>3}"

def color_voltage(voltage): return colored(f"{voltage/1000:>5.3f}V", "cyan")

def draw_bar(percentage, width=40, fill='█', empty='░'):
  filled_width = int(width * percentage)
  bar = fill * filled_width + empty * (width - filled_width)
  return f'[{bar}] {percentage*100:5.1f}%'

def same_line(strs:list[list[str]|None], split=8) -> list[str]:
  strs = [s for s in strs if s is not None]
  if len(strs) == 0: return []

  ret = []
  max_width_in_block = [max(ansilen(line) for line in block) for block in strs]
  max_height = max(len(block) for block in strs)
  for i in range(max_height):
    line = []
    for bid, block in enumerate(strs):
      if i < len(block): line.append(block[i] + (' ' * (split + max_width_in_block[bid] - ansilen(block[i])) if bid != len(strs) - 1 else ''))
      else: line.append(' ' * (split + max_width_in_block[bid]))
    ret.append(' '.join(line))
  return ret

def get_bar0_size(pcibus):
  resource_file = f"/sys/bus/pci/devices/{pcibus}/resource"
  if not os.path.exists(resource_file): raise FileNotFoundError(f"Resource file not found: {resource_file}")

  with open(resource_file, "r") as f: lines = f.readlines()
  bar0_info = lines[0].split()
  if len(bar0_info) < 3: raise ValueError("Unexpected resource file format for BAR0.")

  start_hex, end_hex, _flags = bar0_info
  return int(end_hex, 16) - int(start_hex, 16) + 1

class AMSMI(AMDev):
  def __init__(self, pcibus, vram_bar:MMIOInterface, doorbell_bar:MMIOInterface, mmio_bar:MMIOInterface):
    self.pcibus = pcibus
    self.vram, self.doorbell64, self.mmio = vram_bar, doorbell_bar, mmio_bar
    self.pci_state = self.read_pci_state()
    if self.pci_state == "D0": self._init_from_d0()

  def _init_from_d0(self):
    self._run_discovery()
    self._build_regs()

    if self.reg("regSCRATCH_REG7").read() != AM_VERSION:
      raise Exception(f"Unsupported AM version: {self.reg('regSCRATCH_REG7').read():x}")

    self.is_booting, self.smi_dev = True, True
    self.partial_boot = True # do not init anything
    self.mm = AMMemoryManager(self, self.vram_size)

    # Initialize IP blocks
    self.soc:AM_SOC = AM_SOC(self)
    self.gmc:AM_GMC = AM_GMC(self)
    self.ih:AM_IH = AM_IH(self)
    self.psp:AM_PSP = AM_PSP(self)
    self.smu:AM_SMU = AM_SMU(self)

    for ip in [self.soc, self.gmc, self.ih, self.psp, self.smu]: ip.init_sw()

  def read_pci_state(self):
    with open(f"/sys/bus/pci/devices/{self.pcibus}/power_state", "r") as f: return f.read().strip().rstrip()

class SMICtx:
  def __init__(self):
    self.devs = []
    self.opened_pcidevs = []
    self.opened_pci_resources = {}
    self.prev_lines_cnt = 0
    self.prev_terminal_width = 0

    remove_parts = ["Advanced Micro Devices, Inc. [AMD/ATI]", "VGA compatible controller:"]
    lspci = subprocess.check_output(["lspci"]).decode("utf-8").splitlines()
    self.lspci = {l.split()[0]: l.split(" ", 1)[1] for l in lspci}
    for k,v in self.lspci.items():
      for part in remove_parts: self.lspci[k] = self.lspci[k].replace(part, "").strip().rstrip()

  def _open_am_device(self, pcibus):
    if pcibus not in self.opened_pci_resources:
      bar_fds = {bar: os.open(f"/sys/bus/pci/devices/{pcibus}/resource{bar}", os.O_RDWR | os.O_SYNC) for bar in [0, 2, 5]}
      bar_size = {0: get_bar0_size(pcibus), 2: os.fstat(bar_fds[2]).st_size, 5: os.fstat(bar_fds[5]).st_size}

      def map_pci_range(bar, fmt='B'):
        return MMIOInterface(libc.mmap(0, bar_size[bar], mmap.PROT_READ | mmap.PROT_WRITE, mmap.MAP_SHARED, bar_fds[bar], 0), bar_size[bar], fmt)
      self.opened_pci_resources[pcibus] = (map_pci_range(0), None, map_pci_range(5, 'I'))

    try:
      self.devs.append(AMSMI(pcibus, *self.opened_pci_resources[pcibus]))
    except Exception as e:
      if DEBUG >= 2: print(f"Failed to open AM device {pcibus}: {e}")
      return

    self.opened_pcidevs.append(pcibus)
    if DEBUG >= 2: print(f"Opened AM device {pcibus}")

  def rescan_devs(self):
    pattern = os.path.join('/tmp', 'am_*.lock')
    for d in [f[8:-5] for f in glob.glob(pattern)]:
      if d not in self.opened_pcidevs:
        self._open_am_device(d)

    for d in self.devs:
      if d.read_pci_state() != d.pci_state:
        d.pci_state = d.read_pci_state()
        if d.pci_state == "D0": d._init_from_d0()
        os.system('clear')

      if d.pci_state == "D0" and d.reg("regSCRATCH_REG7").read() != AM_VERSION:
        self.devs.remove(d)
        self.opened_pcidevs.remove(d.pcibus)
        os.system('clear')
        if DEBUG >= 2: print(f"Removed AM device {d.pcibus}")

  def collect(self): return {d: d.smu.read_metrics() if d.pci_state == "D0" else None for d in self.devs}

  def get_gfx_activity(self, dev, metrics): return metrics.SmuMetrics.AverageGfxActivity
  def get_mem_activity(self, dev, metrics): return metrics.SmuMetrics.AverageUclkActivity

  def get_temps(self, dev, metrics, compact=False):
    temps_keys = [(k, name) for k, name in dev.smu.smu_mod.c__EA_TEMP_e__enumvalues.items()
                  if k < dev.smu.smu_mod.TEMP_COUNT and metrics.SmuMetrics.AvgTemperature[k] != 0]
    if compact: temps_keys = [(k, name) for k, name in temps_keys if k in (dev.smu.smu_mod.TEMP_HOTSPOT, dev.smu.smu_mod.TEMP_MEM)]
    return {name: metrics.SmuMetrics.AvgTemperature[k] for k, name in temps_keys}

  def get_voltage(self, dev, metrics, compact=False):
    voltage_keys = [(k, name) for k, name in dev.smu.smu_mod.c__EA_SVI_PLANE_e__enumvalues.items()
                        if k < dev.smu.smu_mod.SVI_PLANE_COUNT and metrics.SmuMetrics.AvgVoltage[k] != 0]
    return {name: metrics.SmuMetrics.AvgVoltage[k] for k, name in voltage_keys}

  def get_busy_threshold(self, dev):
    match dev.ip_ver[am.MP1_HWIP]:
      case (14, 0, 2): return 5
      case _: return 15

  def get_gfx_freq(self, dev, metrics):
    return metrics.SmuMetrics.AverageGfxclkFrequencyPostDs if self.get_gfx_activity(dev, metrics) <= self.get_busy_threshold(dev) else \
          metrics.SmuMetrics.AverageGfxclkFrequencyPreDs

  def get_mem_freq(self, dev, metrics):
    return metrics.SmuMetrics.AverageMemclkFrequencyPostDs if self.get_mem_activity(dev, metrics) <= self.get_busy_threshold(dev) else \
           metrics.SmuMetrics.AverageMemclkFrequencyPreDs

  def get_fckl_freq(self, dev, metrics):
    return metrics.SmuMetrics.AverageFclkFrequencyPostDs if self.get_mem_activity(dev, metrics) <= self.get_busy_threshold(dev) else \
           metrics.SmuMetrics.AverageFclkFrequencyPreDs

  def get_fan_rpm_pwm(self, dev, metrics): return metrics.SmuMetrics.AvgFanRpm, metrics.SmuMetrics.AvgFanPwm

  def get_power(self, dev, metrics): return metrics.SmuMetrics.AverageSocketPower, metrics.SmuMetrics.dGPU_W_MAX

  def draw(self):
    terminal_width, terminal_height = shutil.get_terminal_size()
    if self.prev_terminal_width != terminal_width or self.prev_terminal_height != terminal_height:
      os.system('clear')
    self.prev_terminal_width, self.prev_terminal_height = terminal_width, terminal_height

    padding = 8
    col_size = (terminal_width) // 2 - padding
    activity_line_width = 50 if terminal_width > 170 else \
                         (30 if terminal_width > 130 else \
                         (16 if terminal_width > 92 else \
                         max(0, terminal_width - 77)))

    dev_metrics = self.collect()
    dev_content = []
    for dev, metrics in dev_metrics.items():
      if dev.pci_state != "D0":
        dev_content.append([f"{colored('(sleep)', 'yellow')} {bold(dev.pcibus)}: {self.lspci[dev.pcibus[5:]]}"] +
                           [pad(f"PCI State: {dev.pci_state}", col_size)])
        continue

      device_line = [f"{bold(dev.pcibus)} {trim(self.lspci[dev.pcibus[5:]], col_size - 20)}"] + [pad("", col_size)]
      activity_line = [f"GFX Activity {draw_bar(self.get_gfx_activity(dev, metrics) / 100, activity_line_width)}"] \
                    + [f"MEM Activity {draw_bar(self.get_mem_activity(dev, metrics) / 100, activity_line_width)}"]

      temps_data, temps_data_compact = self.get_temps(dev, metrics), self.get_temps(dev, metrics, compact=True)
      temps_table = ["=== Temps (°C) ==="] + [f"{name:<16}: {color_temp(val)}" for name, val in temps_data.items()]
      temps_table_compact = ["Temps (°C):" + '/'.join([f"{color_temp(val)} {name}" for name, val in temps_data_compact.items()])]

      fan_rpm, fan_pwm = self.get_fan_rpm_pwm(dev, metrics)
      power_table = ["=== Power ==="] + [f"Fan Speed: {fan_rpm} RPM"] + [f"Fan Power: {fan_pwm}%"]

      total_power, max_power = self.get_power(dev, metrics)
      power_line = [f"Power: {total_power:>3}W " + draw_bar(total_power / max_power, 16)]
      power_line_compact = [f"Power:  {total_power:>3}W " + draw_bar(total_power / max_power, activity_line_width)]

      voltage_data = self.get_voltage(dev, metrics)
      voltage_table = ["=== Voltages ==="] + [f"{name:<20}: {color_voltage(voltage)}" for name, voltage in voltage_data.items()]

      gfx_freq = self.get_gfx_freq(dev, metrics)
      mclk_freq = self.get_mem_freq(dev, metrics)
      fclk_freq = self.get_fckl_freq(dev, metrics)

      frequency_table = ["=== Frequencies ===", f"GFXCLK: {gfx_freq:>4} MHz", f"FCLK  : {fclk_freq:>4} MHz", f"MCLK  : {mclk_freq:>4} MHz"]

      if self.prev_terminal_width >= 231:
        power_table += power_line + [""] + voltage_table
        activity_line += [""]
      elif self.prev_terminal_width >= 171:
        power_table += power_line + [""] + frequency_table
        activity_line += [""]
        frequency_table = None
      elif self.prev_terminal_width >= 121:
        temps_table = None
        activity_line += power_line_compact
      else:
        temps_table = None
        power_table = None
        frequency_table = None
        activity_line += power_line_compact

      dev_content.append(device_line + activity_line + same_line([temps_table, power_table, frequency_table]))

    raw_text = 'AM Monitor'.center(terminal_width) + "\n" + "=" * terminal_width + "\n\n"
    for i in range(0, len(dev_content), 2):
      if i + 1 < len(dev_content): raw_text += '\n'.join(same_line([dev_content[i], dev_content[i+1]], split=padding))
      else: raw_text += '\n'.join(dev_content[i])
      if i + 2 < len(dev_content): raw_text += "\n" + "=" * terminal_width + "\n\n"

    sys.stdout.write(f'\033[{self.prev_lines_cnt}A')
    sys.stdout.flush()
    print(raw_text)

    self.prev_lines_cnt = len(raw_text.splitlines()) + 2

if __name__ == "__main__":
  try:
    os.system('clear')
    smi_ctx = SMICtx()
    while True:
      smi_ctx.rescan_devs()
      smi_ctx.draw()
      time.sleep(1)
  except KeyboardInterrupt: print("Exiting...")<|MERGE_RESOLUTION|>--- conflicted
+++ resolved
@@ -8,12 +8,7 @@
 from tinygrad.runtime.support.am.amdev import AMDev, AMMemoryManager
 from tinygrad.runtime.support.am.ip import AM_SOC, AM_GMC, AM_IH, AM_PSP, AM_SMU, AM_GFX, AM_SDMA
 
-<<<<<<< HEAD
 AM_VERSION = 0xA0000003
-SMU_11_0_GFX_BUSY_THRESHOLD = 15
-=======
-AM_VERSION = 0xA0000002
->>>>>>> a25abf55
 
 def bold(s): return f"\033[1m{s}\033[0m"
 
