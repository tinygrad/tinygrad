--- conflicted
+++ resolved
@@ -119,13 +119,9 @@
 
     return rocprof.ROCPROFILER_THREAD_TRACE_DECODER_STATUS_SUCCESS
 
-<<<<<<< HEAD
-  rocprof.rocprof_trace_decoder_parse_data(copy_cb, trace_cb, isa_cb, None)
-=======
   try:
     rocprof.rocprof_trace_decoder_parse_data(copy_cb, trace_cb, isa_cb, None)
   except AttributeError as e: raise RuntimeError("Failed to find rocprof-trace-decoder. Run ./extra/sqtt/install_sqtt_decoder.py to install") from e
->>>>>>> 49191ada
   return ROCParseCtx
 
 if __name__ == "__main__":
@@ -134,10 +130,8 @@
   args = parser.parse_args()
 
   with args.profile.open("rb") as f: profile = pickle.load(f)
-  try:
-    rctx = decode(profile)
-    print('SQTT:', rctx.wave_events.keys())
-  except Exception as e: print("Error in sqtt decoder:", e)
+  rctx = decode(profile)
+  print('SQTT:', rctx.wave_events.keys())
 
   for ev in profile:
     if not isinstance(ev, ProfilePMCEvent): continue
