--- conflicted
+++ resolved
@@ -61,14 +61,8 @@
 
     for prog in prog_evs:
       arch = "gfx%d%x%x" % ((trgt:=unwrap(dev_evs[prog.device].props)['gfx_target_version']) // 10000, (trgt // 100) % 100, trgt % 100)
-<<<<<<< HEAD
-      self.disasms[prog.name] = pc_to_asm = {}
-      for addr, info in llvm_disasm(arch, unwrap(prog.lib)).items():
-        pc_to_asm[unwrap(prog.base)+addr] = info
-=======
       base = unwrap(prog.base)
       self.disasms[prog.name] = asm = {base+addr:info for addr,info in llvm_disasm(arch, unwrap(prog.lib)).items()}
->>>>>>> 9dbc5506
 
   def next_sqtt(self):
     x = next(self.sqtt_evs, None)
@@ -83,19 +77,8 @@
   def on_wave_ev(self, ev:rocprof.rocprofiler_thread_trace_decoder_wave_t):
     if DEBUG >= 5: print("WAVE", ev.wave_id, self.active_se, ev.cu, ev.simd, ev.contexts, ev.begin_time, ev.end_time)
 
-<<<<<<< HEAD
     insts_blob = bytearray(sz:=ev.instructions_size * ctypes.sizeof(rocprof.rocprofiler_thread_trace_decoder_inst_t))
     ctypes.memmove((ctypes.c_char * sz).from_buffer(insts_blob), ev.instructions_array, sz)
-=======
-    inst_execs:list[InstExec] = []
-    disasm = self.disasms[unwrap(self.active_kern)]
-    for j in range(ev.instructions_size):
-      inst_ev = ev.instructions_array[j]
-      inst_typ = rocprof.enum_rocprofiler_thread_trace_decoder_inst_category_t.get(inst_ev.category)
-      inst_disasm = disasm[unwrap(inst_ev.pc.address)][0]
-      inst_execs.append(InstExec(inst_typ, inst_disasm, inst_ev.stall, inst_ev.duration, inst_ev.time))
-      if DEBUG >= 8: print(inst_execs[-1])
->>>>>>> 9dbc5506
 
     if ev.instructions_size > 0:
       self.inst_execs.setdefault(unwrap(self.active_kern), []).append(WaveExec(ev.wave_id, ev.cu, ev.simd, unwrap(self.active_se), ev.begin_time,
