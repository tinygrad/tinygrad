--- conflicted
+++ resolved
@@ -139,14 +139,10 @@
 
   with args.profile.open("rb") as f: profile = pickle.load(f)
   rctx = decode(profile)
-<<<<<<< HEAD
-  #print('SQTT:', rctx.wave_events.keys())
+  #print('SQTT:', rctx.inst_execs.keys())
   for prg, waves in rctx.inst_execs.items():
     print(prg)
     print([w.insts[-1].time for w in waves if w.insts])
-=======
-  print('SQTT:', rctx.inst_execs.keys())
->>>>>>> f9b7586e
 
   for ev in profile:
     if not isinstance(ev, ProfilePMCEvent): continue
