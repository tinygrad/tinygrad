import ctypes
from tinygrad.helpers import DEBUG
<<<<<<< HEAD
=======
import sys
import numpy as np
from typing import Any, Dict, List, Tuple
from dataclasses import dataclass
>>>>>>> 9c6bb7ff

try:
  _libhip = ctypes.cdll.LoadLibrary("libamdhip64.so")
  _libhiprtc = ctypes.cdll.LoadLibrary("libhiprtc.so")

  _libhip.hipGetErrorString.restype = ctypes.c_char_p
  _libhip.hipGetErrorString.argtypes = [ctypes.c_int]
  def hipGetErrorString(status):
    return _libhip.hipGetErrorString(status).decode("utf-8")

  def hipCheckStatus(status):
    if status != 0: raise RuntimeError("HIP error %s: %s" % (status, hipGetErrorString(status)))

  _libhip.hipDeviceSynchronize.restype = int
  _libhip.hipDeviceSynchronize.argtypes = []
  def hipDeviceSynchronize():
    status = _libhip.hipDeviceSynchronize()
    hipCheckStatus(status)

  _libhip.hipStreamSynchronize.restype = int
  _libhip.hipStreamSynchronize.argtypes = [ctypes.c_void_p]
  def hipStreamSynchronize(stream):
    status = _libhip.hipStreamSynchronize(stream)
    hipCheckStatus(status)

  _libhip.hipEventCreate.restype = int
  _libhip.hipEventCreate.argtypes = [ctypes.POINTER(ctypes.c_void_p)]
  def hipEventCreate():
    ptr = ctypes.c_void_p()
    status = _libhip.hipEventCreate(ctypes.byref(ptr))
    hipCheckStatus(status)
    return ptr

  _libhip.hipEventRecord.restype = int
  _libhip.hipEventRecord.argtypes = [ctypes.c_void_p, ctypes.c_void_p]
  def hipEventRecord(event, stream=None):
    status = _libhip.hipEventRecord(event, stream)
    hipCheckStatus(status)

  _libhip.hipEventDestroy.restype = int
  _libhip.hipEventDestroy.argtypes = [ctypes.c_void_p]
  def hipEventDestroy(event):
    status = _libhip.hipEventDestroy(event)
    hipCheckStatus(status)

  _libhip.hipEventSynchronize.restype = int
  _libhip.hipEventSynchronize.argtypes = [ctypes.c_void_p]
  def hipEventSynchronize(event):
    status = _libhip.hipEventSynchronize(event)
    hipCheckStatus(status)

  _libhip.hipEventElapsedTime.restype = int
  _libhip.hipEventElapsedTime.argtypes = [ctypes.POINTER(ctypes.c_float), ctypes.c_void_p, ctypes.c_void_p]
  def hipEventElapsedTime(start, stop):
    t = ctypes.c_float()
    status = _libhip.hipEventElapsedTime(ctypes.byref(t), start, stop)
    hipCheckStatus(status)
    return t.value

<<<<<<< HEAD
=======
  ## Stream Management

  # Stream capture modes:
  hipStreamCaptureModeGlobal = 0
  hipStreamCaptureModeThreadLocal = 1
  hipStreamCaptureModeRelaxed = 2

  _libhip.hipStreamCreate.restype = int
  _libhip.hipStreamCreate.argtypes = [ctypes.POINTER(ctypes.c_void_p)]
  def hipStreamCreate():
    ptr = ctypes.c_void_p()
    status = _libhip.hipStreamCreate(ctypes.byref(ptr))
    hipCheckStatus(status)
    return ptr

  _libhip.hipStreamDestroy.restype = int
  _libhip.hipStreamDestroy.argtypes = [ctypes.c_void_p]
  def hipStreamDestroy(stream):
    status = _libhip.hipStreamDestroy(stream)
    hipCheckStatus(status)

  _libhip.hipStreamBeginCapture.restype = int
  _libhip.hipStreamBeginCapture.argtypes = [ctypes.c_void_p, ctypes.c_int]
  def hipStreamBeginCapture(stream, mode=hipStreamCaptureModeGlobal):
    t = ctypes.c_float()
    status = _libhip.hipStreamBeginCapture(stream, mode)
    hipCheckStatus(status)

  _libhip.hipStreamEndCapture.restype = int
  _libhip.hipStreamEndCapture.argtypes = [ctypes.c_void_p, ctypes.c_void_p]
  def hipStreamEndCapture(stream):
    ptr = ctypes.c_void_p()
    status = _libhip.hipStreamEndCapture(stream, ctypes.byref(ptr))
    hipCheckStatus(status)
    return ptr

  _libhip.hipStreamGetCaptureInfo_v2.restype = int
  _libhip.hipStreamGetCaptureInfo_v2.argtypes = [ctypes.c_void_p, ctypes.c_void_p, ctypes.c_void_p, ctypes.c_void_p, ctypes.c_void_p, ctypes.c_void_p]
  def hipStreamGetCaptureInfo_v2(stream):
    status_out = ctypes.c_void_p()
    id_out = ctypes.c_ulonglong()
    graph_out = ctypes.c_void_p()
    deps_out = ctypes.POINTER(ctypes.c_void_p)()
    num_deps = ctypes.c_size_t()
    status = _libhip.hipStreamGetCaptureInfo_v2(stream, ctypes.byref(status_out), ctypes.byref(id_out), ctypes.byref(graph_out), ctypes.byref(deps_out), ctypes.byref(num_deps))
    hipCheckStatus(status)
    deps = [ctypes.cast(deps_out[i], ctypes.c_void_p) for i in range(num_deps.value)]
    return status_out, id_out.value, graph_out, deps

  hipStreamAddCaptureDependencies = 0
  hipStreamSetCaptureDependencies = 1

  _libhip.hipStreamUpdateCaptureDependencies.restype = int
  _libhip.hipStreamUpdateCaptureDependencies.argtypes = [ctypes.c_void_p, ctypes.c_void_p, ctypes.c_size_t, ctypes.c_uint]
  def hipStreamUpdateCaptureDependencies(stream, deps, flags=hipStreamAddCaptureDependencies):
    deps_in = (ctypes.c_void_p * len(deps))()
    deps_in[:] = deps
    num_deps = ctypes.c_size_t()
    num_deps.value = len(deps)
    flags_in = ctypes.c_uint()
    flags_in.value = flags
    status = _libhip.hipStreamUpdateCaptureDependencies(stream, deps_in, num_deps, flags_in)
    hipCheckStatus(status)


  ## Graph Management

  _libhip.hipGraphInstantiate.restype = int
  _libhip.hipGraphInstantiate.argtypes = [ctypes.c_void_p, ctypes.c_void_p, ctypes.c_void_p, ctypes.c_void_p, ctypes.c_void_p]
  def hipGraphInstantiate(graph):
    ptr = ctypes.c_void_p()
    status = _libhip.hipGraphInstantiate(ctypes.byref(ptr), graph, 0, 0, 0)
    hipCheckStatus(status)
    return ptr

  _libhip.hipGraphDestroy.restype = int
  _libhip.hipGraphDestroy.argtypes = [ctypes.c_void_p]
  def hipGraphDestroy(graph):
    status = _libhip.hipGraphDestroy(graph)
    hipCheckStatus(status)

  _libhip.hipGraphExecDestroy.restype = int
  _libhip.hipGraphExecDestroy.argtypes = [ctypes.c_void_p]
  def hipGraphExecDestroy(gexec):
    status = _libhip.hipGraphExecDestroy(gexec)
    hipCheckStatus(status)

  _libhip.hipGraphLaunch.restype = int
  _libhip.hipGraphLaunch.argtypes = [ctypes.c_void_p, ctypes.c_void_p]
  def hipGraphLaunch(graph_exec, stream=0):
    status = _libhip.hipGraphLaunch(graph_exec, stream)
    hipCheckStatus(status)

  class hipKernelNodeParams(ctypes.Structure):
    _fields_ = [("blockDimX", ctypes.c_uint32), ("blockDimY", ctypes.c_uint32), ("blockDimZ", ctypes.c_uint32),
                ("extra", ctypes.POINTER(ctypes.c_void_p)),
                ("func", ctypes.c_void_p),
                ("gridDimX", ctypes.c_uint32), ("gridDimY", ctypes.c_uint32), ("gridDimZ", ctypes.c_uint32),
                ("kernelParams", ctypes.POINTER(ctypes.c_void_p)),
                ("sharedMemBytes", ctypes.c_uint32)]

  @dataclass
  class kernelNodeParamsWrapper():
    c_struct: Any
    context: Any = None

  # Better to cache struct_types since they reused often and take a lot of time to create.
  struct_type_cache: Dict[str, Any] = {}
  def __get_struct(name, field_list):
    global struct_type_cache
    if name in struct_type_cache:
      return struct_type_cache[name]
    class CStructure(ctypes.Structure):
      _fields_ = field_list
    struct_type_cache[name] = CStructure
    return struct_type_cache[name]

  def getStructTypeForArgs(*args):
    types = ""
    fields: List[Tuple[str, Any]] = []
    for idx in range(len(args)):
      if args[idx].__class__ is int:
        types += 'i'
        fields.append((f'field{idx}', ctypes.c_int))
      else:
        types += 'P'
        fields.append((f'field{idx}', ctypes.c_void_p))
    return __get_struct(types, fields)

  def updateKernelNodeParams(npwrapper:kernelNodeParamsWrapper, *args, grid=(1,1,1), block=(1,1,1), updated_args=None):
    _, struct, _ = npwrapper.context
    if updated_args is not None:
      for i in updated_args:
        setattr(struct, f'field{i}', (args[i] if args[i].__class__ is int else args[i]._buf))
    else:
      for i,d in enumerate(args):
        setattr(struct, f'field{i}', (d if d.__class__ is int else d._buf))
    npwrapper.c_struct.blockDimX = block[0]
    npwrapper.c_struct.blockDimY = block[1]
    npwrapper.c_struct.blockDimZ = block[2]
    npwrapper.c_struct.gridDimX = grid[0]
    npwrapper.c_struct.gridDimY = grid[1]
    npwrapper.c_struct.gridDimZ = grid[2]

  def buildKernelNodeParams(*args, func=None, grid=(1,1,1), block=(1,1,1), sharedMemBytes=0, argsStructType=None):
    data = [d if d.__class__ is int else d._buf for d in args]
    if argsStructType is None: argsStructType = getStructTypeForArgs(*args)
    struct = argsStructType(*data)
    size = ctypes.c_size_t(ctypes.sizeof(struct))
    p_size = ctypes.c_void_p(ctypes.addressof(size))
    p_struct = ctypes.c_void_p(ctypes.addressof(struct))
    config = (ctypes.c_void_p * 5)(ctypes.c_void_p(1), p_struct,
                                  ctypes.c_void_p(2), p_size, ctypes.c_void_p(3))
    params = hipKernelNodeParams(block[0], block[1], block[2], config, func, grid[0], grid[1], grid[2], None, sharedMemBytes)
    return kernelNodeParamsWrapper(c_struct=params, context=(size, struct, config))

  _libhip.hipGraphAddKernelNode.restype = int
  _libhip.hipGraphAddKernelNode.argtypes = [ctypes.c_void_p, ctypes.c_void_p, ctypes.c_void_p, ctypes.c_size_t, ctypes.c_void_p]
  def hipGraphAddKernelNode(graph, deps, params:kernelNodeParamsWrapper):
    graph_node = ctypes.c_void_p()
    deps_in = (ctypes.c_void_p * len(deps))()
    deps_in[:] = deps
    num_deps = ctypes.c_size_t(len(deps))
    status = _libhip.hipGraphAddKernelNode(ctypes.byref(graph_node), graph, deps_in, num_deps, ctypes.byref(params.c_struct))
    hipCheckStatus(status)
    return graph_node

  _libhip.hipGraphExecKernelNodeSetParams.restype = int
  _libhip.hipGraphExecKernelNodeSetParams.argtypes = [ctypes.c_void_p, ctypes.c_void_p, ctypes.c_void_p]
  def hipGraphExecKernelNodeSetParams(gexec, node, params:kernelNodeParamsWrapper):
    status = _libhip.hipGraphExecKernelNodeSetParams(gexec, node, ctypes.byref(params.c_struct))
    hipCheckStatus(status)


>>>>>>> 9c6bb7ff
  _libhip.hipMalloc.restype = int
  _libhip.hipMalloc.argtypes = [ctypes.POINTER(ctypes.c_void_p), ctypes.c_size_t]
  def hipMalloc(count):
    ptr = ctypes.c_void_p()
    status = _libhip.hipMalloc(ctypes.byref(ptr), count)
    hipCheckStatus(status)
    return ptr.value

  _libhip.hipFree.restype = int
  _libhip.hipFree.argtypes = [ctypes.c_void_p]
  def hipFree(ptr):
    status = _libhip.hipFree(ptr)
    hipCheckStatus(status)

  # memory copy modes
  hipMemcpyHostToHost = 0
  hipMemcpyHostToDevice = 1
  hipMemcpyDeviceToHost = 2
  hipMemcpyDeviceToDevice = 3
  hipMemcpyDefault = 4

  _libhip.hipMemcpy.restype = int
  _libhip.hipMemcpy.argtypes = [ctypes.c_void_p, ctypes.c_void_p, ctypes.c_size_t, ctypes.c_int]
  def hipMemcpy(dst, src, count, direction):
    status = _libhip.hipMemcpy(dst, src, ctypes.c_size_t(count), direction)
    hipCheckStatus(status)

  _libhip.hipMemcpyAsync.restype = int
  _libhip.hipMemcpyAsync.argtypes = [ctypes.c_void_p, ctypes.c_void_p, ctypes.c_size_t, ctypes.c_int, ctypes.c_void_p]
  def hipMemcpyAsync(dst, src, count, direction, stream):
    status = _libhip.hipMemcpyAsync(dst, src, ctypes.c_size_t(count), direction, stream)
    hipCheckStatus(status)

  _libhip.hipDeviceEnablePeerAccess.restype = int
  _libhip.hipDeviceEnablePeerAccess.argtypes = [ctypes.c_int, ctypes.c_uint]
  def hipDeviceEnablePeerAccess(peerDevice, flags):
    status = _libhip.hipDeviceEnablePeerAccess(peerDevice, flags)
    hipCheckStatus(status)

  _libhip.hipMemGetInfo.restype = int
  _libhip.hipMemGetInfo.argtypes = [ctypes.c_void_p, ctypes.c_void_p]
  def hipMemGetInfo():
    free = ctypes.c_size_t()
    total = ctypes.c_size_t()
    status = _libhip.hipMemGetInfo(ctypes.byref(free), ctypes.byref(total))
    hipCheckStatus(status)
    return free.value, total.value

  class hipIpcMemHandle_t(ctypes.Structure):
    _fields_ = [("reserved", ctypes.c_char * 64)]

  _libhip.hipIpcGetMemHandle.restype = int
  _libhip.hipIpcGetMemHandle.argtypes = [ctypes.POINTER(hipIpcMemHandle_t), ctypes.c_void_p]
  def hipIpcGetMemHandle(ptr):
    handle = hipIpcMemHandle_t()
    status = _libhip.hipIpcGetMemHandle(ctypes.byref(handle), ptr)
    hipCheckStatus(status)
    return handle

  _libhip.hipIpcOpenMemHandle.restype = int
  _libhip.hipIpcOpenMemHandle.argtypes = [ctypes.POINTER(ctypes.c_void_p), hipIpcMemHandle_t, ctypes.c_uint]
  def hipIpcOpenMemHandle(handle, flags):
    ptr = ctypes.c_void_p()
    status = _libhip.hipIpcOpenMemHandle(ctypes.byref(ptr), handle, flags)
    hipCheckStatus(status)
    return ptr.value

  _libhip.hipIpcCloseMemHandle.restype = int
  _libhip.hipIpcCloseMemHandle.argtypes = [ctypes.c_void_p]
  def hipIpcCloseMemHandle(ptr):
    status = _libhip.hipIpcCloseMemHandle(ptr)
    hipCheckStatus(status)

  _libhip.hipSetDevice.restype = int
  _libhip.hipSetDevice.argtypes = [ctypes.c_int]
  def hipSetDevice(dev):
    status = _libhip.hipSetDevice(dev)
    hipCheckStatus(status)

  _libhip.hipGetDevice.restype = int
  _libhip.hipGetDevice.argtypes = [ctypes.POINTER(ctypes.c_int)]
  def hipGetDevice():
    dev = ctypes.c_int()
    status = _libhip.hipGetDevice(ctypes.byref(dev))
    hipCheckStatus(status)
    return dev.value

  _libhip.hipGetDeviceCount.restype = int
  _libhip.hipGetDeviceCount.argtypes = [ctypes.POINTER(ctypes.c_int)]
  def hipGetDeviceCount():
    count = ctypes.c_int()
    status = _libhip.hipGetDeviceCount(ctypes.byref(count))
    hipCheckStatus(status)
    return count.value

  class hipDeviceArch(ctypes.Structure):
    _fields_ = [
      # *32-bit Atomics*
      # 32-bit integer atomics for global memory.
      ("hasGlobalInt32Atomics", ctypes.c_uint, 1),

      # 32-bit float atomic exch for global memory.
      ("hasGlobalFloatAtomicExch", ctypes.c_uint, 1),

      # 32-bit integer atomics for shared memory.
      ("hasSharedInt32Atomics", ctypes.c_uint, 1),

      # 32-bit float atomic exch for shared memory.
      ("hasSharedFloatAtomicExch", ctypes.c_uint, 1),

      # 32-bit float atomic add in global and shared memory.
      ("hasFloatAtomicAdd", ctypes.c_uint, 1),

      # *64-bit Atomics*
      # 64-bit integer atomics for global memory.
      ("hasGlobalInt64Atomics", ctypes.c_uint, 1),

      # 64-bit integer atomics for shared memory.
      ("hasSharedInt64Atomics", ctypes.c_uint, 1),

      # *Doubles*
      # Double-precision floating point.
      ("hasDoubles", ctypes.c_uint, 1),

      # *Warp cross-lane operations*
      # Warp vote instructions (__any, __all).
      ("hasWarpVote", ctypes.c_uint, 1),

      # Warp ballot instructions (__ballot).
      ("hasWarpBallot", ctypes.c_uint, 1),

      # Warp shuffle operations. (__shfl_*).
      ("hasWarpShuffle", ctypes.c_uint, 1),

      # Funnel two words into one with shift&mask caps.
      ("hasFunnelShift", ctypes.c_uint, 1),

      # *Sync*
      # __threadfence_system.
      ("hasThreadFenceSystem", ctypes.c_uint, 1),

      # __syncthreads_count, syncthreads_and, syncthreads_or.
      ("hasSyncThreadsExt", ctypes.c_uint, 1),

      # *Misc*
      # Surface functions.
      ("hasSurfaceFuncs", ctypes.c_uint, 1),

      # Grid and group dims are 3D (rather than 2D).
      ("has3dGrid", ctypes.c_uint, 1),

      # Dynamic parallelism.
      ("hasDynamicParallelism", ctypes.c_uint, 1),
    ]

  class hipDeviceProperties(ctypes.Structure):
    _fields_ = [
      # Device name
      ("_name", ctypes.c_char * 256),

      # Size of global memory region (in bytes)
      ("totalGlobalMem", ctypes.c_size_t),

      # Size of shared memory region (in bytes).
      ("sharedMemPerBlock", ctypes.c_size_t),

      # Registers per block.
      ("regsPerBlock", ctypes.c_int),

      # Warp size.
      ("warpSize", ctypes.c_int),

      # Max work items per work group or workgroup max size.
      ("maxThreadsPerBlock", ctypes.c_int),

      # Max number of threads in each dimension (XYZ) of a block.
      ("maxThreadsDim", ctypes.c_int * 3),

      # Max grid dimensions (XYZ).
      ("maxGridSize", ctypes.c_int * 3),

      # Max clock frequency of the multiProcessors in khz.
      ("clockRate", ctypes.c_int),

      # Max global memory clock frequency in khz.
      ("memoryClockRate", ctypes.c_int),

      # Global memory bus width in bits.
      ("memoryBusWidth", ctypes.c_int),

      # Size of shared memory region (in bytes).
      ("totalConstMem", ctypes.c_size_t),

      # Major compute capability.  On HCC, this is an approximation and features may
      # differ from CUDA CC.  See the arch feature flags for portable ways to query
      # feature caps.
      ("major", ctypes.c_int),

      # Minor compute capability.  On HCC, this is an approximation and features may
      # differ from CUDA CC.  See the arch feature flags for portable ways to query
      # feature caps.
      ("minor", ctypes.c_int),

      # Number of multi-processors (compute units).
      ("multiProcessorCount", ctypes.c_int),

      # L2 cache size.
      ("l2CacheSize", ctypes.c_int),

      # Maximum resident threads per multi-processor.
      ("maxThreadsPerMultiProcessor", ctypes.c_int),

      # Compute mode.
      ("computeMode", ctypes.c_int),

      # Frequency in khz of the timer used by the device-side "clock*"
      # instructions.  New for HIP.
      ("clockInstructionRate", ctypes.c_int),

      # Architectural feature flags.  New for HIP.
      ("arch", hipDeviceArch),

      # Device can possibly execute multiple kernels concurrently.
      ("concurrentKernels", ctypes.c_int),

      # PCI Domain ID
      ("pciDomainID", ctypes.c_int),

      # PCI Bus ID.
      ("pciBusID", ctypes.c_int),

      # PCI Device ID.
      ("pciDeviceID", ctypes.c_int),

      # Maximum Shared Memory Per Multiprocessor.
      ("maxSharedMemoryPerMultiProcessor", ctypes.c_size_t),

      # 1 if device is on a multi-GPU board, 0 if not.
      ("isMultiGpuBoard", ctypes.c_int),

      # Check whether HIP can map host memory
      ("canMapHostMemory", ctypes.c_int),

      # DEPRECATED: use gcnArchName instead
      ("gcnArch", ctypes.c_int),

      # AMD GCN Arch Name.
      ("_gcnArchName", ctypes.c_char * 256),

      # APU vs dGPU
      ("integrated", ctypes.c_int),

      # HIP device supports cooperative launch
      ("cooperativeLaunch", ctypes.c_int),

      # HIP device supports cooperative launch on multiple devices
      ("cooperativeMultiDeviceLaunch", ctypes.c_int),

      # Maximum size for 1D textures bound to linear memory
      ("maxTexture1DLinear", ctypes.c_int),

      # Maximum number of elements in 1D images
      ("maxTexture1D", ctypes.c_int),

      # Maximum dimensions (width, height) of 2D images, in image elements
      ("maxTexture2D", ctypes.c_int * 2),

      # Maximum dimensions (width, height, depth) of 3D images, in image elements
      ("maxTexture3D", ctypes.c_int * 3),

      # Addres of HDP_MEM_COHERENCY_FLUSH_CNTL register
      ("hdpMemFlushCntl", ctypes.POINTER(ctypes.c_uint)),

      # Addres of HDP_REG_COHERENCY_FLUSH_CNTL register
      ("hdpRegFlushCntl", ctypes.POINTER(ctypes.c_uint)),

      # Maximum pitch in bytes allowed by memory copies
      ("memPitch", ctypes.c_size_t),

      # Alignment requirement for textures
      ("textureAlignment", ctypes.c_size_t),

      # Pitch alignment requirement for texture references bound to pitched memory
      ("texturePitchAlignment", ctypes.c_size_t),

      # Run time limit for kernels executed on the device
      ("kernelExecTimeoutEnabled", ctypes.c_int),

      # Device has ECC support enabled
      ("ECCEnabled", ctypes.c_int),

      # 1:If device is Tesla device using TCC driver, else 0
      ("tccDriver", ctypes.c_int),

      # HIP device supports cooperative launch on multiple
      # devices with unmatched functions
      ("cooperativeMultiDeviceUnmatchedFunc", ctypes.c_int),

      # HIP device supports cooperative launch on multiple
      # devices with unmatched grid dimensions
      ("cooperativeMultiDeviceUnmatchedGridDim", ctypes.c_int),

      # HIP device supports cooperative launch on multiple
      # devices with unmatched block dimensions
      ("cooperativeMultiDeviceUnmatchedBlockDim", ctypes.c_int),

      # HIP device supports cooperative launch on multiple
      # devices with unmatched shared memories
      ("cooperativeMultiDeviceUnmatchedSharedMem", ctypes.c_int),

      # 1: if it is a large PCI bar device, else 0
      ("isLargeBar", ctypes.c_int),

      # Revision of the GPU in this device
      ("asicRevision", ctypes.c_int),

      # Device supports allocating managed memory on this system
      ("managedMemory", ctypes.c_int),

      # Host can directly access managed memory on the device without migration
      ("directManagedMemAccessFromHost", ctypes.c_int),

      # Device can coherently access managed memory concurrently with the CPU
      ("concurrentManagedAccess", ctypes.c_int),

      # Device supports coherently accessing pageable memory
      # without calling hipHostRegister on it
      ("pageableMemoryAccess", ctypes.c_int),

      # Device accesses pageable memory via the host"s page tables
      ("pageableMemoryAccessUsesHostPageTables", ctypes.c_int),
    ]

    @property
    def name(self):
      return self._name.decode("utf-8")

    @property
    def gcnArchName(self):
      return self._gcnArchName.decode("utf-8")

  _libhip.hipGetDeviceProperties.restype = int
  _libhip.hipGetDeviceProperties.argtypes = [ctypes.POINTER(hipDeviceProperties), ctypes.c_int]
  def hipGetDeviceProperties(deviceId: int):
    device_properties = hipDeviceProperties()
    status = _libhip.hipGetDeviceProperties(ctypes.pointer(device_properties), deviceId)
    hipCheckStatus(status)
    return device_properties

  _libhip.hipModuleLoadData.restype = int
  _libhip.hipModuleLoadData.argtypes = [ctypes.POINTER(ctypes.c_void_p), ctypes.c_void_p]
  def hipModuleLoadData(data):
    module = ctypes.c_void_p()
    status = _libhip.hipModuleLoadData(ctypes.byref(module), data)
    hipCheckStatus(status)
    return module

  _libhip.hipModuleGetFunction.restype = int
  _libhip.hipModuleGetFunction.argtypes = [ctypes.POINTER(ctypes.c_void_p), ctypes.c_void_p, ctypes.POINTER(ctypes.c_char)]
  def hipModuleGetFunction(module, func_name):
    kernel = ctypes.c_void_p()
    status = _libhip.hipModuleGetFunction(ctypes.byref(kernel), module, func_name.encode("utf-8"))
    hipCheckStatus(status)
    return kernel

  _libhip.hipModuleUnload.restype = int
  _libhip.hipModuleUnload.argtypes = [ctypes.c_void_p]
  def hipModuleUnload(module):
    status = _libhip.hipModuleUnload(module)
    hipCheckStatus(status)

  _libhip.hipModuleLaunchKernel.restype = int
  _libhip.hipModuleLaunchKernel.argtypes = [ctypes.c_void_p,
                                            ctypes.c_uint, ctypes.c_uint, ctypes.c_uint, # block dim
                                            ctypes.c_uint, ctypes.c_uint, ctypes.c_uint, # thread dim
                                            ctypes.c_uint, ctypes.c_void_p,
                                            ctypes.POINTER(ctypes.c_void_p), ctypes.POINTER(ctypes.c_void_p)]
  def hipModuleLaunchKernel(kernel, bx, by, bz, tx, ty, tz, shared, stream, struct):
    c_bx, c_by, c_bz = ctypes.c_uint(bx), ctypes.c_uint(by), ctypes.c_uint(bz)
    c_tx, c_ty, c_tz = ctypes.c_uint(tx), ctypes.c_uint(ty), ctypes.c_uint(tz)
    c_shared = ctypes.c_uint(shared)

    param_buffer_ptr, param_buffer_size, param_buffer_end = ctypes.c_void_p(1), ctypes.c_void_p(2), ctypes.c_void_p(3)
    size = ctypes.c_size_t(ctypes.sizeof(struct))
    p_size, p_struct = ctypes.c_void_p(ctypes.addressof(size)), ctypes.c_void_p(ctypes.addressof(struct))
    config = (ctypes.c_void_p * 5)(param_buffer_ptr, p_struct, param_buffer_size, p_size, param_buffer_end)

    status = _libhip.hipModuleLaunchKernel(kernel, c_bx, c_by, c_bz, c_tx, c_ty, c_tz, c_shared, stream, None, config)
    hipCheckStatus(status)

  _libhiprtc.hiprtcCreateProgram.restype = int
  _libhiprtc.hiprtcCreateProgram.argtypes = [ctypes.POINTER(ctypes.c_void_p), ctypes.POINTER(ctypes.c_char), ctypes.POINTER(ctypes.c_char),
                                             ctypes.c_int, ctypes.POINTER(ctypes.c_char_p), ctypes.POINTER(ctypes.c_char_p)]
  def hiprtcCreateProgram(source, name, header_names, header_sources):
    c_header_names, c_header_sources = (ctypes.c_char_p * len(header_names))(), (ctypes.c_char_p * len(header_sources))()
    c_header_names[:], c_header_sources[:] = [h.encode("utf-8") for h in header_names], [h.encode("utf-8") for h in header_sources]

    prog = ctypes.c_void_p()
    status = _libhiprtc.hiprtcCreateProgram(ctypes.byref(prog), source.encode("utf-8"), name.encode("utf-8"), len(header_names), c_header_sources, c_header_names)
    hipCheckStatus(status)
    return prog

  _libhiprtc.hiprtcDestroyProgram.restype = int
  _libhiprtc.hiprtcDestroyProgram.argtypes = [ctypes.POINTER(ctypes.c_void_p)]
  def hiprtcDestroyProgram(prog):
    status = _libhiprtc.hiprtcDestroyProgram(ctypes.byref(prog))
    hipCheckStatus(status)


  _libhiprtc.hiprtcGetProgramLogSize.restype = int
  _libhiprtc.hiprtcGetProgramLogSize.argtypes = [ctypes.c_void_p, ctypes.POINTER(ctypes.c_size_t)]
  _libhiprtc.hiprtcGetProgramLog.restype = int
  _libhiprtc.hiprtcGetProgramLog.argtypes = [ctypes.c_void_p, ctypes.c_char_p]
  def hiprtcGetProgramLog(prog):
    logsz = ctypes.c_size_t()
    status = _libhiprtc.hiprtcGetProgramLogSize(prog, logsz)
    hipCheckStatus(status)
    logstr = ctypes.create_string_buffer(logsz.value)
    status = _libhiprtc.hiprtcGetProgramLog(prog, logstr)
    hipCheckStatus(status)
    return logstr.value.decode()

  _libhiprtc.hiprtcCompileProgram.restype = int
  _libhiprtc.hiprtcCompileProgram.argtypes = [ctypes.c_void_p, ctypes.c_int, ctypes.POINTER(ctypes.c_char_p)]
  def hiprtcCompileProgram(prog, options):
    c_options = (ctypes.c_char_p * len(options))()
    c_options[:] = [o.encode("utf-8") for o in options]

    status = _libhiprtc.hiprtcCompileProgram(prog, len(options), c_options)
    if status == 6: print(hiprtcGetProgramLog(prog))
    hipCheckStatus(status)

  _libhiprtc.hiprtcGetCodeSize.restype = int
  _libhiprtc.hiprtcGetCodeSize.argtypes = [ctypes.c_void_p, ctypes.POINTER(ctypes.c_size_t)]
  _libhiprtc.hiprtcGetCode.restype = int
  _libhiprtc.hiprtcGetCode.argtypes = [ctypes.c_void_p, ctypes.POINTER(ctypes.c_char)]
  def hiprtcGetCode(prog):
    code_size = ctypes.c_size_t()
    status = _libhiprtc.hiprtcGetCodeSize(prog, ctypes.byref(code_size))
    hipCheckStatus(status)
    e_code = ("0" * code_size.value).encode("utf-8")
    status = _libhiprtc.hiprtcGetCode(prog, e_code)
    hipCheckStatus(status)
    return e_code
except:
  if DEBUG >= 1: print("WARNING: libamdhip64.so or libhiprtc.so not found. HIP support will not work.")<|MERGE_RESOLUTION|>--- conflicted
+++ resolved
@@ -1,12 +1,9 @@
 import ctypes
 from tinygrad.helpers import DEBUG
-<<<<<<< HEAD
-=======
 import sys
 import numpy as np
 from typing import Any, Dict, List, Tuple
 from dataclasses import dataclass
->>>>>>> 9c6bb7ff
 
 try:
   _libhip = ctypes.cdll.LoadLibrary("libamdhip64.so")
@@ -66,8 +63,6 @@
     hipCheckStatus(status)
     return t.value
 
-<<<<<<< HEAD
-=======
   ## Stream Management
 
   # Stream capture modes:
@@ -241,8 +236,6 @@
     status = _libhip.hipGraphExecKernelNodeSetParams(gexec, node, ctypes.byref(params.c_struct))
     hipCheckStatus(status)
 
-
->>>>>>> 9c6bb7ff
   _libhip.hipMalloc.restype = int
   _libhip.hipMalloc.argtypes = [ctypes.POINTER(ctypes.c_void_p), ctypes.c_size_t]
   def hipMalloc(count):
