--- conflicted
+++ resolved
@@ -172,11 +172,7 @@
   # TODO: this is heavyweight
   st = ShapeTracker((View.create(tuple(tensor.shape)), View.create(tuple(size), tuple(stride), 0 if storage_offset is None else storage_offset)))
   ret = tensor
-<<<<<<< HEAD
   #if prod(size) == 1: return ret.flatten()[storage_offset].reshape(size)
-=======
-  if prod(size) == 1: return ret.flatten()[storage_offset].reshape(size)
->>>>>>> c03dadfc
   if TORCH_DEBUG >= 1: print("**** as_strided", tensor.shape, size, stride, st)
   for mo in cached_to_movement_ops(tuple(tensor.shape), st): ret = apply_mop(ret, mo)
   return ret
