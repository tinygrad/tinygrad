--- conflicted
+++ resolved
@@ -222,16 +222,11 @@
 def convolution_backward_overrideable(grad_out, input, weight, stride, padding, dilation, transposed, output_padding, groups, output_mask):
   if TORCH_DEBUG >= 1:
     print(f"convolution_backward {input.shape=} {weight.shape=} {stride=} {padding=} {dilation=} {transposed=} {output_padding=} {groups=}")
-<<<<<<< HEAD
-  grad_out, input, weight, bias = unwrap(grad_out), unwrap(input), unwrap(weight), Tensor.zeros(weight.shape[0])
+  grad_out, input, weight, bias = unwrap(grad_out), unwrap(input), unwrap(weight), Tensor.zeros(weight.shape[0], device=_from_torch_device(weight.device))
   if not transposed: out = Tensor.conv2d(input, weight, bias, groups=groups, stride=stride, dilation=dilation, padding=padding)
   else:
     bias = Tensor.zeros(weight.shape[1] * groups)
     out = Tensor.conv_transpose2d(input, weight, bias, groups=groups, stride=stride, dilation=dilation, padding=padding, output_padding=output_padding)
-=======
-  grad_out, input, weight, bias = unwrap(grad_out), unwrap(input), unwrap(weight), Tensor.zeros(weight.shape[0], device=_from_torch_device(weight.device))
-  out = Tensor.conv2d(input, weight, bias, groups=groups, stride=stride, dilation=dilation, padding=padding)
->>>>>>> 815ad0b7
   grads = out.gradient(*[t for t,m in zip([input, weight, bias], output_mask) if m], gradient=grad_out)
   return tuple([wrap(grads.pop(0)) if m else None for m in output_mask])
 
