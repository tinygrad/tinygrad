# ruff: noqa: E501, A001, A002, A006
# A001 Variable `input` is shadowing a Python builtin
# A002 Function argument `input` is shadowing a Python builtin
# A006 Lambda argument `input` is shadowing a Python builtin
from tinygrad import Tensor, dtypes
from tinygrad.helpers import getenv, prod
import torch.lib
TORCH_DEBUG = getenv("TORCH_DEBUG")
import torch, pathlib, math, operator, functools
torch.autograd.grad_mode.set_multithreading_enabled(False)
from tinygrad.dtype import _from_torch_dtype, _to_torch_dtype

# https://pytorch.org/docs/stable/torch.compiler_ir.html

import torch.utils.cpp_extension
mod = torch.utils.cpp_extension.load(name="custom_device_extension", sources=[str(pathlib.Path(__file__).parent / "wrapped_tensor.cpp")])
def wrap(x:Tensor) -> torch.Tensor: return mod.wrap(x, _to_torch_dtype(x.dtype))
def unwrap(x:torch.Tensor) -> Tensor:
  assert isinstance(x, torch.Tensor), f"x isn't {type(x)}"
  return mod.unwrap(x)
class TinyBackend:
  def is_initialized(self): return True
  def is_available(self): return True
  def current_device(self): return 0
  def _is_in_bad_fork(self): return False
  def manual_seed_all(self, seed: int): Tensor.manual_seed(seed)
torch.utils.rename_privateuse1_backend("tiny")
torch._register_device_module("tiny", TinyBackend())
torch.utils.generate_methods_for_privateuse1_backend()

# *** bad functions on CPU ***

@torch.library.impl("aten::masked_select", "privateuseone")
def masked_select(self, mask):
  # err, bad
  return wrap(Tensor(self.cpu().numpy()[mask.cpu().numpy()]))

@torch.library.impl("aten::topk", "privateuseone")
def topk(self, k, dim=-1, largest=True, sorted=True):
  # TODO: move to tinygrad
  t1, t2 = torch.topk(self.cpu(), k, dim, largest, sorted)
  return torch.return_types.topk((t1.tiny(), t2.tiny()))

@torch.library.impl("aten::_index_put_impl_", "privateuseone")
def _index_put_impl_(self, indices, values, accumulate=False, unsafe=False):
  # TODO: move to tinygrad
  return aten._index_put_impl_(self.cpu(), [x.cpu() for x in indices], values.cpu(), accumulate, unsafe).tiny()

@torch.library.impl("aten::index.Tensor", "privateuseone")
def index_tensor(x, y):
  return aten.index(x.cpu(), [z.cpu() if isinstance(z, torch.Tensor) else None for z in y]).tiny()

@torch.library.impl("aten::randperm.generator_out", "privateuseone")
def randperm_generator(n, generator=None, out=None): out.copy_(torch.randperm(n, generator=generator, device="cpu").tiny())

# *** end bad functions on CPU ***

@torch.library.impl("aten::zero_", "privateuseone")
def zero_(x):
  tt = unwrap(x)
  tt.replace(tt.zeros_like())

@torch.library.impl("aten::fill_.Scalar", "privateuseone")
def fill_scalar(x, y):
  tt = unwrap(x)
  tt.replace(tt.full_like(y))

@torch.library.impl("aten::_local_scalar_dense", "privateuseone")
def _local_scalar_dense(tensor): return unwrap(tensor).item()

@functools.lru_cache(None)
def cached_to_movement_ops(shape, st) -> list:
  mops = to_movement_ops(st)
  if mops[0] == (MovementOps.RESHAPE, shape): mops = mops[1:]
  return mops

from tinygrad.shape.shapetracker import ShapeTracker, View
from extra.to_movement_ops import to_movement_ops, apply_mop, MovementOps
@torch.library.impl("aten::as_strided", "privateuseone")
def as_strided(tensor:torch.Tensor, size, stride, storage_offset=None):
  # TODO: this is heavyweight
  st = ShapeTracker((View.create(tuple(tensor.shape)), View.create(tuple(size), tuple(stride), 0 if storage_offset is None else storage_offset)))
  ret = unwrap(tensor)
  if prod(size) == 1: return wrap(ret.flatten()[storage_offset].reshape(size))
  if TORCH_DEBUG >= 1: print("**** as_strided", tensor.shape, size, stride, st)
  for mo in cached_to_movement_ops(tuple(tensor.shape), st): ret = apply_mop(ret, mo)
  return wrap(ret)

@torch.library.impl("aten::empty_strided", "privateuseone")
def empty_strided(size, stride, dtype, layout=None, device=None, pin_memory=False):
  if TORCH_DEBUG: print(f"empty_strided {size=} {stride=} {dtype=} {layout=} {device=} {pin_memory=}")
  ret = Tensor.empty(*size, dtype=_from_torch_dtype(dtype))
  return wrap(ret)

@torch.library.impl("aten::empty.memory_format", "privateuseone")
def empty_memory_format(size, dtype=None, layout=None, device=None, pin_memory=False, memory_format=None):
  if TORCH_DEBUG: print(f"empty.memory_format {size=} {dtype=} {layout=} {device=} {pin_memory=} {memory_format=}")
  ret = Tensor.empty(*size, dtype=_from_torch_dtype(dtype or torch.get_default_dtype()))
  return wrap(ret)

@torch.library.impl("aten::max_pool2d_with_indices", "privateuseone")
def max_pool2d_with_indices(self:torch.Tensor, kernel_size:tuple[int, ...], stride=None, padding=0, dilation=1, ceil_mode=False):
  # TODO: supprt stride [] in tinygrad?
  if stride is not None and len(stride) == 0: stride = None
  # TODO: support return_indices in tinygrad
  ret = unwrap(self).max_pool2d(kernel_size, stride, dilation, padding, ceil_mode)
  # TODO: this is wrong
  return (wrap(ret), wrap(Tensor.zeros_like(ret, dtype=dtypes.int64)))

@torch.library.impl("aten::max_pool2d_with_indices_backward", "privateuseone")
def max_pool2d_with_indices_backward(grad_out:torch.Tensor, self:torch.Tensor, kernel_size:tuple[int, ...], stride=None, padding=0, dilation=1, ceil_mode=False, indices=None):
  if stride is not None and len(stride) == 0: stride = None
  # TODO: utilize input indices once they are correct
  self_ = unwrap(self)
  out = Tensor.max_pool2d(self_, kernel_size, stride, dilation, padding, ceil_mode)
  return wrap(out.gradient(self_, gradient=unwrap(grad_out))[0])

@torch.library.impl("aten::arange", "privateuseone")
def arange(end, dtype=None, device=None, pin_memory=None):
  return wrap(Tensor.arange(0, end, dtype=_from_torch_dtype(dtype or torch.get_default_dtype())))

@torch.library.impl("aten::arange.start", "privateuseone")
def arange_start(start, end, dtype=None, device=None, pin_memory=None):
  return wrap(Tensor.arange(start, end, dtype=_from_torch_dtype(dtype or torch.get_default_dtype())))

@torch.library.impl("aten::arange.start_step", "privateuseone")
def arange_start_step(start, end, step, dtype=None, device=None, pin_memory=None):
  return wrap(Tensor.arange(start, end, step, dtype=_from_torch_dtype(dtype or torch.get_default_dtype())))

@torch.library.impl("aten::convolution_overrideable", "privateuseone")
def convolution_overrideable(input, weight, bias, stride, padding, dilation, transposed, output_padding, groups):
  if TORCH_DEBUG >= 1:
    print(f"convolution {input.shape=} {weight.shape=} {stride=} {padding=} {dilation=} {transposed=} {output_padding=} {groups=}")
  return wrap(unwrap(input).conv2d(unwrap(weight), unwrap(bias) if bias is not None else None,
                                   groups=groups, stride=stride, dilation=dilation, padding=padding))

@torch.library.impl("aten::convolution_backward_overrideable", "privateuseone")
def convolution_backward_overrideable(grad_out, input, weight, stride, padding, dilation, transposed, output_padding, groups, output_mask):
  if TORCH_DEBUG >= 1:
    print(f"convolution_backward {input.shape=} {weight.shape=} {stride=} {padding=} {dilation=} {transposed=} {output_padding=} {groups=}")
  grad_out, input, weight, bias = unwrap(grad_out), unwrap(input), unwrap(weight), Tensor.zeros(weight.shape[0])
  out = Tensor.conv2d(input, weight, bias, groups=groups, stride=stride, dilation=dilation, padding=padding)
  grads = out.gradient(*[t for t,m in zip([input, weight, bias], output_mask) if m], gradient=grad_out)
  return tuple([wrap(grads.pop(0)) if m else None for m in output_mask])

@torch.library.impl("aten::_copy_from", "privateuseone")
def _copy_from(src: torch.Tensor, dest, non_blocking=False):
  cast_dtype = _from_torch_dtype(dest.dtype)
  if str(src.device) == "tiny" and str(dest.device) == "tiny":
    unwrap(dest).replace(unwrap(src).cast(cast_dtype), allow_shape_mismatch=True)
  elif str(src.device) == "tiny" and str(dest.device) == "cpu":
    # TODO: is there a better way?
    dest.resize_(src.numel()).resize_(src.shape)
    dest.copy_(torch.from_numpy(unwrap(src).cast(cast_dtype).numpy()))
  elif str(src.device) == "cpu" and str(dest.device) == "tiny":
    unwrap(dest).assign(Tensor(src.numpy()).cast(cast_dtype))
  else:
    raise NotImplementedError(f"can't copy from {src.device} -> {dest.device}")

@torch.library.impl("aten::cat.out", "privateuseone")
def cat_out(tensors, dim=0, out=None):
  unwrap(out).replace(Tensor.cat(*[unwrap(x) for x in tensors], dim=dim), allow_shape_mismatch=True)

# register some decompositions
from torch._decomp import get_decompositions
aten = torch.ops.aten
decomps = [
  aten.native_batch_norm, aten.native_batch_norm_backward,
  aten.native_layer_norm_backward,
  aten.addmm,
  aten.addcmul,
  aten.addcdiv,
  aten._log_softmax_backward_data,
  aten.threshold_backward,
  aten.softplus_backward,
  aten.elu,  # elu has a scale + input_scale param
  aten.elu_backward,
  aten.softplus,
  aten.threshold,
  aten.nll_loss_forward,
  aten.nll_loss_backward,
  # AttributeError: 'int' object has no attribute '_broadcasted'
  aten.sigmoid_backward,
  aten.tanh_backward,
  aten.sinc,
  aten._prelu_kernel,
  aten.softshrink,
  aten.hardshrink,
  aten.log_sigmoid_forward,
  aten.isneginf,
  aten.isposinf,
  aten.nan_to_num,
  aten.logit,
  aten.rsub,
  aten.index_select,
  aten.native_dropout, aten.native_dropout_backward,
  aten._softmax_backward_data, aten.embedding_dense_backward,
  aten.linalg_vector_norm,
  aten.binary_cross_entropy, aten.binary_cross_entropy_backward,
  aten.upsample_nearest2d.out,
  # activations
  aten.hardswish, aten.hardswish_backward,
  aten.hardtanh, aten.hardtanh_backward,
  aten.gelu, aten.gelu_backward,
  aten.logical_and,
  aten.randint,
  aten.eye,
  aten.hardsigmoid_backward,
  aten.leaky_relu_backward,
  aten.nll_loss2d_forward,
  # NOTE: many of these don't work or cause infinite loops
  #aten.var_mean,
  #aten.var,
  #aten.rsqrt,
  #aten.max_pool2d_with_indices,
  # NOTE: these are prims
  #aten.digamma,
  #aten.erfinv,
  #aten.lgamma,
  # this needs copy_strided
  #aten.lerp,
]
for k,v in get_decompositions(decomps).items():
  key = str(k._schema).split("(")[0]
  if TORCH_DEBUG >= 2: print("register decomp for", k)
  torch.library.impl(key, "privateuseone")(v)

# NOTE: we should only implement the "out" form, it should be 0 overhead
# TODO: due to issue with empty / is_realized, it is slow to use assign so we use replace
# the goal is to make as much as we can this
simple_tensor_methods = [
  # unary (ish)
  "log", "log2", "sqrt", "rsqrt", "sign", "silu", "hardsigmoid", "exp", "exp2", "neg", "reciprocal", "bitwise_not",
  "sigmoid", "clamp", "mish", "erf", "leaky_relu",
  # trig
  "acos", "acosh", "cos", "cosh", "asin", "asinh", "sin", "sinh", "atan", "atanh", "tan", "tanh",
  # rounding
  "ceil", "round", "floor", "trunc",
  # binary
  "mul", "div", "maximum", "minimum", "copysign",
  # modify
  "tril", "triu",
  # reduce
  "all", "any", "argmax", "argmin", "cumsum",
  # complex
  "avg_pool2d", "linspace"]

tiny_backend_out = {**{f"aten.{x}.out":getattr(Tensor,x) for x in simple_tensor_methods}, **{
  "aten.add.out": lambda input,other,alpha=1: input+alpha*other,
  "aten.sub.out": lambda input,other,alpha=1: input-alpha*other, # NOTE: this is also needed to handle reverse
  "aten.div.out_mode": Tensor.div,
  "aten.mul.out": operator.mul,
  "aten.bmm.out": operator.matmul,
  # NOTE: because these methods have a name with "Tensor" in them, they can't go in simple tensor methods
  "aten.remainder.Tensor_out": Tensor.mod,
  "aten.pow.Tensor_Tensor_out": Tensor.pow,
  "aten.pow.Tensor_Scalar_out": Tensor.pow,
  "aten.pow.Scalar_out": lambda input,exponent: input**exponent,
  "aten.bitwise_and.Tensor_out": Tensor.bitwise_and,
  "aten.bitwise_or.Tensor_out": Tensor.bitwise_or,
  "aten.bitwise_xor.Tensor_out": Tensor.bitwise_xor,
  "aten.eq.Tensor_out": Tensor.eq, "aten.eq.Scalar_out": Tensor.eq,
  "aten.ne.Tensor_out": Tensor.ne, "aten.ne.Scalar_out": Tensor.ne,
  "aten.ge.Tensor_out": Tensor.__ge__, "aten.ge.Scalar_out": Tensor.__ge__,
  "aten.gt.Tensor_out": Tensor.__gt__, "aten.gt.Scalar_out": Tensor.__gt__,
  "aten.lt.Tensor_out": Tensor.__lt__, "aten.lt.Scalar_out": Tensor.__lt__,
  "aten.le.Tensor_out": Tensor.__le__, "aten.le.Scalar_out": Tensor.__le__,
  "aten.clamp_max.Tensor_out": lambda input,max_: input.clamp(max_=max_),
  "aten.clamp_min.Tensor_out": lambda input,min_: input.clamp(min_=min_),
  "aten.fmod.Tensor_out": lambda input,other: input-input.div(other, rounding_mode="trunc")*other,
  # TODO: this might result in overflow issues
  "aten.round.decimals_out": lambda self,decimals: (self*10**decimals).round()/10**decimals,
  # TODO: support this in tinygrad
  "aten.bitwise_left_shift.Tensor_out": lambda x,y: x*(2**y),
  "aten.bitwise_right_shift.Tensor_out": lambda x,y: x//(2**y),
  # not in tinygrad. are there decomps for these?
  "aten.log10.out": lambda self: self.log2() * (math.log(2) / math.log(10)),
  "aten.log1p.out": lambda self: (self+1).log(),
  "aten.expm1.out": lambda self: self.exp() - 1,
  "aten.fmax.out": lambda input,other: Tensor.where(input.isnan() & ~other.isnan(), other, Tensor.where(~input.isnan() & other.isnan(), input, Tensor.maximum(input, other))),
  "aten.fmin.out": lambda input,other: Tensor.where(input.isnan() & ~other.isnan(), other, Tensor.where(~input.isnan() & other.isnan(), input, Tensor.minimum(input, other))),
  # TODO: this gets the shape wrong
  #"aten.arange.start_out": Tensor.arange,
  "aten.lerp.Scalar_out": Tensor.lerp,
  "aten.scatter.value_out": Tensor.scatter,
  "aten.where.self_out": Tensor.where,
  "aten.prod.int_out": Tensor.prod,
  "aten.scatter_add.out": functools.partial(Tensor.scatter_reduce, reduce='sum'),
  "aten.reflection_pad1d.out": functools.partial(Tensor.pad, mode="reflect"),
  "aten.replication_pad1d.out": functools.partial(Tensor.pad, mode="replicate"),
}}

# we add the "out" here
def wrap_out(f):
  def _wrap_out(*args, **kwargs):
    out = kwargs.pop('out')
    assigned = f(*args, **kwargs)
    if getenv("ALLOW_DTYPE_MISMATCH", 1): assigned = assigned.cast(out.dtype)
    assert out.shape == assigned.shape, f"shape mismatch: {assigned.shape} -> {out.shape}"
    assert out.dtype == assigned.dtype, f"dtype mismatch: {assigned.dtype} -> {out.dtype}"
    return out.replace(assigned)
  return _wrap_out

tiny_backend = {**{k:wrap_out(v) for k,v in tiny_backend_out.items()}, **{
  "aten.view": Tensor.reshape,
  "aten._unsafe_view": Tensor.reshape,  # when are views unsafe, and do we care?
  "aten.remainder.Scalar_Tensor": lambda x,y: x%y,
  "aten.floor_divide": lambda x,y: x//y,
  "aten.floor_divide_.Tensor": lambda x,y: x.assign(x//y),
  # TODO: use tinygrad methods, but they require x to be unsigned
  "aten.__lshift__.Scalar": lambda x,y: x*(2**y),
  "aten.__ilshift__.Scalar": lambda x,y: x.assign(x*(2**y)),
  "aten.__rshift__.Scalar": lambda x,y: x//(2**y),
  "aten.__irshift__.Scalar": lambda x,y: x.assign(x//(2**y)),
  # relu doesn't have an out form?
  "aten.relu": Tensor.relu,
  "aten.relu_": lambda x: x.assign(x.relu()),
  "aten.mean": Tensor.mean,
  "aten.mean.dim": Tensor.mean,
  "aten.min": Tensor.min,
  "aten.max": Tensor.max,
  "aten.mm": Tensor.matmul,
  "aten.mv": Tensor.matmul,
  "aten.dot": Tensor.dot,
  "aten.prod": Tensor.prod,
  "aten.isnan": Tensor.isnan,
  "aten.std.correction": Tensor.std,
  "aten.std_mean.correction": Tensor.std_mean,
  "aten.var.correction": Tensor.var,
  "aten.var_mean.correction": Tensor.var_mean,
  # NOTE: axis=[] in torch means all, change tinygrad?
  "aten.sum.IntList_out": lambda self,axis,keepdim=False,dtype=None,out=None:
    out.replace(self.sum(axis if axis is None or len(axis) else None, keepdim,
                         acc_dtype = _from_torch_dtype(dtype) if dtype is not None else None), allow_shape_mismatch=True),
  "aten.scatter.value": Tensor.scatter,
  "aten.scatter.value_reduce": Tensor.scatter,
  "aten.gather": lambda self, dim, index: self.gather(dim, index.cast(dtypes.int)),
  "aten.where.self": Tensor.where, # NOTE: this is needed as well as the out type
  "aten._softmax": lambda self,dim,half_to_float: self.softmax(dim),
  "aten._log_softmax": lambda self,dim,half_to_float: self.log_softmax(dim),
  "aten.random_": lambda self:
    self.assign(Tensor.randint(*self.shape, low=dtypes.min(self.dtype), high=dtypes.max(self.dtype), device=self.device, dtype=self.dtype)),
  "aten.random_.from": lambda self, from_, to:
    self.assign(Tensor.randint(*self.shape, low=from_, high=to, device=self.device, dtype=self.dtype)),
  "aten.uniform_": lambda self, low=0, high=1: self.assign(Tensor.uniform(*self.shape, low=low, high=high)),
  "aten.normal_": lambda self, mean=0, std=1: self.assign(Tensor.normal(*self.shape, mean=mean, std=std)),
  # these don't work in out form, they have size 0
  "aten.abs": Tensor.abs,
  "aten.logical_not": Tensor.logical_not,
  "aten.logical_or_": lambda x, y: x.assign(x | y),
  "aten.multinomial": Tensor.multinomial,
  "aten.reflection_pad2d": functools.partial(Tensor.pad, mode="reflect"),
  "aten.masked_fill_.Scalar": lambda self, mask, value: self.assign(self.masked_fill(mask, value)),
  "aten.masked_fill.Scalar": Tensor.masked_fill,
  "aten.masked_fill.Tensor": Tensor.masked_fill,
  "aten.all": Tensor.all,
  "aten.sgn": Tensor.sign,
  "aten.acos": Tensor.acos,
  "aten.any": Tensor.any,
  "aten.bitwise_not": Tensor.bitwise_not,
  "aten.argmax": Tensor.argmax,
  "aten.argmin": Tensor.argmin,
  "aten.asinh": Tensor.asinh,
  "aten.mul": Tensor.mul,
  "aten.atanh": Tensor.atanh,
  "aten.fill_.Tensor": Tensor.full,
  "aten.flip": Tensor.flip,
  "aten.scatter_reduce.two": Tensor.scatter_reduce,
  "aten.squeeze_.dim": lambda self, dim: self.replace(self.squeeze(dim), allow_shape_mismatch=True),
  "aten.add.Tensor": lambda input,other,alpha=1: input+alpha*other,
  "aten.linspace": lambda start, stop, steps, dtype=None, **kwargs:
    Tensor.linspace(start, stop, steps, **({"dtype": _from_torch_dtype(dtype)} if dtype is not None else {})),
  "aten::view.dtype": lambda self, dtype: self.bitcast(_from_torch_dtype(dtype)),
  "aten.constant_pad_nd": lambda self, padding, value=0.0: self.pad(padding, mode="constant", value=value),
  "aten.logsumexp": lambda self, axis, keepdim=False: self.logsumexp(axis[0], keepdim=keepdim),
  "aten.squeeze.dim": Tensor.squeeze,
  "aten.unsqueeze": Tensor.unsqueeze,
  "aten.roll": Tensor.roll,
  "aten.logcumsumexp": Tensor.logcumsumexp,
  "aten.repeat": Tensor.repeat,
  "aten.lerp.Tensor": Tensor.lerp,
  "aten.expand": Tensor.expand,
<<<<<<< HEAD
  "aten.t": Tensor.transpose,
  "aten.detach": Tensor.detach,
  "aten.max.dim": lambda self, dim, keepdim=False: (self.max(dim, keepdim), self.argmax(dim, keepdim).cast(dtype=dtypes.int64))
=======
  # commenting this out, fixed problems
  # "aten.pad": Tensor.pad,
  # "aten.unfold": ,
>>>>>>> d555cd8c
}}

def wrap_fxn(k,f):
  def nf(*args, **kwargs):
    if TORCH_DEBUG:
      print(k, len(args), [x.shape if isinstance(x, torch.Tensor) else x for x in args],
                          {k:v.shape if isinstance(v, torch.Tensor) else v for k,v in kwargs.items()})
    args = [unwrap(x) if isinstance(x, torch.Tensor) else x for x in args]
    kwargs = {k:unwrap(v) if isinstance(v, torch.Tensor) else v for k,v in kwargs.items()}
    out = f(*args, **kwargs)
    if isinstance(out, Tensor): return wrap(out)
    elif isinstance(out, tuple): return tuple(wrap(x) for x in out)
    else: raise RuntimeError(f"unknown output type {type(out)}")
  return nf

for k,v in tiny_backend.items(): torch.library.impl(k.replace("aten.", "aten::"), "privateuseone")(wrap_fxn(k,v))

if TORCH_DEBUG:
  from torch.utils._python_dispatch import TorchDispatchMode
  class DispatchLog(TorchDispatchMode):
    def __torch_dispatch__(self, func, types, args=(), kwargs=None):
      #print(f"Dispatch Log: {func}(*{args}, **{kwargs})")
      print(f"Dispatch Log: {func}")
      return func(*args, **(kwargs or {}))
  (_dispatch_log:=DispatchLog()).__enter__() # NOTE: must be kept alive

# NOTE: patch torch optimizer step to avoid continously growing the computation graph
def realize_optimizer_step(optimizer: torch.optim.Optimizer, *args, **kwargs):
  tinygrad_tensors = []
  for param_group in optimizer.param_groups:
    for param in param_group["params"]:
      if param is None: continue
      tinygrad_tensors.append(param.data)
  for state_dict in optimizer.state.values():
    for _, value in state_dict.items():
      if torch.is_tensor(value): tinygrad_tensors.append(value)
  real_tinygrad_tensors = [unwrap(x) for x in tinygrad_tensors if str(x.device) == "tiny"]
  if len(real_tinygrad_tensors): Tensor.realize(*real_tinygrad_tensors)

_optimizer_init = torch.optim.Optimizer.__init__
def _optimizer_patched_init(self, *args, **kwargs):
  _optimizer_init(self, *args, **kwargs)
  self.register_step_post_hook(realize_optimizer_step)
torch.optim.Optimizer.__init__ = _optimizer_patched_init<|MERGE_RESOLUTION|>--- conflicted
+++ resolved
@@ -380,15 +380,9 @@
   "aten.repeat": Tensor.repeat,
   "aten.lerp.Tensor": Tensor.lerp,
   "aten.expand": Tensor.expand,
-<<<<<<< HEAD
   "aten.t": Tensor.transpose,
   "aten.detach": Tensor.detach,
   "aten.max.dim": lambda self, dim, keepdim=False: (self.max(dim, keepdim), self.argmax(dim, keepdim).cast(dtype=dtypes.int64))
-=======
-  # commenting this out, fixed problems
-  # "aten.pad": Tensor.pad,
-  # "aten.unfold": ,
->>>>>>> d555cd8c
 }}
 
 def wrap_fxn(k,f):
