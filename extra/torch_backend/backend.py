--- conflicted
+++ resolved
@@ -486,18 +486,10 @@
   # these don't work in out form, they have size 0
   "aten.abs": Tensor.abs,
   "aten.logical_not": Tensor.logical_not,
-<<<<<<< HEAD
   "aten.logical_or_": lambda x, y: x | y,
   "aten.multinomial": Tensor.multinomial,
   "aten.masked_fill.Scalar": Tensor.masked_fill,
   "aten.masked_fill_.Scalar": lambda self, mask, value: self.assign(Tensor.masked_fill(self, mask, value)),
-=======
-  "aten.multinomial": Tensor.multinomial,
-  "aten.pad": Tensor.pad,
-  "aten.reflection_pad2d": functools.partial(Tensor.pad, mode="reflect"),
-  "aten.masked_fill_.Scalar": lambda self,mask,value: self.assign(mask.where(self, value)),
-  "aten.masked_fill.Scalar": Tensor.masked_fill,
->>>>>>> 94db8426
   "aten.masked_fill.Tensor": Tensor.masked_fill,
   "aten.all": Tensor.all,
   "aten.sgn": Tensor.sign,
