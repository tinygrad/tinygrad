# ruff: noqa: E501, A001, A002, A006
# A001 Variable `input` is shadowing a Python builtin
# A002 Function argument `input` is shadowing a Python builtin
# A006 Lambda argument `input` is shadowing a Python builtin
from tinygrad import Tensor, dtypes
from tinygrad.helpers import getenv, prod
import torch.lib
TORCH_DEBUG = getenv("TORCH_DEBUG")
import torch, pathlib, math, operator, functools, inspect
torch.autograd.grad_mode.set_multithreading_enabled(False)
from tinygrad.dtype import _from_torch_dtype, _to_torch_dtype

# https://pytorch.org/docs/stable/torch.compiler_ir.html

import torch.utils.cpp_extension
mod = torch.utils.cpp_extension.load(name="custom_device_extension", sources=[str(pathlib.Path(__file__).parent / "wrapped_tensor.cpp")])
def wrap(x:Tensor) -> torch.Tensor: return mod.wrap(x, _to_torch_dtype(x.dtype))
def unwrap(x:torch.Tensor) -> Tensor:
  assert isinstance(x, torch.Tensor), f"x isn't {type(x)}"
  return mod.unwrap(x)
class TinyBackend:
  def is_initialized(self): return True
  def is_available(self): return True
  def current_device(self): return 0
  def _is_in_bad_fork(self): return False
  def manual_seed_all(self, seed: int): Tensor.manual_seed(seed)
torch.utils.rename_privateuse1_backend("tiny")
torch._register_device_module("tiny", TinyBackend())
torch.utils.generate_methods_for_privateuse1_backend()

# in place operations with views
def is_view(self: torch.Tensor) -> bool: return getattr(self, "_base", None) is not None
def realize_with_views(self: torch.Tensor, views: list[torch.Tensor]):
  assert self.device.type == "tiny"
  self = unwrap(self)
  if not self.lazydata.st.contiguous: raise ValueError("base of view must be contiguous") # TODO: support?
  self.replace(self.clone().realize())
  for v in views:
    v = unwrap(v)
    ret = self
    st = ShapeTracker(self.lazydata.st.views + v.lazydata.st.views) # TODO: is this right?
    for mo in cached_to_movement_ops(self.shape, st): ret = apply_mop(ret, mo)
    v.replace(ret)
def maybe_realize_storage(self: torch.Tensor) -> bool:
  if realize:=is_view(self): realize_with_views(self._base, [self]) # TODO: other views could exist
  return realize
def inplace_fn(outvars: str|list[str]):
  if type(outvars) is str: outvars = [outvars]
  def decorator(fn):
    sig = inspect.signature(fn)
    def wrapper(*args, **kwargs):
      bound = sig.bind(*args, **kwargs)
      outs = [kwargs.get(v, bound.arguments.get(v)) for v in outvars]
      realize = any(maybe_realize_storage(o) for o in outs)
      ret = fn(*args, **kwargs)
      if realize: Tensor.realize(*(unwrap(o) for o in outs))
      return ret
    return wrapper
  return decorator

# *** bad functions on CPU ***

@torch.library.impl("aten::masked_select", "privateuseone")
def masked_select(self, mask):
  # err, bad
  import numpy as np
  t, m = self.cpu().numpy(), mask.cpu().numpy()
  # need to explicitly broadcast the mask
  m = np.broadcast_to(m, t.shape)
  return wrap(Tensor(t[m]))

@torch.library.impl("aten::_index_put_impl_", "privateuseone")
@inplace_fn("self")
def _index_put_impl_(self, indices, values, accumulate=False, unsafe=False):
  # TODO: move to tinygrad
  ret = aten._index_put_impl_(self.cpu(), [x.cpu() if isinstance(x, torch.Tensor) else None for x in indices], values.cpu(), accumulate, unsafe).tiny()
  return wrap(unwrap(self).assign(unwrap(ret)))

@torch.library.impl("aten::index.Tensor", "privateuseone")
def index_tensor(x, y):
  return aten.index(x.cpu(), [z.cpu() if isinstance(z, torch.Tensor) else None for z in y]).tiny()

@torch.library.impl("aten::randperm.generator_out", "privateuseone")
def randperm_generator(n, generator=None, out=None): out.copy_(torch.randperm(n, generator=generator, device="cpu").tiny())

# *** end bad functions on CPU ***

@torch.library.impl("aten::zero_", "privateuseone")
@inplace_fn("x")
def zero_(x):
  if TORCH_DEBUG: print(f"zero_ {x.shape}")
  tt = unwrap(x)
  # NOTE: unconditional contiguous covers if x is contiguous (match it) or if x is view (realize for inplace)
  # TODO: consolidate
  tt.assign(tt.zeros_like().contiguous())

@torch.library.impl("aten::fill_.Scalar", "privateuseone")
@inplace_fn("x")
def fill_scalar(x, y):
  if TORCH_DEBUG: print(f"fill_.Scalar {x.shape} {y}")
  tt = unwrap(x)
  tt.assign(tt.full_like(y).contiguous())

@torch.library.impl("aten::_local_scalar_dense", "privateuseone")
def _local_scalar_dense(tensor): return unwrap(tensor).item()

@functools.lru_cache(None)
def cached_to_movement_ops(shape, st) -> list:
  mops = to_movement_ops(st)
  if mops[0] == (MovementOps.RESHAPE, shape): mops = mops[1:]
  return mops

from tinygrad.shape.shapetracker import ShapeTracker, View
from extra.to_movement_ops import to_movement_ops, apply_mop, MovementOps
@torch.library.impl("aten::as_strided", "privateuseone")
def as_strided(tensor:torch.Tensor, size, stride, storage_offset=None):
  # TODO: this is heavyweight
  st = ShapeTracker((View.create(tuple(tensor.shape)), View.create(tuple(size), tuple(stride), 0 if storage_offset is None else storage_offset)))
  ret = unwrap(tensor)
  if prod(size) == 1: return wrap(ret.flatten()[storage_offset].reshape(size))
  if TORCH_DEBUG >= 1: print("**** as_strided", tensor.shape, size, stride, st)
  for mo in cached_to_movement_ops(tuple(tensor.shape), st): ret = apply_mop(ret, mo)
  return wrap(ret)

@torch.library.impl("aten::empty_strided", "privateuseone")
def empty_strided(size, stride, dtype, layout=None, device=None, pin_memory=False):
  if TORCH_DEBUG: print(f"empty_strided {size=} {stride=} {dtype=} {layout=} {device=} {pin_memory=}")
  ret = Tensor.empty(*size, dtype=_from_torch_dtype(dtype))
  return wrap(ret)

@torch.library.impl("aten::empty.memory_format", "privateuseone")
def empty_memory_format(size, dtype=None, layout=None, device=None, pin_memory=False, memory_format=None):
  if TORCH_DEBUG: print(f"empty.memory_format {size=} {dtype=} {layout=} {device=} {pin_memory=} {memory_format=}")
  ret = Tensor.empty(*size, dtype=_from_torch_dtype(dtype or torch.get_default_dtype())).contiguous()
  return wrap(ret)

@torch.library.impl("aten::max_pool2d_with_indices", "privateuseone")
def max_pool2d_with_indices(self:torch.Tensor, kernel_size:tuple[int, ...], stride=None, padding=0, dilation=1, ceil_mode=False):
  # TODO: supprt stride [] in tinygrad?
  if stride is not None and len(stride) == 0: stride = None
  # TODO: support return_indices in tinygrad
  ret = unwrap(self).max_pool2d(kernel_size, stride, dilation, padding, ceil_mode)
  # TODO: this is wrong
  return (wrap(ret), wrap(Tensor.zeros_like(ret, dtype=dtypes.int64)))

@torch.library.impl("aten::max_pool2d_with_indices_backward", "privateuseone")
def max_pool2d_with_indices_backward(grad_out:torch.Tensor, self:torch.Tensor, kernel_size:tuple[int, ...], stride=None, padding=0, dilation=1, ceil_mode=False, indices=None):
  if stride is not None and len(stride) == 0: stride = None
  # TODO: utilize input indices once they are correct
  self_ = unwrap(self)
  out = Tensor.max_pool2d(self_, kernel_size, stride, dilation, padding, ceil_mode)
  return wrap(out.gradient(self_, gradient=unwrap(grad_out))[0])

@torch.library.impl("aten::arange", "privateuseone")
def arange(end, dtype=None, device=None, pin_memory=None):
  return wrap(Tensor.arange(0, end, dtype=_from_torch_dtype(dtype or torch.get_default_dtype())))

@torch.library.impl("aten::arange.start", "privateuseone")
def arange_start(start, end, dtype=None, device=None, pin_memory=None):
  return wrap(Tensor.arange(start, end, dtype=_from_torch_dtype(dtype or torch.get_default_dtype())))

@torch.library.impl("aten::arange.start_step", "privateuseone")
def arange_start_step(start, end, step, dtype=None, device=None, pin_memory=None):
  return wrap(Tensor.arange(start, end, step, dtype=_from_torch_dtype(dtype or torch.get_default_dtype())))

@torch.library.impl("aten::convolution_overrideable", "privateuseone")
def convolution_overrideable(input, weight, bias, stride, padding, dilation, transposed, output_padding, groups):
  if TORCH_DEBUG >= 1:
    print(f"convolution {input.shape=} {weight.shape=} {stride=} {padding=} {dilation=} {transposed=} {output_padding=} {groups=}")
  return wrap(unwrap(input).conv2d(unwrap(weight), unwrap(bias) if bias is not None else None,
                                   groups=groups, stride=stride, dilation=dilation, padding=padding))

@torch.library.impl("aten::convolution_backward_overrideable", "privateuseone")
def convolution_backward_overrideable(grad_out, input, weight, stride, padding, dilation, transposed, output_padding, groups, output_mask):
  if TORCH_DEBUG >= 1:
    print(f"convolution_backward {input.shape=} {weight.shape=} {stride=} {padding=} {dilation=} {transposed=} {output_padding=} {groups=}")
  grad_out, input, weight, bias = unwrap(grad_out), unwrap(input), unwrap(weight), Tensor.zeros(weight.shape[0])
  out = Tensor.conv2d(input, weight, bias, groups=groups, stride=stride, dilation=dilation, padding=padding)
  grads = out.gradient(*[t for t,m in zip([input, weight, bias], output_mask) if m], gradient=grad_out)
  return tuple([wrap(grads.pop(0)) if m else None for m in output_mask])

def upsample(self, size, align_corners=False, mode=None): return wrap(Tensor.interpolate(unwrap(self), size, mode=mode, align_corners=align_corners))
for i,pre in enumerate(["", "bi", "tri"]):
  torch.library.impl(f"aten::upsample_{pre}linear{i+1}d", "privateuseone")(functools.partial(upsample, mode="linear"))
  torch.library.impl(f"aten::upsample_nearest{i+1}d", "privateuseone")(functools.partial(upsample, mode="nearest"))
  torch.library.impl(f"aten::_upsample_nearest_exact{i+1}d", "privateuseone")(functools.partial(upsample, mode="nearest-exact"))

@torch.library.impl("aten::_copy_from", "privateuseone")
def _copy_from(src: torch.Tensor, dest, non_blocking=False):
  realize = str(dest.device) == "tiny" and maybe_realize_storage(dest)
  cast_dtype = _from_torch_dtype(dest.dtype)
  if str(src.device) == "tiny" and str(dest.device) == "tiny":
    unwrap(dest).assign(unwrap(src).cast(cast_dtype))
    if realize: Tensor.realize(unwrap(dest))
  elif str(src.device) == "tiny" and str(dest.device) == "cpu":
    # TODO: is there a better way?
    dest.resize_(src.numel()).resize_(src.shape)
    dest.copy_(torch.from_numpy(unwrap(src).cast(cast_dtype).numpy()))
  elif str(src.device) == "cpu" and str(dest.device) == "tiny":
    unwrap(dest).assign(Tensor(src.numpy()).cast(cast_dtype))
    if realize: Tensor.realize(unwrap(dest))
  else:
    raise NotImplementedError(f"can't copy from {src.device} -> {dest.device}")

@torch.library.impl("aten::cat.out", "privateuseone")
@inplace_fn("out")
def cat_out(tensors, dim=0, out=None):
  unwrap(out).assign(Tensor.cat(*[unwrap(x) for x in tensors], dim=dim))

# register some decompositions
from torch._decomp import get_decompositions
aten = torch.ops.aten
decomps = [
  aten.native_batch_norm, aten.native_batch_norm_backward,
  aten.native_layer_norm_backward,
  aten.addmm,
  aten.addcmul,
  aten.addcdiv,
  aten._log_softmax_backward_data,
  aten.threshold_backward,
  aten.softplus_backward,
  aten.elu,  # elu has a scale + input_scale param
  aten.elu_backward,
  aten.softplus,
  aten.threshold,
  aten.nll_loss_forward,
  aten.nll_loss_backward,
  # AttributeError: 'int' object has no attribute '_broadcasted'
  aten.sigmoid_backward,
  aten.tanh_backward,
  aten.sinc,
  aten._prelu_kernel,
  aten.softshrink,
  aten.hardshrink,
  aten.log_sigmoid_forward,
  aten.isneginf,
  aten.isposinf,
  aten.nan_to_num,
  aten.logit,
  aten.rsub,
  aten.index_select,
  aten.native_dropout, aten.native_dropout_backward,
  aten._softmax_backward_data, aten.embedding_dense_backward,
  aten.linalg_vector_norm,
  aten.binary_cross_entropy, aten.binary_cross_entropy_backward,
  aten.upsample_nearest2d.out,
  # activations
  aten.hardswish, aten.hardswish_backward,
  aten.hardtanh, aten.hardtanh_backward,
  aten.gelu, aten.gelu_backward,
  aten.logical_and,
  aten.randint,
  aten.eye,
  aten.hardsigmoid_backward,
  aten.leaky_relu_backward,
  aten.nll_loss2d_forward,
  # NOTE: many of these don't work or cause infinite loops
  #aten.var_mean,
  #aten.var,
  #aten.rsqrt,
  #aten.max_pool2d_with_indices,
  # NOTE: these are prims
  #aten.digamma,
  #aten.erfinv,
  #aten.lgamma,
  # this needs copy_strided
  #aten.lerp,
]
for k,v in get_decompositions(decomps).items():
  key = str(k._schema).split("(")[0]
  if TORCH_DEBUG >= 2: print("register decomp for", k)
  torch.library.impl(key, "privateuseone")(v)

# NOTE: we should only implement the "out" form, it should be 0 overhead
# TODO: due to issue with empty / is_realized, it is slow to use assign so we use replace
# the goal is to make as much as we can this
simple_tensor_methods = [
  # unary (ish)
  "log", "log2", "sqrt", "rsqrt", "sign", "silu", "hardsigmoid", "exp", "exp2", "neg", "reciprocal", "bitwise_not",
  "sigmoid", "clamp", "mish", "erf", "leaky_relu",
  # trig
  "acos", "acosh", "cos", "cosh", "asin", "asinh", "sin", "sinh", "atan", "atanh", "tan", "tanh",
  # rounding
  "ceil", "round", "floor", "trunc",
  # binary
  "mul", "div", "maximum", "minimum", "copysign",
  # modify
  "tril", "triu",
  # reduce
  "all", "any", "argmax", "argmin", "cumsum",
  # complex
  "avg_pool2d", "linspace"]

tiny_backend_out = {**{f"aten.{x}.out":getattr(Tensor,x) for x in simple_tensor_methods}, **{
  "aten.add.out": lambda input,other,alpha=1: input+alpha*other,
  "aten.sub.out": lambda input,other,alpha=1: input-alpha*other, # NOTE: this is also needed to handle reverse
  "aten.div.out_mode": Tensor.div,
  "aten.mul.out": operator.mul,
  "aten.bmm.out": operator.matmul,
  # NOTE: because these methods have a name with "Tensor" in them, they can't go in simple tensor methods
  "aten.remainder.Tensor_out": Tensor.mod,
  "aten.pow.Tensor_Tensor_out": Tensor.pow,
  "aten.pow.Tensor_Scalar_out": Tensor.pow,
  "aten.pow.Scalar_out": lambda input,exponent: input**exponent,
  "aten.bitwise_and.Tensor_out": Tensor.bitwise_and,
  "aten.bitwise_or.Tensor_out": Tensor.bitwise_or,
  "aten.bitwise_xor.Tensor_out": Tensor.bitwise_xor,
  "aten.eq.Tensor_out": Tensor.eq, "aten.eq.Scalar_out": Tensor.eq,
  "aten.ne.Tensor_out": Tensor.ne, "aten.ne.Scalar_out": Tensor.ne,
  "aten.ge.Tensor_out": Tensor.__ge__, "aten.ge.Scalar_out": Tensor.__ge__,
  "aten.gt.Tensor_out": Tensor.__gt__, "aten.gt.Scalar_out": Tensor.__gt__,
  "aten.lt.Tensor_out": Tensor.__lt__, "aten.lt.Scalar_out": Tensor.__lt__,
  "aten.le.Tensor_out": Tensor.__le__, "aten.le.Scalar_out": Tensor.__le__,
  "aten.clamp_max.Tensor_out": lambda input,max_: input.clamp(max_=max_),
  "aten.clamp_min.Tensor_out": lambda input,min_: input.clamp(min_=min_),
  "aten.fmod.Tensor_out": lambda input,other: input-input.div(other, rounding_mode="trunc")*other,
  # TODO: this might result in overflow issues
  "aten.round.decimals_out": lambda self,decimals: (self*10**decimals).round()/10**decimals,
  # TODO: support this in tinygrad
  "aten.bitwise_left_shift.Tensor_out": lambda x,y: x*(2**y),
  "aten.bitwise_right_shift.Tensor_out": lambda x,y: x//(2**y),
  # not in tinygrad. are there decomps for these?
  "aten.log10.out": lambda self: self.log2() * (math.log(2) / math.log(10)),
  "aten.log1p.out": lambda self: (self+1).log(),
  "aten.expm1.out": lambda self: self.exp() - 1,
  "aten.fmax.out": lambda input,other: Tensor.where(input.isnan() & ~other.isnan(), other, Tensor.where(~input.isnan() & other.isnan(), input, Tensor.maximum(input, other))),
  "aten.fmin.out": lambda input,other: Tensor.where(input.isnan() & ~other.isnan(), other, Tensor.where(~input.isnan() & other.isnan(), input, Tensor.minimum(input, other))),
  # TODO: this gets the shape wrong
  #"aten.arange.start_out": Tensor.arange,
  "aten.lerp.Scalar_out": Tensor.lerp,
  "aten.scatter.value_out": Tensor.scatter,
  "aten.where.self_out": Tensor.where,
  "aten.prod.int_out": Tensor.prod,
  "aten.scatter_add.out": functools.partial(Tensor.scatter_reduce, reduce='sum'),
<<<<<<< HEAD
  "aten.reflection_pad1d.out": functools.partial(Tensor.pad, mode="reflect"),
  "aten.replication_pad1d.out": functools.partial(Tensor.pad, mode="replicate"),
  "aten.amax.out": Tensor.max,
=======
  # NOTE: axis=[] in torch means all, change tinygrad?
  "aten.sum.IntList_out": lambda self,axis,keepdim=False,dtype=None:
    self.sum(axis if axis is None or len(axis) else None, keepdim,
                         dtype = _from_torch_dtype(dtype) if dtype is not None else None),
>>>>>>> 69fac5fe
}}

# we add the "out" here
def wrap_out(f):
  def _wrap_out(*args, **kwargs):
    out = kwargs.pop('out')
    assigned = f(*args, **kwargs)
    if getenv("ALLOW_DTYPE_MISMATCH", 1): assigned = assigned.cast(out.dtype)
    assert out.shape == assigned.shape, f"shape mismatch: {assigned.shape} -> {out.shape}"
    assert out.dtype == assigned.dtype, f"dtype mismatch: {assigned.dtype} -> {out.dtype}"
    if out.lazydata.is_realized: assigned = assigned.contiguous() # TODO: how does this map to torch's semantics
    return out.assign(assigned)
  return _wrap_out

tiny_backend = {**{k:wrap_out(v) for k,v in tiny_backend_out.items()}, **{
  "aten.view": Tensor.reshape,
  "aten._unsafe_view": Tensor.reshape,  # when are views unsafe, and do we care?
  "aten.remainder.Scalar_Tensor": lambda x,y: x%y,
  "aten.floor_divide": lambda x,y: x//y,
  "aten.floor_divide_.Tensor": inplace_fn("x")(lambda x,y: x.assign(x//y)),
  # TODO: use tinygrad methods, but they require x to be unsigned
  "aten.__lshift__.Scalar": lambda x,y: x*(2**y),
  "aten.__ilshift__.Scalar": inplace_fn("x")(lambda x,y: x.assign(x*(2**y))),
  "aten.__rshift__.Scalar": lambda x,y: x//(2**y),
  "aten.__irshift__.Scalar": inplace_fn("x")(lambda x,y: x.assign(x//(2**y))),
  # relu doesn't have an out form?
  "aten.relu": Tensor.relu,
  "aten.relu_": inplace_fn("x")(lambda x: x.assign(x.relu())),
  "aten.mean": Tensor.mean,
  "aten.mean.dim": Tensor.mean,
  "aten.min": Tensor.min,
  "aten.max": Tensor.max,
  "aten.mm": Tensor.matmul,
  "aten.mv": Tensor.matmul,
  "aten.dot": Tensor.dot,
  "aten.prod": Tensor.prod,
  "aten.isnan": Tensor.isnan,
  "aten.std.correction": Tensor.std,
  "aten.std_mean.correction": Tensor.std_mean,
  "aten.var.correction": Tensor.var,
  "aten.var_mean.correction": Tensor.var_mean,
  "aten.scatter.value": Tensor.scatter,
  "aten.scatter.value_reduce": Tensor.scatter,
  "aten.gather": lambda self, dim, index: self.gather(dim, index.cast(dtypes.int)),
  "aten.where.self": Tensor.where, # NOTE: this is needed as well as the out type
  "aten._softmax": lambda self,dim,half_to_float: self.softmax(dim),
  "aten._log_softmax": lambda self,dim,half_to_float: self.log_softmax(dim),
<<<<<<< HEAD
  "aten.random_": lambda self:
    self.assign(Tensor.randint(*self.shape, low=dtypes.min(self.dtype), high=dtypes.max(self.dtype), device=self.device, dtype=self.dtype)),
  "aten.random_.from": lambda self, from_, to:
    self.assign(Tensor.randint(*self.shape, low=from_, high=to, device=self.device, dtype=self.dtype)),
  "aten.uniform_": lambda self, low=0, high=1: self.assign(Tensor.uniform(*self.shape, low=low, high=high, dtype=self.dtype)),
  "aten.normal_": lambda self, mean=0, std=1: self.assign(Tensor.normal(*self.shape, mean=mean, std=std, dtype=self.dtype)),
=======
  "aten.random_": inplace_fn("self")(lambda self:
    self.assign(Tensor.randint(*self.shape, low=dtypes.min(self.dtype), high=dtypes.max(self.dtype), device=self.device, dtype=self.dtype))),
  "aten.random_.from": inplace_fn("self")(lambda self, from_, to:
    self.assign(Tensor.randint(*self.shape, low=from_, high=to, device=self.device, dtype=self.dtype))),
  "aten.uniform_": inplace_fn("self")(lambda self, low=0, high=1: self.assign(Tensor.uniform(*self.shape, low=low, high=high))),
  "aten.normal_": inplace_fn("self")(lambda self, mean=0, std=1: self.assign(Tensor.normal(*self.shape, mean=mean, std=std))),
>>>>>>> 69fac5fe
  # these don't work in out form, they have size 0
  "aten.abs": Tensor.abs,
  "aten.logical_not": Tensor.logical_not,
  "aten.logical_or_": inplace_fn("x")(lambda x, y: x.assign(x | y)),
  "aten.multinomial": Tensor.multinomial,
  # "aten.pad": Tensor.pad,
  "aten.reflection_pad2d": functools.partial(Tensor.pad, mode="reflect"),
  "aten.masked_fill_.Scalar": inplace_fn("self")(lambda self, mask, value: self.assign(self.masked_fill(mask, value))),
  "aten.masked_fill.Scalar": Tensor.masked_fill,
  "aten.masked_fill.Tensor": Tensor.masked_fill,
  "aten.all": Tensor.all,
  "aten.sgn": Tensor.sign,
  "aten.acos": Tensor.acos,
  "aten.any": Tensor.any,
  "aten.bitwise_not": Tensor.bitwise_not,
  "aten.argmax": Tensor.argmax,
  "aten.argmin": Tensor.argmin,
  "aten.asinh": Tensor.asinh,
  "aten.mul": Tensor.mul,
  "aten.atanh": Tensor.atanh,
  "aten.fill_.Tensor": Tensor.full, # TODO: looks wrong
  "aten.flip": Tensor.flip,
  "aten.scatter_reduce.two": Tensor.scatter_reduce,
  "aten.squeeze_.dim": lambda self, dim: self.replace(self.squeeze(dim), allow_shape_mismatch=True),
  "aten.add.Tensor": lambda input,other,alpha=1: input+alpha*other,
  "aten.linspace": lambda start, stop, steps, dtype=None, **kwargs:
    Tensor.linspace(start, stop, steps, **({"dtype": _from_torch_dtype(dtype)} if dtype is not None else {})),
  "aten.topk": Tensor.topk,
  "aten::view.dtype": lambda self, dtype: self.bitcast(_from_torch_dtype(dtype)),
  "aten.constant_pad_nd": lambda self, padding, value=0.0: self.pad(padding, mode="constant", value=value),
  "aten.logsumexp": lambda self, axis, keepdim=False: self.logsumexp(axis[0], keepdim=keepdim),
  "aten.squeeze.dim": Tensor.squeeze,
  "aten.unsqueeze": Tensor.unsqueeze,
  "aten.roll": Tensor.roll,
  "aten.logcumsumexp": Tensor.logcumsumexp,
  "aten.repeat": Tensor.repeat,
  "aten.lerp.Tensor": Tensor.lerp,
  "aten.expand": Tensor.expand,
  "aten.t": Tensor.transpose,
  "aten.detach": Tensor.detach,
  "aten.max.dim": lambda self, dim, keepdim=False: (self.max(dim, keepdim), self.argmax(dim, keepdim).cast(dtype=dtypes.int64)),
  "aten.unfold": Tensor.unfold,
  "aten.equal": Tensor.__eq__,
}}

def wrap_fxn(k,f):
  def nf(*args, **kwargs):
    if TORCH_DEBUG:
      print(k, len(args), [x.shape if isinstance(x, torch.Tensor) else x for x in args],
                          {k:v.shape if isinstance(v, torch.Tensor) else v for k,v in kwargs.items()})
    args = [unwrap(x) if isinstance(x, torch.Tensor) else x for x in args]
    kwargs = {k:unwrap(v) if isinstance(v, torch.Tensor) else v for k,v in kwargs.items()}
    out = f(*args, **kwargs)
    if isinstance(out, Tensor): return wrap(out)
    elif isinstance(out, tuple): return tuple(wrap(x) for x in out)
    else: raise RuntimeError(f"unknown output type {type(out)}")
  def nf2(*args, **kwargs):
    return inplace_fn("out")(nf)(*args, **kwargs) if "out" in kwargs else nf(*args, **kwargs)
  return nf2

for k,v in tiny_backend.items(): torch.library.impl(k.replace("aten.", "aten::"), "privateuseone")(wrap_fxn(k,v))

if TORCH_DEBUG:
  from torch.utils._python_dispatch import TorchDispatchMode
  class DispatchLog(TorchDispatchMode):
    def __torch_dispatch__(self, func, types, args=(), kwargs=None):
      #print(f"Dispatch Log: {func}(*{args}, **{kwargs})")
      print(f"Dispatch Log: {func}")
      return func(*args, **(kwargs or {}))
  (_dispatch_log:=DispatchLog()).__enter__() # NOTE: must be kept alive

<<<<<<< HEAD
# # NOTE: patch torch optimizer step to avoid continously growing the computation graph
# def realize_optimizer_step(optimizer: torch.optim.Optimizer, *args, **kwargs):
#   tinygrad_tensors = []
#   for param_group in optimizer.param_groups:
#     for param in param_group["params"]:
#       if param is None: continue
#       tinygrad_tensors.append(param.data)
#   for state_dict in optimizer.state.values():
#     for _, value in state_dict.items():
#       if torch.is_tensor(value): tinygrad_tensors.append(value)
#   real_tinygrad_tensors = [unwrap(x) for x in tinygrad_tensors if str(x.device) == "tiny"]
#   if len(real_tinygrad_tensors): Tensor.realize(*real_tinygrad_tensors)
=======
# NOTE: patch torch optimizer step to avoid continously growing the computation graph
import weakref
_torch_modules_with_buffers: weakref.WeakSet[torch.nn.Module] = weakref.WeakSet()
def register_torch_buffer(mod, _name, _buffer): _torch_modules_with_buffers.add(mod)
def get_real_tinygrad_buffers():
  res = set()
  for mod in _torch_modules_with_buffers:
    for _,b in mod.named_buffers(recurse=False):
      if b is not None and str(b.device) == "tiny":
        res.add(unwrap(b))
  return res
torch.nn.modules.module.register_module_buffer_registration_hook(register_torch_buffer)
>>>>>>> 69fac5fe

def realize_optimizer_step(optimizer: torch.optim.Optimizer, *args, **kwargs):
  if getenv("DEBUG")>=2: print("Starting realize_optimizer_step")
  tinygrad_tensors = []
  for i, param_group in enumerate(optimizer.param_groups):
    if getenv("DEBUG")>=2: print(f"Processing param group {i} with {len(param_group['params'])} params")
    for j, param in enumerate(param_group["params"]):
      if param is None: continue
      if getenv("DEBUG")>=2: print(f"  - Adding param {j}: shape {param.shape} to tinygrad_tensors")
      tinygrad_tensors.append(param.data)
<<<<<<< HEAD

  if getenv("DEBUG")>=2: print(f"Collecting optimizer state tensors")
  for state_key, state_dict in optimizer.state.items():
    if getenv("DEBUG")>=2: print(f"Processing state for param with id {id(state_key)}")
    for key, value in state_dict.items():
      if getenv("DEBUG")>=2: print(f"  - State key: {key}, type: {type(value)}")
      if torch.is_tensor(value):
        if getenv("DEBUG")>=2: print(f"    - Adding tensor with shape {value.shape} to tinygrad_tensors")
        tinygrad_tensors.append(value)

  if getenv("DEBUG")>=2: print(f"Found {len(tinygrad_tensors)} tensors, filtering for device 'tiny'")
  real_tinygrad_tensors = []
  for tensor in tinygrad_tensors:
    try:
      device_str = str(tensor.device)
      if getenv("DEBUG")>=2: print(f"  - Tensor device: {device_str}")
      if device_str == "tiny":
        real_tinygrad_tensors.append(unwrap(tensor))
    except Exception as e:
      if getenv("DEBUG")>=2: print(f"  - Error checking tensor device: {e}")

  if getenv("DEBUG")>=2: print(f"Realizing {len(real_tinygrad_tensors)} tensors on tiny device")
  try:
    if len(real_tinygrad_tensors):
      if getenv("DEBUG")>=2:print("  - About to call Tensor.realize()")
      Tensor.realize(*real_tinygrad_tensors)
      if getenv("DEBUG")>=2:print("  - Tensor.realize() completed")
  except Exception as e:
    if getenv("DEBUG")>=2:print(f"  - Error in Tensor.realize: {e}")

  if getenv("DEBUG")>=2: print("Finished realize_optimizer_step")
=======
  for state_dict in optimizer.state.values():
    for _, value in state_dict.items():
      if torch.is_tensor(value): tinygrad_tensors.append(value)
  real_tinygrad_tensors = [unwrap(x) for x in tinygrad_tensors if str(x.device) == "tiny"]
  real_tinygrad_tensors += get_real_tinygrad_buffers()
  if len(real_tinygrad_tensors): Tensor.realize(*real_tinygrad_tensors)
>>>>>>> 69fac5fe

_optimizer_init = torch.optim.Optimizer.__init__
def _optimizer_patched_init(self, *args, **kwargs):
  _optimizer_init(self, *args, **kwargs)
  self.register_step_post_hook(realize_optimizer_step)
torch.optim.Optimizer.__init__ = _optimizer_patched_init<|MERGE_RESOLUTION|>--- conflicted
+++ resolved
@@ -332,16 +332,13 @@
   "aten.where.self_out": Tensor.where,
   "aten.prod.int_out": Tensor.prod,
   "aten.scatter_add.out": functools.partial(Tensor.scatter_reduce, reduce='sum'),
-<<<<<<< HEAD
   "aten.reflection_pad1d.out": functools.partial(Tensor.pad, mode="reflect"),
   "aten.replication_pad1d.out": functools.partial(Tensor.pad, mode="replicate"),
   "aten.amax.out": Tensor.max,
-=======
   # NOTE: axis=[] in torch means all, change tinygrad?
   "aten.sum.IntList_out": lambda self,axis,keepdim=False,dtype=None:
     self.sum(axis if axis is None or len(axis) else None, keepdim,
                          dtype = _from_torch_dtype(dtype) if dtype is not None else None),
->>>>>>> 69fac5fe
 }}
 
 # we add the "out" here
@@ -389,21 +386,12 @@
   "aten.where.self": Tensor.where, # NOTE: this is needed as well as the out type
   "aten._softmax": lambda self,dim,half_to_float: self.softmax(dim),
   "aten._log_softmax": lambda self,dim,half_to_float: self.log_softmax(dim),
-<<<<<<< HEAD
-  "aten.random_": lambda self:
-    self.assign(Tensor.randint(*self.shape, low=dtypes.min(self.dtype), high=dtypes.max(self.dtype), device=self.device, dtype=self.dtype)),
-  "aten.random_.from": lambda self, from_, to:
-    self.assign(Tensor.randint(*self.shape, low=from_, high=to, device=self.device, dtype=self.dtype)),
-  "aten.uniform_": lambda self, low=0, high=1: self.assign(Tensor.uniform(*self.shape, low=low, high=high, dtype=self.dtype)),
-  "aten.normal_": lambda self, mean=0, std=1: self.assign(Tensor.normal(*self.shape, mean=mean, std=std, dtype=self.dtype)),
-=======
   "aten.random_": inplace_fn("self")(lambda self:
     self.assign(Tensor.randint(*self.shape, low=dtypes.min(self.dtype), high=dtypes.max(self.dtype), device=self.device, dtype=self.dtype))),
   "aten.random_.from": inplace_fn("self")(lambda self, from_, to:
     self.assign(Tensor.randint(*self.shape, low=from_, high=to, device=self.device, dtype=self.dtype))),
-  "aten.uniform_": inplace_fn("self")(lambda self, low=0, high=1: self.assign(Tensor.uniform(*self.shape, low=low, high=high))),
-  "aten.normal_": inplace_fn("self")(lambda self, mean=0, std=1: self.assign(Tensor.normal(*self.shape, mean=mean, std=std))),
->>>>>>> 69fac5fe
+  "aten.uniform_": inplace_fn("self")(lambda self, low=0, high=1: self.assign(Tensor.uniform(*self.shape, low=low, high=high, dtype=self.dtype))),
+  "aten.normal_": inplace_fn("self")(lambda self, mean=0, std=1: self.assign(Tensor.normal(*self.shape, mean=mean, std=std, dtype=self.dtype))),
   # these don't work in out form, they have size 0
   "aten.abs": Tensor.abs,
   "aten.logical_not": Tensor.logical_not,
@@ -475,20 +463,6 @@
       return func(*args, **(kwargs or {}))
   (_dispatch_log:=DispatchLog()).__enter__() # NOTE: must be kept alive
 
-<<<<<<< HEAD
-# # NOTE: patch torch optimizer step to avoid continously growing the computation graph
-# def realize_optimizer_step(optimizer: torch.optim.Optimizer, *args, **kwargs):
-#   tinygrad_tensors = []
-#   for param_group in optimizer.param_groups:
-#     for param in param_group["params"]:
-#       if param is None: continue
-#       tinygrad_tensors.append(param.data)
-#   for state_dict in optimizer.state.values():
-#     for _, value in state_dict.items():
-#       if torch.is_tensor(value): tinygrad_tensors.append(value)
-#   real_tinygrad_tensors = [unwrap(x) for x in tinygrad_tensors if str(x.device) == "tiny"]
-#   if len(real_tinygrad_tensors): Tensor.realize(*real_tinygrad_tensors)
-=======
 # NOTE: patch torch optimizer step to avoid continously growing the computation graph
 import weakref
 _torch_modules_with_buffers: weakref.WeakSet[torch.nn.Module] = weakref.WeakSet()
@@ -501,7 +475,6 @@
         res.add(unwrap(b))
   return res
 torch.nn.modules.module.register_module_buffer_registration_hook(register_torch_buffer)
->>>>>>> 69fac5fe
 
 def realize_optimizer_step(optimizer: torch.optim.Optimizer, *args, **kwargs):
   if getenv("DEBUG")>=2: print("Starting realize_optimizer_step")
@@ -512,46 +485,12 @@
       if param is None: continue
       if getenv("DEBUG")>=2: print(f"  - Adding param {j}: shape {param.shape} to tinygrad_tensors")
       tinygrad_tensors.append(param.data)
-<<<<<<< HEAD
-
-  if getenv("DEBUG")>=2: print(f"Collecting optimizer state tensors")
-  for state_key, state_dict in optimizer.state.items():
-    if getenv("DEBUG")>=2: print(f"Processing state for param with id {id(state_key)}")
-    for key, value in state_dict.items():
-      if getenv("DEBUG")>=2: print(f"  - State key: {key}, type: {type(value)}")
-      if torch.is_tensor(value):
-        if getenv("DEBUG")>=2: print(f"    - Adding tensor with shape {value.shape} to tinygrad_tensors")
-        tinygrad_tensors.append(value)
-
-  if getenv("DEBUG")>=2: print(f"Found {len(tinygrad_tensors)} tensors, filtering for device 'tiny'")
-  real_tinygrad_tensors = []
-  for tensor in tinygrad_tensors:
-    try:
-      device_str = str(tensor.device)
-      if getenv("DEBUG")>=2: print(f"  - Tensor device: {device_str}")
-      if device_str == "tiny":
-        real_tinygrad_tensors.append(unwrap(tensor))
-    except Exception as e:
-      if getenv("DEBUG")>=2: print(f"  - Error checking tensor device: {e}")
-
-  if getenv("DEBUG")>=2: print(f"Realizing {len(real_tinygrad_tensors)} tensors on tiny device")
-  try:
-    if len(real_tinygrad_tensors):
-      if getenv("DEBUG")>=2:print("  - About to call Tensor.realize()")
-      Tensor.realize(*real_tinygrad_tensors)
-      if getenv("DEBUG")>=2:print("  - Tensor.realize() completed")
-  except Exception as e:
-    if getenv("DEBUG")>=2:print(f"  - Error in Tensor.realize: {e}")
-
-  if getenv("DEBUG")>=2: print("Finished realize_optimizer_step")
-=======
   for state_dict in optimizer.state.values():
     for _, value in state_dict.items():
       if torch.is_tensor(value): tinygrad_tensors.append(value)
   real_tinygrad_tensors = [unwrap(x) for x in tinygrad_tensors if str(x.device) == "tiny"]
   real_tinygrad_tensors += get_real_tinygrad_buffers()
   if len(real_tinygrad_tensors): Tensor.realize(*real_tinygrad_tensors)
->>>>>>> 69fac5fe
 
 _optimizer_init = torch.optim.Optimizer.__init__
 def _optimizer_patched_init(self, *args, **kwargs):
