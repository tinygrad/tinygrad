<<<<<<< HEAD
from tinygrad import Tensor, dtypes, Device
from tinygrad.helpers import DEBUG, getenv, prod, flatten
import torch.lib
TORCH_DEBUG = getenv("TORCH_DEBUG")
import torch, pathlib, math, operator, functools, itertools, collections, sys
=======
# ruff: noqa: E501, A001, A002, A006
# A001 Variable `input` is shadowing a Python builtin
# A002 Function argument `input` is shadowing a Python builtin
# A006 Lambda argument `input` is shadowing a Python builtin
from tinygrad import Tensor, dtypes
from tinygrad.helpers import getenv, prod
import torch.lib
TORCH_DEBUG = getenv("TORCH_DEBUG")
import torch, pathlib, math, operator, functools, inspect
>>>>>>> 01e8b609
torch.autograd.grad_mode.set_multithreading_enabled(False)
from tinygrad.dtype import _from_torch_dtype, _to_torch_dtype

# https://pytorch.org/docs/stable/torch.compiler_ir.html

import torch.utils.cpp_extension
<<<<<<< HEAD
mod = torch.utils.cpp_extension.load(name="custom_device_extension", sources=[pathlib.Path(__file__).parent / "wrapped_tensor.cpp"])
def wrap(x:Tensor) -> torch.Tensor: return mod.wrap(x, _to_torch_dtype(x.dtype), _to_torch_device_index(x.device))
=======
mod = torch.utils.cpp_extension.load(name="custom_device_extension", sources=[str(pathlib.Path(__file__).parent / "wrapped_tensor.cpp")])
def wrap(x:Tensor) -> torch.Tensor: return mod.wrap(x, _to_torch_dtype(x.dtype))
>>>>>>> 01e8b609
def unwrap(x:torch.Tensor) -> Tensor:
  assert isinstance(x, torch.Tensor), f"x isn't {type(x)}"
  return mod.unwrap(x)
class TinyBackend:
  def is_initialized(self): return True
  def is_available(self): return True
  def current_device(self): return 0
  def _is_in_bad_fork(self): return False
  def manual_seed_all(self, seed: int): Tensor.manual_seed(seed)
  def device_count(self): return getenv("GPUS", 1) # TODO: query device count instead?
  def get_device_properties(self, i):
    # TODO: stub
    props = {"total_memory": 1, "multi_processor_count": 1}
    return collections.namedtuple("props", props)(**props)
torch.utils.rename_privateuse1_backend("tiny")
torch._register_device_module("tiny", TinyBackend())
torch.utils.generate_methods_for_privateuse1_backend()

# in place operations with views
def is_view(self: torch.Tensor) -> bool: return getattr(self, "_base", None) is not None
def realize_with_views(self: torch.Tensor, views: list[torch.Tensor]):
  assert self.device.type == "tiny"
  self = unwrap(self)
  if not self.lazydata.st.contiguous: raise ValueError("base of view must be contiguous") # TODO: support?
  self.replace(self.clone().realize())
  for v in views:
    v = unwrap(v)
    ret = self
    st = ShapeTracker(self.lazydata.st.views + v.lazydata.st.views) # TODO: is this right?
    for mo in cached_to_movement_ops(self.shape, st): ret = apply_mop(ret, mo)
    v.replace(ret)
def maybe_realize_storage(self: torch.Tensor) -> bool:
  if realize:=is_view(self): realize_with_views(self._base, [self]) # TODO: other views could exist
  return realize
def inplace_fn(outvars: str|list[str]):
  if type(outvars) is str: outvars = [outvars]
  def decorator(fn):
    sig = inspect.signature(fn)
    def wrapper(*args, **kwargs):
      bound = sig.bind(*args, **kwargs)
      outs = [kwargs.get(v, bound.arguments.get(v)) for v in outvars]
      realize = any(maybe_realize_storage(o) for o in outs)
      ret = fn(*args, **kwargs)
      if realize: Tensor.realize(*(unwrap(o) for o in outs))
      return ret
    return wrapper
  return decorator

# *** bad functions on CPU ***

@torch.library.impl("aten::masked_select", "privateuseone")
def masked_select(self, mask):
  # err, bad
  return wrap(Tensor(self.cpu().numpy()[mask.cpu().numpy()], device=_to_tiny_device(self.device)))

@torch.library.impl("aten::_index_put_impl_", "privateuseone")
@inplace_fn("self")
def _index_put_impl_(self, indices, values, accumulate=False, unsafe=False):
  # TODO: move to tinygrad
<<<<<<< HEAD
  return aten._index_put_impl_(self.cpu(), [x.cpu() for x in indices], values.cpu(), accumulate, unsafe).to(self.device)
=======
  ret = aten._index_put_impl_(self.cpu(), [x.cpu() if isinstance(x, torch.Tensor) else None for x in indices], values.cpu(), accumulate, unsafe).tiny()
  return wrap(unwrap(self).assign(unwrap(ret)))
>>>>>>> 01e8b609

@torch.library.impl("aten::index.Tensor", "privateuseone")
def index_tensor(x, y):
  return aten.index(x.cpu(), [z.cpu() if isinstance(z, torch.Tensor) else None for z in y]).to(x.device)

@torch.library.impl("aten::randperm.generator_out", "privateuseone")
def randperm_generator(n, generator=None, out=None): out.copy_(torch.randperm(n, generator=generator, device="cpu").tiny())

# *** end bad functions on CPU ***

@torch.library.impl("aten::zero_", "privateuseone")
@inplace_fn("x")
def zero_(x):
  if TORCH_DEBUG: print(f"zero_ {x.shape}")
  tt = unwrap(x)
  # NOTE: unconditional contiguous covers if x is contiguous (match it) or if x is view (realize for inplace)
  # TODO: consolidate
  tt.assign(tt.zeros_like().contiguous())

@torch.library.impl("aten::fill_.Scalar", "privateuseone")
@inplace_fn("x")
def fill_scalar(x, y):
  if TORCH_DEBUG: print(f"fill_.Scalar {x.shape} {y}")
  tt = unwrap(x)
  tt.assign(tt.full_like(y).contiguous())

@torch.library.impl("aten::_local_scalar_dense", "privateuseone")
def _local_scalar_dense(tensor): return unwrap(tensor).item()

@functools.lru_cache(None)
def cached_to_movement_ops(shape, st) -> list:
  mops = to_movement_ops(st)
  if mops[0] == (MovementOps.RESHAPE, shape): mops = mops[1:]
  return mops

from tinygrad.shape.shapetracker import ShapeTracker, View
from extra.to_movement_ops import to_movement_ops, apply_mop, MovementOps
@torch.library.impl("aten::as_strided", "privateuseone")
def as_strided(tensor:torch.Tensor, size, stride, storage_offset=None):
  # TODO: this is heavyweight
  st = ShapeTracker((View.create(tuple(tensor.shape)), View.create(tuple(size), tuple(stride), 0 if storage_offset is None else storage_offset)))
  ret = unwrap(tensor)
  if prod(size) == 1: return wrap(ret.flatten()[storage_offset].reshape(size))
  if TORCH_DEBUG >= 1: print("**** as_strided", tensor.shape, size, stride, st)
  for mo in cached_to_movement_ops(tuple(tensor.shape), st): ret = apply_mop(ret, mo)
  return wrap(ret)

def _to_tiny_device(device: torch.device):
  assert device.type == 'tiny'
  return f"{Device.DEFAULT}:{device.index or 0}"

def _to_torch_device_index(device: str):
  assert (d:=device.partition(":"))[0] == Device.DEFAULT
  return int(d[2] or 0)

@torch.library.impl("aten::empty_strided", "privateuseone")
def empty_strided(size, stride, dtype, layout=None, device=None, pin_memory=False):
  if TORCH_DEBUG: print(f"empty_strided {size=} {stride=} {dtype=} {layout=} {device=} {pin_memory=}")
  ret = Tensor.empty(*size, dtype=_from_torch_dtype(dtype), device=_to_tiny_device(device))
  return wrap(ret)

@torch.library.impl("aten::empty.memory_format", "privateuseone")
def empty_memory_format(size, dtype=None, layout=None, device=None, pin_memory=False, memory_format=None):
  if TORCH_DEBUG: print(f"empty.memory_format {size=} {dtype=} {layout=} {device=} {pin_memory=} {memory_format=}")
<<<<<<< HEAD
  ret = Tensor.empty(*size, dtype=_from_torch_dtype(dtype or torch.get_default_dtype()), device=_to_tiny_device(device))
=======
  ret = Tensor.empty(*size, dtype=_from_torch_dtype(dtype or torch.get_default_dtype())).contiguous()
>>>>>>> 01e8b609
  return wrap(ret)

@torch.library.impl("aten::max_pool2d_with_indices", "privateuseone")
def max_pool2d_with_indices(self:torch.Tensor, kernel_size:tuple[int, ...], stride=None, padding=0, dilation=1, ceil_mode=False):
  # TODO: supprt stride [] in tinygrad?
  if stride is not None and len(stride) == 0: stride = None
  # TODO: support return_indices in tinygrad
  ret = unwrap(self).max_pool2d(kernel_size, stride, dilation, padding, ceil_mode)
  # TODO: this is wrong
  return (wrap(ret), wrap(Tensor.zeros_like(ret, dtype=dtypes.int64)))

@torch.library.impl("aten::max_pool2d_with_indices_backward", "privateuseone")
def max_pool2d_with_indices_backward(grad_out:torch.Tensor, self:torch.Tensor, kernel_size:tuple[int, ...], stride=None, padding=0, dilation=1, ceil_mode=False, indices=None):
  if stride is not None and len(stride) == 0: stride = None
  # TODO: utilize input indices once they are correct
  self_ = unwrap(self)
  out = Tensor.max_pool2d(self_, kernel_size, stride, dilation, padding, ceil_mode)
  return wrap(out.gradient(self_, gradient=unwrap(grad_out))[0])

@torch.library.impl("aten::arange", "privateuseone")
def arange(end, dtype=None, device=None, pin_memory=None):
  return wrap(Tensor.arange(0, end, dtype=_from_torch_dtype(dtype or torch.get_default_dtype())))

@torch.library.impl("aten::arange.start", "privateuseone")
def arange_start(start, end, dtype=None, device=None, pin_memory=None):
  return wrap(Tensor.arange(start, end, dtype=_from_torch_dtype(dtype or torch.get_default_dtype())))

@torch.library.impl("aten::arange.start_step", "privateuseone")
def arange_start_step(start, end, step, dtype=None, device=None, pin_memory=None):
  return wrap(Tensor.arange(start, end, step, dtype=_from_torch_dtype(dtype or torch.get_default_dtype())))

@torch.library.impl("aten::convolution_overrideable", "privateuseone")
def convolution_overrideable(input, weight, bias, stride, padding, dilation, transposed, output_padding, groups):
  if TORCH_DEBUG >= 1:
    print(f"convolution {input.shape=} {weight.shape=} {stride=} {padding=} {dilation=} {transposed=} {output_padding=} {groups=}")
  return wrap(unwrap(input).conv2d(unwrap(weight), unwrap(bias) if bias is not None else None,
                                   groups=groups, stride=stride, dilation=dilation, padding=padding))

@torch.library.impl("aten::convolution_backward_overrideable", "privateuseone")
def convolution_backward_overrideable(grad_out, input, weight, stride, padding, dilation, transposed, output_padding, groups, output_mask):
  if TORCH_DEBUG >= 1:
    print(f"convolution_backward {input.shape=} {weight.shape=} {stride=} {padding=} {dilation=} {transposed=} {output_padding=} {groups=}")
  grad_out, input, weight, bias = unwrap(grad_out), unwrap(input), unwrap(weight), Tensor.zeros(weight.shape[0], device=_to_tiny_device(weight.device))
  out = Tensor.conv2d(input, weight, bias, groups=groups, stride=stride, dilation=dilation, padding=padding)
  grads = out.gradient(*[t for t,m in zip([input, weight, bias], output_mask) if m], gradient=grad_out)
  return tuple([wrap(grads.pop(0)) if m else None for m in output_mask])

def upsample(self, size, align_corners=False, mode=None): return wrap(Tensor.interpolate(unwrap(self), size, mode=mode, align_corners=align_corners))
for i,pre in enumerate(["", "bi", "tri"]):
  torch.library.impl(f"aten::upsample_{pre}linear{i+1}d", "privateuseone")(functools.partial(upsample, mode="linear"))
  torch.library.impl(f"aten::upsample_nearest{i+1}d", "privateuseone")(functools.partial(upsample, mode="nearest"))
  torch.library.impl(f"aten::_upsample_nearest_exact{i+1}d", "privateuseone")(functools.partial(upsample, mode="nearest-exact"))

@torch.library.impl("aten::_copy_from", "privateuseone")
def _copy_from(src: torch.Tensor, dest, non_blocking=False):
  realize = str(dest.device) == "tiny" and maybe_realize_storage(dest)
  cast_dtype = _from_torch_dtype(dest.dtype)
<<<<<<< HEAD
  if str(src.device).startswith("tiny") and str(dest.device).startswith("tiny"):
    to_device = _to_tiny_device(dest.device)
    unwrap(dest).replace(unwrap(src).cast(cast_dtype).to(to_device), allow_shape_mismatch=True)
  elif str(src.device).startswith("tiny") and str(dest.device) == "cpu":
    # TODO: is there a better way?
    dest.resize_(src.numel()).resize_(src.shape)
    dest.copy_(torch.from_numpy(unwrap(src).cast(cast_dtype).numpy()))
  elif str(src.device) == "cpu" and str(dest.device).startswith("tiny"):
    to_device = _to_tiny_device(dest.device)
    unwrap(dest).assign(Tensor(src.numpy()).cast(cast_dtype).to(to_device))
=======
  if str(src.device) == "tiny" and str(dest.device) == "tiny":
    unwrap(dest).assign(unwrap(src).cast(cast_dtype))
    if realize: Tensor.realize(unwrap(dest))
  elif str(src.device) == "tiny" and str(dest.device) == "cpu":
    # TODO: is there a better way?
    dest.resize_(src.numel()).resize_(src.shape)
    dest.copy_(torch.from_numpy(unwrap(src).cast(cast_dtype).numpy()))
  elif str(src.device) == "cpu" and str(dest.device) == "tiny":
    unwrap(dest).assign(Tensor(src.numpy()).cast(cast_dtype))
    if realize: Tensor.realize(unwrap(dest))
>>>>>>> 01e8b609
  else:
    raise NotImplementedError(f"can't copy from {src.device} -> {dest.device}")

@torch.library.impl("aten::cat.out", "privateuseone")
@inplace_fn("out")
def cat_out(tensors, dim=0, out=None):
  unwrap(out).assign(Tensor.cat(*[unwrap(x) for x in tensors], dim=dim))

# register some decompositions
from torch._decomp import get_decompositions
aten = torch.ops.aten
decomps = [
  aten.native_batch_norm, aten.native_batch_norm_backward,
  aten.native_layer_norm_backward,
  aten.addmm,
  aten.addcmul,
  aten.addcdiv,
  aten._log_softmax_backward_data,
  aten.threshold_backward,
  aten.softplus_backward,
  aten.elu,  # elu has a scale + input_scale param
  aten.elu_backward,
  aten.softplus,
  aten.threshold,
  aten.nll_loss_forward,
  aten.nll_loss_backward,
  # AttributeError: 'int' object has no attribute '_broadcasted'
  aten.sigmoid_backward,
  aten.tanh_backward,
  aten.sinc,
  aten._prelu_kernel,
  aten.softshrink,
  aten.hardshrink,
  aten.log_sigmoid_forward,
  aten.isneginf,
  aten.isposinf,
  aten.nan_to_num,
  aten.logit,
  aten.rsub,
  aten.index_select,
  aten.native_dropout, aten.native_dropout_backward,
  aten._softmax_backward_data, aten.embedding_dense_backward,
  aten.linalg_vector_norm,
  aten.binary_cross_entropy, aten.binary_cross_entropy_backward,
  aten.upsample_nearest2d.out,
  # activations
  aten.hardswish, aten.hardswish_backward,
  aten.hardtanh, aten.hardtanh_backward,
  aten.gelu, aten.gelu_backward,
  aten.logical_and,
  aten.randint,
  aten.eye,
  aten.hardsigmoid_backward,
  aten.leaky_relu_backward,
  aten.nll_loss2d_forward,
  # NOTE: many of these don't work or cause infinite loops
  #aten.var_mean,
  #aten.var,
  #aten.rsqrt,
  #aten.max_pool2d_with_indices,
  # NOTE: these are prims
  #aten.digamma,
  #aten.erfinv,
  #aten.lgamma,
  # this needs copy_strided
  #aten.lerp,
]
for k,v in get_decompositions(decomps).items():
  key = str(k._schema).split("(")[0]
  if TORCH_DEBUG >= 2: print("register decomp for", k)
  torch.library.impl(key, "privateuseone")(v)

# NOTE: we should only implement the "out" form, it should be 0 overhead
# TODO: due to issue with empty / is_realized, it is slow to use assign so we use replace
# the goal is to make as much as we can this
simple_tensor_methods = [
  # unary (ish)
  "log", "log2", "sqrt", "rsqrt", "sign", "silu", "hardsigmoid", "exp", "exp2", "neg", "reciprocal", "bitwise_not",
  "sigmoid", "clamp", "mish", "erf", "leaky_relu",
  # trig
  "acos", "acosh", "cos", "cosh", "asin", "asinh", "sin", "sinh", "atan", "atanh", "tan", "tanh",
  # rounding
  "ceil", "round", "floor", "trunc",
  # binary
  "mul", "div", "maximum", "minimum", "copysign",
  # modify
  "tril", "triu",
  # reduce
  "all", "any", "argmax", "argmin", "cumsum",
  # complex
  "avg_pool2d", "linspace"]

tiny_backend_out = {**{f"aten.{x}.out":getattr(Tensor,x) for x in simple_tensor_methods}, **{
  "aten.add.out": lambda input,other,alpha=1: input+alpha*other,
  "aten.sub.out": lambda input,other,alpha=1: input-alpha*other, # NOTE: this is also needed to handle reverse
  "aten.div.out_mode": Tensor.div,
  "aten.mul.out": operator.mul,
  "aten.bmm.out": operator.matmul,
  # NOTE: because these methods have a name with "Tensor" in them, they can't go in simple tensor methods
  "aten.remainder.Tensor_out": Tensor.mod,
  "aten.pow.Tensor_Tensor_out": Tensor.pow,
  "aten.pow.Tensor_Scalar_out": Tensor.pow,
  "aten.pow.Scalar_out": lambda input,exponent: input**exponent,
  "aten.bitwise_and.Tensor_out": Tensor.bitwise_and,
  "aten.bitwise_or.Tensor_out": Tensor.bitwise_or,
  "aten.bitwise_xor.Tensor_out": Tensor.bitwise_xor,
  "aten.eq.Tensor_out": Tensor.eq, "aten.eq.Scalar_out": Tensor.eq,
  "aten.ne.Tensor_out": Tensor.ne, "aten.ne.Scalar_out": Tensor.ne,
  "aten.ge.Tensor_out": Tensor.__ge__, "aten.ge.Scalar_out": Tensor.__ge__,
  "aten.gt.Tensor_out": Tensor.__gt__, "aten.gt.Scalar_out": Tensor.__gt__,
  "aten.lt.Tensor_out": Tensor.__lt__, "aten.lt.Scalar_out": Tensor.__lt__,
  "aten.le.Tensor_out": Tensor.__le__, "aten.le.Scalar_out": Tensor.__le__,
  "aten.clamp_max.Tensor_out": lambda input,max_: input.clamp(max_=max_),
  "aten.clamp_min.Tensor_out": lambda input,min_: input.clamp(min_=min_),
  "aten.fmod.Tensor_out": lambda input,other: input-input.div(other, rounding_mode="trunc")*other,
  # TODO: this might result in overflow issues
  "aten.round.decimals_out": lambda self,decimals: (self*10**decimals).round()/10**decimals,
  # TODO: support this in tinygrad
  "aten.bitwise_left_shift.Tensor_out": lambda x,y: x*(2**y),
  "aten.bitwise_right_shift.Tensor_out": lambda x,y: x//(2**y),
  # not in tinygrad. are there decomps for these?
  "aten.log10.out": lambda self: self.log2() * (math.log(2) / math.log(10)),
  "aten.log1p.out": lambda self: (self+1).log(),
  "aten.expm1.out": lambda self: self.exp() - 1,
  "aten.fmax.out": lambda input,other: Tensor.where(input.isnan() & ~other.isnan(), other, Tensor.where(~input.isnan() & other.isnan(), input, Tensor.maximum(input, other))),
  "aten.fmin.out": lambda input,other: Tensor.where(input.isnan() & ~other.isnan(), other, Tensor.where(~input.isnan() & other.isnan(), input, Tensor.minimum(input, other))),
  # TODO: this gets the shape wrong
  #"aten.arange.start_out": Tensor.arange,
  "aten.lerp.Scalar_out": Tensor.lerp,
  "aten.scatter.value_out": Tensor.scatter,
  "aten.where.self_out": Tensor.where,
  "aten.prod.int_out": Tensor.prod,
  "aten.scatter_add.out": functools.partial(Tensor.scatter_reduce, reduce='sum'),
  # NOTE: axis=[] in torch means all, change tinygrad?
  "aten.sum.IntList_out": lambda self,axis,keepdim=False,dtype=None:
    self.sum(axis if axis is None or len(axis) else None, keepdim,
                         dtype = _from_torch_dtype(dtype) if dtype is not None else None),
}}

# we add the "out" here
def wrap_out(f):
  def _wrap_out(*args, **kwargs):
    out = kwargs.pop('out')
    assigned = f(*args, **kwargs)
    if getenv("ALLOW_DTYPE_MISMATCH", 1): assigned = assigned.cast(out.dtype)
    assert out.shape == assigned.shape, f"shape mismatch: {assigned.shape} -> {out.shape}"
    assert out.device == assigned.device, f"device mismatch: {assigned.device} -> {out.device}"
    assert out.dtype == assigned.dtype, f"dtype mismatch: {assigned.dtype} -> {out.dtype}"
    if out.lazydata.is_realized: assigned = assigned.contiguous() # TODO: how does this map to torch's semantics
    return out.assign(assigned)
  return _wrap_out

tiny_backend = {**{k:wrap_out(v) for k,v in tiny_backend_out.items()}, **{
  "aten.view": Tensor.reshape,
  "aten._unsafe_view": Tensor.reshape,  # when are views unsafe, and do we care?
  "aten.remainder.Scalar_Tensor": lambda x,y: x%y,
  "aten.floor_divide": lambda x,y: x//y,
  "aten.floor_divide_.Tensor": inplace_fn("x")(lambda x,y: x.assign(x//y)),
  # TODO: use tinygrad methods, but they require x to be unsigned
  "aten.__lshift__.Scalar": lambda x,y: x*(2**y),
  "aten.__ilshift__.Scalar": inplace_fn("x")(lambda x,y: x.assign(x*(2**y))),
  "aten.__rshift__.Scalar": lambda x,y: x//(2**y),
  "aten.__irshift__.Scalar": inplace_fn("x")(lambda x,y: x.assign(x//(2**y))),
  # relu doesn't have an out form?
  "aten.relu": Tensor.relu,
  "aten.relu_": inplace_fn("x")(lambda x: x.assign(x.relu())),
  "aten.mean": Tensor.mean,
  "aten.mean.dim": Tensor.mean,
  "aten.min": Tensor.min,
  "aten.max": Tensor.max,
  "aten.mm": Tensor.matmul,
  "aten.mv": Tensor.matmul,
  "aten.dot": Tensor.dot,
  "aten.prod": Tensor.prod,
  "aten.isnan": Tensor.isnan,
  "aten.std.correction": Tensor.std,
  "aten.std_mean.correction": Tensor.std_mean,
  "aten.var.correction": Tensor.var,
  "aten.var_mean.correction": Tensor.var_mean,
  "aten.scatter.value": Tensor.scatter,
  "aten.scatter.value_reduce": Tensor.scatter,
  "aten.gather": lambda self, dim, index: self.gather(dim, index.cast(dtypes.int)),
  "aten.where.self": Tensor.where, # NOTE: this is needed as well as the out type
  "aten._softmax": lambda self,dim,half_to_float: self.softmax(dim),
  "aten._log_softmax": lambda self,dim,half_to_float: self.log_softmax(dim),
  "aten.random_": inplace_fn("self")(lambda self:
    self.assign(Tensor.randint(*self.shape, low=dtypes.min(self.dtype), high=dtypes.max(self.dtype), device=self.device, dtype=self.dtype))),
  "aten.random_.from": inplace_fn("self")(lambda self, from_, to:
    self.assign(Tensor.randint(*self.shape, low=from_, high=to, device=self.device, dtype=self.dtype))),
  "aten.uniform_": inplace_fn("self")(lambda self, low=0, high=1: self.assign(Tensor.uniform(*self.shape, low=low, high=high))),
  "aten.normal_": inplace_fn("self")(lambda self, mean=0, std=1: self.assign(Tensor.normal(*self.shape, mean=mean, std=std))),
  # these don't work in out form, they have size 0
  "aten.abs": Tensor.abs,
  "aten.logical_not": Tensor.logical_not,
  "aten.logical_or_": inplace_fn("x")(lambda x, y: x.assign(x | y)),
  "aten.multinomial": Tensor.multinomial,
  "aten.pad": Tensor.pad,
  "aten.reflection_pad2d": functools.partial(Tensor.pad, mode="reflect"),
  "aten.masked_fill_.Scalar": inplace_fn("self")(lambda self, mask, value: self.assign(self.masked_fill(mask, value))),
  "aten.masked_fill.Scalar": Tensor.masked_fill,
  "aten.masked_fill.Tensor": Tensor.masked_fill,
  "aten.all": Tensor.all,
  "aten.sgn": Tensor.sign,
  "aten.acos": Tensor.acos,
  "aten.any": Tensor.any,
  "aten.bitwise_not": Tensor.bitwise_not,
  "aten.argmax": Tensor.argmax,
  "aten.argmin": Tensor.argmin,
  "aten.asinh": Tensor.asinh,
  "aten.mul": Tensor.mul,
  "aten.atanh": Tensor.atanh,
  "aten.fill_.Tensor": Tensor.full, # TODO: looks wrong
  "aten.flip": Tensor.flip,
  "aten.scatter_reduce.two": Tensor.scatter_reduce,
  "aten.squeeze_.dim": lambda self, dim: self.replace(self.squeeze(dim), allow_shape_mismatch=True),
  "aten.add.Tensor": lambda input,other,alpha=1: input+alpha*other,
  "aten.linspace": lambda start, stop, steps, dtype=None, **kwargs:
    Tensor.linspace(start, stop, steps, **({"dtype": _from_torch_dtype(dtype)} if dtype is not None else {})),
  "aten.topk": Tensor.topk,
  "aten::view.dtype": lambda self, dtype: self.bitcast(_from_torch_dtype(dtype)),
  "aten.constant_pad_nd": lambda self, padding, value=0.0: self.pad(padding, mode="constant", value=value),
  "aten.logsumexp": lambda self, axis, keepdim=False: self.logsumexp(axis[0], keepdim=keepdim),
  "aten.squeeze.dim": Tensor.squeeze,
  "aten.unsqueeze": Tensor.unsqueeze,
  "aten.roll": Tensor.roll,
  "aten.logcumsumexp": Tensor.logcumsumexp,
  "aten.repeat": Tensor.repeat,
  "aten.lerp.Tensor": Tensor.lerp,
  "aten.expand": Tensor.expand,
  "aten.t": Tensor.transpose,
  "aten.detach": Tensor.detach,
  "aten.max.dim": lambda self, dim, keepdim=False: (self.max(dim, keepdim), self.argmax(dim, keepdim).cast(dtype=dtypes.int64))
}}

def wrap_fxn(k,f):
  def nf(*args, **kwargs):
    if TORCH_DEBUG:
      print(k, len(args), [(x.shape, x.device) if isinstance(x, torch.Tensor) else x for x in args],
                          {k:(v.shape, v.device) if isinstance(v, torch.Tensor) else v for k,v in kwargs.items()})
    args = [unwrap(x) if isinstance(x, torch.Tensor) else x for x in args]
    kwargs = {k:unwrap(v) if isinstance(v, torch.Tensor) else v for k,v in kwargs.items()}
    out = f(*args, **kwargs)
    if isinstance(out, Tensor): return wrap(out)
    elif isinstance(out, tuple): return tuple(wrap(x) for x in out)
    else: raise RuntimeError(f"unknown output type {type(out)}")
  def nf2(*args, **kwargs):
    return inplace_fn("out")(nf)(*args, **kwargs) if "out" in kwargs else nf(*args, **kwargs)
  return nf2

for k,v in tiny_backend.items(): torch.library.impl(k.replace("aten.", "aten::"), "privateuseone")(wrap_fxn(k,v))

if TORCH_DEBUG:
  from torch.utils._python_dispatch import TorchDispatchMode
  class DispatchLog(TorchDispatchMode):
    def __torch_dispatch__(self, func, types, args=(), kwargs=None):
      #print(f"Dispatch Log: {func}(*{args}, **{kwargs})")
      print(f"Dispatch Log: {func}")
      return func(*args, **(kwargs or {}))
  (_dispatch_log:=DispatchLog()).__enter__() # NOTE: must be kept alive

# NOTE: patch torch optimizer step to avoid continously growing the computation graph
def realize_optimizer_step(optimizer: torch.optim.Optimizer, *args, **kwargs):
  tinygrad_tensors = []
  for param_group in optimizer.param_groups:
    for param in param_group["params"]:
      if param is None: continue
      tinygrad_tensors.append(param.data)
  for state_dict in optimizer.state.values():
    for _, value in state_dict.items():
      if torch.is_tensor(value): tinygrad_tensors.append(value)
  real_tinygrad_tensors = [unwrap(x) for x in tinygrad_tensors if str(x.device).startswith("tiny")]
  if len(real_tinygrad_tensors): Tensor.realize(*real_tinygrad_tensors)

_optimizer_init = torch.optim.Optimizer.__init__
def _optimizer_patched_init(self, *args, **kwargs):
  _optimizer_init(self, *args, **kwargs)
  self.register_step_post_hook(realize_optimizer_step)
torch.optim.Optimizer.__init__ = _optimizer_patched_init

# NOTE: patches for multigpu
# TODO: how would this look upstreamed?
for m in ['torch._utils', 'torch.nn.parallel.data_parallel']:
  sys.modules[m]._get_available_device_type = lambda: "tiny"

_torch_scatter = torch.nn.parallel.comm.scatter
def _torch_patched_scatter(self: torch.Tensor, devices, chunk_sizes=None, dim=0, streams=None):
  if not str(self.device).startswith("tiny"): return _torch_patched_scatter(self, devices, chunk_sizes, dim, streams)
  #assert chunk_sizes is None, "not yet supported" # TODO: support it
  # TODO: alternative?
  # self = unwrap(self).shard([_to_tiny_device(torch.device("tiny", d)) for d in devices], dim)
  # return [wrap(Tensor(src, device=d, requires_grad=self.requires_grad)) for src,d in zip(self.lazydata.src,self.device)]
  self = unwrap(self)
  devices = [_to_tiny_device(torch.device("tiny", d)) for d in devices]
  # NOTE: copied from Tensor.shard, torch expects tuple of tensors
  sz = self.shape[dim] // len(devices)
  sizes = [max(0, min(sz, self.shape[dim] - sz*i)) for i in range(len(devices))]
  lbs = []
  for sz,off in zip(sizes, itertools.accumulate(sizes, initial=0)):
    lbs.append(self.shrink(tuple((0,s) if i != dim else (off,off+sz) for i,s in enumerate(self.shape))))
  sharded_lbs = [wrap(lb.to(d)) for lb,d in zip(lbs, devices)]
  return tuple(sharded_lbs)
torch.nn.parallel.comm.scatter = _torch_patched_scatter

_torch_broadcast_coalesced = torch.nn.parallel.comm.broadcast_coalesced
def _torch_patched_broadcast_coalesced(tensors, devices, buffer_size=10485760):
  if tensors and not str(tensors[0].device).startswith("tiny"): return _torch_broadcast_coalesced(tensors, devices, buffer_size)
  # NOTE: ignoring buffer_size and straightforward broadcast
  return [[wrap(unwrap(x).to(_to_tiny_device(torch.device("tiny", i)))) for x in tensors] for i in devices]
torch.nn.parallel.comm.broadcast_coalesced = _torch_patched_broadcast_coalesced

def _torch_patched_parallel_apply(modules, inputs, kwargs_tup=None, devices=None):
  # TODO: only if tensors in tiny, check devices
  if kwargs_tup is None: kwargs_tup = ({},) * len(modules)
  if devices is None: devices = (torch.device("tiny"),) * len(modules)
  return [m(*i, **k) for m,i,k,d in zip(modules, inputs, kwargs_tup, devices)]
torch.nn.parallel.data_parallel.parallel_apply = _torch_patched_parallel_apply
for m in ['torch.nn.parallel.parallel_apply', 'torch.nn.parallel.data_parallel']:
  sys.modules[m].parallel_apply = _torch_patched_parallel_apply

_torch_gather = torch.nn.parallel.comm.gather
def _torch_patched_gather(tensors, dim, dest_index):
  if not str(tensors[0].device).startswith("tiny"): return _torch_patched_gather(tensors, dim, dest_index)
  return wrap(Tensor.cat(*(unwrap(x).to(_to_tiny_device(torch.device("tiny", dest_index))) for x in tensors), dim=dim))
torch.nn.parallel.comm.gather = _torch_patched_gather

class TinyDistributedBackend:
  rank = 0
  size = 1
  # TODO: optimize these to be off CPU
  def allreduce(self, tensors, opts):
    tensors_cpu = [x.cpu() for x in tensors]
    for a,b in zip(tensors, tensors_cpu):
      assert a.device.index == self.rank
      torch.distributed.all_reduce(b, op=opts.reduceOp)
      a.copy_(b)
  def broadcast(self, tensors, opts):
    tensors_cpu = [x.cpu() for x in tensors]
    for a,b in zip(tensors, tensors_cpu):
      assert a.device.index == self.rank
      torch.distributed.broadcast(b, src=opts.rootRank)
      a.copy_(b)
  def allgather(self, outputs, inputs, opts):
    inputs_cpu = [x.cpu() for x in inputs]
    outputs_cpu = [[torch.empty_like(x) for _ in range(self.size)] for x in inputs_cpu]
    for a,b in zip(outputs_cpu,inputs_cpu): torch.distributed.all_gather(a,b)
    for a,b in zip(flatten(outputs),flatten(outputs_cpu)): a.copy_(b)

mod.register_dist_backend(TinyDistributedBackend)<|MERGE_RESOLUTION|>--- conflicted
+++ resolved
@@ -1,33 +1,20 @@
-<<<<<<< HEAD
-from tinygrad import Tensor, dtypes, Device
-from tinygrad.helpers import DEBUG, getenv, prod, flatten
-import torch.lib
-TORCH_DEBUG = getenv("TORCH_DEBUG")
-import torch, pathlib, math, operator, functools, itertools, collections, sys
-=======
 # ruff: noqa: E501, A001, A002, A006
 # A001 Variable `input` is shadowing a Python builtin
 # A002 Function argument `input` is shadowing a Python builtin
 # A006 Lambda argument `input` is shadowing a Python builtin
-from tinygrad import Tensor, dtypes
-from tinygrad.helpers import getenv, prod
+from tinygrad import Tensor, dtypes, Device
+from tinygrad.helpers import getenv, prod, flatten
 import torch.lib
 TORCH_DEBUG = getenv("TORCH_DEBUG")
-import torch, pathlib, math, operator, functools, inspect
->>>>>>> 01e8b609
+import torch, pathlib, math, operator, functools, inspect, itertools, collections, sys
 torch.autograd.grad_mode.set_multithreading_enabled(False)
 from tinygrad.dtype import _from_torch_dtype, _to_torch_dtype
 
 # https://pytorch.org/docs/stable/torch.compiler_ir.html
 
 import torch.utils.cpp_extension
-<<<<<<< HEAD
-mod = torch.utils.cpp_extension.load(name="custom_device_extension", sources=[pathlib.Path(__file__).parent / "wrapped_tensor.cpp"])
+mod = torch.utils.cpp_extension.load(name="custom_device_extension", sources=[str(pathlib.Path(__file__).parent / "wrapped_tensor.cpp")])
 def wrap(x:Tensor) -> torch.Tensor: return mod.wrap(x, _to_torch_dtype(x.dtype), _to_torch_device_index(x.device))
-=======
-mod = torch.utils.cpp_extension.load(name="custom_device_extension", sources=[str(pathlib.Path(__file__).parent / "wrapped_tensor.cpp")])
-def wrap(x:Tensor) -> torch.Tensor: return mod.wrap(x, _to_torch_dtype(x.dtype))
->>>>>>> 01e8b609
 def unwrap(x:torch.Tensor) -> Tensor:
   assert isinstance(x, torch.Tensor), f"x isn't {type(x)}"
   return mod.unwrap(x)
@@ -87,12 +74,8 @@
 @inplace_fn("self")
 def _index_put_impl_(self, indices, values, accumulate=False, unsafe=False):
   # TODO: move to tinygrad
-<<<<<<< HEAD
-  return aten._index_put_impl_(self.cpu(), [x.cpu() for x in indices], values.cpu(), accumulate, unsafe).to(self.device)
-=======
-  ret = aten._index_put_impl_(self.cpu(), [x.cpu() if isinstance(x, torch.Tensor) else None for x in indices], values.cpu(), accumulate, unsafe).tiny()
+  ret = aten._index_put_impl_(self.cpu(), [x.cpu() if isinstance(x, torch.Tensor) else None for x in indices], values.cpu(), accumulate, unsafe).to(self.device)
   return wrap(unwrap(self).assign(unwrap(ret)))
->>>>>>> 01e8b609
 
 @torch.library.impl("aten::index.Tensor", "privateuseone")
 def index_tensor(x, y):
@@ -157,11 +140,7 @@
 @torch.library.impl("aten::empty.memory_format", "privateuseone")
 def empty_memory_format(size, dtype=None, layout=None, device=None, pin_memory=False, memory_format=None):
   if TORCH_DEBUG: print(f"empty.memory_format {size=} {dtype=} {layout=} {device=} {pin_memory=} {memory_format=}")
-<<<<<<< HEAD
-  ret = Tensor.empty(*size, dtype=_from_torch_dtype(dtype or torch.get_default_dtype()), device=_to_tiny_device(device))
-=======
-  ret = Tensor.empty(*size, dtype=_from_torch_dtype(dtype or torch.get_default_dtype())).contiguous()
->>>>>>> 01e8b609
+  ret = Tensor.empty(*size, dtype=_from_torch_dtype(dtype or torch.get_default_dtype()), device=_to_tiny_device(device)).contiguous()
   return wrap(ret)
 
 @torch.library.impl("aten::max_pool2d_with_indices", "privateuseone")
@@ -219,10 +198,10 @@
 def _copy_from(src: torch.Tensor, dest, non_blocking=False):
   realize = str(dest.device) == "tiny" and maybe_realize_storage(dest)
   cast_dtype = _from_torch_dtype(dest.dtype)
-<<<<<<< HEAD
   if str(src.device).startswith("tiny") and str(dest.device).startswith("tiny"):
     to_device = _to_tiny_device(dest.device)
-    unwrap(dest).replace(unwrap(src).cast(cast_dtype).to(to_device), allow_shape_mismatch=True)
+    unwrap(dest).assign(unwrap(src).cast(cast_dtype).to(to_device))
+    if realize: Tensor.realize(unwrap(dest))
   elif str(src.device).startswith("tiny") and str(dest.device) == "cpu":
     # TODO: is there a better way?
     dest.resize_(src.numel()).resize_(src.shape)
@@ -230,18 +209,7 @@
   elif str(src.device) == "cpu" and str(dest.device).startswith("tiny"):
     to_device = _to_tiny_device(dest.device)
     unwrap(dest).assign(Tensor(src.numpy()).cast(cast_dtype).to(to_device))
-=======
-  if str(src.device) == "tiny" and str(dest.device) == "tiny":
-    unwrap(dest).assign(unwrap(src).cast(cast_dtype))
     if realize: Tensor.realize(unwrap(dest))
-  elif str(src.device) == "tiny" and str(dest.device) == "cpu":
-    # TODO: is there a better way?
-    dest.resize_(src.numel()).resize_(src.shape)
-    dest.copy_(torch.from_numpy(unwrap(src).cast(cast_dtype).numpy()))
-  elif str(src.device) == "cpu" and str(dest.device) == "tiny":
-    unwrap(dest).assign(Tensor(src.numpy()).cast(cast_dtype))
-    if realize: Tensor.realize(unwrap(dest))
->>>>>>> 01e8b609
   else:
     raise NotImplementedError(f"can't copy from {src.device} -> {dest.device}")
 
