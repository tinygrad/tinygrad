from tinygrad import Tensor, dtypes
from tinygrad.helpers import DEBUG, getenv, prod
import torch.lib
TORCH_DEBUG = getenv("TORCH_DEBUG")
import torch, pathlib, math, operator
torch.autograd.grad_mode.set_multithreading_enabled(False)
from tinygrad.dtype import _from_torch_dtype, _to_torch_dtype

# https://pytorch.org/docs/stable/torch.compiler_ir.html

import torch.utils.cpp_extension
mod = torch.utils.cpp_extension.load(name="custom_device_extension", sources=[pathlib.Path(__file__).parent / "wrapped_tensor.cpp"])
def wrap(x:Tensor) -> torch.Tensor: return mod.wrap(x, _to_torch_dtype(x.dtype))
def unwrap(x:torch.Tensor) -> Tensor:
  assert isinstance(x, torch.Tensor), f"x isn't {type(x)}"
  return mod.unwrap(x)
class TinyBackend:
  def is_initialized(self): return True
  def is_available(self): return True
  def current_device(self): return 0
torch.utils.rename_privateuse1_backend("tiny")
torch._register_device_module("tiny", TinyBackend())
torch.utils.generate_methods_for_privateuse1_backend()

@torch.library.impl("aten::zero_", "privateuseone")
def zero_(x):
  tt = unwrap(x)
  tt.replace(tt.zeros_like())

@torch.library.impl("aten::fill_.Scalar", "privateuseone")
def fill_scalar(x, y):
  tt = unwrap(x)
  tt.replace(tt.full_like(y))

@torch.library.impl("aten::_local_scalar_dense", "privateuseone")
def _local_scalar_dense(tensor): return unwrap(tensor).item()

@torch.library.impl("aten::masked_select", "privateuseone")
def masked_select(self, mask):
  # err, bad
  return wrap(Tensor(self.cpu().numpy()[mask.cpu().numpy()]))

from tinygrad.shape.shapetracker import ShapeTracker, View
from extra.to_movement_ops import to_movement_ops, apply_mop, MovementOps
@torch.library.impl("aten::as_strided", "privateuseone")
def as_strided(tensor:torch.Tensor, size, stride, storage_offset=None):
  # TODO: this is heavyweight
  st = ShapeTracker([View.create(tuple(tensor.shape)), View.create(tuple(size), tuple(stride), 0 if storage_offset is None else storage_offset)])
  ret = unwrap(tensor)
  if prod(size) == 1: return wrap(ret.flatten()[storage_offset].reshape(size))
  if TORCH_DEBUG >= 1: print("**** as_strided", tensor.shape, size, stride, st)
  mops = to_movement_ops(st)
  if mops[0] == (MovementOps.RESHAPE, tuple(tensor.shape)): mops = mops[1:]
  for mo in mops: ret = apply_mop(ret, mo)
  return wrap(ret)

@torch.library.impl("aten::empty_strided", "privateuseone")
def empty_strided(size, stride, dtype, layout=None, device=None, pin_memory=False):
  if TORCH_DEBUG: print(f"empty_strided {size=} {stride=} {dtype=} {layout=} {device=} {pin_memory=}")
  ret = Tensor.empty(*size, dtype=_from_torch_dtype(dtype))
  return wrap(ret)

@torch.library.impl("aten::empty.memory_format", "privateuseone")
def empty_memory_format(size, dtype=None, layout=None, device=None, pin_memory=False, memory_format=None):
  if TORCH_DEBUG: print(f"empty.memory_format {size=} {dtype=} {layout=} {device=} {pin_memory=} {memory_format=}")
  ret = Tensor.empty(*size, dtype=_from_torch_dtype(dtype or torch.get_default_dtype()))
  return wrap(ret)

@torch.library.impl("aten::max_pool2d_with_indices", "privateuseone")
def max_pool2d_with_indices(self:Tensor, kernel_size, stride=None, padding=0, dilation=1, ceil_mode=False):
  # TODO: support return_indices in tinygrad
  ret = unwrap(self).max_pool2d(kernel_size, stride, dilation, padding, ceil_mode)
  # TODO: this is wrong
  return (wrap(ret), wrap(Tensor.zeros_like(ret, dtype=dtypes.int64)))

@torch.library.impl("aten::max_pool2d_with_indices_backward", "privateuseone")
def max_pool2d_with_indices_backward(grad_out:Tensor, self:Tensor, kernel_size, stride=None, padding=0, dilation=1, ceil_mode=False, indices=None):
  grad_out, self, indices = unwrap(grad_out), unwrap(self), unwrap(indices)
  # TODO: utilize input indices once they are correct
  self = self.detach().clone().requires_grad_(True)
  Tensor.max_pool2d(self, kernel_size, stride, dilation, padding, ceil_mode).backward(grad_out)
  return wrap(self.grad)

@torch.library.impl("aten::arange", "privateuseone")
def arange(end, dtype=None, device=None, pin_memory=None):
  return wrap(Tensor.arange(0, end, dtype=_from_torch_dtype(dtype or torch.get_default_dtype())))

@torch.library.impl("aten::arange.start", "privateuseone")
def arange_start(start, end, dtype=None, device=None, pin_memory=None):
  return wrap(Tensor.arange(start, end, dtype=_from_torch_dtype(dtype or torch.get_default_dtype())))

@torch.library.impl("aten::arange.start_step", "privateuseone")
def arange_start_step(start, end, step, dtype=None, device=None, pin_memory=None):
  return wrap(Tensor.arange(start, end, step, dtype=_from_torch_dtype(dtype or torch.get_default_dtype())))

@torch.library.impl("aten::topk", "privateuseone")
def topk(self, k, dim=-1, largest=True, sorted=True):
  # TODO: move to tinygrad
  t1, t2 = torch.topk(self.cpu(), k, dim, largest, sorted)
  return torch.return_types.topk((t1.tiny(), t2.tiny()))

@torch.library.impl("aten::_index_put_impl_", "privateuseone")
def _index_put_impl_(self, indices, values, accumulate=False, unsafe=False):
  # TODO: move to tinygrad
  return aten._index_put_impl_(self.cpu(), [x.cpu() for x in indices], values.cpu(), accumulate, unsafe).tiny()

@torch.library.impl("aten::randperm.generator_out", "privateuseone")
def randperm_generator(n, generator=None, out=None): out.copy_(torch.randperm(n, generator=generator).tiny())

@torch.library.impl("aten::index.Tensor", "privateuseone")
def index_tensor(x, y):
  return aten.index(x.cpu(), [z.cpu() if isinstance(z, torch.Tensor) else None for z in y]).tiny()

@torch.library.impl("aten::convolution_overrideable", "privateuseone")
def convolution_overrideable(input, weight, bias, stride, padding, dilation, transposed, output_padding, groups):
  if TORCH_DEBUG >= 1:
    print(f"convolution {input.shape=} {weight.shape=} {stride=} {padding=} {dilation=} {transposed=} {output_padding=} {groups=}")
  return wrap(unwrap(input).conv2d(unwrap(weight), unwrap(bias) if bias is not None else None,
                                   groups=groups, stride=stride, dilation=dilation, padding=padding))
  #raise NotImplementedError("need convolution")

@torch.library.impl("aten::convolution_backward_overrideable", "privateuseone")
def convolution_backward_overrideable(grad_out, input, weight, stride, padding, dilation, transposed, output_padding, groups, output_mask):
  if TORCH_DEBUG >= 1:
    print(f"convolution_backward {input.shape=} {weight.shape=} {stride=} {padding=} {dilation=} {transposed=} {output_padding=} {groups=}")
  grad_out, input, weight = unwrap(grad_out), unwrap(input), unwrap(weight)
  input = input.detach().clone().requires_grad_(output_mask[0])
  weight = weight.detach().clone().requires_grad_(output_mask[1])
  bias = Tensor.zeros(weight.shape[0]).requires_grad_(output_mask[2])
  Tensor.conv2d(input, weight, bias, groups=groups, stride=stride, dilation=dilation, padding=padding).backward(grad_out)
  return tuple(wrap(x.grad) if x.grad is not None else None for x in [input, weight, bias])
  #raise NotImplementedError("need convolution")

@torch.library.impl("aten::_copy_from", "privateuseone")
def _copy_from(src, dest, non_blocking=False):
  if str(src.device) == "tiny" and str(dest.device) == "tiny":
    unwrap(dest).replace(unwrap(src), allow_shape_mismatch=True)
  elif str(src.device) == "tiny" and str(dest.device) == "cpu":
    # TODO: is there a better way?
    dest.resize_(src.numel()).resize_(src.shape)
    dest.copy_(torch.from_numpy(unwrap(src).numpy()))
  elif str(src.device) == "cpu" and str(dest.device) == "tiny":
    unwrap(dest).assign(Tensor(src.numpy()))
    #if 0 in dest.stride():
    #  print(dest.shape, dest.stride())
    #  exit(0)
  else:
    raise NotImplementedError(f"can't copy from {src.device} -> {dest.device}")

@torch.library.impl("aten::cat.out", "privateuseone")
def cat_out(tensors, dim=0, out=None):
  unwrap(out).replace(Tensor.cat(*[unwrap(x) for x in tensors], dim=dim), allow_shape_mismatch=True)

# register some decompositions
from torch._decomp import get_decompositions
aten = torch.ops.aten
<<<<<<< HEAD
decomps = [
  aten.native_batch_norm, aten.native_batch_norm_backward,
  aten.native_layer_norm_backward,
  aten.addmm,
  aten.addcmul,
  aten.addcdiv,
  aten._log_softmax_backward_data,
  aten.threshold_backward,
  aten.softplus_backward,
  aten.elu,  # elu has a scale + input_scale param
  aten.softplus,
  aten.threshold,
  aten.nll_loss_forward,
  aten.nll_loss_backward,
  # AttributeError: 'int' object has no attribute '_broadcasted'
  aten.sigmoid_backward,
  aten.tanh_backward,
  aten.sinc,
  aten._prelu_kernel,
  aten.softshrink,
  aten.hardshrink,
  aten.log_sigmoid_forward,
  aten.isneginf,
  aten.isposinf,
  aten.nan_to_num,
  aten.logit,
  aten.rsub,
  aten.index_select,
  aten.native_dropout, aten.native_dropout_backward,
  aten._softmax_backward_data, aten.embedding_dense_backward,
  aten.linalg_vector_norm,
  # activations
  aten.hardswish, aten.hardswish_backward,
  aten.hardtanh, aten.hardtanh_backward,
  aten.gelu, aten.gelu_backward,
  # NOTE: many of these don't work or cause infinite loops
  #aten.var_mean,
  #aten.var,
  #aten.rsqrt,
  #aten.max_pool2d_with_indices,
  # NOTE: these are prims
  #aten.digamma,
  #aten.erfinv,
  #aten.lgamma,
  # this needs copy_strided
  #aten.lerp,
]
for k,v in get_decompositions(decomps).items():
  key = str(k._schema).split("(")[0]
  if TORCH_DEBUG >= 2: print("register decomp for", k)
  torch.library.impl(key, "privateuseone")(v)
=======
decomps = {
  "post_autograd": [
    aten.native_batch_norm, aten.native_batch_norm_backward,
    aten.native_layer_norm_backward,
    aten.addmm,
    aten.addcmul,
    aten.addcdiv,
    aten._log_softmax_backward_data,
    aten.threshold_backward,
    aten.softplus_backward,
    aten.elu,  # elu has a scale + input_scale param
    aten.softplus,
    aten.threshold,
    aten.nll_loss_forward,
    aten.nll_loss_backward,
    # AttributeError: 'int' object has no attribute '_broadcasted'
    aten.sigmoid_backward,
    aten.tanh_backward,
    aten.sinc,
    aten._prelu_kernel,
    aten.softshrink,
    aten.hardshrink,
    aten.log_sigmoid_forward,
    aten.isneginf,
    aten.isposinf,
    aten.nan_to_num,
    aten.logit,
    aten.rsub,
    aten.index_select,
    aten.native_dropout, aten.native_dropout_backward,
    aten._softmax_backward_data, aten.embedding_dense_backward,
    aten.linalg_vector_norm,
    aten.unfold,
    # activations
    aten.hardswish, aten.hardswish_backward,
    aten.hardtanh, aten.hardtanh_backward,
    aten.gelu, aten.gelu_backward,
    # NOTE: this uses index
    #aten.reflection_pad2d,
    # NOTE: many of these don't work or cause infinite loops
    #aten.var_mean,
    #aten.var,
    #aten.rsqrt,
    #aten.max_pool2d_with_indices,
    # NOTE: these are prims
    #aten.digamma,
    #aten.erfinv,
    #aten.lgamma,
    # this needs copy_strided
    #aten.lerp,
  ],
  "meta": [
    aten.max_pool2d_with_indices_backward,
    aten.convolution_backward,
  ],
}

for dctype,lst in decomps.items():
  for k,v in get_decompositions(lst, type=dctype).items():
    key = str(k._schema).split("(")[0]
    if TORCH_DEBUG >= 2: print("register decomp for", k)
    torch.library.impl(key, "privateuseone")(v)
>>>>>>> 9088125a

# NOTE: we should only implement the "out" form, it should be 0 overhead
# TODO: due to issue with empty / is_realized, it is slow to use assign so we use replace
# the goal is to make as much as we can this
simple_tensor_methods = [
  # unary (ish)
  "log", "log2", "sqrt", "rsqrt", "sign", "silu", "hardsigmoid", "exp", "exp2", "neg", "reciprocal", "bitwise_not",
  "sigmoid", "clamp", "mish", "erf",
  # trig
  "acos", "acosh", "cos", "cosh", "asin", "asinh", "sin", "sinh", "atan", "atanh", "tan", "tanh",
  # rounding
  "ceil", "round", "floor", "trunc",
  # binary
  "mul", "div", "maximum", "minimum",
  # modify
  "tril", "triu",
  # reduce
  "all", "any", "argmax", "argmin", "cumsum",
  # complex
  "avg_pool2d", "linspace"]

tiny_backend_out = {**{f"aten.{x}.out":getattr(Tensor,x) for x in simple_tensor_methods}, **{
  "aten.add.out": lambda input,other,alpha=1: input+alpha*other,
  "aten.sub.out": lambda input,other,alpha=1: input-alpha*other, # NOTE: this is also needed to handle reverse
  "aten.mul.out": operator.mul,
  "aten.bmm.out": operator.matmul,
  "aten.leaky_relu.out": Tensor.leaky_relu,
  # NOTE: because these methods have a name with "Tensor" in them, they can't go in simple tensor methods
  "aten.remainder.Tensor_out": Tensor.mod,
  "aten.pow.Tensor_Tensor_out": Tensor.pow,
  "aten.pow.Tensor_Scalar_out": Tensor.pow,
  "aten.pow.Scalar_out": lambda x,y: x**y,
  "aten.bitwise_and.Tensor_out": Tensor.bitwise_and,
  "aten.bitwise_or.Tensor_out": Tensor.bitwise_or,
  "aten.bitwise_xor.Tensor_out": Tensor.bitwise_xor,
  "aten.eq.Tensor_out": Tensor.eq, "aten.eq.Scalar_out": Tensor.eq,
  "aten.ne.Tensor_out": Tensor.ne, "aten.ne.Scalar_out": Tensor.ne,
  "aten.ge.Tensor_out": Tensor.__ge__, "aten.ge.Scalar_out": Tensor.__ge__,
  "aten.gt.Tensor_out": Tensor.__gt__, "aten.gt.Scalar_out": Tensor.__gt__,
  "aten.lt.Tensor_out": Tensor.__lt__, "aten.lt.Scalar_out": Tensor.__lt__,
  "aten.le.Tensor_out": Tensor.__le__, "aten.le.Scalar_out": Tensor.__le__,
  # TODO: support this in tinygrad
  "aten.bitwise_left_shift.Tensor_out": lambda self, other: Tensor(self << other.numpy()),
  "aten.bitwise_right_shift.Tensor_out": lambda self, other: Tensor(self >> other.numpy()),
  # not in tinygrad. are there decomps for these?
  "aten.log10.out": lambda self: self.log2() * (math.log(2) / math.log(10)),
  "aten.log1p.out": lambda self: (self+1).log(),
  "aten.expm1.out": lambda self: self.exp() - 1,
  # TODO: this gets the shape wrong
  #"aten.arange.start_out": Tensor.arange,
  "aten.lerp.Scalar_out": Tensor.lerp,
  "aten.scatter.value_out": Tensor.scatter,
}}

# we add the "out" here
def wrap_out(f):
  def _wrap_out(*args, **kwargs):
    out = kwargs.pop('out')
    assigned = f(*args, **kwargs)
    if getenv("ALLOW_DTYPE_MISMATCH", 1): assigned = assigned.cast(out.dtype)
    assert out.shape == assigned.shape, f"shape mismatch: {assigned.shape} -> {out.shape}"
    assert out.dtype == assigned.dtype, f"dtype mismatch: {assigned.dtype} -> {out.dtype}"
    return out.replace(assigned)
  return _wrap_out

tiny_backend = {**{k:wrap_out(v) for k,v in tiny_backend_out.items()}, **{
  "aten.view": Tensor.reshape,
  "aten._unsafe_view": Tensor.reshape,  # when are views unsafe, and do we care?
  "aten.remainder.Scalar_Tensor": lambda x,y: x%y,
  "aten.floor_divide": lambda x,y: x//y,
  "aten.floor_divide_.Tensor": lambda x,y: x.assign(x//y),
  # TODO: use tinygrad methods, but they require x to be unsigned
  "aten.__lshift__.Scalar": lambda x,y: x*(2**y),
  "aten.__ilshift__.Scalar": lambda x,y: x.assign(x*(2**y)),
  "aten.__rshift__.Scalar": lambda x,y: x//(2**y),
  "aten.__irshift__.Scalar": lambda x,y: x.assign(x//(2**y)),
  # relu doesn't have an out form?
  "aten.relu": Tensor.relu,
  "aten.relu_": lambda x: x.assign(x.relu()),
  "aten.mean": Tensor.mean,
  "aten.mean.dim": Tensor.mean,
  "aten.min": Tensor.min,
  "aten.max": Tensor.max,
  "aten.mm": Tensor.matmul,
  "aten.dot": Tensor.dot,
  "aten.prod": Tensor.prod,
  "aten.isnan": Tensor.isnan,
  "aten.std.correction": Tensor.std,
  "aten.std_mean.correction": Tensor.std_mean,
  "aten.var.correction": Tensor.var,
  # TODO: support var_mean in tinygrad
  "aten.var_mean.correction": lambda self, dims, keepdim=False, correction=1: (self.var(dims, keepdim, correction), self.mean(dims, keepdim)),
  # NOTE: axis=[] in torch means all, change tinygrad?
  "aten.sum.IntList_out": lambda self,axis,keepdim=False,out=None:
    out.replace(Tensor.sum(self, axis if axis is None or len(axis) else None, keepdim), allow_shape_mismatch=True),
  "aten.scatter.value": Tensor.scatter,
  "aten.gather": Tensor.gather,
  "aten.where.self": Tensor.where,
  "aten._softmax": lambda self,dim,half_to_float: self.softmax(dim),
  "aten._log_softmax": lambda self,dim,half_to_float: self.log_softmax(dim),
  "aten.random_": lambda self:
    self.assign(Tensor.randint(*self.shape, low=dtypes.min(self.dtype), high=dtypes.max(self.dtype), device=self.device, dtype=self.dtype)),
  "aten.random_.from": lambda self, from_, to:
    self.assign(Tensor.randint(*self.shape, low=from_, high=to, device=self.device, dtype=self.dtype)),
  "aten.uniform_": lambda self, low=0, high=1: self.assign(Tensor.uniform(*self.shape, low=low, high=high)),
  "aten.normal_": lambda self, low=0, high=1: self.assign(Tensor.normal(*self.shape, low=low, high=high)),
  # these don't work in out form, they have size 0
  "aten.abs": Tensor.abs,
  "aten.logical_not": Tensor.logical_not,
  "aten.masked_fill_.Scalar": lambda self,mask,value: self.assign(mask.where(self, value)),
  "aten.multinomial": Tensor.multinomial,
  # TODO: this is wrong
  "aten.reflection_pad2d": Tensor.pad,
}}

def wrap_fxn(k,f):
  def nf(*args, **kwargs):
    if TORCH_DEBUG:
      print(k, len(args), [x.shape if isinstance(x, torch.Tensor) else x for x in args],
                          {k:v.shape if isinstance(v, torch.Tensor) else v for k,v in kwargs.items()})
    args = [unwrap(x) if isinstance(x, torch.Tensor) else x for x in args]
    kwargs = {k:unwrap(v) if isinstance(v, torch.Tensor) else v for k,v in kwargs.items()}
    out = f(*args, **kwargs)
    if isinstance(out, Tensor): return wrap(out)
    elif isinstance(out, tuple): return tuple(wrap(x) for x in out)
    else: raise RuntimeError(f"unknown output type {type(out)}")
  return nf

for k,v in tiny_backend.items(): torch.library.impl(k.replace("aten.", "aten::"), "privateuseone")(wrap_fxn(k,v))

if TORCH_DEBUG:
  from torch.utils._python_dispatch import TorchDispatchMode
  class DispatchLog(TorchDispatchMode):
    def __torch_dispatch__(self, func, types, args, kwargs=None):
      #print(f"Dispatch Log: {func}(*{args}, **{kwargs})")
      print(f"Dispatch Log: {func}")
      return func(*args, **(kwargs or {}))
  DispatchLog().__enter__()

# NOTE: patch torch optimizer step to avoid continously growing the computation graph
def realize_optimizer_step(optimizer: torch.optim.Optimizer, *args, **kwargs):
  tinygrad_tensors = []
  for param_group in optimizer.param_groups:
    for param in param_group["params"]:
      if param is None: continue
      tinygrad_tensors.append(param.data)
  for state_dict in optimizer.state.values():
    for key, value in state_dict.items():
      if torch.is_tensor(value): tinygrad_tensors.append(value)
  real_tinygrad_tensors = [unwrap(x) for x in tinygrad_tensors if str(x.device) == "tiny"]
  if len(real_tinygrad_tensors): Tensor.realize(*real_tinygrad_tensors)

_optimizer_init = torch.optim.Optimizer.__init__
def _optimizer_patched_init(self, *args, **kwargs):
  _optimizer_init(self, *args, **kwargs)
  self.register_step_post_hook(realize_optimizer_step)
torch.optim.Optimizer.__init__ = _optimizer_patched_init<|MERGE_RESOLUTION|>--- conflicted
+++ resolved
@@ -154,7 +154,6 @@
 # register some decompositions
 from torch._decomp import get_decompositions
 aten = torch.ops.aten
-<<<<<<< HEAD
 decomps = [
   aten.native_batch_norm, aten.native_batch_norm_backward,
   aten.native_layer_norm_backward,
@@ -206,70 +205,6 @@
   key = str(k._schema).split("(")[0]
   if TORCH_DEBUG >= 2: print("register decomp for", k)
   torch.library.impl(key, "privateuseone")(v)
-=======
-decomps = {
-  "post_autograd": [
-    aten.native_batch_norm, aten.native_batch_norm_backward,
-    aten.native_layer_norm_backward,
-    aten.addmm,
-    aten.addcmul,
-    aten.addcdiv,
-    aten._log_softmax_backward_data,
-    aten.threshold_backward,
-    aten.softplus_backward,
-    aten.elu,  # elu has a scale + input_scale param
-    aten.softplus,
-    aten.threshold,
-    aten.nll_loss_forward,
-    aten.nll_loss_backward,
-    # AttributeError: 'int' object has no attribute '_broadcasted'
-    aten.sigmoid_backward,
-    aten.tanh_backward,
-    aten.sinc,
-    aten._prelu_kernel,
-    aten.softshrink,
-    aten.hardshrink,
-    aten.log_sigmoid_forward,
-    aten.isneginf,
-    aten.isposinf,
-    aten.nan_to_num,
-    aten.logit,
-    aten.rsub,
-    aten.index_select,
-    aten.native_dropout, aten.native_dropout_backward,
-    aten._softmax_backward_data, aten.embedding_dense_backward,
-    aten.linalg_vector_norm,
-    aten.unfold,
-    # activations
-    aten.hardswish, aten.hardswish_backward,
-    aten.hardtanh, aten.hardtanh_backward,
-    aten.gelu, aten.gelu_backward,
-    # NOTE: this uses index
-    #aten.reflection_pad2d,
-    # NOTE: many of these don't work or cause infinite loops
-    #aten.var_mean,
-    #aten.var,
-    #aten.rsqrt,
-    #aten.max_pool2d_with_indices,
-    # NOTE: these are prims
-    #aten.digamma,
-    #aten.erfinv,
-    #aten.lgamma,
-    # this needs copy_strided
-    #aten.lerp,
-  ],
-  "meta": [
-    aten.max_pool2d_with_indices_backward,
-    aten.convolution_backward,
-  ],
-}
-
-for dctype,lst in decomps.items():
-  for k,v in get_decompositions(lst, type=dctype).items():
-    key = str(k._schema).split("(")[0]
-    if TORCH_DEBUG >= 2: print("register decomp for", k)
-    torch.library.impl(key, "privateuseone")(v)
->>>>>>> 9088125a
 
 # NOTE: we should only implement the "out" form, it should be 0 overhead
 # TODO: due to issue with empty / is_realized, it is slow to use assign so we use replace
