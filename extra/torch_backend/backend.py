from tinygrad import Tensor, dtypes
from tinygrad.helpers import getenv, prod
import torch.lib
TORCH_DEBUG = getenv("TORCH_DEBUG")
import torch, pathlib, math, operator, functools
torch.autograd.grad_mode.set_multithreading_enabled(False)
from tinygrad.dtype import _from_torch_dtype, _to_torch_dtype
from tinygrad.ops import Ops

# https://pytorch.org/docs/stable/torch.compiler_ir.html

import torch.utils.cpp_extension
mod = torch.utils.cpp_extension.load(name="custom_device_extension", sources=[str(pathlib.Path(__file__).parent / "wrapped_tensor.cpp")])
def wrap(x:Tensor) -> torch.Tensor: return mod.wrap(x, _to_torch_dtype(x.dtype))
def unwrap(x:torch.Tensor) -> Tensor:
  assert isinstance(x, torch.Tensor), f"x isn't {type(x)}"
  return mod.unwrap(x)
class TinyBackend:
  def is_initialized(self): return True
  def is_available(self): return True
  def current_device(self): return 0
  def _is_in_bad_fork(self): return False
  def manual_seed_all(self, seed: int): Tensor.manual_seed(seed)
torch.utils.rename_privateuse1_backend("tiny")
torch._register_device_module("tiny", TinyBackend())
torch.utils.generate_methods_for_privateuse1_backend()
aten = torch.ops.aten

# *** bad functions on CPU ***

@torch.library.impl("aten::masked_select", "privateuseone")
def masked_select(self, mask):
  # err, bad
  return wrap(Tensor(self.cpu().numpy()[mask.cpu().numpy()]))

@torch.library.impl("aten::topk", "privateuseone")
def topk(self, k, dim=-1, largest=True, sorted=True):
  # TODO: move to tinygrad
  t1, t2 = torch.topk(self.cpu(), k, dim, largest, sorted)
  return torch.return_types.topk((t1.tiny(), t2.tiny()))

@torch.library.impl("aten::_index_put_impl_", "privateuseone")
def _index_put_impl_(self, indices, values, accumulate=False, unsafe=False):
  # TODO: move to tinygrad
  return aten._index_put_impl_(self.cpu(), [x.cpu() if isinstance(x, torch.Tensor) else None for x in indices], values.cpu(), accumulate, unsafe).tiny()

@torch.library.impl("aten::index.Tensor", "privateuseone")
def index_tensor(x, y):
  return aten.index(x.cpu(), [z.cpu() if isinstance(z, torch.Tensor) else None for z in y]).tiny()

@torch.library.impl("aten::index_put", "privateuseone")
def index_put(self, indices, values, accumulate=False):
  return aten.index_put(self.cpu(), [z.cpu() if isinstance(z, torch.Tensor) else None for z in indices], values.cpu(), accumulate).tiny()

@torch.library.impl("aten::cumprod", "privateuseone")
def cumprod(self, dim, dtype=None):
  # TODO: implement in tinygrad
  return aten.cumprod(self.cpu(), dim, dtype=dtype).tiny()

@torch.library.impl("aten::randperm.generator_out", "privateuseone")
def randperm_generator(n, generator=None, out=None): out.copy_(torch.randperm(n, generator=generator, device="cpu").tiny())

upsample_1d_backward = lambda grad_out, output_size, input_size, scales=None, f=None: f(
  grad_out.cpu(), output_size, input_size, scales).tiny()

upsample_2d_backward = lambda grad_out, output_size, input_size, scales_h=None, scales_w=None, f=None: f(
  grad_out.cpu(), output_size, input_size, scales_h, scales_w).tiny()

upsample_3d_backward = lambda grad_out, output_size, input_size, scales_d=None, scales_h=None, scales_w=None, f=None: f(
  grad_out.cpu(), output_size, input_size, scales_d, scales_h, scales_w).tiny()

@torch.library.impl("aten::upsample_trilinear3d_backward", "privateuseone")
def upsample_trilinear3d_backward(grad_output, output_size, input_size,  align_corners, scales_d=None, scales_h=None, scales_w=None):
  return aten.upsample_trilinear3d_backward(grad_output.cpu(), output_size, input_size, align_corners, scales_d, scales_h, scales_w).tiny()

@torch.library.impl("aten::upsample_bilinear2d_backward", "privateuseone")
def upsample_bilinear2d_backward(grad_output, output_size, input_size, align_corners, scales_h=None, scales_w=None):
  return aten.upsample_bilinear2d_backward(grad_output.cpu(), output_size, input_size, align_corners, scales_h, scales_w).tiny()

for i in ["upsample_linear1d_backward", "upsample_nearest1d_backward", "_upsample_nearest_exact1d_backward"]:
  torch.library.impl(f"aten::{i}", "privateuseone")(functools.partial(upsample_1d_backward, f=getattr(aten, i)))

for i in ["upsample_nearest2d_backward", "_upsample_nearest_exact2d_backward"]:
  torch.library.impl(f"aten::{i}", "privateuseone")(functools.partial(upsample_2d_backward, f=getattr(aten, i)))

for i in ["upsample_nearest3d_backward", "_upsample_nearest_exact3d_backward"]:
  torch.library.impl(f"aten::{i}", "privateuseone")(functools.partial(upsample_3d_backward, f=getattr(aten, i)))

# *** end bad functions on CPU ***

@torch.library.impl("aten::zero_", "privateuseone")
def zero_(x):
  tt = unwrap(x)
  tt.replace(tt.zeros_like())

@torch.library.impl("aten::fill_.Scalar", "privateuseone")
def fill_scalar(x, y):
  tt = unwrap(x)
  tt.replace(tt.full_like(y))

@torch.library.impl("aten::_local_scalar_dense", "privateuseone")
def _local_scalar_dense(tensor): return unwrap(tensor).item()

@functools.lru_cache(None)
def cached_to_movement_ops(shape, st) -> list:
  mops = to_movement_ops(st)
  if mops[0] == (MovementOps.RESHAPE, shape): mops = mops[1:]
  return mops

from tinygrad.shape.shapetracker import ShapeTracker, View
from extra.to_movement_ops import to_movement_ops, apply_mop, MovementOps
@torch.library.impl("aten::as_strided", "privateuseone")
def as_strided(tensor:torch.Tensor, size, stride, storage_offset=None):
  # TODO: this is heavyweight
  st = ShapeTracker((View.create(tuple(tensor.shape)), View.create(tuple(size), tuple(stride), 0 if storage_offset is None else storage_offset)))
  ret = unwrap(tensor)
  if prod(size) == 1: return wrap(ret.flatten()[storage_offset].reshape(size))
  if TORCH_DEBUG >= 1: print("**** as_strided", tensor.shape, size, stride, st)
  for mo in cached_to_movement_ops(tuple(tensor.shape), st): ret = apply_mop(ret, mo)
  return wrap(ret)

@torch.library.impl("aten::empty_strided", "privateuseone")
def empty_strided(size, stride, dtype, layout=None, device=None, pin_memory=False):
  if TORCH_DEBUG: print(f"empty_strided {size=} {stride=} {dtype=} {layout=} {device=} {pin_memory=}")
  ret = Tensor.empty(*size, dtype=_from_torch_dtype(dtype))
  return wrap(ret)

@torch.library.impl("aten::empty.memory_format", "privateuseone")
def empty_memory_format(size, dtype=None, layout=None, device=None, pin_memory=False, memory_format=None):
  if TORCH_DEBUG: print(f"empty.memory_format {size=} {dtype=} {layout=} {device=} {pin_memory=} {memory_format=}")
  ret = Tensor.empty(*size, dtype=_from_torch_dtype(dtype or torch.get_default_dtype()))
  return wrap(ret)

@torch.library.impl("aten::max_pool2d_with_indices", "privateuseone")
def max_pool2d_with_indices(self:torch.Tensor, kernel_size:tuple[int, ...], stride=None, padding=0, dilation=1, ceil_mode=False):
  # TODO: supprt stride [] in tinygrad?
  if stride is not None and len(stride) == 0: stride = None
  # TODO: support return_indices in tinygrad
  ret = unwrap(self).max_pool2d(kernel_size, stride, dilation, padding, ceil_mode)
  # TODO: this is wrong
  return (wrap(ret), wrap(Tensor.zeros_like(ret, dtype=dtypes.int64)))

@torch.library.impl("aten::max_pool2d_with_indices_backward", "privateuseone")
def max_pool2d_with_indices_backward(grad_out:torch.Tensor, self:torch.Tensor, kernel_size:tuple[int, ...], stride=None, padding=0, dilation=1, ceil_mode=False, indices=None):
  if stride is not None and len(stride) == 0: stride = None
  # TODO: utilize input indices once they are correct
  self_ = unwrap(self)
  out = Tensor.max_pool2d(self_, kernel_size, stride, dilation, padding, ceil_mode)
  return wrap(out.gradient(self_, gradient=unwrap(grad_out))[0])

@torch.library.impl("aten::arange", "privateuseone")
def arange(end, dtype=None, device=None, pin_memory=None):
  return wrap(Tensor.arange(0, end, dtype=_from_torch_dtype(dtype or torch.get_default_dtype())))

@torch.library.impl("aten::arange.start", "privateuseone")
def arange_start(start, end, dtype=None, device=None, pin_memory=None):
  return wrap(Tensor.arange(start, end, dtype=_from_torch_dtype(dtype or torch.get_default_dtype())))

@torch.library.impl("aten::arange.start_step", "privateuseone")
def arange_start_step(start, end, step, dtype=None, device=None, pin_memory=None):
  return wrap(Tensor.arange(start, end, step, dtype=_from_torch_dtype(dtype or torch.get_default_dtype())))

@torch.library.impl("aten::convolution_overrideable", "privateuseone")
def convolution_overrideable(input, weight, bias, stride, padding, dilation, transposed, output_padding, groups):
  if TORCH_DEBUG >= 1:
    print(f"convolution {input.shape=} {weight.shape=} {stride=} {padding=} {dilation=} {transposed=} {output_padding=} {groups=}")
  if not transposed:
    return wrap(unwrap(input).conv2d(unwrap(weight), unwrap(bias) if bias is not None else None,
                                   groups=groups, stride=stride, dilation=dilation, padding=padding))
  return wrap(unwrap(input).conv_transpose2d(unwrap(weight), unwrap(bias) if bias is not None else None,
                                   groups=groups, stride=stride, dilation=dilation, padding=padding, output_padding=output_padding))

@torch.library.impl("aten::convolution_backward_overrideable", "privateuseone")
def convolution_backward_overrideable(grad_out, input, weight, stride, padding, dilation, transposed, output_padding, groups, output_mask):
  if TORCH_DEBUG >= 1:
    print(f"convolution_backward {input.shape=} {weight.shape=} {stride=} {padding=} {dilation=} {transposed=} {output_padding=} {groups=}")
  grad_out, input, weight, bias = unwrap(grad_out), unwrap(input), unwrap(weight), Tensor.zeros(weight.shape[0])
  if not transposed:
    out = Tensor.conv2d(input, weight, bias, groups=groups, stride=stride, dilation=dilation, padding=padding)
  else:
    out = Tensor.conv_transpose2d(input, weight, bias, groups=groups, stride=stride, dilation=dilation, padding=padding, output_padding=output_padding)
  grads = out.gradient(*[t for t,m in zip([input, weight, bias], output_mask) if m], gradient=grad_out)
  return tuple([wrap(grads.pop(0)) if m else None for m in output_mask])

@torch.library.impl("aten::slice.Tensor", "privateuseone")
def slice_tensor(self, dim=0, start=None, end=None, step=1):
  slices = [slice(None)] * unwrap(self).ndim
  slices[dim] = slice(start, end, step)
  return wrap(unwrap(self)[slices])

@torch.library.impl("aten::slice_backward", "privateuseone")
def slice_backward(grad_out, input_sizes, dim=0, start=None, end=None, step=1):
  grad_input = Tensor.zeros(input_sizes).contiguous()
  slices = [slice(None)] * len(input_sizes)
  slices[dim] = slice(start, end, step)
  grad_input[slices] = unwrap(grad_out)
  return wrap(grad_input)

@torch.library.impl("aten::select_backward", "privateuseone")
def select_backward(grad_out, input_sizes, dim, index):
  grad_input = Tensor.zeros(input_sizes).contiguous()
  slices = [slice(None)] * len(input_sizes)
  slices[dim] = index
  grad_input[slices] = unwrap(grad_out)
  return wrap(grad_input)

@torch.library.impl("aten::select.int", "privateuseone")
def select_int(self, dim, index):
  slices = [slice(None)] * unwrap(self).ndim
  slices[dim] = index
  return wrap(unwrap(self)[tuple(slices)])

def avg_pool(self, kernel_size, stride=[], padding=0, ceil_mode=False, count_include_pad=True, divisor_override=None):
  if stride == []: stride = None
  return wrap(unwrap(self).avg_pool2d(kernel_size, stride, padding=padding, ceil_mode=ceil_mode, count_include_pad=count_include_pad))

def avg_pool_backward(grad_out, self, kernel_size, stride=None, padding=0, ceil_mode=False, count_include_pad=True, divisor_override=None):
  if stride == []: stride = None
  self, grad_out = unwrap(self), unwrap(grad_out)
  out = Tensor.avg_pool2d(self, kernel_size, stride, dilation=1, padding=padding, ceil_mode=ceil_mode, count_include_pad=count_include_pad)
  return wrap(out.gradient(self, gradient=grad_out)[0])

pad_forward = lambda self, padding, mode=None: wrap(Tensor.pad(unwrap(self), padding, mode=mode))

def pad_backward(grad_out, self, padding, mode):
  self, grad_out = unwrap(self), unwrap(grad_out)
  out = Tensor.pad(self, padding, mode=mode)
  return wrap(out.gradient(self, gradient=grad_out)[0])

upsample = lambda self, size, align_corners=False, mode=None: wrap(Tensor.interpolate(unwrap(self), size, mode=mode, align_corners=align_corners))

for dim in [1, 2, 3]:
  torch.library.impl(f"aten::replication_pad{dim}d", "privateuseone")(functools.partial(pad_forward, mode="replicate"))
  torch.library.impl(f"aten::reflection_pad{dim}d", "privateuseone")(functools.partial(pad_forward, mode="reflect"))
  torch.library.impl(f"aten::replication_pad{dim}d_backward", "privateuseone")(functools.partial(pad_backward, mode="replicate"))
  torch.library.impl(f"aten::reflection_pad{dim}d_backward", "privateuseone")(functools.partial(pad_backward, mode="reflect"))
  torch.library.impl(f"aten::upsample_nearest{dim}d", "privateuseone")(functools.partial(upsample, mode="nearest"))
  torch.library.impl(f"aten::_upsample_nearest_exact{dim}d", "privateuseone")(functools.partial(upsample, mode="nearest-exact"))

for i in ["upsample_linear1d", "upsample_bilinear2d", "upsample_trilinear3d"]:
  torch.library.impl(f"aten::{i}", "privateuseone")(functools.partial(upsample, mode="linear"))

for dim in [2, 3]:
  torch.library.impl(f"aten::avg_pool{dim}d", "privateuseone")(avg_pool)
  torch.library.impl(f"aten::avg_pool{dim}d_backward", "privateuseone")(avg_pool_backward)

@torch.library.impl("aten::cumsum", "privateuseone")
def cumsum(self, dim):
  # TODO: Tensor.cumsum fails for TestOps.test_simple_cumsum due to wrong result
  if (unwrap(self).shape == () and dim == 0) or (0 in unwrap(self).shape): return self
  return wrap(unwrap(self)._cumalu(dim, Ops.ADD))

@torch.library.impl("aten::cummax", "privateuseone")
def cummax(self, dim):
  # TODO: custom code fails for TestOps.test_cummax due to ndim mismatch, using cpu func for now
  out = aten.cummax(self.cpu(), dim)
  return [o.tiny() for o in out]
  print(f"cummax {unwrap(self).shape=} {dim=}")
  self = unwrap(self)
  if (self.shape == () and dim == 0) or (0 in self.shape):
    return (wrap(self), wrap(Tensor.empty(self.shape).cast(dtype=dtypes.int64)))
  values = Tensor.cummax(self, dim)
  indices = Tensor.argmax(self, dim, keepdim=True).cast(dtype=dtypes.int64)
  return (wrap(values), wrap(indices))
  return (wrap(unwrap(self)._cumalu(dim, Ops.MAX)), wrap(unwrap(self).max(dim)))

@torch.library.impl("aten::scatter.src", "privateuseone")
def scatter_src(self, dim, index, src):
  # TODO: custom code fails for TestOps.test_scatter, using cpu func for now
  return aten.scatter.src(self.cpu(), dim, index.cpu(), src.cpu()).tiny()
  if unwrap(self).shape == (): return src
  out = Tensor.scatter_reduce(unwrap(self), dim, unwrap(index), unwrap(src), reduce='sum')
  return wrap(out)

@torch.library.impl("aten::scatter_add", "privateuseone")
def scatter_add(self, dim, index, src):
  if unwrap(self).shape == (): return src
  out = Tensor.scatter_reduce(unwrap(self), dim, unwrap(index), unwrap(src), reduce='sum')
  return wrap(out)

@torch.library.impl("aten::max.dim", "privateuseone")
def max_dim(self, dim, keepdim=False):
  self = unwrap(self)
  values = Tensor.max(self, dim, keepdim)
  indices = Tensor.argmax(self, dim, keepdim).cast(dtype=dtypes.int64)
  return (wrap(values), wrap(indices))

@torch.library.impl("aten::_copy_from", "privateuseone")
def _copy_from(src: torch.Tensor, dest, non_blocking=False):
  cast_dtype = _from_torch_dtype(dest.dtype)
  if str(src.device) == "tiny" and str(dest.device) == "tiny":
    unwrap(dest).replace(unwrap(src).cast(cast_dtype), allow_shape_mismatch=True)
  elif str(src.device) == "tiny" and str(dest.device) == "cpu":
    # TODO: is there a better way?
    dest.resize_(src.numel()).resize_(src.shape)
    dest.copy_(torch.from_numpy(unwrap(src).cast(cast_dtype).numpy()))
  elif str(src.device) == "cpu" and str(dest.device) == "tiny":
    unwrap(dest).assign(Tensor(src.numpy()).cast(cast_dtype))
  else:
    raise NotImplementedError(f"can't copy from {src.device} -> {dest.device}")

@torch.library.impl("aten::cat.out", "privateuseone")
def cat_out(tensors, dim=0, out=None):
  unwrap(out).replace(Tensor.cat(*[unwrap(x) for x in tensors], dim=dim), allow_shape_mismatch=True)

# register some decompositions
from torch._decomp import get_decompositions
decomps = [
  aten.native_batch_norm, aten.native_batch_norm_backward,
  aten.native_layer_norm_backward,
  aten.addmm,
  aten.addcmul,
  aten.addcdiv,
  aten._log_softmax_backward_data,
  aten.threshold_backward,
  aten.softplus_backward,
  aten.elu,  # elu has a scale + input_scale param
  aten.elu_backward,
  aten.softplus,
  aten.threshold,
  aten.nll_loss_forward,
  aten.nll_loss_backward,
  # AttributeError: 'int' object has no attribute '_broadcasted'
  aten.sigmoid_backward,
  aten.tanh_backward,
  aten.sinc,
  aten._prelu_kernel,
  aten.softshrink,
  aten.hardshrink,
  aten.log_sigmoid_forward,
  aten.isneginf,
  aten.isposinf,
  aten.nan_to_num,
  aten.logit,
  aten.rsub,
  aten.index_select,
  aten.native_dropout, aten.native_dropout_backward,
  aten._softmax_backward_data, aten.embedding_dense_backward,
  aten.linalg_vector_norm,
  aten.binary_cross_entropy, aten.binary_cross_entropy_backward,
  aten.upsample_nearest2d.out,
  # activations
  aten.hardswish, aten.hardswish_backward,
  aten.hardtanh, aten.hardtanh_backward,
  aten.gelu, aten.gelu_backward,
  aten.logical_and,
  aten.randint,
  aten.eye,
  aten.hardsigmoid_backward,
  aten.leaky_relu_backward,
  aten.nll_loss2d_forward,
  # NOTE: many of these don't work or cause infinite loops
  #aten.var_mean,
  #aten.var,
  #aten.rsqrt,
  #aten.max_pool2d_with_indices,
  # NOTE: these are prims
  #aten.digamma,
  #aten.erfinv,
  #aten.lgamma,
  # this needs copy_strided
  #aten.lerp,
]
for k,v in get_decompositions(decomps).items():
  key = str(k._schema).split("(")[0]
  if TORCH_DEBUG >= 2: print("register decomp for", k)
  torch.library.impl(key, "privateuseone")(v)

# NOTE: we should only implement the "out" form, it should be 0 overhead
# TODO: due to issue with empty / is_realized, it is slow to use assign so we use replace
# the goal is to make as much as we can this
simple_tensor_methods = [
  # unary (ish)
  "log", "log2", "sqrt", "rsqrt", "sign", "silu", "hardsigmoid", "exp", "exp2", "neg", "reciprocal", "bitwise_not",
  "sigmoid", "clamp", "mish", "erf", "leaky_relu",
  # trig
  "acos", "acosh", "cos", "cosh", "asin", "asinh", "sin", "sinh", "atan", "atanh", "tan", "tanh",
  # rounding
  "ceil", "round", "floor", "trunc",
  # binary
  "mul", "div", "maximum", "minimum", "copysign",
  # modify
  "tril", "triu",
  # reduce
  "all", "any", "argmax", "argmin",
  # complex
  "avg_pool2d", "linspace"]

tiny_backend_out = {**{f"aten.{x}.out":getattr(Tensor,x) for x in simple_tensor_methods}, **{
  "aten.add.out": lambda input,other,alpha=1: input+alpha*other,
  "aten.sub.out": lambda input,other,alpha=1: input-alpha*other, # NOTE: this is also needed to handle reverse
  "aten.div.out_mode": Tensor.div,
  "aten.mul.out": operator.mul,
  "aten.bmm.out": operator.matmul,
  # NOTE: because these methods have a name with "Tensor" in them, they can't go in simple tensor methods
  "aten.remainder.Tensor_out": Tensor.mod,
  "aten.pow.Tensor_Tensor_out": Tensor.pow,
  "aten.pow.Tensor_Scalar_out": Tensor.pow,
  "aten.pow.Scalar_out": lambda input,exponent: input**exponent,
  "aten.bitwise_and.Tensor_out": Tensor.bitwise_and,
  "aten.bitwise_or.Tensor_out": Tensor.bitwise_or,
  "aten.bitwise_xor.Tensor_out": Tensor.bitwise_xor,
  "aten.eq.Tensor_out": Tensor.eq, "aten.eq.Scalar_out": Tensor.eq,
  "aten.ne.Tensor_out": Tensor.ne, "aten.ne.Scalar_out": Tensor.ne,
  "aten.ge.Tensor_out": Tensor.__ge__, "aten.ge.Scalar_out": Tensor.__ge__,
  "aten.gt.Tensor_out": Tensor.__gt__, "aten.gt.Scalar_out": Tensor.__gt__,
  "aten.lt.Tensor_out": Tensor.__lt__, "aten.lt.Scalar_out": Tensor.__lt__,
  "aten.le.Tensor_out": Tensor.__le__, "aten.le.Scalar_out": Tensor.__le__,
  "aten.clamp_max.Tensor_out": lambda input,max_: input.clamp(max_=max_),
  "aten.clamp_min.Tensor_out": lambda input,min_: input.clamp(min_=min_),
  "aten.fmod.Tensor_out": lambda input,other: input-input.div(other, rounding_mode="trunc")*other,
  # TODO: this might result in overflow issues
  "aten.round.decimals_out": lambda self,decimals: (self*10**decimals).round()/10**decimals,
  # TODO: support this in tinygrad
  "aten.bitwise_left_shift.Tensor_out": lambda x,y: x*(2**y),
  "aten.bitwise_right_shift.Tensor_out": lambda x,y: x//(2**y),
  # not in tinygrad. are there decomps for these?
  "aten.log10.out": lambda self: self.log2() * (math.log(2) / math.log(10)),
  "aten.log1p.out": lambda self: (self+1).log(),
  "aten.expm1.out": lambda self: self.exp() - 1,
  "aten.fmax.out": lambda input,other: Tensor.where(input.isnan() & ~other.isnan(), other, Tensor.where(~input.isnan() & other.isnan(), input, Tensor.maximum(input, other))),
  "aten.fmin.out": lambda input,other: Tensor.where(input.isnan() & ~other.isnan(), other, Tensor.where(~input.isnan() & other.isnan(), input, Tensor.minimum(input, other))),
  # TODO: this gets the shape wrong
  #"aten.arange.start_out": Tensor.arange,
  "aten.lerp.Scalar_out": Tensor.lerp,
  "aten.scatter.value_out": Tensor.scatter,
  "aten.where.self_out": Tensor.where,
  "aten.prod.int_out": Tensor.prod,
  "aten.div.out_mode": Tensor.div,
  "aten.scatter_add.out": functools.partial(Tensor.scatter_reduce, reduce='sum'),
}}

# we add the "out" here
def wrap_out(f):
  def _wrap_out(*args, **kwargs):
    out = kwargs.pop('out')
    assigned = f(*args, **kwargs)
    if getenv("ALLOW_DTYPE_MISMATCH", 1): assigned = assigned.cast(out.dtype)
    assert out.shape == assigned.shape, f"shape mismatch: {assigned.shape} -> {out.shape}"
    assert out.dtype == assigned.dtype, f"dtype mismatch: {assigned.dtype} -> {out.dtype}"
    return out.replace(assigned)
  return _wrap_out

tiny_backend = {**{k:wrap_out(v) for k,v in tiny_backend_out.items()}, **{
  "aten.view": Tensor.reshape,
  "aten._unsafe_view": Tensor.reshape,  # when are views unsafe, and do we care?
  "aten.remainder.Scalar_Tensor": lambda x,y: x%y,
  "aten.floor_divide": lambda x,y: x//y,
  "aten.floor_divide_.Tensor": lambda x,y: x.assign(x//y),
  # TODO: use tinygrad methods, but they require x to be unsigned
  "aten.__lshift__.Scalar": lambda x,y: x*(2**y),
  "aten.__ilshift__.Scalar": lambda x,y: x.assign(x*(2**y)),
  "aten.__rshift__.Scalar": lambda x,y: x//(2**y),
  "aten.__irshift__.Scalar": lambda x,y: x.assign(x//(2**y)),
  # relu doesn't have an out form?
  "aten.relu": Tensor.relu,
  "aten.relu_": lambda x: x.assign(x.relu()),
  "aten.mean": Tensor.mean,
  "aten.mean.dim": Tensor.mean,
  "aten.min": Tensor.min,
  "aten.max": Tensor.max,
  "aten.mm": Tensor.matmul,
  "aten.mv": Tensor.matmul,
  "aten.dot": Tensor.dot,
  "aten.prod": Tensor.prod,
  "aten.isnan": Tensor.isnan,
  "aten.std.correction": Tensor.std,
  "aten.std_mean.correction": Tensor.std_mean,
  "aten.var.correction": Tensor.var,
  "aten.var_mean.correction": Tensor.var_mean,
  # NOTE: axis=[] in torch means all, change tinygrad?
  "aten.sum.IntList_out": lambda self,axis,keepdim=False,dtype=None,out=None:
    out.replace(Tensor.sum(self, axis if axis is None or len(axis) else None, keepdim), allow_shape_mismatch=True),
  "aten.scatter.value": Tensor.scatter,
  "aten.scatter.value_reduce": Tensor.scatter,
<<<<<<< HEAD
  "aten.gather": lambda self, dim, index: Tensor.gather(self, dim, index.cast(dtypes.int)),
=======
  "aten.gather": Tensor.gather,
>>>>>>> 40619a4b
  "aten.where.self": Tensor.where, # NOTE: this is needed as well as the out type
  "aten._softmax": lambda self,dim,half_to_float: self.softmax(dim),
  "aten._log_softmax": lambda self,dim,half_to_float: Tensor.log_softmax(self,dim),
  "aten.random_": lambda self:
    self.assign(Tensor.randint(*self.shape, low=dtypes.min(self.dtype), high=dtypes.max(self.dtype), device=self.device, dtype=self.dtype)),
  "aten.random_.from": lambda self, from_, to:
    self.assign(Tensor.randint(*self.shape, low=from_, high=to, device=self.device, dtype=self.dtype)),
  "aten.uniform_": lambda self, low=0, high=1: self.assign(Tensor.uniform(*self.shape, low=low, high=high)),
  "aten.normal_": lambda self, mean=0, std=1: self.assign(Tensor.normal(*self.shape, mean=mean, std=std)),
  # these don't work in out form, they have size 0
  "aten.abs": Tensor.abs,
  "aten.logical_not": Tensor.logical_not,
  "aten.masked_fill.Scalar": Tensor.masked_fill,
  "aten.masked_fill_.Scalar": Tensor.masked_fill,
  "aten.masked_fill.Tensor": Tensor.masked_fill,
  "aten.logical_or_": lambda x, y: x | y,
  "aten.multinomial": Tensor.multinomial,
<<<<<<< HEAD
=======
  "aten.pad": Tensor.pad,
  "aten.reflection_pad2d": functools.partial(Tensor.pad, mode="reflect"),
  "aten.masked_fill.Scalar": Tensor.masked_fill,
  "aten.masked_fill_.Scalar": Tensor.masked_fill,
  "aten.masked_fill.Tensor": Tensor.masked_fill,
>>>>>>> 40619a4b
  "aten.all": Tensor.all,
  "aten.sgn": Tensor.sign,
  "aten.acos": Tensor.acos,
  "aten.any": Tensor.any,
  "aten.bitwise_not": Tensor.bitwise_not,
  "aten.argmax": Tensor.argmax,
  "aten.argmin": Tensor.argmin,
  "aten.asinh": Tensor.asinh,
  "aten.mul": Tensor.mul,
  "aten.atanh": Tensor.atanh,
  "aten.fill_.Tensor": Tensor.full,
  "aten.flip": Tensor.flip,
<<<<<<< HEAD
  "aten.scatter_reduce.two": lambda self, dim, index, src, reduce, include_self=True: Tensor.scatter_reduce(self, dim, index, src, reduce=reduce, include_self=include_self),
  "aten.squeeze.dim": Tensor.squeeze,
  "aten.squeeze_.dim": lambda self, dim: Tensor.squeeze(self, dim), # shape mismatch in TestOps.test_matmul
  "aten.unsqueeze": Tensor.unsqueeze,
  "aten.add.Tensor":  lambda input,other,alpha=1: input+alpha*other,
  "aten.linspace": lambda start, stop, steps, dtype=None, **kwargs:
    Tensor.linspace(start, stop, steps, dtype=_from_torch_dtype(dtype) if dtype is not None else dtypes.default_float),
  "aten::view.dtype": lambda self, dtype: Tensor.bitcast(self, _from_torch_dtype(dtype)),
  "aten.roll": Tensor.roll,
  "aten.logcumsumexp": Tensor.logcumsumexp,
  "aten.constant_pad_nd": lambda self, padding, value=0.0: Tensor.pad(self, padding, mode="constant", value=value),
  "aten.logsumexp": lambda self, axis, keepdim=False: Tensor.logsumexp(self, *axis, keepdim=keepdim),
=======
  "aten.squeeze.dim": Tensor.squeeze,
  "aten.unsqueeze": Tensor.unsqueeze,
  "aten.roll": Tensor.roll,
  "aten.logcumsumexp": Tensor.logcumsumexp,
>>>>>>> 40619a4b
  "aten.repeat": Tensor.repeat,
  "aten.lerp.Tensor": Tensor.lerp,
  "aten.expand": Tensor.expand,
}}

def wrap_fxn(k,f):
  def nf(*args, **kwargs):
    if TORCH_DEBUG:
      print(k, len(args), [x.shape if isinstance(x, torch.Tensor) else x for x in args],
                          {k:v.shape if isinstance(v, torch.Tensor) else v for k,v in kwargs.items()})
    args = [unwrap(x) if isinstance(x, torch.Tensor) else x for x in args]
    kwargs = {k:unwrap(v) if isinstance(v, torch.Tensor) else v for k,v in kwargs.items()}
    out = f(*args, **kwargs)
    if isinstance(out, Tensor): return wrap(out)
    elif isinstance(out, tuple): return tuple(wrap(x) for x in out)
    else: raise RuntimeError(f"unknown output type {type(out)}")
  return nf

for k,v in tiny_backend.items(): torch.library.impl(k.replace("aten.", "aten::"), "privateuseone")(wrap_fxn(k,v))

from torch.utils._python_dispatch import TorchDispatchMode
class DispatchLog(TorchDispatchMode):
  def __torch_dispatch__(self, func, types, args, kwargs=None):
    if TORCH_DEBUG:
      print(f"Dispatch Log: {func}")
    return func(*args, **(kwargs or {}))
DispatchLog().__enter__()

# NOTE: patch torch optimizer step to avoid continously growing the computation graph
def realize_optimizer_step(optimizer: torch.optim.Optimizer, *args, **kwargs):
  tinygrad_tensors = []
  for param_group in optimizer.param_groups:
    for param in param_group["params"]:
      if param is None: continue
      tinygrad_tensors.append(param.data)
  for state_dict in optimizer.state.values():
    for _, value in state_dict.items():
      if torch.is_tensor(value): tinygrad_tensors.append(value)
  real_tinygrad_tensors = [unwrap(x) for x in tinygrad_tensors if str(x.device) == "tiny"]
  if len(real_tinygrad_tensors): Tensor.realize(*real_tinygrad_tensors)

_optimizer_init = torch.optim.Optimizer.__init__
def _optimizer_patched_init(self, *args, **kwargs):
  _optimizer_init(self, *args, **kwargs)
  self.register_step_post_hook(realize_optimizer_step)
torch.optim.Optimizer.__init__ = _optimizer_patched_init<|MERGE_RESOLUTION|>--- conflicted
+++ resolved
@@ -473,11 +473,7 @@
     out.replace(Tensor.sum(self, axis if axis is None or len(axis) else None, keepdim), allow_shape_mismatch=True),
   "aten.scatter.value": Tensor.scatter,
   "aten.scatter.value_reduce": Tensor.scatter,
-<<<<<<< HEAD
   "aten.gather": lambda self, dim, index: Tensor.gather(self, dim, index.cast(dtypes.int)),
-=======
-  "aten.gather": Tensor.gather,
->>>>>>> 40619a4b
   "aten.where.self": Tensor.where, # NOTE: this is needed as well as the out type
   "aten._softmax": lambda self,dim,half_to_float: self.softmax(dim),
   "aten._log_softmax": lambda self,dim,half_to_float: Tensor.log_softmax(self,dim),
@@ -490,19 +486,11 @@
   # these don't work in out form, they have size 0
   "aten.abs": Tensor.abs,
   "aten.logical_not": Tensor.logical_not,
+  "aten.logical_or_": lambda x, y: x | y,
+  "aten.multinomial": Tensor.multinomial,
   "aten.masked_fill.Scalar": Tensor.masked_fill,
   "aten.masked_fill_.Scalar": Tensor.masked_fill,
   "aten.masked_fill.Tensor": Tensor.masked_fill,
-  "aten.logical_or_": lambda x, y: x | y,
-  "aten.multinomial": Tensor.multinomial,
-<<<<<<< HEAD
-=======
-  "aten.pad": Tensor.pad,
-  "aten.reflection_pad2d": functools.partial(Tensor.pad, mode="reflect"),
-  "aten.masked_fill.Scalar": Tensor.masked_fill,
-  "aten.masked_fill_.Scalar": Tensor.masked_fill,
-  "aten.masked_fill.Tensor": Tensor.masked_fill,
->>>>>>> 40619a4b
   "aten.all": Tensor.all,
   "aten.sgn": Tensor.sign,
   "aten.acos": Tensor.acos,
@@ -515,25 +503,18 @@
   "aten.atanh": Tensor.atanh,
   "aten.fill_.Tensor": Tensor.full,
   "aten.flip": Tensor.flip,
-<<<<<<< HEAD
   "aten.scatter_reduce.two": lambda self, dim, index, src, reduce, include_self=True: Tensor.scatter_reduce(self, dim, index, src, reduce=reduce, include_self=include_self),
-  "aten.squeeze.dim": Tensor.squeeze,
   "aten.squeeze_.dim": lambda self, dim: Tensor.squeeze(self, dim), # shape mismatch in TestOps.test_matmul
-  "aten.unsqueeze": Tensor.unsqueeze,
   "aten.add.Tensor":  lambda input,other,alpha=1: input+alpha*other,
   "aten.linspace": lambda start, stop, steps, dtype=None, **kwargs:
     Tensor.linspace(start, stop, steps, dtype=_from_torch_dtype(dtype) if dtype is not None else dtypes.default_float),
   "aten::view.dtype": lambda self, dtype: Tensor.bitcast(self, _from_torch_dtype(dtype)),
-  "aten.roll": Tensor.roll,
-  "aten.logcumsumexp": Tensor.logcumsumexp,
   "aten.constant_pad_nd": lambda self, padding, value=0.0: Tensor.pad(self, padding, mode="constant", value=value),
   "aten.logsumexp": lambda self, axis, keepdim=False: Tensor.logsumexp(self, *axis, keepdim=keepdim),
-=======
   "aten.squeeze.dim": Tensor.squeeze,
   "aten.unsqueeze": Tensor.unsqueeze,
   "aten.roll": Tensor.roll,
   "aten.logcumsumexp": Tensor.logcumsumexp,
->>>>>>> 40619a4b
   "aten.repeat": Tensor.repeat,
   "aten.lerp.Tensor": Tensor.lerp,
   "aten.expand": Tensor.expand,
