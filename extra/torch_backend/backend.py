--- conflicted
+++ resolved
@@ -359,17 +359,12 @@
   "aten.sum.IntList_out": lambda self,axis,keepdim=False,dtype=None,out=None:
     out.replace(Tensor.sum(self, axis if axis is None or len(axis) else None, keepdim), allow_shape_mismatch=True),
   "aten.scatter.value": Tensor.scatter,
-<<<<<<< HEAD
   # my changes
   "aten.scatter.value_reduce": Tensor.scatter,
   "aten.scatter.src": Tensor.scatter, # This might be wrong??
   # ==== 
   "aten.gather": lambda self, dim, index: Tensor.gather(self, dim, index.cast(dtypes.int)),
-  "aten.where.self": Tensor.where,
-=======
-  "aten.gather": Tensor.gather,
   "aten.where.self": Tensor.where, # NOTE: this is needed as well as the out type
->>>>>>> 3210b656
   "aten._softmax": lambda self,dim,half_to_float: self.softmax(dim),
   "aten._log_softmax": lambda self,dim,half_to_float: Tensor.log_softmax(self,dim),
   "aten.random_": lambda self:
