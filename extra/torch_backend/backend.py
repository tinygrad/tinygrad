--- conflicted
+++ resolved
@@ -163,17 +163,6 @@
 from tinygrad.shape.shapetracker import ShapeTracker, View
 from extra.to_movement_ops import to_movement_ops, apply_mop, MovementOps
 @torch.library.impl("aten::as_strided", "privateuseone")
-<<<<<<< HEAD
-@wrap_view_op
-def as_strided(tensor:Tensor, size, stride, storage_offset=None):
-  # TODO: this is heavyweight
-  st = ShapeTracker((View.create(tuple(tensor.shape)), View.create(tuple(size), tuple(stride), 0 if storage_offset is None else storage_offset)))
-  ret = tensor
-  #if prod(size) == 1: return ret.flatten()[storage_offset].reshape(size)
-  if TORCH_DEBUG >= 1: print("**** as_strided", tensor.shape, size, stride, st)
-  for mo in cached_to_movement_ops(tuple(tensor.shape), st): ret = apply_mop(ret, mo)
-  return ret
-=======
 def as_strided(tensor:torch.Tensor, size, stride, storage_offset=None):
   storage_offset = storage_offset or tensor.storage_offset()
   @wrap_view_op
@@ -188,7 +177,6 @@
     for mo in cached_to_movement_ops(tuple(base.shape), st): ret = apply_mop(ret, mo)
     return ret
   return _as_strided(tensor, size, stride, storage_offset)
->>>>>>> 1ce49127
 
 @torch.library.impl("aten::empty_strided", "privateuseone")
 def empty_strided(size, stride, dtype, layout=None, device=None, pin_memory=False):
