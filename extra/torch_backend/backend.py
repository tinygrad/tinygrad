from tinygrad import Tensor, dtypes
from tinygrad.helpers import getenv, prod
import torch.lib
TORCH_DEBUG = getenv("TORCH_DEBUG")
import torch, pathlib, math, operator, functools
torch.autograd.grad_mode.set_multithreading_enabled(False)
from tinygrad.dtype import _from_torch_dtype, _to_torch_dtype

# https://pytorch.org/docs/stable/torch.compiler_ir.html

import torch.utils.cpp_extension
mod = torch.utils.cpp_extension.load(name="custom_device_extension", sources=[str(pathlib.Path(__file__).parent / "wrapped_tensor.cpp")])
def wrap(x:Tensor) -> torch.Tensor: return mod.wrap(x, _to_torch_dtype(x.dtype))
@functools.lru_cache(None)
def unwrap(x:torch.Tensor) -> Tensor:
  assert isinstance(x, torch.Tensor), f"x isn't {type(x)}"
  return mod.unwrap(x)
class TinyBackend:
  def is_initialized(self): return True
  def is_available(self): return True
  def current_device(self): return 0
  def _is_in_bad_fork(self): return False
  def manual_seed_all(self, seed: int): Tensor.manual_seed(seed)
torch.utils.rename_privateuse1_backend("tiny")
torch._register_device_module("tiny", TinyBackend())
torch.utils.generate_methods_for_privateuse1_backend()

# *** bad functions on CPU ***

@torch.library.impl("aten::masked_select", "privateuseone")
def masked_select(self, mask):
  # err, bad
  return wrap(Tensor(self.cpu().numpy()[mask.cpu().numpy()]))

@torch.library.impl("aten::topk", "privateuseone")
def topk(self, k, dim=-1, largest=True, sorted=True):
  # TODO: move to tinygrad
  t1, t2 = torch.topk(self.cpu(), k, dim, largest, sorted)
  return torch.return_types.topk((t1.tiny(), t2.tiny()))

@torch.library.impl("aten::_index_put_impl_", "privateuseone")
def _index_put_impl_(self, indices, values, accumulate=False, unsafe=False):
  # TODO: move to tinygrad
  return aten._index_put_impl_(self.cpu(), [x.cpu() for x in indices], values.cpu(), accumulate, unsafe).tiny()

@torch.library.impl("aten::index.Tensor", "privateuseone")
def index_tensor(x, y):
  return aten.index(x.cpu(), [z.cpu() if isinstance(z, torch.Tensor) else None for z in y]).tiny()

@torch.library.impl("aten::randperm.generator_out", "privateuseone")
def randperm_generator(n, generator=None, out=None): out.copy_(torch.randperm(n, generator=generator, device="cpu").tiny())

# *** end bad functions on CPU ***

@torch.library.impl("aten::zero_", "privateuseone")
def zero_(x):
  tt = unwrap(x)
  tt.replace(tt.zeros_like())

@torch.library.impl("aten::fill_.Scalar", "privateuseone")
def fill_scalar(x, y):
  tt = unwrap(x)
  tt.replace(tt.full_like(y))

@torch.library.impl("aten::_local_scalar_dense", "privateuseone")
def _local_scalar_dense(tensor): return unwrap(tensor).item()

@functools.lru_cache(None)
def cached_to_movement_ops(shape, st) -> list:
  mops = to_movement_ops(st)
  if mops[0] == (MovementOps.RESHAPE, shape): mops = mops[1:]
  return mops

from tinygrad.shape.shapetracker import ShapeTracker, View
from extra.to_movement_ops import to_movement_ops, apply_mop, MovementOps
@torch.library.impl("aten::as_strided", "privateuseone")
def as_strided(tensor:torch.Tensor, size, stride, storage_offset=None):
  # TODO: this is heavyweight
  st = ShapeTracker((View.create(tuple(tensor.shape)), View.create(tuple(size), tuple(stride), 0 if storage_offset is None else storage_offset)))
  ret = unwrap(tensor)
  if prod(size) == 1: return wrap(ret.flatten()[storage_offset].reshape(size))
  if TORCH_DEBUG >= 1: print("**** as_strided", tensor.shape, size, stride, st)
  for mo in cached_to_movement_ops(tuple(tensor.shape), st): ret = apply_mop(ret, mo)
  return wrap(ret)

@torch.library.impl("aten::empty_strided", "privateuseone")
def empty_strided(size, stride, dtype, layout=None, device=None, pin_memory=False):
  if TORCH_DEBUG: print(f"empty_strided {size=} {stride=} {dtype=} {layout=} {device=} {pin_memory=}")
  ret = Tensor.empty(*size, dtype=_from_torch_dtype(dtype))
  return wrap(ret)

@torch.library.impl("aten::empty.memory_format", "privateuseone")
def empty_memory_format(size, dtype=None, layout=None, device=None, pin_memory=False, memory_format=None):
  if TORCH_DEBUG: print(f"empty.memory_format {size=} {dtype=} {layout=} {device=} {pin_memory=} {memory_format=}")
  ret = Tensor.empty(*size, dtype=_from_torch_dtype(dtype or torch.get_default_dtype()))
  return wrap(ret)

@torch.library.impl("aten::max_pool2d_with_indices", "privateuseone")
def max_pool2d_with_indices(self:torch.Tensor, kernel_size:tuple[int, ...], stride=None, padding=0, dilation=1, ceil_mode=False):
  # TODO: supprt stride [] in tinygrad?
  if stride is not None and len(stride) == 0: stride = None
  # TODO: support return_indices in tinygrad
  ret = unwrap(self).max_pool2d(kernel_size, stride, dilation, padding, ceil_mode)
  # TODO: this is wrong
  return (wrap(ret), wrap(Tensor.zeros_like(ret, dtype=dtypes.int64)))

@torch.library.impl("aten::max_pool2d_with_indices_backward", "privateuseone")
def max_pool2d_with_indices_backward(grad_out:torch.Tensor, self:torch.Tensor, kernel_size:tuple[int, ...], stride=None, padding=0, dilation=1, ceil_mode=False, indices=None):
  if stride is not None and len(stride) == 0: stride = None
  # TODO: utilize input indices once they are correct
  out = Tensor.max_pool2d(unwrap(self), kernel_size, stride, dilation, padding, ceil_mode)
  return wrap(out.gradient(unwrap(self), gradient=unwrap(grad_out))[0])

@torch.library.impl("aten::arange", "privateuseone")
def arange(end, dtype=None, device=None, pin_memory=None):
  return wrap(Tensor.arange(0, end, dtype=_from_torch_dtype(dtype or torch.get_default_dtype())))

@torch.library.impl("aten::arange.start", "privateuseone")
def arange_start(start, end, dtype=None, device=None, pin_memory=None):
  return wrap(Tensor.arange(start, end, dtype=_from_torch_dtype(dtype or torch.get_default_dtype())))

@torch.library.impl("aten::arange.start_step", "privateuseone")
def arange_start_step(start, end, step, dtype=None, device=None, pin_memory=None):
  return wrap(Tensor.arange(start, end, step, dtype=_from_torch_dtype(dtype or torch.get_default_dtype())))

@torch.library.impl("aten::convolution_overrideable", "privateuseone")
def convolution_overrideable(input, weight, bias, stride, padding, dilation, transposed, output_padding, groups):
  if TORCH_DEBUG >= 1:
    print(f"convolution {input.shape=} {weight.shape=} {stride=} {padding=} {dilation=} {transposed=} {output_padding=} {groups=}")
  return wrap(unwrap(input).conv2d(unwrap(weight), unwrap(bias) if bias is not None else None,
                                   groups=groups, stride=stride, dilation=dilation, padding=padding))

@torch.library.impl("aten::convolution_backward_overrideable", "privateuseone")
def convolution_backward_overrideable(grad_out, input, weight, stride, padding, dilation, transposed, output_padding, groups, output_mask):
  if TORCH_DEBUG >= 1:
    print(f"convolution_backward {input.shape=} {weight.shape=} {stride=} {padding=} {dilation=} {transposed=} {output_padding=} {groups=}")
  grad_out, input, weight, bias = unwrap(grad_out), unwrap(input), unwrap(weight), Tensor.zeros(weight.shape[0])
  out = Tensor.conv2d(input, weight, bias, groups=groups, stride=stride, dilation=dilation, padding=padding)
  grads = out.gradient(*[t for t,m in zip([input, weight, bias], output_mask) if m], gradient=grad_out)
  return tuple([wrap(grads.pop(0)) if m else None for m in output_mask])

@torch.library.impl("aten::_copy_from", "privateuseone")
def _copy_from(src: torch.Tensor, dest, non_blocking=False):
  cast_dtype = _from_torch_dtype(dest.dtype)
  if str(src.device) == "tiny" and str(dest.device) == "tiny":
    unwrap(dest).replace(unwrap(src).cast(cast_dtype), allow_shape_mismatch=True)
  elif str(src.device) == "tiny" and str(dest.device) == "cpu":
    # TODO: is there a better way?
    dest.resize_(src.numel()).resize_(src.shape)
    dest.copy_(torch.from_numpy(unwrap(src).cast(cast_dtype).numpy()))
  elif str(src.device) == "cpu" and str(dest.device) == "tiny":
    unwrap(dest).assign(Tensor(src.numpy()).cast(cast_dtype))
  else:
    raise NotImplementedError(f"can't copy from {src.device} -> {dest.device}")

@torch.library.impl("aten::cat.out", "privateuseone")
def cat_out(tensors, dim=0, out=None):
  unwrap(out).replace(Tensor.cat(*[unwrap(x) for x in tensors], dim=dim), allow_shape_mismatch=True)

# register some decompositions
from torch._decomp import get_decompositions
aten = torch.ops.aten
decomps = [
  aten.native_batch_norm, aten.native_batch_norm_backward,
  aten.native_layer_norm_backward,
  aten.addmm,
  aten.addcmul,
  aten.addcdiv,
  aten._log_softmax_backward_data,
  aten.threshold_backward,
  aten.softplus_backward,
  aten.elu,  # elu has a scale + input_scale param
  aten.softplus,
  aten.threshold,
  aten.nll_loss_forward,
  aten.nll_loss_backward,
  # AttributeError: 'int' object has no attribute '_broadcasted'
  aten.sigmoid_backward,
  aten.tanh_backward,
  aten.sinc,
  aten._prelu_kernel,
  aten.softshrink,
  aten.hardshrink,
  aten.log_sigmoid_forward,
  aten.isneginf,
  aten.isposinf,
  aten.nan_to_num,
  aten.logit,
  aten.rsub,
  aten.index_select,
  aten.native_dropout, aten.native_dropout_backward,
  aten._softmax_backward_data, aten.embedding_dense_backward,
  aten.linalg_vector_norm,
  aten.binary_cross_entropy, aten.binary_cross_entropy_backward,
  aten.upsample_nearest2d.out,
  # activations
  aten.hardswish, aten.hardswish_backward,
  aten.hardtanh, aten.hardtanh_backward,
  aten.gelu, aten.gelu_backward,
  # NOTE: many of these don't work or cause infinite loops
  #aten.var_mean,
  #aten.var,
  #aten.rsqrt,
  #aten.max_pool2d_with_indices,
  # NOTE: these are prims
  #aten.digamma,
  #aten.erfinv,
  #aten.lgamma,
  # this needs copy_strided
  #aten.lerp,
]
for k,v in get_decompositions(decomps).items():
  key = str(k._schema).split("(")[0]
  if TORCH_DEBUG >= 2: print("register decomp for", k)
  torch.library.impl(key, "privateuseone")(v)

# NOTE: we should only implement the "out" form, it should be 0 overhead
# TODO: due to issue with empty / is_realized, it is slow to use assign so we use replace
# the goal is to make as much as we can this
simple_tensor_methods = [
  # unary (ish)
  "log", "log2", "sqrt", "rsqrt", "sign", "silu", "hardsigmoid", "exp", "exp2", "neg", "reciprocal", "bitwise_not",
  "sigmoid", "clamp", "mish", "erf", "leaky_relu",
  # trig
  "acos", "acosh", "cos", "cosh", "asin", "asinh", "sin", "sinh", "atan", "atanh", "tan", "tanh",
  # rounding
  "ceil", "round", "floor", "trunc",
  # binary
  "mul", "div", "maximum", "minimum",
  # modify
  "tril", "triu",
  # reduce
  "all", "any", "argmax", "argmin", "cumsum",
  # complex
  "avg_pool2d", "linspace"]

tiny_backend_out = {**{f"aten.{x}.out":getattr(Tensor,x) for x in simple_tensor_methods}, **{
  "aten.add.out": lambda input,other,alpha=1: input+alpha*other,
  "aten.sub.out": lambda input,other,alpha=1: input-alpha*other, # NOTE: this is also needed to handle reverse
  "aten.div.out_mode": Tensor.div,
  "aten.mul.out": operator.mul,
  "aten.bmm.out": operator.matmul,
  # NOTE: because these methods have a name with "Tensor" in them, they can't go in simple tensor methods
  "aten.remainder.Tensor_out": Tensor.mod,
  "aten.pow.Tensor_Tensor_out": Tensor.pow,
  "aten.pow.Tensor_Scalar_out": Tensor.pow,
  "aten.pow.Scalar_out": lambda input,exponent: input**exponent,
  "aten.bitwise_and.Tensor_out": Tensor.bitwise_and,
  "aten.bitwise_or.Tensor_out": Tensor.bitwise_or,
  "aten.bitwise_xor.Tensor_out": Tensor.bitwise_xor,
  "aten.eq.Tensor_out": Tensor.eq, "aten.eq.Scalar_out": Tensor.eq,
  "aten.ne.Tensor_out": Tensor.ne, "aten.ne.Scalar_out": Tensor.ne,
  "aten.ge.Tensor_out": Tensor.__ge__, "aten.ge.Scalar_out": Tensor.__ge__,
  "aten.gt.Tensor_out": Tensor.__gt__, "aten.gt.Scalar_out": Tensor.__gt__,
  "aten.lt.Tensor_out": Tensor.__lt__, "aten.lt.Scalar_out": Tensor.__lt__,
  "aten.le.Tensor_out": Tensor.__le__, "aten.le.Scalar_out": Tensor.__le__,
<<<<<<< HEAD
  "aten.clamp_max.Tensor_out": lambda input,max_: input.clamp(max_=max_),
  "aten.clamp_min.Tensor_out": lambda input,min_: input.clamp(min_=min_),
  "aten.fmod.Tensor_out": lambda input,other: input-input.div(other, rounding_mode="trunc")*other,
  # TODO: this might result in overflow issues
  "aten.round.decimals_out": lambda self,decimals: (self*10**decimals).round()/10**decimals,
=======
  "aten.clamp_max.Tensor_out": lambda self,max_: self.clamp(max_=max_),
  "aten.clamp_min.Tensor_out": lambda self,min_: self.clamp(min_=min_),
>>>>>>> ece0a0f3
  # TODO: support this in tinygrad
  "aten.bitwise_left_shift.Tensor_out": lambda input,other: Tensor(input << other.numpy()),
  "aten.bitwise_right_shift.Tensor_out": lambda input,other: Tensor(input >> other.numpy()),
  # not in tinygrad. are there decomps for these?
  "aten.log10.out": lambda self: self.log2() * (math.log(2) / math.log(10)),
  "aten.log1p.out": lambda self: (self+1).log(),
  "aten.expm1.out": lambda self: self.exp() - 1,
<<<<<<< HEAD
  # TODO: move to tinygrad
  "aten.copysign.out": lambda input,other: input.abs() * other.sign(),
  "aten.fmax.out": lambda input,other: Tensor.where(input.isnan() & ~other.isnan(), other, Tensor.where(~input.isnan() & other.isnan(), input, Tensor.maximum(input, other))),
  "aten.fmin.out": lambda input,other: Tensor.where(input.isnan() & ~other.isnan(), other, Tensor.where(~input.isnan() & other.isnan(), input, Tensor.minimum(input, other))),
=======
  "aten.copysign.out": Tensor.copysign,
>>>>>>> ece0a0f3
  # TODO: this gets the shape wrong
  #"aten.arange.start_out": Tensor.arange,
  "aten.lerp.Scalar_out": Tensor.lerp,
  "aten.scatter.value_out": Tensor.scatter,
  "aten.where.self_out": Tensor.where,
}}

# we add the "out" here
def wrap_out(f):
  def _wrap_out(*args, **kwargs):
    out = kwargs.pop('out')
    assigned = f(*args, **kwargs)
    if getenv("ALLOW_DTYPE_MISMATCH", 1): assigned = assigned.cast(out.dtype)
    assert out.shape == assigned.shape, f"shape mismatch: {assigned.shape} -> {out.shape}"
    assert out.dtype == assigned.dtype, f"dtype mismatch: {assigned.dtype} -> {out.dtype}"
    return out.replace(assigned)
  return _wrap_out

tiny_backend = {**{k:wrap_out(v) for k,v in tiny_backend_out.items()}, **{
  "aten.view": Tensor.reshape,
  "aten._unsafe_view": Tensor.reshape,  # when are views unsafe, and do we care?
  "aten.remainder.Scalar_Tensor": lambda x,y: x%y,
  "aten.floor_divide": lambda x,y: x//y,
  "aten.floor_divide_.Tensor": lambda x,y: x.assign(x//y),
  # TODO: use tinygrad methods, but they require x to be unsigned
  "aten.__lshift__.Scalar": lambda x,y: x*(2**y),
  "aten.__ilshift__.Scalar": lambda x,y: x.assign(x*(2**y)),
  "aten.__rshift__.Scalar": lambda x,y: x//(2**y),
  "aten.__irshift__.Scalar": lambda x,y: x.assign(x//(2**y)),
  # relu doesn't have an out form?
  "aten.relu": Tensor.relu,
  "aten.relu_": lambda x: x.assign(x.relu()),
  "aten.mean": Tensor.mean,
  "aten.mean.dim": Tensor.mean,
  "aten.min": Tensor.min,
  "aten.max": Tensor.max,
  "aten.mm": Tensor.matmul,
  "aten.dot": Tensor.dot,
  "aten.prod": Tensor.prod,
  "aten.isnan": Tensor.isnan,
  "aten.std.correction": Tensor.std,
  "aten.std_mean.correction": Tensor.std_mean,
  "aten.var.correction": Tensor.var,
  "aten.var_mean.correction": Tensor.var_mean,
  # NOTE: axis=[] in torch means all, change tinygrad?
  "aten.sum.IntList_out": lambda self,axis,keepdim=False,out=None:
    out.replace(Tensor.sum(self, axis if axis is None or len(axis) else None, keepdim), allow_shape_mismatch=True),
  "aten.scatter.value": Tensor.scatter,
  "aten.gather": Tensor.gather,
  "aten.where.self": Tensor.where, # NOTE: this is needed as well as the out type
  "aten._softmax": lambda self,dim,half_to_float: self.softmax(dim),
  "aten._log_softmax": lambda self,dim,half_to_float: self.log_softmax(dim),
  "aten.random_": lambda self:
    self.assign(Tensor.randint(*self.shape, low=dtypes.min(self.dtype), high=dtypes.max(self.dtype), device=self.device, dtype=self.dtype)),
  "aten.random_.from": lambda self, from_, to:
    self.assign(Tensor.randint(*self.shape, low=from_, high=to, device=self.device, dtype=self.dtype)),
  "aten.uniform_": lambda self, low=0, high=1: self.assign(Tensor.uniform(*self.shape, low=low, high=high)),
  "aten.normal_": lambda self, mean=0, std=1: self.assign(Tensor.normal(*self.shape, mean=mean, std=std)),
  # these don't work in out form, they have size 0
  "aten.abs": Tensor.abs,
  "aten.logical_not": Tensor.logical_not,
  "aten.masked_fill_.Scalar": lambda self,mask,value: self.assign(mask.where(self, value)),
  "aten.multinomial": Tensor.multinomial,
  "aten.pad": Tensor.pad,
  "aten.reflection_pad2d": functools.partial(Tensor.pad, mode="reflect"),
}}

def wrap_fxn(k,f):
  def nf(*args, **kwargs):
    if TORCH_DEBUG:
      print(k, len(args), [x.shape if isinstance(x, torch.Tensor) else x for x in args],
                          {k:v.shape if isinstance(v, torch.Tensor) else v for k,v in kwargs.items()})
    args = [unwrap(x) if isinstance(x, torch.Tensor) else x for x in args]
    kwargs = {k:unwrap(v) if isinstance(v, torch.Tensor) else v for k,v in kwargs.items()}
    out = f(*args, **kwargs)
    if isinstance(out, Tensor): return wrap(out)
    elif isinstance(out, tuple): return tuple(wrap(x) for x in out)
    else: raise RuntimeError(f"unknown output type {type(out)}")
  return nf

for k,v in tiny_backend.items(): torch.library.impl(k.replace("aten.", "aten::"), "privateuseone")(wrap_fxn(k,v))

if TORCH_DEBUG:
  from torch.utils._python_dispatch import TorchDispatchMode
  class DispatchLog(TorchDispatchMode):
    def __torch_dispatch__(self, func, types, args, kwargs=None):
      #print(f"Dispatch Log: {func}(*{args}, **{kwargs})")
      print(f"Dispatch Log: {func}")
      return func(*args, **(kwargs or {}))
  DispatchLog().__enter__()

# NOTE: patch torch optimizer step to avoid continously growing the computation graph
def realize_optimizer_step(optimizer: torch.optim.Optimizer, *args, **kwargs):
  tinygrad_tensors = []
  for param_group in optimizer.param_groups:
    for param in param_group["params"]:
      if param is None: continue
      tinygrad_tensors.append(param.data)
  for state_dict in optimizer.state.values():
    for value in state_dict.values():
      if torch.is_tensor(value): tinygrad_tensors.append(value)
  real_tinygrad_tensors = [unwrap(x) for x in tinygrad_tensors if str(x.device) == "tiny"]
  if len(real_tinygrad_tensors): Tensor.realize(*real_tinygrad_tensors)

_optimizer_init = torch.optim.Optimizer.__init__
def _optimizer_patched_init(self, *args, **kwargs):
  _optimizer_init(self, *args, **kwargs)
  self.register_step_post_hook(realize_optimizer_step)
torch.optim.Optimizer.__init__ = _optimizer_patched_init<|MERGE_RESOLUTION|>--- conflicted
+++ resolved
@@ -226,7 +226,7 @@
   # rounding
   "ceil", "round", "floor", "trunc",
   # binary
-  "mul", "div", "maximum", "minimum",
+  "mul", "div", "maximum", "minimum", "copysign",
   # modify
   "tril", "triu",
   # reduce
@@ -254,16 +254,11 @@
   "aten.gt.Tensor_out": Tensor.__gt__, "aten.gt.Scalar_out": Tensor.__gt__,
   "aten.lt.Tensor_out": Tensor.__lt__, "aten.lt.Scalar_out": Tensor.__lt__,
   "aten.le.Tensor_out": Tensor.__le__, "aten.le.Scalar_out": Tensor.__le__,
-<<<<<<< HEAD
   "aten.clamp_max.Tensor_out": lambda input,max_: input.clamp(max_=max_),
   "aten.clamp_min.Tensor_out": lambda input,min_: input.clamp(min_=min_),
   "aten.fmod.Tensor_out": lambda input,other: input-input.div(other, rounding_mode="trunc")*other,
   # TODO: this might result in overflow issues
   "aten.round.decimals_out": lambda self,decimals: (self*10**decimals).round()/10**decimals,
-=======
-  "aten.clamp_max.Tensor_out": lambda self,max_: self.clamp(max_=max_),
-  "aten.clamp_min.Tensor_out": lambda self,min_: self.clamp(min_=min_),
->>>>>>> ece0a0f3
   # TODO: support this in tinygrad
   "aten.bitwise_left_shift.Tensor_out": lambda input,other: Tensor(input << other.numpy()),
   "aten.bitwise_right_shift.Tensor_out": lambda input,other: Tensor(input >> other.numpy()),
@@ -271,14 +266,8 @@
   "aten.log10.out": lambda self: self.log2() * (math.log(2) / math.log(10)),
   "aten.log1p.out": lambda self: (self+1).log(),
   "aten.expm1.out": lambda self: self.exp() - 1,
-<<<<<<< HEAD
-  # TODO: move to tinygrad
-  "aten.copysign.out": lambda input,other: input.abs() * other.sign(),
   "aten.fmax.out": lambda input,other: Tensor.where(input.isnan() & ~other.isnan(), other, Tensor.where(~input.isnan() & other.isnan(), input, Tensor.maximum(input, other))),
   "aten.fmin.out": lambda input,other: Tensor.where(input.isnan() & ~other.isnan(), other, Tensor.where(~input.isnan() & other.isnan(), input, Tensor.minimum(input, other))),
-=======
-  "aten.copysign.out": Tensor.copysign,
->>>>>>> ece0a0f3
   # TODO: this gets the shape wrong
   #"aten.arange.start_out": Tensor.arange,
   "aten.lerp.Scalar_out": Tensor.lerp,
