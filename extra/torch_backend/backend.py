# ruff: noqa: E501, A001, A002, A006
# A001 Variable `input` is shadowing a Python builtin
# A002 Function argument `input` is shadowing a Python builtin
# A006 Lambda argument `input` is shadowing a Python builtin
from tinygrad import Tensor, dtypes, Device
from tinygrad.helpers import getenv, prod
import torch.lib
TORCH_DEBUG = getenv("TORCH_DEBUG")
import torch, pathlib, math, operator, functools, inspect
torch.autograd.grad_mode.set_multithreading_enabled(False)
from tinygrad.dtype import _from_torch_dtype, _to_torch_dtype

# https://pytorch.org/docs/stable/torch.compiler_ir.html

def _from_torch_device(device: torch.device): return f"{Device.DEFAULT}:{device.index or 0}"
def _to_torch_device(device: str): return torch.device("tiny", int(device.partition(":")[2] or 0))

import torch.utils.cpp_extension
mod = torch.utils.cpp_extension.load(name="custom_device_extension", sources=[str(pathlib.Path(__file__).parent / "wrapped_tensor.cpp")])
def wrap(x:Tensor) -> torch.Tensor: return mod.wrap(x, _to_torch_dtype(x.dtype), _to_torch_device(x.device).index)
def unwrap(x:torch.Tensor) -> Tensor:
  assert isinstance(x, torch.Tensor), f"x isn't {type(x)}"
  return mod.unwrap(x)
class TinyBackend:
  def is_initialized(self): return True
  def is_available(self): return True
  def current_device(self): return 0
  def _is_in_bad_fork(self): return False
  def manual_seed_all(self, seed: int): Tensor.manual_seed(seed)
  def device_count(self): return getenv("GPUS", 1) # TODO: device count in tiny?
torch.utils.rename_privateuse1_backend("tiny")
torch._register_device_module("tiny", TinyBackend())
torch.utils.generate_methods_for_privateuse1_backend()

# in place operations with views
def is_view(self: torch.Tensor) -> bool: return getattr(self, "_base", None) is not None
def realize_with_views(self: torch.Tensor, views: list[torch.Tensor]):
  assert self.is_tiny
  self = unwrap(self)
  if not self.lazydata.st.contiguous: raise ValueError("base of view must be contiguous") # TODO: support?
  self.replace(self.clone().realize())
  for v in views:
    v = unwrap(v)
    ret = self
    st = ShapeTracker(self.lazydata.st.views + v.lazydata.st.views) # TODO: is this right?
    for mo in cached_to_movement_ops(self.shape, st): ret = apply_mop(ret, mo)
    v.replace(ret)
def maybe_realize_storage(self: torch.Tensor) -> bool:
  if realize:=is_view(self): realize_with_views(self._base, [self]) # TODO: other views could exist
  return realize
def inplace_fn(outvars: str|list[str]):
  if type(outvars) is str: outvars = [outvars]
  def decorator(fn):
    sig = inspect.signature(fn)
    def wrapper(*args, **kwargs):
      bound = sig.bind(*args, **kwargs)
      outs = [kwargs.get(v, bound.arguments.get(v)) for v in outvars]
      realize = any(maybe_realize_storage(o) for o in outs)
      ret = fn(*args, **kwargs)
      if realize: Tensor.realize(*(unwrap(o) for o in outs))
      return ret
    return wrapper
  return decorator

# *** bad functions on CPU ***

@torch.library.impl("aten::masked_select", "privateuseone")
def masked_select(self, mask):
  # err, bad
  return wrap(Tensor(self.cpu().numpy()[mask.cpu().numpy()], device=_from_torch_device(self.device)))

@torch.library.impl("aten::_index_put_impl_", "privateuseone")
@inplace_fn("self")
def _index_put_impl_(self, indices, values, accumulate=False, unsafe=False):
  # TODO: move to tinygrad
  ret = aten._index_put_impl_(self.cpu(), [x.cpu() if isinstance(x, torch.Tensor) else None for x in indices], values.cpu(), accumulate, unsafe).to(self.device)
  return wrap(unwrap(self).assign(unwrap(ret)))

@torch.library.impl("aten::index.Tensor", "privateuseone")
def index_tensor(x, y):
  return aten.index(x.cpu(), [z.cpu() if isinstance(z, torch.Tensor) else None for z in y]).to(x.device)

@torch.library.impl("aten::randperm.generator_out", "privateuseone")
def randperm_generator(n, generator=None, out=None): out.copy_(torch.randperm(n, generator=generator, device="cpu").tiny())

# *** end bad functions on CPU ***

@torch.library.impl("aten::zero_", "privateuseone")
@inplace_fn("x")
def zero_(x):
  if TORCH_DEBUG: print(f"zero_ {x.shape}")
  tt = unwrap(x)
  # NOTE: unconditional contiguous covers if x is contiguous (match it) or if x is view (realize for inplace)
  # TODO: consolidate
  tt.assign(tt.zeros_like().contiguous())

@torch.library.impl("aten::fill_.Scalar", "privateuseone")
@inplace_fn("x")
def fill_scalar(x, y):
  if TORCH_DEBUG: print(f"fill_.Scalar {x.shape} {y}")
  tt = unwrap(x)
  tt.assign(tt.full_like(y).contiguous())

@torch.library.impl("aten::_local_scalar_dense", "privateuseone")
def _local_scalar_dense(tensor): return unwrap(tensor).item()

@functools.lru_cache(None)
def cached_to_movement_ops(shape, st) -> list:
  mops = to_movement_ops(st)
  if mops[0] == (MovementOps.RESHAPE, shape): mops = mops[1:]
  return mops

from tinygrad.shape.shapetracker import ShapeTracker, View
from extra.to_movement_ops import to_movement_ops, apply_mop, MovementOps
@torch.library.impl("aten::as_strided", "privateuseone")
def as_strided(tensor:torch.Tensor, size, stride, storage_offset=None):
  # TODO: this is heavyweight
  st = ShapeTracker((View.create(tuple(tensor.shape)), View.create(tuple(size), tuple(stride), 0 if storage_offset is None else storage_offset)))
  ret = unwrap(tensor)
  if prod(size) == 1: return wrap(ret.flatten()[storage_offset].reshape(size))
  if TORCH_DEBUG >= 1: print("**** as_strided", tensor.shape, size, stride, st)
  for mo in cached_to_movement_ops(tuple(tensor.shape), st): ret = apply_mop(ret, mo)
  return wrap(ret)

@torch.library.impl("aten::empty_strided", "privateuseone")
def empty_strided(size, stride, dtype, layout=None, device=None, pin_memory=False):
  if TORCH_DEBUG: print(f"empty_strided {size=} {stride=} {dtype=} {layout=} {device=} {pin_memory=}")
  ret = Tensor.empty(*size, dtype=_from_torch_dtype(dtype), device=_from_torch_device(device))
  return wrap(ret)

@torch.library.impl("aten::empty.memory_format", "privateuseone")
def empty_memory_format(size, dtype=None, layout=None, device=None, pin_memory=False, memory_format=None):
  if TORCH_DEBUG: print(f"empty.memory_format {size=} {dtype=} {layout=} {device=} {pin_memory=} {memory_format=}")
  ret = Tensor.empty(*size, dtype=_from_torch_dtype(dtype or torch.get_default_dtype()), device=_from_torch_device(device)).contiguous()
  return wrap(ret)

@torch.library.impl("aten::max_pool2d_with_indices", "privateuseone")
def max_pool2d_with_indices(self:torch.Tensor, kernel_size:tuple[int, ...], stride=None, padding=0, dilation=1, ceil_mode=False):
  # TODO: supprt stride [] in tinygrad?
  if stride is not None and len(stride) == 0: stride = None
  # TODO: support return_indices in tinygrad
  ret = unwrap(self).max_pool2d(kernel_size, stride, dilation, padding, ceil_mode)
  # TODO: this is wrong
  return (wrap(ret), wrap(Tensor.zeros_like(ret, dtype=dtypes.int64)))

@torch.library.impl("aten::max_pool2d_with_indices_backward", "privateuseone")
def max_pool2d_with_indices_backward(grad_out:torch.Tensor, self:torch.Tensor, kernel_size:tuple[int, ...], stride=None, padding=0, dilation=1, ceil_mode=False, indices=None):
  if stride is not None and len(stride) == 0: stride = None
  # TODO: utilize input indices once they are correct
  self_ = unwrap(self)
  out = Tensor.max_pool2d(self_, kernel_size, stride, dilation, padding, ceil_mode)
  return wrap(out.gradient(self_, gradient=unwrap(grad_out))[0])

@torch.library.impl("aten::arange", "privateuseone")
def arange(end, dtype=None, device=None, pin_memory=None):
  return wrap(Tensor.arange(0, end, dtype=_from_torch_dtype(dtype or torch.get_default_dtype())))

@torch.library.impl("aten::arange.start", "privateuseone")
def arange_start(start, end, dtype=None, device=None, pin_memory=None):
  return wrap(Tensor.arange(start, end, dtype=_from_torch_dtype(dtype or torch.get_default_dtype())))

@torch.library.impl("aten::arange.start_step", "privateuseone")
def arange_start_step(start, end, step, dtype=None, device=None, pin_memory=None):
  return wrap(Tensor.arange(start, end, step, dtype=_from_torch_dtype(dtype or torch.get_default_dtype())))

@torch.library.impl("aten::convolution_overrideable", "privateuseone")
def convolution_overrideable(input, weight, bias, stride, padding, dilation, transposed, output_padding, groups):
  if TORCH_DEBUG >= 1:
    print(f"convolution {input.shape=} {weight.shape=} {stride=} {padding=} {dilation=} {transposed=} {output_padding=} {groups=}")
  return wrap(unwrap(input).conv2d(unwrap(weight), unwrap(bias) if bias is not None else None,
                                   groups=groups, stride=stride, dilation=dilation, padding=padding))

@torch.library.impl("aten::convolution_backward_overrideable", "privateuseone")
def convolution_backward_overrideable(grad_out, input, weight, stride, padding, dilation, transposed, output_padding, groups, output_mask):
  if TORCH_DEBUG >= 1:
    print(f"convolution_backward {input.shape=} {weight.shape=} {stride=} {padding=} {dilation=} {transposed=} {output_padding=} {groups=}")
  grad_out, input, weight, bias = unwrap(grad_out), unwrap(input), unwrap(weight), Tensor.zeros(weight.shape[0], device=_from_torch_device(weight.device))
  out = Tensor.conv2d(input, weight, bias, groups=groups, stride=stride, dilation=dilation, padding=padding)
  grads = out.gradient(*[t for t,m in zip([input, weight, bias], output_mask) if m], gradient=grad_out)
  return tuple([wrap(grads.pop(0)) if m else None for m in output_mask])

def upsample(self, size, align_corners=False, mode=None): return wrap(Tensor.interpolate(unwrap(self), size, mode=mode, align_corners=align_corners))
for i,pre in enumerate(["", "bi", "tri"]):
  torch.library.impl(f"aten::upsample_{pre}linear{i+1}d", "privateuseone")(functools.partial(upsample, mode="linear"))
  torch.library.impl(f"aten::upsample_nearest{i+1}d", "privateuseone")(functools.partial(upsample, mode="nearest"))
  torch.library.impl(f"aten::_upsample_nearest_exact{i+1}d", "privateuseone")(functools.partial(upsample, mode="nearest-exact"))

@torch.library.impl("aten::_copy_from", "privateuseone")
def _copy_from(src: torch.Tensor, dest, non_blocking=False):
  realize = dest.is_tiny and maybe_realize_storage(dest)
  cast_dtype = _from_torch_dtype(dest.dtype)
  if src.is_tiny and dest.is_tiny:
    to_device = _from_torch_device(dest.device)
    unwrap(dest).assign(unwrap(src).cast(cast_dtype).to(to_device))
    if realize: Tensor.realize(unwrap(dest))
  elif src.is_tiny and dest.is_cpu:
    # TODO: is there a better way?
    dest.resize_(src.numel()).resize_(src.shape)
    dest.copy_(torch.from_numpy(unwrap(src).cast(cast_dtype).numpy()))
  elif src.is_cpu and dest.is_tiny:
    to_device = _from_torch_device(dest.device)
    unwrap(dest).assign(Tensor(src.numpy()).cast(cast_dtype).to(to_device))
    if realize: Tensor.realize(unwrap(dest))
  else:
    raise NotImplementedError(f"can't copy from {src.device} -> {dest.device}")

@torch.library.impl("aten::cat.out", "privateuseone")
@inplace_fn("out")
def cat_out(tensors, dim=0, out=None):
  unwrap(out).assign(Tensor.cat(*[unwrap(x) for x in tensors], dim=dim))

# register some decompositions
from torch._decomp import get_decompositions
aten = torch.ops.aten
decomps = [
  aten.native_batch_norm, aten.native_batch_norm_backward,
  aten.native_layer_norm_backward,
  aten.addmm,
  aten.addcmul,
  aten.addcdiv,
  aten._log_softmax_backward_data,
  aten.threshold_backward,
  aten.softplus_backward,
  aten.elu,  # elu has a scale + input_scale param
  aten.elu_backward,
  aten.softplus,
  aten.threshold,
  aten.nll_loss_forward,
  aten.nll_loss_backward,
  # AttributeError: 'int' object has no attribute '_broadcasted'
  aten.sigmoid_backward,
  aten.tanh_backward,
  aten.sinc,
  aten._prelu_kernel,
  aten.softshrink,
  aten.hardshrink,
  aten.log_sigmoid_forward,
  aten.isneginf,
  aten.isposinf,
  aten.nan_to_num,
  aten.logit,
  aten.rsub,
  aten.index_select,
  aten.native_dropout, aten.native_dropout_backward,
  aten._softmax_backward_data, aten.embedding_dense_backward,
  aten.linalg_vector_norm,
  aten.binary_cross_entropy, aten.binary_cross_entropy_backward,
  aten.upsample_nearest2d.out,
  # activations
  aten.hardswish, aten.hardswish_backward,
  aten.hardtanh, aten.hardtanh_backward,
  aten.gelu, aten.gelu_backward,
  aten.logical_and,
  aten.randint,
  aten.eye,
  aten.hardsigmoid_backward,
  aten.leaky_relu_backward,
  aten.nll_loss2d_forward,
  # NOTE: many of these don't work or cause infinite loops
  #aten.var_mean,
  #aten.var,
  #aten.rsqrt,
  #aten.max_pool2d_with_indices,
  # NOTE: these are prims
  #aten.digamma,
  #aten.erfinv,
  #aten.lgamma,
  # this needs copy_strided
  #aten.lerp,
]
for k,v in get_decompositions(decomps).items():
  key = str(k._schema).split("(")[0]
  if TORCH_DEBUG >= 2: print("register decomp for", k)
  torch.library.impl(key, "privateuseone")(v)

# NOTE: we should only implement the "out" form, it should be 0 overhead
# TODO: due to issue with empty / is_realized, it is slow to use assign so we use replace
# the goal is to make as much as we can this
simple_tensor_methods = [
  # unary (ish)
  "log", "log2", "sqrt", "rsqrt", "sign", "silu", "hardsigmoid", "exp", "exp2", "neg", "reciprocal", "bitwise_not",
  "sigmoid", "clamp", "mish", "erf", "leaky_relu",
  # trig
  "acos", "acosh", "cos", "cosh", "asin", "asinh", "sin", "sinh", "atan", "atanh", "tan", "tanh",
  # rounding
  "ceil", "round", "floor", "trunc",
  # binary
  "mul", "div", "maximum", "minimum", "copysign",
  # modify
  "tril", "triu",
  # reduce
  "all", "any", "argmax", "argmin", "cumsum",
  # complex
  "avg_pool2d", "linspace"]

tiny_backend_out = {**{f"aten.{x}.out":getattr(Tensor,x) for x in simple_tensor_methods}, **{
  "aten.add.out": lambda input,other,alpha=1: input+alpha*other,
  "aten.sub.out": lambda input,other,alpha=1: input-alpha*other, # NOTE: this is also needed to handle reverse
  "aten.div.out_mode": Tensor.div,
  "aten.mul.out": operator.mul,
  "aten.bmm.out": operator.matmul,
  # NOTE: because these methods have a name with "Tensor" in them, they can't go in simple tensor methods
  "aten.remainder.Tensor_out": Tensor.mod,
  "aten.pow.Tensor_Tensor_out": Tensor.pow,
  "aten.pow.Tensor_Scalar_out": Tensor.pow,
  "aten.pow.Scalar_out": lambda input,exponent: input**exponent,
  "aten.bitwise_and.Tensor_out": Tensor.bitwise_and,
  "aten.bitwise_or.Tensor_out": Tensor.bitwise_or,
  "aten.bitwise_xor.Tensor_out": Tensor.bitwise_xor,
  "aten.eq.Tensor_out": Tensor.eq, "aten.eq.Scalar_out": Tensor.eq,
  "aten.ne.Tensor_out": Tensor.ne, "aten.ne.Scalar_out": Tensor.ne,
  "aten.ge.Tensor_out": Tensor.__ge__, "aten.ge.Scalar_out": Tensor.__ge__,
  "aten.gt.Tensor_out": Tensor.__gt__, "aten.gt.Scalar_out": Tensor.__gt__,
  "aten.lt.Tensor_out": Tensor.__lt__, "aten.lt.Scalar_out": Tensor.__lt__,
  "aten.le.Tensor_out": Tensor.__le__, "aten.le.Scalar_out": Tensor.__le__,
  "aten.clamp_max.Tensor_out": lambda input,max_: input.clamp(max_=max_),
  "aten.clamp_min.Tensor_out": lambda input,min_: input.clamp(min_=min_),
  "aten.fmod.Tensor_out": lambda input,other: input-input.div(other, rounding_mode="trunc")*other,
  # TODO: this might result in overflow issues
  "aten.round.decimals_out": lambda self,decimals: (self*10**decimals).round()/10**decimals,
  # TODO: support this in tinygrad
  "aten.bitwise_left_shift.Tensor_out": lambda x,y: x*(2**y),
  "aten.bitwise_right_shift.Tensor_out": lambda x,y: x//(2**y),
  # not in tinygrad. are there decomps for these?
  "aten.log10.out": lambda self: self.log2() * (math.log(2) / math.log(10)),
  "aten.log1p.out": lambda self: (self+1).log(),
  "aten.expm1.out": lambda self: self.exp() - 1,
  "aten.fmax.out": lambda input,other: Tensor.where(input.isnan() & ~other.isnan(), other, Tensor.where(~input.isnan() & other.isnan(), input, Tensor.maximum(input, other))),
  "aten.fmin.out": lambda input,other: Tensor.where(input.isnan() & ~other.isnan(), other, Tensor.where(~input.isnan() & other.isnan(), input, Tensor.minimum(input, other))),
  # TODO: this gets the shape wrong
  #"aten.arange.start_out": Tensor.arange,
  "aten.lerp.Scalar_out": Tensor.lerp,
  "aten.scatter.value_out": Tensor.scatter,
  "aten.where.self_out": Tensor.where,
  "aten.prod.int_out": Tensor.prod,
  "aten.scatter_add.out": functools.partial(Tensor.scatter_reduce, reduce='sum'),
<<<<<<< HEAD
  # NOTE: axis=[] in torch means all, change tinygrad?
  "aten.sum.IntList_out": lambda self,axis,keepdim=False,dtype=None:
    self.sum(axis if axis is None or len(axis) else None, keepdim,
                         dtype = _from_torch_dtype(dtype) if dtype is not None else None),
=======
  "aten.reflection_pad1d.out": functools.partial(Tensor.pad, mode="reflect"),
  "aten.replication_pad1d.out": functools.partial(Tensor.pad, mode="replicate"),
  "aten.amax.out": Tensor.max,
>>>>>>> 209bcdd7
}}

# we add the "out" here
def wrap_out(f):
  def _wrap_out(*args, **kwargs):
    out = kwargs.pop('out')
    assigned = f(*args, **kwargs)
    if getenv("ALLOW_DTYPE_MISMATCH", 1): assigned = assigned.cast(out.dtype)
    assert out.shape == assigned.shape, f"shape mismatch: {assigned.shape} -> {out.shape}"
    assert out.device == assigned.device, f"device mismatch: {assigned.device} -> {out.device}"
    assert out.dtype == assigned.dtype, f"dtype mismatch: {assigned.dtype} -> {out.dtype}"
    if out.lazydata.is_realized: assigned = assigned.contiguous() # TODO: how does this map to torch's semantics
    return out.assign(assigned)
  return _wrap_out

tiny_backend = {**{k:wrap_out(v) for k,v in tiny_backend_out.items()}, **{
  "aten.view": Tensor.reshape,
  "aten._unsafe_view": Tensor.reshape,  # when are views unsafe, and do we care?
  "aten.remainder.Scalar_Tensor": lambda x,y: x%y,
  "aten.floor_divide": lambda x,y: x//y,
  "aten.floor_divide_.Tensor": inplace_fn("x")(lambda x,y: x.assign(x//y)),
  # TODO: use tinygrad methods, but they require x to be unsigned
  "aten.__lshift__.Scalar": lambda x,y: x*(2**y),
  "aten.__ilshift__.Scalar": inplace_fn("x")(lambda x,y: x.assign(x*(2**y))),
  "aten.__rshift__.Scalar": lambda x,y: x//(2**y),
  "aten.__irshift__.Scalar": inplace_fn("x")(lambda x,y: x.assign(x//(2**y))),
  # relu doesn't have an out form?
  "aten.relu": Tensor.relu,
  "aten.relu_": inplace_fn("x")(lambda x: x.assign(x.relu())),
  "aten.mean": Tensor.mean,
  "aten.mean.dim": Tensor.mean,
  "aten.min": Tensor.min,
  "aten.max": Tensor.max,
  "aten.mm": Tensor.matmul,
  "aten.mv": Tensor.matmul,
  "aten.dot": Tensor.dot,
  "aten.prod": Tensor.prod,
  "aten.isnan": Tensor.isnan,
  "aten.std.correction": Tensor.std,
  "aten.std_mean.correction": Tensor.std_mean,
  "aten.var.correction": Tensor.var,
  "aten.var_mean.correction": Tensor.var_mean,
  "aten.scatter.value": Tensor.scatter,
  "aten.scatter.value_reduce": Tensor.scatter,
  "aten.gather": lambda self, dim, index: self.gather(dim, index.cast(dtypes.int)),
  "aten.where.self": Tensor.where, # NOTE: this is needed as well as the out type
  "aten._softmax": lambda self,dim,half_to_float: self.softmax(dim),
  "aten._log_softmax": lambda self,dim,half_to_float: self.log_softmax(dim),
<<<<<<< HEAD
  "aten.random_": inplace_fn("self")(lambda self:
    self.assign(Tensor.randint(*self.shape, low=dtypes.min(self.dtype), high=dtypes.max(self.dtype), device=self.device, dtype=self.dtype))),
  "aten.random_.from": inplace_fn("self")(lambda self, from_, to:
    self.assign(Tensor.randint(*self.shape, low=from_, high=to, device=self.device, dtype=self.dtype))),
  "aten.uniform_": inplace_fn("self")(lambda self, low=0, high=1: self.assign(Tensor.uniform(*self.shape, low=low, high=high))),
  "aten.normal_": inplace_fn("self")(lambda self, mean=0, std=1: self.assign(Tensor.normal(*self.shape, mean=mean, std=std))),
=======
  "aten.random_": lambda self:
    self.assign(Tensor.randint(*self.shape, low=dtypes.min(self.dtype), high=dtypes.max(self.dtype), device=self.device, dtype=self.dtype)),
  "aten.random_.from": lambda self, from_, to:
    self.assign(Tensor.randint(*self.shape, low=from_, high=to, device=self.device, dtype=self.dtype)),
  "aten.uniform_": lambda self, low=0, high=1: self.assign(Tensor.uniform(*self.shape, low=low, high=high, dtype=self.dtype)),
  "aten.normal_": lambda self, mean=0, std=1: self.assign(Tensor.normal(*self.shape, mean=mean, std=std, dtype=self.dtype)),
>>>>>>> 209bcdd7
  # these don't work in out form, they have size 0
  "aten.abs": Tensor.abs,
  "aten.logical_not": Tensor.logical_not,
  "aten.logical_or_": inplace_fn("x")(lambda x, y: x.assign(x | y)),
  "aten.multinomial": Tensor.multinomial,
  "aten.reflection_pad2d": functools.partial(Tensor.pad, mode="reflect"),
  "aten.masked_fill_.Scalar": inplace_fn("self")(lambda self, mask, value: self.assign(self.masked_fill(mask, value))),
  "aten.masked_fill.Scalar": Tensor.masked_fill,
  "aten.masked_fill.Tensor": Tensor.masked_fill,
  "aten.all": Tensor.all,
  "aten.sgn": Tensor.sign,
  "aten.acos": Tensor.acos,
  "aten.any": Tensor.any,
  "aten.bitwise_not": Tensor.bitwise_not,
  "aten.argmax": Tensor.argmax,
  "aten.argmin": Tensor.argmin,
  "aten.asinh": Tensor.asinh,
  "aten.mul": Tensor.mul,
  "aten.atanh": Tensor.atanh,
  "aten.fill_.Tensor": Tensor.full, # TODO: looks wrong
  "aten.flip": Tensor.flip,
  "aten.scatter_reduce.two": Tensor.scatter_reduce,
  "aten.squeeze_.dim": lambda self, dim: self.replace(self.squeeze(dim), allow_shape_mismatch=True),
  "aten.add.Tensor": lambda input,other,alpha=1: input+alpha*other,
  "aten.linspace": lambda start, stop, steps, dtype=None, **kwargs:
    Tensor.linspace(start, stop, steps, **({"dtype": _from_torch_dtype(dtype)} if dtype is not None else {})),
  "aten.topk": Tensor.topk,
  "aten::view.dtype": lambda self, dtype: self.bitcast(_from_torch_dtype(dtype)),
  "aten.constant_pad_nd": lambda self, padding, value=0.0: self.pad(padding, mode="constant", value=value),
  "aten.logsumexp": lambda self, axis, keepdim=False: self.logsumexp(axis[0], keepdim=keepdim),
  "aten.squeeze.dim": Tensor.squeeze,
  "aten.unsqueeze": Tensor.unsqueeze,
  "aten.roll": Tensor.roll,
  "aten.logcumsumexp": Tensor.logcumsumexp,
  "aten.repeat": Tensor.repeat,
  "aten.lerp.Tensor": Tensor.lerp,
  "aten.expand": Tensor.expand,
  "aten.t": Tensor.transpose,
  "aten.detach": Tensor.detach,
  "aten.max.dim": lambda self, dim, keepdim=False: (self.max(dim, keepdim), self.argmax(dim, keepdim).cast(dtype=dtypes.int64)),
  "aten.equal": Tensor.__eq__,
}}

def wrap_fxn(k,f):
  def nf(*args, **kwargs):
    if TORCH_DEBUG:
      print(k, len(args), [x.shape if isinstance(x, torch.Tensor) else x for x in args],
                          {k:v.shape if isinstance(v, torch.Tensor) else v for k,v in kwargs.items()})
    args = [unwrap(x) if isinstance(x, torch.Tensor) else x for x in args]
    kwargs = {k:unwrap(v) if isinstance(v, torch.Tensor) else v for k,v in kwargs.items()}
    out = f(*args, **kwargs)
    if isinstance(out, Tensor): return wrap(out)
    elif isinstance(out, tuple): return tuple(wrap(x) for x in out)
    else: raise RuntimeError(f"unknown output type {type(out)}")
  def nf2(*args, **kwargs):
    return inplace_fn("out")(nf)(*args, **kwargs) if "out" in kwargs else nf(*args, **kwargs)
  return nf2

for k,v in tiny_backend.items(): torch.library.impl(k.replace("aten.", "aten::"), "privateuseone")(wrap_fxn(k,v))

if TORCH_DEBUG:
  from torch.utils._python_dispatch import TorchDispatchMode
  class DispatchLog(TorchDispatchMode):
    def __torch_dispatch__(self, func, types, args=(), kwargs=None):
      #print(f"Dispatch Log: {func}(*{args}, **{kwargs})")
      print(f"Dispatch Log: {func}")
      return func(*args, **(kwargs or {}))
  (_dispatch_log:=DispatchLog()).__enter__() # NOTE: must be kept alive

# NOTE: patch torch optimizer step to avoid continously growing the computation graph
import weakref
_torch_modules_with_buffers: weakref.WeakSet[torch.nn.Module] = weakref.WeakSet()
def register_torch_buffer(mod, _name, _buffer): _torch_modules_with_buffers.add(mod)
def get_real_tinygrad_buffers():
  res = set()
  for mod in _torch_modules_with_buffers:
    for _,b in mod.named_buffers(recurse=False):
      if b is not None and b.is_tiny:
        res.add(unwrap(b))
  return res
torch.nn.modules.module.register_module_buffer_registration_hook(register_torch_buffer)

def realize_optimizer_step(optimizer: torch.optim.Optimizer, *args, **kwargs):
  tinygrad_tensors = []
  for param_group in optimizer.param_groups:
    for param in param_group["params"]:
      if param is None: continue
      tinygrad_tensors.append(param.data)
  for state_dict in optimizer.state.values():
    for _, value in state_dict.items():
      if torch.is_tensor(value): tinygrad_tensors.append(value)
  real_tinygrad_tensors = [unwrap(x) for x in tinygrad_tensors if x.is_tiny]
  real_tinygrad_tensors += get_real_tinygrad_buffers()
  if len(real_tinygrad_tensors): Tensor.realize(*real_tinygrad_tensors)

_optimizer_init = torch.optim.Optimizer.__init__
def _optimizer_patched_init(self, *args, **kwargs):
  _optimizer_init(self, *args, **kwargs)
  self.register_step_post_hook(realize_optimizer_step)
torch.optim.Optimizer.__init__ = _optimizer_patched_init<|MERGE_RESOLUTION|>--- conflicted
+++ resolved
@@ -334,16 +334,13 @@
   "aten.where.self_out": Tensor.where,
   "aten.prod.int_out": Tensor.prod,
   "aten.scatter_add.out": functools.partial(Tensor.scatter_reduce, reduce='sum'),
-<<<<<<< HEAD
   # NOTE: axis=[] in torch means all, change tinygrad?
   "aten.sum.IntList_out": lambda self,axis,keepdim=False,dtype=None:
     self.sum(axis if axis is None or len(axis) else None, keepdim,
                          dtype = _from_torch_dtype(dtype) if dtype is not None else None),
-=======
   "aten.reflection_pad1d.out": functools.partial(Tensor.pad, mode="reflect"),
   "aten.replication_pad1d.out": functools.partial(Tensor.pad, mode="replicate"),
   "aten.amax.out": Tensor.max,
->>>>>>> 209bcdd7
 }}
 
 # we add the "out" here
@@ -392,21 +389,12 @@
   "aten.where.self": Tensor.where, # NOTE: this is needed as well as the out type
   "aten._softmax": lambda self,dim,half_to_float: self.softmax(dim),
   "aten._log_softmax": lambda self,dim,half_to_float: self.log_softmax(dim),
-<<<<<<< HEAD
   "aten.random_": inplace_fn("self")(lambda self:
     self.assign(Tensor.randint(*self.shape, low=dtypes.min(self.dtype), high=dtypes.max(self.dtype), device=self.device, dtype=self.dtype))),
   "aten.random_.from": inplace_fn("self")(lambda self, from_, to:
     self.assign(Tensor.randint(*self.shape, low=from_, high=to, device=self.device, dtype=self.dtype))),
-  "aten.uniform_": inplace_fn("self")(lambda self, low=0, high=1: self.assign(Tensor.uniform(*self.shape, low=low, high=high))),
-  "aten.normal_": inplace_fn("self")(lambda self, mean=0, std=1: self.assign(Tensor.normal(*self.shape, mean=mean, std=std))),
-=======
-  "aten.random_": lambda self:
-    self.assign(Tensor.randint(*self.shape, low=dtypes.min(self.dtype), high=dtypes.max(self.dtype), device=self.device, dtype=self.dtype)),
-  "aten.random_.from": lambda self, from_, to:
-    self.assign(Tensor.randint(*self.shape, low=from_, high=to, device=self.device, dtype=self.dtype)),
-  "aten.uniform_": lambda self, low=0, high=1: self.assign(Tensor.uniform(*self.shape, low=low, high=high, dtype=self.dtype)),
-  "aten.normal_": lambda self, mean=0, std=1: self.assign(Tensor.normal(*self.shape, mean=mean, std=std, dtype=self.dtype)),
->>>>>>> 209bcdd7
+  "aten.uniform_": inplace_fn("self")(lambda self, low=0, high=1: self.assign(Tensor.uniform(*self.shape, low=low, high=high, dtype=self.dtype))),
+  "aten.normal_": inplace_fn("self")(lambda self, mean=0, std=1: self.assign(Tensor.normal(*self.shape, mean=mean, std=std, dtype=self.dtype))),
   # these don't work in out form, they have size 0
   "aten.abs": Tensor.abs,
   "aten.logical_not": Tensor.logical_not,
