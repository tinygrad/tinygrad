# ruff: noqa: E501, A001, A002, A006
# A001 Variable `input` is shadowing a Python builtin
# A002 Function argument `input` is shadowing a Python builtin
# A006 Lambda argument `input` is shadowing a Python builtin
from tinygrad import Tensor, dtypes, Device
from tinygrad.helpers import getenv, prod
import torch.lib
TORCH_DEBUG = getenv("TORCH_DEBUG")
import torch, pathlib, math, operator, functools, inspect
torch.autograd.grad_mode.set_multithreading_enabled(False)
from tinygrad.dtype import _from_torch_dtype, _to_torch_dtype

# https://pytorch.org/docs/stable/torch.compiler_ir.html

def _from_torch_device(device: torch.device): return f"{Device.DEFAULT}:{device.index or 0}"
def _to_torch_device(device: str): return torch.device("tiny", int(device.partition(":")[2] or 0))

import torch.utils.cpp_extension
mod = torch.utils.cpp_extension.load(name="custom_device_extension", sources=[str(pathlib.Path(__file__).parent / "wrapped_tensor.cpp")])
def wrap(x:Tensor) -> torch.Tensor: return mod.wrap(x, _to_torch_dtype(x.dtype), _to_torch_device(x.device).index)
def unwrap(x:torch.Tensor) -> Tensor:
  assert isinstance(x, torch.Tensor), f"x isn't {type(x)}"
  return mod.unwrap(x)
class TinyBackend:
  def is_initialized(self): return True
  def is_available(self): return True
  def current_device(self): return 0
  def _is_in_bad_fork(self): return False
  def manual_seed_all(self, seed: int): Tensor.manual_seed(seed)
  def device_count(self): return getenv("GPUS", 1) # TODO: device count in tiny?
torch.utils.rename_privateuse1_backend("tiny")
torch._register_device_module("tiny", TinyBackend())
torch.utils.generate_methods_for_privateuse1_backend()
aten = torch.ops.aten

# in place operations with views
def is_view(self: torch.Tensor) -> bool: return getattr(self, "_base", None) is not None
def realize_with_views(self: torch.Tensor, views: list[torch.Tensor]):
  assert self.is_tiny
  self = unwrap(self)
  if not self.lazydata.st.contiguous: raise ValueError("base of view must be contiguous") # TODO: support?
  self.replace(self.clone().realize())
  for v in views:
    v = unwrap(v)
    ret = self
    st = ShapeTracker(self.lazydata.st.views + v.lazydata.st.views) # TODO: is this right?
    for mo in cached_to_movement_ops(self.shape, st): ret = apply_mop(ret, mo)
    v.replace(ret)
def maybe_realize_storage(self: torch.Tensor) -> bool:
  if realize:=is_view(self): realize_with_views(self._base, [self]) # TODO: other views could exist
  return realize
def inplace_fn(outvars: str|list[str]):
  if type(outvars) is str: outvars = [outvars]
  def decorator(fn):
    sig = inspect.signature(fn)
    def wrapper(*args, **kwargs):
      bound = sig.bind(*args, **kwargs)
      outs = [kwargs.get(v, bound.arguments.get(v)) for v in outvars]
      realize = any(maybe_realize_storage(o) for o in outs)
      ret = fn(*args, **kwargs)
      if realize: Tensor.realize(*(unwrap(o) for o in outs))
      return ret
    return wrapper
  return decorator

# *** bad functions on CPU ***

@torch.library.impl("aten::_index_put_impl_", "privateuseone")
@inplace_fn("self")
def _index_put_impl_(self, indices, values, accumulate=False, unsafe=False):
  # TODO: move to tinygrad
  ret = aten._index_put_impl_(self.cpu(), [x.cpu() if isinstance(x, torch.Tensor) else None for x in indices], values.cpu(), accumulate, unsafe).to(self.device)
  return wrap(unwrap(self).assign(unwrap(ret)))

@torch.library.impl("aten::index.Tensor", "privateuseone")
def index_tensor(x, y):
  return aten.index(x.cpu(), [z.cpu() if isinstance(z, torch.Tensor) else None for z in y]).to(x.device)

@torch.library.impl("aten::index_put", "privateuseone")
def index_put(self, indices, values, accumulate=False):
  return aten.index_put(self.cpu(), [z.cpu() if isinstance(z, torch.Tensor) else None for z in indices], values.cpu(), accumulate).tiny()

@torch.library.impl("aten::randperm.generator_out", "privateuseone")
def randperm_generator(n, generator=None, out=None): out.copy_(torch.randperm(n, generator=generator, device="cpu").tiny())

@torch.library.impl("aten::cumprod", "privateuseone")
# TODO: move to tinygrad
def cumprod(self, dim, dtype=None): return aten.cumprod(self.cpu(), dim, dtype=dtype).tiny()

@torch.library.impl("aten::cummax", "privateuseone")
def cummax(self, dim):
  # TODO: support cummax with indices to match torch
  cummax, indices = aten.cummax(self.cpu(), dim)
  return (cummax.tiny(), indices.tiny())

@torch.library.impl("aten::nonzero", "privateuseone")
# TODO: move to tinygrad
def nonzero(self): return aten.nonzero(self.cpu()).tiny()

def upsample_backward(grad_out, output_size, input_size, *args, f=None): return f(grad_out.cpu(), output_size, input_size, *args).tiny()

for i in [
  "upsample_linear1d_backward", "upsample_nearest1d_backward", "_upsample_nearest_exact1d_backward",
  "upsample_nearest2d_backward", "_upsample_nearest_exact2d_backward",
  "upsample_nearest3d_backward", "_upsample_nearest_exact3d_backward",
  "upsample_trilinear3d_backward", "upsample_bilinear2d_backward"
]:
  torch.library.impl(f"aten::{i}", "privateuseone")(functools.partial(upsample_backward, f=getattr(aten, i)))

# *** end bad functions on CPU ***

@torch.library.impl("aten::zero_", "privateuseone")
@inplace_fn("x")
def zero_(x):
  if TORCH_DEBUG: print(f"zero_ {x.shape}")
  tt = unwrap(x)
  # NOTE: unconditional contiguous covers if x is contiguous (match it) or if x is view (realize for inplace)
  # TODO: consolidate
  tt.assign(tt.zeros_like().contiguous())

@torch.library.impl("aten::fill_.Scalar", "privateuseone")
@inplace_fn("x")
def fill_scalar(x, y):
  if TORCH_DEBUG: print(f"fill_.Scalar {x.shape} {y}")
  tt = unwrap(x)
  tt.assign(tt.full_like(y).contiguous())

@torch.library.impl("aten::_local_scalar_dense", "privateuseone")
def _local_scalar_dense(tensor): return unwrap(tensor).item()

@functools.lru_cache(None)
def cached_to_movement_ops(shape, st) -> list:
  mops = to_movement_ops(st)
  if mops[0] == (MovementOps.RESHAPE, shape): mops = mops[1:]
  return mops

from tinygrad.shape.shapetracker import ShapeTracker, View
from extra.to_movement_ops import to_movement_ops, apply_mop, MovementOps
@torch.library.impl("aten::as_strided", "privateuseone")
def as_strided(tensor:torch.Tensor, size, stride, storage_offset=None):
  # TODO: this is heavyweight
  st = ShapeTracker((View.create(tuple(tensor.shape)), View.create(tuple(size), tuple(stride), 0 if storage_offset is None else storage_offset)))
  ret = unwrap(tensor)
  if prod(size) == 1: return wrap(ret.flatten()[storage_offset].reshape(size))
  if TORCH_DEBUG >= 1: print("**** as_strided", tensor.shape, size, stride, st)
  for mo in cached_to_movement_ops(tuple(tensor.shape), st): ret = apply_mop(ret, mo)
  return wrap(ret)

@torch.library.impl("aten::empty_strided", "privateuseone")
def empty_strided(size, stride, dtype, layout=None, device=None, pin_memory=False):
  if TORCH_DEBUG: print(f"empty_strided {size=} {stride=} {dtype=} {layout=} {device=} {pin_memory=}")
  ret = Tensor.empty(*size, dtype=_from_torch_dtype(dtype), device=_from_torch_device(device))
  return wrap(ret)

@torch.library.impl("aten::empty.memory_format", "privateuseone")
def empty_memory_format(size, dtype=None, layout=None, device=None, pin_memory=False, memory_format=None):
  if TORCH_DEBUG: print(f"empty.memory_format {size=} {dtype=} {layout=} {device=} {pin_memory=} {memory_format=}")
  ret = Tensor.empty(*size, dtype=_from_torch_dtype(dtype or torch.get_default_dtype()), device=_from_torch_device(device)).contiguous()
  return wrap(ret)

@torch.library.impl("aten::max_pool2d_with_indices", "privateuseone")
def max_pool2d_with_indices(self:torch.Tensor, kernel_size:tuple[int, ...], stride=None, padding=0, dilation=1, ceil_mode=False):
  # TODO: supprt stride [] in tinygrad?
  if stride is not None and len(stride) == 0: stride = None
  # TODO: support return_indices in tinygrad
  ret = unwrap(self).max_pool2d(kernel_size, stride, dilation, padding, ceil_mode)
  # TODO: this is wrong
  return (wrap(ret), wrap(Tensor.zeros_like(ret, dtype=dtypes.int64)))

@torch.library.impl("aten::max_pool2d_with_indices_backward", "privateuseone")
def max_pool2d_with_indices_backward(grad_out:torch.Tensor, self:torch.Tensor, kernel_size:tuple[int, ...], stride=None, padding=0, dilation=1, ceil_mode=False, indices=None):
  if stride is not None and len(stride) == 0: stride = None
  # TODO: utilize input indices once they are correct
  self_ = unwrap(self)
  out = Tensor.max_pool2d(self_, kernel_size, stride, dilation, padding, ceil_mode)
  return wrap(out.gradient(self_, gradient=unwrap(grad_out))[0])

@torch.library.impl("aten::arange", "privateuseone")
def arange(end, dtype=None, device=None, pin_memory=None):
  return wrap(Tensor.arange(0, end, dtype=_from_torch_dtype(dtype or torch.get_default_dtype())))

@torch.library.impl("aten::arange.start", "privateuseone")
def arange_start(start, end, dtype=None, device=None, pin_memory=None):
  return wrap(Tensor.arange(start, end, dtype=_from_torch_dtype(dtype or torch.get_default_dtype())))

@torch.library.impl("aten::arange.start_step", "privateuseone")
def arange_start_step(start, end, step, dtype=None, device=None, pin_memory=None):
  return wrap(Tensor.arange(start, end, step, dtype=_from_torch_dtype(dtype or torch.get_default_dtype())))

@torch.library.impl("aten::convolution_overrideable", "privateuseone")
def convolution_overrideable(input, weight, bias, stride, padding, dilation, transposed, output_padding, groups):
  if TORCH_DEBUG >= 1:
    print(f"convolution {input.shape=} {weight.shape=} {stride=} {padding=} {dilation=} {transposed=} {output_padding=} {groups=}")
<<<<<<< HEAD
  if not transposed: return wrap(unwrap(input).conv2d(unwrap(weight), unwrap(bias) if bias is not None else None,
                                   groups=groups, stride=stride, dilation=dilation, padding=padding))
  return wrap(unwrap(input).conv_transpose2d(unwrap(weight), unwrap(bias) if bias is not None else None,
                                   groups=groups, stride=stride, dilation=dilation, padding=padding, output_padding=output_padding))
=======
  input, weight, bias = unwrap(input), unwrap(weight), unwrap(bias) if bias is not None else None
  if not transposed: return wrap(input.conv2d(weight, bias, groups=groups, stride=stride, dilation=dilation, padding=padding))
  return wrap(input.conv_transpose2d(weight, bias, groups=groups, stride=stride, dilation=dilation, padding=padding, output_padding=output_padding))
>>>>>>> 5e58f4b6

@torch.library.impl("aten::convolution_backward_overrideable", "privateuseone")
def convolution_backward_overrideable(grad_out, input, weight, stride, padding, dilation, transposed, output_padding, groups, output_mask):
  if TORCH_DEBUG >= 1:
    print(f"convolution_backward {input.shape=} {weight.shape=} {stride=} {padding=} {dilation=} {transposed=} {output_padding=} {groups=}")
  grad_out, input, weight, bias = unwrap(grad_out), unwrap(input), unwrap(weight), Tensor.zeros(weight.shape[0], device=_from_torch_device(weight.device))
  if not transposed: out = Tensor.conv2d(input, weight, bias, groups=groups, stride=stride, dilation=dilation, padding=padding)
  else:
    bias = Tensor.zeros(weight.shape[1] * groups)
    out = Tensor.conv_transpose2d(input, weight, bias, groups=groups, stride=stride, dilation=dilation, padding=padding, output_padding=output_padding)
  grads = out.gradient(*[t for t,m in zip([input, weight, bias], output_mask) if m], gradient=grad_out)
  return tuple([wrap(grads.pop(0)) if m else None for m in output_mask])

<<<<<<< HEAD
@torch.library.impl("aten::slice.Tensor", "privateuseone")
def slice_tensor(self, dim=0, start=None, end=None, step=1):
  slices = [slice(None)] * unwrap(self).ndim
  slices[dim] = slice(start, end, step)
  return wrap(unwrap(self)[slices])

@torch.library.impl("aten::slice_backward", "privateuseone")
def slice_backward(grad_out, input_sizes, dim=0, start=None, end=None, step=1):
  grad_input = Tensor.zeros(input_sizes).contiguous()
  slices = [slice(None)] * len(input_sizes)
  slices[dim] = slice(start, end, step)
  grad_input[slices] = unwrap(grad_out)
  return wrap(grad_input)

@torch.library.impl("aten::select_backward", "privateuseone")
def select_backward(grad_out, input_sizes, dim, index):
  grad_input = Tensor.zeros(input_sizes).contiguous()
  slices = [slice(None)] * len(input_sizes)
  slices[dim] = index
  grad_input[slices] = unwrap(grad_out)
  return wrap(grad_input)

def avg_pool(self, kernel_size, stride=[], padding=0, ceil_mode=False, count_include_pad=True, divisor_override=None):
  if stride == []: stride = None
  return wrap(unwrap(self).avg_pool2d(kernel_size, stride, padding=padding, ceil_mode=ceil_mode, count_include_pad=count_include_pad))

def avg_pool_backward(grad_out, self, kernel_size, stride=None, padding=0, ceil_mode=False, count_include_pad=True, divisor_override=None):
  if stride == []: stride = None
  self, grad_out = unwrap(self), unwrap(grad_out)
  out = Tensor.avg_pool2d(self, kernel_size, stride, dilation=1, padding=padding, ceil_mode=ceil_mode, count_include_pad=count_include_pad)
=======
def avg_pool(self, kernel_size, stride=[], padding=0, ceil_mode=False, count_include_pad=True, divisor_override=None):
  return wrap(unwrap(self).avg_pool2d(kernel_size, stride if stride != [] else None, padding=padding, ceil_mode=ceil_mode, count_include_pad=count_include_pad))

def avg_pool_backward(grad_out, self, kernel_size, stride=None, padding=0, ceil_mode=False, count_include_pad=True, divisor_override=None):
  self, grad_out = unwrap(self), unwrap(grad_out)
  out = Tensor.avg_pool2d(self, kernel_size, stride if stride != [] else None, dilation=1, padding=padding, ceil_mode=ceil_mode, count_include_pad=count_include_pad)
>>>>>>> 5e58f4b6
  return wrap(out.gradient(self, gradient=grad_out)[0])

for dim in [2, 3]:
  torch.library.impl(f"aten::avg_pool{dim}d", "privateuseone")(avg_pool)
  torch.library.impl(f"aten::avg_pool{dim}d_backward", "privateuseone")(avg_pool_backward)

def pad_forward(self, padding, mode=None): return wrap(Tensor.pad(unwrap(self), padding, mode=mode))

def pad_backward(grad_out, self, padding, mode):
  self, grad_out = unwrap(self), unwrap(grad_out)
  out = Tensor.pad(self, padding, mode=mode)
  return wrap(out.gradient(self, gradient=grad_out)[0])

for dim in [1, 2, 3]:
  for pad_type, mode in [("replication", "replicate"), ("reflection", "reflect")]:
    torch.library.impl(f"aten::{pad_type}_pad{dim}d", "privateuseone")(functools.partial(pad_forward, mode=mode))
    torch.library.impl(f"aten::{pad_type}_pad{dim}d_backward", "privateuseone")(functools.partial(pad_backward, mode=mode))

def upsample(self, size, align_corners=False, mode=None): return wrap(Tensor.interpolate(unwrap(self), size, mode=mode, align_corners=align_corners))
for i,pre in enumerate(["", "bi", "tri"]):
  torch.library.impl(f"aten::upsample_{pre}linear{i+1}d", "privateuseone")(functools.partial(upsample, mode="linear"))
  torch.library.impl(f"aten::upsample_nearest{i+1}d", "privateuseone")(functools.partial(upsample, mode="nearest"))
  torch.library.impl(f"aten::_upsample_nearest_exact{i+1}d", "privateuseone")(functools.partial(upsample, mode="nearest-exact"))

<<<<<<< HEAD
@torch.library.impl("aten::cumsum", "privateuseone")
def cumsum(self, dim):
  from tinygrad.ops import Ops
  if (unwrap(self).shape == () and dim == 0) or (0 in unwrap(self).shape): return self
  return wrap(unwrap(self)._cumalu(dim, Ops.ADD))

=======
>>>>>>> 5e58f4b6
@torch.library.impl("aten::scatter_add.out", "privateuseone")
def scatter_add(self, dim, index, src, out):
  self, index, src, out = unwrap(self), unwrap(index), unwrap(src), unwrap(out)
  if self.shape == (): return wrap(out.assign(src))
  return wrap(out.assign(Tensor.scatter_reduce(self, dim, index, src, reduce='sum')))

@torch.library.impl("aten::_copy_from", "privateuseone")
def _copy_from(src: torch.Tensor, dest, non_blocking=False):
  realize = dest.is_tiny and maybe_realize_storage(dest)
  cast_dtype = _from_torch_dtype(dest.dtype)
  if src.is_tiny and dest.is_tiny:
    to_device = _from_torch_device(dest.device)
    unwrap(dest).assign(unwrap(src).cast(cast_dtype).to(to_device))
    if realize: Tensor.realize(unwrap(dest))
  elif src.is_tiny and dest.is_cpu:
    # TODO: is there a better way?
    dest.resize_(src.numel()).resize_(src.shape)
    dest.copy_(torch.from_numpy(unwrap(src).cast(cast_dtype).numpy()))
  elif src.is_cpu and dest.is_tiny:
    to_device = _from_torch_device(dest.device)
    unwrap(dest).assign(Tensor(src.numpy()).cast(cast_dtype).to(to_device))
    if realize: Tensor.realize(unwrap(dest))
  else:
    raise NotImplementedError(f"can't copy from {src.device} -> {dest.device}")

@torch.library.impl("aten::cat.out", "privateuseone")
@inplace_fn("out")
def cat_out(tensors, dim=0, out=None):
  unwrap(out).assign(Tensor.cat(*[unwrap(x) for x in tensors], dim=dim))

@torch.library.impl("aten::topk.values", "privateuseone")
@inplace_fn(["values", "indices"])
def topk_values(input, k, dim=None, largest=True, sorted=True, values=None, indices=None):
  out_values, out_indices = unwrap(input).topk(k, dim if dim is not None else -1, largest, sorted)
  unwrap(values).assign(out_values)
  unwrap(indices).assign(out_indices.cast(dtypes.int64))
  return wrap(out_values), wrap(out_indices)

@torch.library.impl("aten::sort.values_stable", "privateuseone")
@inplace_fn(["values", "indices"])
def sort_values(input, dim=-1, descending=False, stable=True, values=None, indices=None):
  out_values, out_indices = unwrap(input).sort(dim, descending)
  unwrap(values).assign(out_values)
  unwrap(indices).assign(out_indices.cast(dtypes.int64))
  return wrap(out_values), wrap(out_indices)

# register some decompositions
from torch._decomp import get_decompositions
decomps = [
  aten.native_batch_norm, aten.native_batch_norm_backward,
  aten.native_layer_norm_backward,
  aten.addmm,
  aten.addcmul,
  aten.addcdiv,
  aten._log_softmax_backward_data,
  aten.threshold_backward,
  aten.softplus_backward,
  aten.elu,  # elu has a scale + input_scale param
  aten.elu_backward,
  aten.softplus,
  aten.threshold,
  aten.nll_loss_forward,
  aten.nll_loss_backward,
  # AttributeError: 'int' object has no attribute '_broadcasted'
  aten.sigmoid_backward,
  aten.tanh_backward,
  aten.sinc,
  aten._prelu_kernel,
  aten.softshrink,
  aten.hardshrink,
  aten.log_sigmoid_forward,
  aten.isneginf,
  aten.isposinf,
  aten.nan_to_num,
  aten.logit,
  aten.rsub,
  aten.index_select,
  aten.native_dropout, aten.native_dropout_backward,
  aten._softmax_backward_data, aten.embedding_dense_backward,
  aten.linalg_vector_norm,
  aten.binary_cross_entropy, aten.binary_cross_entropy_backward,
  aten.upsample_nearest2d.out,
  # activations
  aten.hardswish, aten.hardswish_backward,
  aten.hardtanh, aten.hardtanh_backward,
  aten.gelu, aten.gelu_backward,
  aten.logical_and,
  aten.randint,
  aten.eye,
  aten.hardsigmoid_backward,
  aten.leaky_relu_backward,
  aten.nll_loss2d_forward,
  # NOTE: many of these don't work or cause infinite loops
  #aten.var_mean,
  #aten.var,
  #aten.rsqrt,
  #aten.max_pool2d_with_indices,
  # NOTE: these are prims
  #aten.digamma,
  #aten.erfinv,
  #aten.lgamma,
  # this needs copy_strided
  #aten.lerp,
]
for k,v in get_decompositions(decomps).items():
  key = str(k._schema).split("(")[0]
  if TORCH_DEBUG >= 2: print("register decomp for", k)
  torch.library.impl(key, "privateuseone")(v)

# NOTE: we should only implement the "out" form, it should be 0 overhead
# TODO: due to issue with empty / is_realized, it is slow to use assign so we use replace
# the goal is to make as much as we can this
simple_tensor_methods = [
  # unary (ish)
  "log", "log2", "sqrt", "rsqrt", "sign", "silu", "hardsigmoid", "exp", "exp2", "neg", "reciprocal", "bitwise_not",
  "sigmoid", "clamp", "mish", "erf", "leaky_relu",
  # trig
  "acos", "acosh", "cos", "cosh", "asin", "asinh", "sin", "sinh", "atan", "atanh", "tan", "tanh",
  # rounding
  "ceil", "round", "floor", "trunc",
  # binary
  "mul", "div", "maximum", "minimum", "copysign",
  # modify
  "tril", "triu",
  # reduce
  "all", "any", "argmax", "argmin", "cumsum",
  # complex
  "avg_pool2d", "linspace"]

tiny_backend_out = {**{f"aten.{x}.out":getattr(Tensor,x) for x in simple_tensor_methods}, **{
  "aten.add.out": lambda input,other,alpha=1: input+alpha*other,
  "aten.sub.out": lambda input,other,alpha=1: input-alpha*other, # NOTE: this is also needed to handle reverse
  "aten.div.out_mode": Tensor.div,
  "aten.mul.out": operator.mul,
  "aten.bmm.out": operator.matmul,
  # NOTE: because these methods have a name with "Tensor" in them, they can't go in simple tensor methods
  "aten.remainder.Tensor_out": Tensor.mod,
  "aten.pow.Tensor_Tensor_out": Tensor.pow,
  "aten.pow.Tensor_Scalar_out": Tensor.pow,
  "aten.pow.Scalar_out": lambda input,exponent: input**exponent,
  "aten.bitwise_and.Tensor_out": Tensor.bitwise_and,
  "aten.bitwise_or.Tensor_out": Tensor.bitwise_or,
  "aten.bitwise_xor.Tensor_out": Tensor.bitwise_xor,
  "aten.eq.Tensor_out": Tensor.eq, "aten.eq.Scalar_out": Tensor.eq,
  "aten.ne.Tensor_out": Tensor.ne, "aten.ne.Scalar_out": Tensor.ne,
  "aten.ge.Tensor_out": Tensor.__ge__, "aten.ge.Scalar_out": Tensor.__ge__,
  "aten.gt.Tensor_out": Tensor.__gt__, "aten.gt.Scalar_out": Tensor.__gt__,
  "aten.lt.Tensor_out": Tensor.__lt__, "aten.lt.Scalar_out": Tensor.__lt__,
  "aten.le.Tensor_out": Tensor.__le__, "aten.le.Scalar_out": Tensor.__le__,
  "aten.clamp_max.Tensor_out": lambda input,max_: input.clamp(max_=max_),
  "aten.clamp_min.Tensor_out": lambda input,min_: input.clamp(min_=min_),
  "aten.fmod.Tensor_out": lambda input,other: input-input.div(other, rounding_mode="trunc")*other,
  # TODO: this might result in overflow issues
  "aten.round.decimals_out": lambda self,decimals: (self*10**decimals).round()/10**decimals,
  # TODO: support this in tinygrad
  "aten.bitwise_left_shift.Tensor_out": lambda x,y: x*(2**y),
  "aten.bitwise_right_shift.Tensor_out": lambda x,y: x//(2**y),
  # not in tinygrad. are there decomps for these?
  "aten.log10.out": lambda self: self.log2() * (math.log(2) / math.log(10)),
  "aten.log1p.out": lambda self: (self+1).log(),
  "aten.expm1.out": lambda self: self.exp() - 1,
  "aten.fmax.out": lambda input,other: Tensor.where(input.isnan() & ~other.isnan(), other, Tensor.where(~input.isnan() & other.isnan(), input, Tensor.maximum(input, other))),
  "aten.fmin.out": lambda input,other: Tensor.where(input.isnan() & ~other.isnan(), other, Tensor.where(~input.isnan() & other.isnan(), input, Tensor.minimum(input, other))),
  # TODO: this gets the shape wrong
  #"aten.arange.start_out": Tensor.arange,
  "aten.lerp.Scalar_out": Tensor.lerp,
  "aten.scatter.value_out": Tensor.scatter,
  "aten.where.self_out": Tensor.where,
  "aten.prod.int_out": Tensor.prod,
  "aten.scatter.src_out": Tensor.scatter,
  # NOTE: axis=[] in torch means all, change tinygrad?
  "aten.sum.IntList_out": lambda self,axis,keepdim=False,dtype=None:
    self.sum(axis if axis is None or len(axis) else None, keepdim,
                         dtype = _from_torch_dtype(dtype) if dtype is not None else None),
}}

# we add the "out" here
def wrap_out(f):
  def _wrap_out(*args, **kwargs):
    out = kwargs.pop('out')
    assigned = f(*args, **kwargs)
    if getenv("ALLOW_DTYPE_MISMATCH", 1): assigned = assigned.cast(out.dtype)
    assert out.shape == assigned.shape, f"shape mismatch: {assigned.shape} -> {out.shape}"
    assert out.device == assigned.device, f"device mismatch: {assigned.device} -> {out.device}"
    assert out.dtype == assigned.dtype, f"dtype mismatch: {assigned.dtype} -> {out.dtype}"
    if out.lazydata.is_realized: assigned = assigned.contiguous() # TODO: how does this map to torch's semantics
    return out.assign(assigned)
  return _wrap_out

tiny_backend = {**{k:wrap_out(v) for k,v in tiny_backend_out.items()}, **{
  "aten.view": Tensor.reshape,
  "aten._unsafe_view": Tensor.reshape,  # when are views unsafe, and do we care?
  "aten.remainder.Scalar_Tensor": lambda x,y: x%y,
  "aten.floor_divide": lambda x,y: x//y,
  "aten.floor_divide_.Tensor": inplace_fn("x")(lambda x,y: x.assign(x//y)),
  # TODO: use tinygrad methods, but they require x to be unsigned
  "aten.__lshift__.Scalar": lambda x,y: x*(2**y),
  "aten.__ilshift__.Scalar": inplace_fn("x")(lambda x,y: x.assign(x*(2**y))),
  "aten.__rshift__.Scalar": lambda x,y: x//(2**y),
  "aten.__irshift__.Scalar": inplace_fn("x")(lambda x,y: x.assign(x//(2**y))),
  # relu doesn't have an out form?
  "aten.relu": Tensor.relu,
  "aten.relu_": inplace_fn("x")(lambda x: x.assign(x.relu())),
  "aten.mean": Tensor.mean,
  "aten.mean.dim": Tensor.mean,
  "aten.min": Tensor.min,
  "aten.max": Tensor.max,
  "aten.mm": Tensor.matmul,
  "aten.mv": Tensor.matmul,
  "aten.dot": Tensor.dot,
  "aten.prod": Tensor.prod,
  "aten.isnan": Tensor.isnan,
  "aten.std.correction": Tensor.std,
  "aten.std_mean.correction": Tensor.std_mean,
  "aten.var.correction": Tensor.var,
  "aten.var_mean.correction": Tensor.var_mean,
  "aten.scatter.value": Tensor.scatter,
  "aten.scatter.value_reduce": Tensor.scatter,
  "aten.gather": lambda self, dim, index: self.gather(dim, index.cast(dtypes.int)),
  "aten.where.self": Tensor.where, # NOTE: this is needed as well as the out type
  "aten._softmax": lambda self,dim,half_to_float: self.softmax(dim),
  "aten._log_softmax": lambda self,dim,half_to_float: self.log_softmax(dim),
  "aten.random_": inplace_fn("self")(lambda self:
    self.assign(Tensor.randint(*self.shape, low=dtypes.min(self.dtype), high=dtypes.max(self.dtype), device=self.device, dtype=self.dtype))),
  "aten.random_.from": inplace_fn("self")(lambda self, from_, to:
    self.assign(Tensor.randint(*self.shape, low=from_, high=to, device=self.device, dtype=self.dtype))),
  "aten.uniform_": inplace_fn("self")(lambda self, low=0, high=1: self.assign(Tensor.uniform(*self.shape, low=low, high=high))),
  "aten.normal_": inplace_fn("self")(lambda self, mean=0, std=1: self.assign(Tensor.normal(*self.shape, mean=mean, std=std))),
  # these don't work in out form, they have size 0
  "aten.abs": Tensor.abs,
  "aten.logical_not": Tensor.logical_not,
  "aten.logical_or_": inplace_fn("x")(lambda x, y: x.assign(x | y)),
  "aten.multinomial": Tensor.multinomial,
  "aten.masked_fill_.Scalar": inplace_fn("self")(lambda self, mask, value: self.assign(self.masked_fill(mask, value))),
  "aten.masked_fill_.Tensor": inplace_fn("self")(lambda self, mask, value: self.assign(self.masked_fill(mask, value))),
  "aten.masked_fill.Scalar": Tensor.masked_fill,
  "aten.masked_fill.Tensor": Tensor.masked_fill,
  "aten.masked_select": Tensor.masked_select,
  "aten.all": Tensor.all,
  "aten.sgn": Tensor.sign,
  "aten.acos": Tensor.acos,
  "aten.any": Tensor.any,
  "aten.bitwise_not": Tensor.bitwise_not,
  "aten.argmax": Tensor.argmax,
  "aten.argmin": Tensor.argmin,
  "aten.asinh": Tensor.asinh,
  "aten.mul": Tensor.mul,
  "aten.atanh": Tensor.atanh,
  "aten.fill_.Tensor": Tensor.full, # TODO: looks wrong
  "aten.flip": Tensor.flip,
  "aten.scatter_reduce.two": Tensor.scatter_reduce,
  "aten.squeeze_.dim": lambda self, dim: self.replace(self.squeeze(dim), allow_shape_mismatch=True),
  "aten.add.Tensor": lambda input,other,alpha=1: input+alpha*other,
  "aten.linspace": lambda start, stop, steps, dtype=None, **kwargs:
    Tensor.linspace(start, stop, steps, **({"dtype": _from_torch_dtype(dtype)} if dtype is not None else {})),
  "aten::view.dtype": lambda self, dtype: self.bitcast(_from_torch_dtype(dtype)),
  "aten.constant_pad_nd": lambda self, padding, value=0.0: self.pad(padding, mode="constant", value=value),
  "aten.logsumexp": lambda self, axis, keepdim=False: self.logsumexp(axis[0], keepdim=keepdim),
  "aten.squeeze.dim": Tensor.squeeze,
  "aten.unsqueeze": Tensor.unsqueeze,
  "aten.roll": Tensor.roll,
  "aten.logcumsumexp": Tensor.logcumsumexp,
  "aten.repeat": Tensor.repeat,
  "aten.lerp.Tensor": Tensor.lerp,
  "aten.expand": Tensor.expand,
<<<<<<< HEAD
  "aten.ones_like": lambda self, **kwargs: Tensor.ones_like(self),
=======
  "aten.ones_like": lambda self, dtype=None, device=None, **kwargs:
    self.ones_like(**{k: v for k, v in {"dtype": _from_torch_dtype(dtype) if dtype else None,
                                        "device": _from_torch_device(device) if device else None}.items() if v is not None}),
>>>>>>> 5e58f4b6
  "aten.t": Tensor.transpose,
  "aten.detach": Tensor.detach,
  "aten.max.dim": lambda self, dim, keepdim=False: (self.max(dim, keepdim), self.argmax(dim, keepdim).cast(dtype=dtypes.int64))
}}

def wrap_fxn(k,f):
  def nf(*args, **kwargs):
    if TORCH_DEBUG:
      print(k, len(args), [x.shape if isinstance(x, torch.Tensor) else x for x in args],
                          {k:v.shape if isinstance(v, torch.Tensor) else v for k,v in kwargs.items()})
    args = [unwrap(x) if isinstance(x, torch.Tensor) else x for x in args]
    kwargs = {k:unwrap(v) if isinstance(v, torch.Tensor) else v for k,v in kwargs.items()}
    out = f(*args, **kwargs)
    if isinstance(out, Tensor): return wrap(out)
    elif isinstance(out, tuple): return tuple(wrap(x) for x in out)
    else: raise RuntimeError(f"unknown output type {type(out)}")
  def nf2(*args, **kwargs):
    return inplace_fn("out")(nf)(*args, **kwargs) if "out" in kwargs else nf(*args, **kwargs)
  return nf2

for k,v in tiny_backend.items(): torch.library.impl(k.replace("aten.", "aten::"), "privateuseone")(wrap_fxn(k,v))

if TORCH_DEBUG:
  from torch.utils._python_dispatch import TorchDispatchMode
  class DispatchLog(TorchDispatchMode):
    def __torch_dispatch__(self, func, types, args=(), kwargs=None):
      #print(f"Dispatch Log: {func}(*{args}, **{kwargs})")
      print(f"Dispatch Log: {func}")
      return func(*args, **(kwargs or {}))
  (_dispatch_log:=DispatchLog()).__enter__() # NOTE: must be kept alive

# NOTE: patch torch optimizer step to avoid continously growing the computation graph
import weakref
_torch_modules_with_buffers: weakref.WeakSet[torch.nn.Module] = weakref.WeakSet()
def register_torch_buffer(mod, _name, _buffer): _torch_modules_with_buffers.add(mod)
def get_real_tinygrad_buffers():
  res = set()
  for mod in _torch_modules_with_buffers:
    for _,b in mod.named_buffers(recurse=False):
      if b is not None and b.is_tiny:
        res.add(unwrap(b))
  return res
torch.nn.modules.module.register_module_buffer_registration_hook(register_torch_buffer)

def realize_optimizer_step(optimizer: torch.optim.Optimizer, *args, **kwargs):
  tinygrad_tensors = []
  for param_group in optimizer.param_groups:
    for param in param_group["params"]:
      if param is None: continue
      tinygrad_tensors.append(param.data)
  for state_dict in optimizer.state.values():
    for _, value in state_dict.items():
      if torch.is_tensor(value): tinygrad_tensors.append(value)
  real_tinygrad_tensors = [unwrap(x) for x in tinygrad_tensors if x.is_tiny]
  real_tinygrad_tensors += get_real_tinygrad_buffers()
  if len(real_tinygrad_tensors): Tensor.realize(*real_tinygrad_tensors)

_optimizer_init = torch.optim.Optimizer.__init__
def _optimizer_patched_init(self, *args, **kwargs):
  _optimizer_init(self, *args, **kwargs)
  self.register_step_post_hook(realize_optimizer_step)
torch.optim.Optimizer.__init__ = _optimizer_patched_init<|MERGE_RESOLUTION|>--- conflicted
+++ resolved
@@ -191,16 +191,9 @@
 def convolution_overrideable(input, weight, bias, stride, padding, dilation, transposed, output_padding, groups):
   if TORCH_DEBUG >= 1:
     print(f"convolution {input.shape=} {weight.shape=} {stride=} {padding=} {dilation=} {transposed=} {output_padding=} {groups=}")
-<<<<<<< HEAD
-  if not transposed: return wrap(unwrap(input).conv2d(unwrap(weight), unwrap(bias) if bias is not None else None,
-                                   groups=groups, stride=stride, dilation=dilation, padding=padding))
-  return wrap(unwrap(input).conv_transpose2d(unwrap(weight), unwrap(bias) if bias is not None else None,
-                                   groups=groups, stride=stride, dilation=dilation, padding=padding, output_padding=output_padding))
-=======
   input, weight, bias = unwrap(input), unwrap(weight), unwrap(bias) if bias is not None else None
   if not transposed: return wrap(input.conv2d(weight, bias, groups=groups, stride=stride, dilation=dilation, padding=padding))
   return wrap(input.conv_transpose2d(weight, bias, groups=groups, stride=stride, dilation=dilation, padding=padding, output_padding=output_padding))
->>>>>>> 5e58f4b6
 
 @torch.library.impl("aten::convolution_backward_overrideable", "privateuseone")
 def convolution_backward_overrideable(grad_out, input, weight, stride, padding, dilation, transposed, output_padding, groups, output_mask):
@@ -214,7 +207,6 @@
   grads = out.gradient(*[t for t,m in zip([input, weight, bias], output_mask) if m], gradient=grad_out)
   return tuple([wrap(grads.pop(0)) if m else None for m in output_mask])
 
-<<<<<<< HEAD
 @torch.library.impl("aten::slice.Tensor", "privateuseone")
 def slice_tensor(self, dim=0, start=None, end=None, step=1):
   slices = [slice(None)] * unwrap(self).ndim
@@ -238,21 +230,11 @@
   return wrap(grad_input)
 
 def avg_pool(self, kernel_size, stride=[], padding=0, ceil_mode=False, count_include_pad=True, divisor_override=None):
-  if stride == []: stride = None
-  return wrap(unwrap(self).avg_pool2d(kernel_size, stride, padding=padding, ceil_mode=ceil_mode, count_include_pad=count_include_pad))
-
-def avg_pool_backward(grad_out, self, kernel_size, stride=None, padding=0, ceil_mode=False, count_include_pad=True, divisor_override=None):
-  if stride == []: stride = None
-  self, grad_out = unwrap(self), unwrap(grad_out)
-  out = Tensor.avg_pool2d(self, kernel_size, stride, dilation=1, padding=padding, ceil_mode=ceil_mode, count_include_pad=count_include_pad)
-=======
-def avg_pool(self, kernel_size, stride=[], padding=0, ceil_mode=False, count_include_pad=True, divisor_override=None):
   return wrap(unwrap(self).avg_pool2d(kernel_size, stride if stride != [] else None, padding=padding, ceil_mode=ceil_mode, count_include_pad=count_include_pad))
 
 def avg_pool_backward(grad_out, self, kernel_size, stride=None, padding=0, ceil_mode=False, count_include_pad=True, divisor_override=None):
   self, grad_out = unwrap(self), unwrap(grad_out)
   out = Tensor.avg_pool2d(self, kernel_size, stride if stride != [] else None, dilation=1, padding=padding, ceil_mode=ceil_mode, count_include_pad=count_include_pad)
->>>>>>> 5e58f4b6
   return wrap(out.gradient(self, gradient=grad_out)[0])
 
 for dim in [2, 3]:
@@ -277,15 +259,12 @@
   torch.library.impl(f"aten::upsample_nearest{i+1}d", "privateuseone")(functools.partial(upsample, mode="nearest"))
   torch.library.impl(f"aten::_upsample_nearest_exact{i+1}d", "privateuseone")(functools.partial(upsample, mode="nearest-exact"))
 
-<<<<<<< HEAD
 @torch.library.impl("aten::cumsum", "privateuseone")
 def cumsum(self, dim):
   from tinygrad.ops import Ops
   if (unwrap(self).shape == () and dim == 0) or (0 in unwrap(self).shape): return self
   return wrap(unwrap(self)._cumalu(dim, Ops.ADD))
 
-=======
->>>>>>> 5e58f4b6
 @torch.library.impl("aten::scatter_add.out", "privateuseone")
 def scatter_add(self, dim, index, src, out):
   self, index, src, out = unwrap(self), unwrap(index), unwrap(src), unwrap(out)
@@ -551,13 +530,9 @@
   "aten.repeat": Tensor.repeat,
   "aten.lerp.Tensor": Tensor.lerp,
   "aten.expand": Tensor.expand,
-<<<<<<< HEAD
-  "aten.ones_like": lambda self, **kwargs: Tensor.ones_like(self),
-=======
   "aten.ones_like": lambda self, dtype=None, device=None, **kwargs:
     self.ones_like(**{k: v for k, v in {"dtype": _from_torch_dtype(dtype) if dtype else None,
                                         "device": _from_torch_device(device) if device else None}.items() if v is not None}),
->>>>>>> 5e58f4b6
   "aten.t": Tensor.transpose,
   "aten.detach": Tensor.detach,
   "aten.max.dim": lambda self, dim, keepdim=False: (self.max(dim, keepdim), self.argmax(dim, keepdim).cast(dtype=dtypes.int64))
