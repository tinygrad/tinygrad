--- conflicted
+++ resolved
@@ -22,64 +22,7 @@
 }
 int temp_register_hook = register_hook();
 
-<<<<<<< HEAD
-// code from chatgpt
-struct GILSafeDeleter {
-  void operator()(PyObject* ptr) const {
-    if (ptr) {
-      py::gil_scoped_acquire gil;
-      Py_DECREF(ptr);
-    }
-  }
-};
-
-class TinyTensor {
-private:
-  // We wrap the PyObject* inside a shared_ptr so the GILSafeDeleter runs on destruction.
-  std::shared_ptr<PyObject> obj_;
-
-public:
-  TinyTensor() : obj_(nullptr, GILSafeDeleter()) {}
-
-  // From a py::object
-  TinyTensor(const py::object& o)
-  : obj_(o.inc_ref().ptr(), GILSafeDeleter()) {
-    // o.inc_ref() bumps the PyObject reference count; we store the pointer in shared_ptr
-  }
-
-  // Optional move or copy ctors if needed:
-  TinyTensor(const TinyTensor &other) = default;
-  TinyTensor(TinyTensor &&other) = default;
-  TinyTensor& operator=(const TinyTensor &other) = default;
-  TinyTensor& operator=(TinyTensor &&other) = default;
-
-  py::object get_py_obj() const {
-    if (!obj_) {
-      return py::none();
-    }
-    // Safely borrow as a py::object (we must hold the GIL).
-    py::gil_scoped_acquire gil;
-    return py::reinterpret_borrow<py::object>(obj_.get());
-  }
-};
-
-static caffe2::TypeMeta dtypeFromName(const std::string &dtype_name) {
-  if (dtype_name == "float") { return caffe2::TypeMeta::Make<float>();
-  } else if (dtype_name == "half") { return caffe2::TypeMeta::Make<at::Half>();
-  } else if (dtype_name == "double") { return caffe2::TypeMeta::Make<double>();
-  } else if (dtype_name == "int") { return caffe2::TypeMeta::Make<int32_t>();
-  } else if (dtype_name == "long") { return caffe2::TypeMeta::Make<int64_t>();
-  } else if (dtype_name == "bool") { return caffe2::TypeMeta::Make<bool>();
-  } else if (dtype_name == "char") { return caffe2::TypeMeta::Make<char>();
-  } else if (dtype_name == "unsigned char") { return caffe2::TypeMeta::Make<unsigned char>();
-  }
-  throw std::runtime_error("Unsupported dtype: " + dtype_name);
-}
-
-at::Tensor wrap_tensor(py::object &py_obj) {
-=======
 at::Tensor wrap_tensor(py::object &py_obj, c10::ScalarType dtype) {
->>>>>>> fd731e74
   // TODO: we have to get the dtype and the shape from the tinygrad Tensor
   std::vector<int64_t> sizes = py_obj.attr("shape").cast<std::vector<int64_t>>();
 
