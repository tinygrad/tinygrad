--- conflicted
+++ resolved
@@ -40,27 +40,16 @@
     accuracies.append(accuracy)
     t.set_description("loss %.2f accuracy %.2f" % (loss, accuracy))
 
-<<<<<<< HEAD
-def evaluate(model, X_test, Y_test, num_classes=None, device=Device.CPU, BS=128, return_predict=False):
-=======
-def evaluate(model, X_test, Y_test, num_classes=None, BS=128):
->>>>>>> ebd72ff4
+def evaluate(model, X_test, Y_test, num_classes=None, BS=128, return_predict=False):
   Tensor.training = False
-  def numpy_eval(num_classes, return_predict):
+  def numpy_eval(num_classes):
     Y_test_preds_out = np.zeros(list(Y_test.shape)+[num_classes])
-<<<<<<< HEAD
     for i in trange((len(Y_test)-1)//BS+1, disable=os.getenv('CI') is not None):
-      Y_test_preds_out[i*BS:(i+1)*BS] = model.forward(Tensor(X_test[i*BS:(i+1)*BS], device=device)).cpu().data
-=======
-    for i in trange(len(Y_test)//BS, disable=os.getenv('CI') is not None):
       Y_test_preds_out[i*BS:(i+1)*BS] = model.forward(Tensor(X_test[i*BS:(i+1)*BS])).cpu().data
->>>>>>> ebd72ff4
     Y_test_preds = np.argmax(Y_test_preds_out, axis=-1)
-    if return_predict:
-      return (Y_test == Y_test_preds).mean(), Y_test_preds
-    return (Y_test == Y_test_preds).mean()
+    return (Y_test == Y_test_preds).mean(), Y_test_preds
 
   if num_classes is None: num_classes = Y_test.max().astype(int)+1
-  ret = numpy_eval(num_classes, return_predict)
-  print("test set accuracy is %f" % ret[0] if return_predict else ret)  
-  return ret
+  ret = numpy_eval(num_classes)
+  print("test set accuracy is %f" % ret[0])  
+  return ret if return_predict else ret[0]
