--- conflicted
+++ resolved
@@ -23,13 +23,8 @@
 
     # printing
     if not noloss:
-<<<<<<< HEAD
       cat = out.argmax(axis=-1).numpy()
-      accuracy = (cat == y).mean()
-=======
-      cat = np.argmax(out.numpy(), axis=-1)
       accuracy = (cat == y.numpy()).mean()
->>>>>>> b02f77b3
 
       loss = loss.detach().numpy()
       losses.append(loss)
