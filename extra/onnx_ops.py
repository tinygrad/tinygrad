--- conflicted
+++ resolved
@@ -8,11 +8,7 @@
 
 tensor_methods = {"Neg", "Reciprocal", "Pow", "Sqrt", "Sign", "Abs", "Exp", "Log", "Mish", "Sin", "Cos", "Tan", "Relu", "Sigmoid", "MatMul",
                   "Floor", "Ceil", "Softplus", "HardSwish", "Where", "Mul", "Sinh", "Cosh", "Tanh", "Softsign", "Asinh", "Acosh", "Atanh",
-<<<<<<< HEAD
                   "Elu", "Celu", "PRelu", "Xor", "Round"}
-=======
-                  "Elu", "Celu", "Xor", "Round", "Erf"}
->>>>>>> a0115624
 
 # **************** Free Ops ****************
 
