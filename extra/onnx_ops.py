import functools, io, math
from typing import Union, Tuple, Optional, List, Any, cast
from tinygrad.tensor import Tensor, _broadcast_shape, ConstType
from tinygrad.dtype import ImageDType, dtypes
from tinygrad.helpers import prod, flatten
from extra.onnx import dtype_parse, to_python_const
import numpy as np

# **************** Free Ops ****************

def Identity(x:Tensor): return x
# TODO: fix buffer_parse
def Add(x:Tensor, other:Tensor, broadcast=None, axis=None): return x + other if x.dtype == dtypes.float or isinstance(x.dtype, ImageDType) else (x + other).cast(x.dtype)
def Sub(x:Union[Tensor, Any], other:Tensor): return x - other # some test has input as int
def Less(x:Tensor,y:Tensor): return x < y
def LessOrEqual(x:Tensor,y:Tensor): return x <= y
def Greater(x:Tensor,y:Tensor): return x > y
def GreaterOrEqual(x:Tensor,y:Tensor): return x >= y
def Equal(x:Tensor,y:Tensor): return x == y
def BitwiseNot(x:Tensor): return ~x
def BitwiseOr(x:Tensor, y:Tensor): return x | y
def BitwiseAnd(x:Tensor, y:Tensor): return x & y
def BitwiseXor(x:Tensor, y:Tensor): return x ^ y
def Max(*data_0:Tensor): return functools.reduce(Tensor.maximum, data_0)
def Min(*data_0:Tensor): return functools.reduce(Tensor.minimum, data_0)
def Sum(*data_0:Tensor): return functools.reduce(Tensor.add, data_0)
def Mean(*data_0:Tensor): return Sum(*data_0) / len(data_0)
# NOTE: does not support saturate
def Cast(x:Tensor, to:int, saturate:int=1): return x.cast(dtype_parse(to))
def CastLike(x:Tensor, target_type:Tensor, saturate:int=1): return x.cast(target_type.dtype)

# **************** Simple Ops ****************

# https://github.com/onnx/onnx/blob/main/onnx/reference/ops/op_div.py
def Div(x:Tensor, other:Tensor): return (x/other).cast(x.dtype)

def Constant(sparse_value:Optional[Tensor]=None, value:Optional[Tensor]=None, value_float:Optional[float]=None,
             value_floats:Optional[List[float]]=None, value_int:Optional[int]=None, value_ints:Optional[List[int]]=None,
             value_string:Optional[str]=None, value_strings:Optional[List[str]]=None):
  if value is not None: return value
  if value_float is not None: return Tensor(value_float, dtype=dtypes.float32, requires_grad=False)
  if value_floats is not None: return Tensor(list(value_floats), dtype=dtypes.float32, requires_grad=False)
  if value_int is not None: return Tensor(value_int, dtype=dtypes.int64, requires_grad=False)
  if value_ints is not None: return Tensor(list(value_ints), dtype=dtypes.int64, requires_grad=False)
  if value_string is not None or value_strings is not None and sparse_value is not None:
    raise NotImplementedError('Constant OP not implemented for value_string, value_strings and sparse_value')

def HardSigmoid(x:Tensor, alpha:float=0.2, beta:float=0.5): return (alpha*x + beta).clip(0, 1)
def Gelu(x:Tensor, approximate:Optional[str]=None): return x.gelu() if approximate == "tanh" else 0.5 * x * (1 + (x/math.sqrt(2)).erf())
# TODO: fix this
def PRelu(X:Tensor, slope:Tensor):
  slope = slope[0] if slope.shape[-1] != X.shape[-1] else slope # HACK OnnxBackendPyTorchConvertedModelTest HAS WEIRD SLOPE WHERE IT'S [0.25, 0.25, 0.25] FOR ANY X.SHAPE
  return (X > 0).where(X, X * slope)
def LeakyRelu(X:Tensor, alpha:float=0.01): return X.leakyrelu(alpha)
def ThresholdedRelu(X:Tensor, alpha:float=1.0): return (X > alpha).where(X, 0)
def Softmax_1(x:Tensor, axis:int=1): return x.softmax(axis)
def Softmax_13(x:Tensor, axis:int=-1): return x.softmax(axis)
Softmax = {1: Softmax_1, 13: Softmax_13}   # Softmax default axis changed
def LogSoftmax(x: Tensor, axis:int=-1): return x.log_softmax(axis)
def Clip(x: Tensor, min:Optional[Tensor]=None, max:Optional[Tensor]=None):
  return x.clip(float('-inf') if min is None else min, float('inf') if max is None else max).cast(x.dtype)

def _axes(axes, noop_with_empty_axes): return axes or ([] if noop_with_empty_axes else None)
def ReduceMax(data:Tensor, axes:Optional[List[int]]=None, keepdims:int=1, noop_with_empty_axes:int=0):
  return data.max(_axes(axes, noop_with_empty_axes), keepdim=keepdims)
def ReduceMin(data:Tensor, axes:Optional[List[int]]=None, keepdims:int=1, noop_with_empty_axes:int=0):
  return data.min(_axes(axes, noop_with_empty_axes), keepdim=keepdims)
def ReduceSum(data:Tensor, axes:Optional[List[int]]=None, keepdims:int=1, noop_with_empty_axes:int=0):
  return data.sum(_axes(axes, noop_with_empty_axes), keepdim=keepdims)
def ReduceMean(data:Tensor, axes:Optional[List[int]]=None, keepdims:int=1, noop_with_empty_axes:int=0):
  return data.mean(_axes(axes, noop_with_empty_axes), keepdim=keepdims)
def ReduceSumSquare(data:Tensor, axes:Optional[List[int]]=None, keepdims:int=1, noop_with_empty_axes:int=0):
  return ReduceSum(data.square(), axes, keepdims, noop_with_empty_axes)
def ReduceProd(data:Tensor, axes:Optional[List[int]]=None, keepdims:int=1, noop_with_empty_axes:int=0):
  return data.prod(_axes(axes, noop_with_empty_axes), keepdim=keepdims)
def ReduceL1(data:Tensor, axes:Optional[List[int]]=None, keepdims:int=1, noop_with_empty_axes:int=0):
  return ReduceSum(data.abs(), axes, keepdims, noop_with_empty_axes)
def ReduceL2(data:Tensor, axes:Optional[List[int]]=None, keepdims:int=1, noop_with_empty_axes:int=0):
  return ReduceSumSquare(data, axes, keepdims, noop_with_empty_axes).sqrt()
def ReduceLogSum(data:Tensor, axes:Optional[List[int]]=None, keepdims:int=1, noop_with_empty_axes:int=0):
  return ReduceSum(data, axes, keepdims, noop_with_empty_axes).log()
def ReduceLogSumExp(data:Tensor, axes:Optional[List[int]]=None, keepdims:int=1, noop_with_empty_axes:int=0):
  return ReduceSum(data.exp(), axes, keepdims, noop_with_empty_axes).log()

def GlobalAveragePool(X:Tensor): return X.mean(axis=tuple(range(2, X.ndim)), keepdim=True)
def GlobalMaxPool(X:Tensor): return X.max(axis=tuple(range(2, X.ndim)), keepdim=True)
def OptionalHasElement(x:Optional[Tensor]=None): return Tensor(x is not None and x.numel() > 0)
def OptionalGetElement(x:Optional[Tensor]=None): return x if x is not None else Tensor([])

def Tile(x:Tensor, repeats:List[int]): return x.repeat(repeats)
def Range(start:Union[float, int], limit:Union[float, int], delta:Union[float, int]): return Tensor.arange(start=start, stop=limit, step=delta)
def Shape(data:Tensor, end:Optional[int]=None, start:int=0): return Tensor(data.shape[start:end], dtype=dtypes.int64)
def Size(data:Tensor): return prod(data if isinstance(data, list) else data.shape)
def Flatten(x:Tensor, axis:int=1): return x.reshape(prod(x.shape[0:axis]), -1)
def Reshape(data:Tensor, shape:List[int], allowzero:int=0):
  return data.reshape([x if x != 0 else (0 if allowzero else data.shape[i]) for i,x in enumerate(shape)])
def Expand(x:Tensor, shape:List[int]): return x.expand(_broadcast_shape(x.shape, tuple(shape)))
def Shrink(x:Tensor, bias:float=0.0, lambd:float=0.5): return (x < -lambd)*(x+bias) + (x > lambd)*(x-bias)
def And(x:Tensor, y:Tensor): return (x==y).where(x, False)
def Or(x:Tensor, y:Tensor): return (x==y).where(x, True)
def Not(x:Tensor): return x.logical_not()

def Trilu(x:Tensor, k:int=0, upper:int=1): return x.triu(k) if upper else x.tril(k)

def Slice(data:Tensor, starts:List[int], ends:List[int], axes:Optional[List[int]]=None, steps:Optional[List[int]]=None):
  axes = axes or list(range(data.ndim))
  steps = steps or [1]*data.ndim
  slices = [slice(0,x,1) for x in data.shape]
  for i, axis in enumerate(axes): slices[axis] = slice(starts[i], ends[i], steps[i])
  return data[tuple(slices)]

# TODO: add test for when axes is None
def Squeeze(data:Tensor, axes:Optional[List[int]]=None):
  return data.squeeze() if axes is None else functools.reduce(lambda d, dim: d.squeeze(dim), sorted(axes, reverse=True), data)
def Unsqueeze(data:Tensor, axes:List[int]): return functools.reduce(lambda d, dim: d.unsqueeze(dim), sorted(axes), data)

def Binarizer(x:Tensor, threshold:float=0.0): return (x > threshold).float()

def ArgMax(x:Tensor, axis:int=0, keepdims:int=1, select_last_index:int=0):
  if select_last_index: return ((x.shape[axis]-1) - x.flip(axis).argmax(axis, keepdim=keepdims)).cast(dtypes.int64)
  return x.argmax(axis, keepdim=keepdims).cast(dtypes.int64)
def ArgMin(x, axis:int=0, keepdims:int=1, select_last_index:int=0): return ArgMax(-x, axis=axis, keepdims=keepdims, select_last_index=select_last_index)

def Concat(*xs:Tensor, axis:int): return Tensor.cat(*xs, dim=axis)
def Transpose(x:Tensor, perm:Optional[List[int]]=None): return x.permute(order=list(range(x.ndim)[::-1]) if perm is None else perm)

def ConstantOfShape(shape:List[int], value:Optional[Tensor]=None):
  if value is None: value = Tensor(0, dtype=dtypes.float32)
  return Tensor.ones(*shape, dtype=value.dtype) * (value if shape != [0] else 1)

# **************** Complex Ops ****************

def Gemm(A:Tensor, B:Tensor, C:Optional[Tensor]=None, alpha:float=1.0, beta:float=1.0, transA:int=0, transB:int=0, broadcast=0):
  ret = alpha * (A.transpose(transA) @ B.transpose(transB))
  if C is not None: ret = ret + beta * (C if broadcast == 0 else C.reshape([-1 if i < len(C.shape) else 1 for i in range(ret.ndim)][::-1]))
  return ret

def Einsum(*Inputs:List[Tensor], equation:str): return Tensor.einsum(equation, Inputs)

def CumSum(X:Tensor, axis:int, exclusive:int=0, reverse:int=0):
  axis = X._resolve_dim(axis)
  if reverse: X = X.flip(axis)
  if exclusive: X = X.pad(tuple((1,0) if i == axis else None for i in range(X.ndim)))\
                      .shrink(tuple((0,X.shape[axis]) if i == axis else None for i in range(X.ndim)))
  return X.cumsum(axis).flip(axis) if reverse else X.cumsum(axis)

# TODO: this is copied from tinygrad/nn/__init__.py
# spatial is from opset 7 and has since been removed
def BatchNormalization(X:Tensor, scale:Tensor, B:Tensor, input_mean:Tensor, input_var:Tensor, epsilon:float=1e-05, momentum:float=0.9 ,
                       training_mode:int=0, spatial=1, is_test=0):
  if training_mode:
    x_detached = X.detach()
    current_mean = x_detached.mean(axis=(0,2,3))
    y = (x_detached - current_mean.reshape(shape=[1, -1, 1, 1]))
    current_var = (y*y).mean(axis=(0,2,3))
    current_invstd = current_var.add(epsilon).rsqrt()

    running_mean = input_mean * momentum + current_mean * (1 - momentum)
    running_var = input_var * momentum + current_var * (1 - momentum)

    return X.batchnorm(scale, B, current_mean, current_invstd), running_mean, running_var
  invstd = (input_var + epsilon).rsqrt()
  return X.batchnorm(scale, B, input_mean, invstd)

def InstanceNormalization(x:Tensor, scale:Tensor, bias:Tensor, epsilon:float=1e-05):
  axis = tuple(range(2, x.ndim))
  mean = x.mean(axis=axis, keepdim=True)
  invstd = x.sub(mean).square().mean(axis=axis, keepdim=True).add(epsilon).rsqrt()
  return x.sub(mean).mul(scale.reshape(shape=[-1, 1, 1])).mul(invstd).add(bias.reshape(shape=[-1, 1, 1]))

def LayerNormalization(x:Tensor, scale:Tensor, bias:Tensor, axis:int=-1, epsilon:float=1e-05, stash_type:int=1):
  assert stash_type == 1, "only float32 is supported"
  axis = tuple(i for i in range(axis if axis >= 0 else x.ndim + axis, x.ndim))
  mean = x.mean(axis=axis, keepdim=True)
  return x.layernorm(axis, epsilon).mul(scale).add(bias), mean, (x.sub(mean)).square().mean(axis=axis, keepdim=True).add(epsilon).rsqrt()

def GroupNormalization(x:Tensor, scale:Tensor, bias:Tensor, num_groups:int, epsilon:float=1e-05):
  return x.reshape(x.shape[0], num_groups, -1).layernorm(axis=-1, eps=epsilon).mul(scale.unsqueeze(-1)).add(bias.unsqueeze(-1)).reshape(x.shape)

# onnx: [x1_begin, x2_begin, ..., x1_end, x2_end, ...]
# numpy.pad: ((x1_begin, x1_end), (x2_begin, x2_end), ...)
def _format_padding(onnx_pads, ndims=None, axes=None):
  if ndims and len(onnx_pads)//2 != ndims:  onnx_pads = onnx_pads * ndims # for OnnxBackendPyTorchConvertedModelTest the len(onnx_pads) == 2
  if ndims is None: ndims = len(onnx_pads) // 2
  if axes is None: axes = list(range(ndims))
  num_axes = len(axes)
  np_pads = [(0,0)] * ndims
  for i in range(num_axes):
    np_pads[axes[i]] = (onnx_pads[i], onnx_pads[i + num_axes])
  return np_pads

def _padded(X: Tensor, pads=None, auto_pad="NOTSET", axes=None, constant_value=0., strides=None, kernel_shape=None, dilations=None, ceil_mode=0):
  if auto_pad != "NOTSET": pads = _auto_pad(X, auto_pad, strides, kernel_shape, dilations)
  elif ceil_mode:
    if strides is not None: strides = [strides]*len(kernel_shape) if isinstance(strides, int) else strides if strides else [1]*len(kernel_shape)
    if dilations is not None: dilations = [1]*len(kernel_shape) if dilations == 1 else dilations
    out_spatial_shape = [math.ceil((sh - dil * (ker-1)-1)/st + 1) if ceil_mode else math.floor((sh - dil * (ker-1)-1)/st + 1) for sh, st, ker, dil in zip(X.shape[-len(kernel_shape):], strides, kernel_shape, dilations)]
    pad_shape = [(osh-1)*st+((ks-1)*dil+1)-ish for osh, st, ks, dil, ish in zip(out_spatial_shape, strides, kernel_shape, dilations, X.shape[-len(kernel_shape):])]
    pad_shape = [[sh//2, sh-sh//2] for sh in pad_shape]
    # ceil_mode case follows NOTE in https://pytorch.org/docs/stable/generated/torch.nn.MaxPool2d.html#torch.nn.MaxPool2d
    # so if any kernels start in right padded region, we decrease right pads to omit that kernel. Only omitting 1 kernel now.
    pad_shape = [[start,end-rpad] if (rpad := ks + st%(st-(((start+xs)%st)))) <= end else [start,end]
                 for (start,end), ks, st, xs in zip(pad_shape, kernel_shape, strides, X.shape[-len(kernel_shape):])]
    pad_shape = flatten(pad_shape)
    pads = pad_shape[::2] + pad_shape[1::2]
  if pads is None: return X
  pads = _format_padding(pads, ndims=len(X.shape), axes=axes)
  return X.pad(tuple(pads), value=constant_value)

def _auto_pad(X: Tensor, auto_pad, strides, kernel_shape, dilations):
  strides = [strides]*len(kernel_shape) if isinstance(strides, int) else strides if strides else [1]*len(kernel_shape)
  dilations = [1]*len(kernel_shape) if dilations == 1 else dilations
  if auto_pad == "SAME_UPPER" or auto_pad == "SAME_LOWER":
    pad_shape = [(math.ceil(sh/st)-1)*st+((ks-1)*di+1)-sh for sh, st, ks, di in zip(X.shape[-len(kernel_shape):], strides, kernel_shape, dilations)]
    pad_shape = flatten([[sh//2, sh-sh//2] for sh in pad_shape])
    return pad_shape[::2] + pad_shape[1::2] if auto_pad == "SAME_UPPER" else pad_shape[1::2] + pad_shape[::2]
  raise NotImplementedError(f"auto_pad={auto_pad} not implemented")

# (x1_begin, x2_begin, ..., x1_end, x2_end, ...) -> (..., x2_start, x2_end, x1_start, x1_end)
def _onnx_pads_to_pad2d_pads(pads): return flatten(reversed(list((pB, pE) for pB, pE in zip(pads, pads[len(pads)//2:]))))

def Pad(x:Tensor, pads:List[int], constant_value:Optional[ConstType]=None, axes:Optional[List[int]]=None, mode:str="constant", value=0):
  value, axes = constant_value or value or 0, axes or list(range(x.ndim))
  real_pads = [0] * (x.ndim*2)
  for i,axis in enumerate(axes): real_pads[axis%x.ndim], real_pads[axis%x.ndim+x.ndim] = pads[i], pads[i+len(axes)]
  return x.pad(padding=_onnx_pads_to_pad2d_pads(real_pads), mode={"edge":"replicate", "wrap":"circular"}.get(mode, mode), value=value)

def AveragePool(X: Tensor, kernel_shape, auto_pad="NOTSET", ceil_mode=0, count_include_pad=0, dilations=1, pads=None, strides=1):
  pixel_axes = tuple(range(2, X.ndim))
  ret = _padded(X, pads, auto_pad, axes=pixel_axes, strides=strides, kernel_shape=kernel_shape, dilations=dilations, ceil_mode=ceil_mode)
  ret = ret.avg_pool2d(kernel_shape, stride=strides, dilation=dilations)
  if count_include_pad: return ret
  div = _padded(Tensor.ones(X.shape), pads, auto_pad, axes=pixel_axes, strides=strides, kernel_shape=kernel_shape, dilations=dilations, ceil_mode=ceil_mode).avg_pool2d(kernel_shape, stride=strides, dilation=dilations)
  return ret / div

def MaxPool(X: Tensor, kernel_shape, auto_pad="NOTSET", ceil_mode=0, dilations=1, pads=None, storage_order=0, strides=1):
  pixel_axes = tuple(range(2, X.ndim))
  ret = _padded(X, pads, auto_pad, constant_value=-math.inf, axes=pixel_axes, strides=strides, kernel_shape=kernel_shape, dilations=dilations, ceil_mode=ceil_mode)
  ret = ret.max_pool2d(kernel_shape, stride=strides, dilation=dilations).cast(X.dtype)
  ret_len, X_len = ret.numel(), X.numel()
  indices = ((ret.flatten().unsqueeze(1).expand(ret_len, X_len) == X.flatten().unsqueeze(0).expand(ret_len, X_len)) * \
             Tensor.arange(X_len, dtype=dtypes.int64).unsqueeze(0).expand(ret_len, X_len)).sum(1).reshape(ret.shape)
  if storage_order: indices = indices.transpose(-2, -1)
  return ret, indices

def MaxUnpool(xT: Tensor, xI: Tensor, outshape: Optional[Tensor]=None, kernel_shape=None, pads=None, strides=None):
  out_sh = [(ks//2)*2 + st * inps for inps, st, ks in zip(xI.shape, strides, kernel_shape)]
  outlength = prod(out_sh)
  xI = xI.flatten().unsqueeze(1).expand(None, outlength)
  arange = Tensor.arange(outlength, requires_grad=False).reshape(1, outlength).expand(xI.shape)
  xT = xT.flatten().unsqueeze(1).expand(None, outlength)
  ret = ((xI == arange) * xT).sum(0).reshape([1, 1] + out_sh)
  if outshape is not None and outshape != ret.shape:
    diff = [outshape[2] - ret.shape[2], outshape[3] - ret.shape[3]]
    pad_args = [diff[0]//2, diff[1]//2, diff[0]-diff[0]//2, diff[1]-diff[1]//2]
    ret = ret.pad((pad_args[1], pad_args[3], pad_args[0], pad_args[2]))
  return ret

def Conv(X: Tensor, W: Tensor, B:Optional[Tensor]=None, auto_pad="NOTSET", dilations=1, group=1, kernel_shape=None, pads=None, strides=1):
  if auto_pad != "NOTSET":
    padding = _auto_pad(X, auto_pad, strides, kernel_shape, dilations)
  else:
    # reorder padding
    padding = [p for ps in zip(pads[:len(pads)//2][::-1], pads[len(pads)//2:][::-1]) for p in ps] if pads is not None else 0
  return X.conv2d(W, B, stride=strides, groups=group, dilation=dilations, padding=padding)

def ConvTranspose(X: Tensor, W: Tensor, B:Optional[Tensor]=None, auto_pad="NOTSET", dilations=1, group=1, kernel_shape=None, pads=None, output_shape=None, output_padding=0, strides=1):
  if kernel_shape is None: kernel_shape = W.shape[2:]
  if isinstance(strides, int): strides = [strides]*(W.ndim-2)
  if isinstance(dilations, int): dilations = [dilations]*(W.ndim-2)
  if isinstance(output_padding, int): output_padding = [output_padding]*(W.ndim-2)
  out_sh = [st*(xs-1) + (ks-1)*di+1 if n < 2 else st*(xs-1) + (ks-1)*di+1 - pads[n-2] - pads[n-1] for n, (st, xs, ks, di) in enumerate(zip(strides, X.shape[2:], kernel_shape, dilations))] if output_shape is not None or auto_pad != "NOTSET" else []
  if pads is None:
    if output_shape is None: output_shape = [xs*st for xs, st in zip(X.shape[2:], strides)]
    if auto_pad == "NOTSET": pads = [0,0] * (X.ndim - 2)
    else:
      total_padding = [st*(ish-1) + pad + ((ks-1)*dil+1)-osh for st, ish, pad, ks, dil, osh in zip(strides, X.shape[2:], output_padding, kernel_shape, dilations, output_shape)]
      pad_shape = flatten([[sh//2, sh-sh//2] for sh in total_padding])
      pads = pad_shape[::2] + pad_shape[1::2] if auto_pad == "SAME_UPPER" else pad_shape[1::2] + pad_shape[::2]
  else:
    if output_shape is None: output_shape = [st*(xs-1) + (ks-1)*di+1 if n < 2 else st*(xs-1) + (ks-1)*di+1 - pads[n-2] - pads[n-1] for n, (st, xs, ks, di) in enumerate(zip(strides, X.shape[2:], kernel_shape, dilations))]
  if out_sh: output_padding = [os - rs for os, rs in zip(output_shape, out_sh)]
  return X.conv_transpose2d(W, B, stride=strides, groups=group, dilation=dilations, padding=pads if pads is not None else 0, output_padding=output_padding)

def DepthToSpace(X:Tensor, blocksize:int, mode:str="DCR"):
  return X.rearrange("b (c h1 w1) h w -> b c (h h1) (w w1)" if mode=="CRD" else "b (h1 w1 c) h w -> b c (h h1) (w w1)", h1=blocksize, w1=blocksize)
def SpaceToDepth(X:Tensor, blocksize:int):
  return X.rearrange("b c (h h1) (w w1) -> b (h1 w1 c) h w", h1=blocksize, w1=blocksize)

# Reimplemented here because you need legacy RNG for passing ONNX tests.
def Dropout(data:Tensor, ratio:float=0.5, training_mode:bool=False, seed:Optional[int]=None):
  if not training_mode: return data, Tensor.ones(data.shape, dtype=dtypes.bool)  # if mask is requested as output it will contain all True's.
  mask = Tensor(np.random.RandomState(seed).random(cast(Tuple[int,...], data.shape)) >= ratio, requires_grad=False, device=data.device)
  return data * mask * (1/(1.0 - ratio)), mask

def LRN(x:Tensor, size:int, alpha:float=1e-4, beta:float=0.75, bias:float=1.0):
  pooled_x = (x**2).rearrange('b c h w -> b 1 c (h w)').pad((0,0,(size-1)//2, size//2)).avg_pool2d((size, 1), 1)
  return x / (pooled_x.reshape(x.shape) * alpha + bias).pow(beta)

def MeanVarianceNormalization(x:Tensor, axis:List[int]=[0,2,3]):
  return (x - x.mean(axis, keepdim=True)) / (x.std(axis, keepdim=True, correction=0) + 1e-9)

def NegativeLogLikelihoodLoss(x:Tensor, target:Tensor, weight:Optional[Tensor]=None, ignore_index:Optional[int]=None, reduction:str="mean"):
  return x.nll_loss(target, weight, ignore_index, reduction)

def SoftmaxCrossEntropyLoss(scores:Tensor, labels:Tensor, weights:Optional[Tensor]=None, ignore_index:Optional[int]=None, reduction:str="mean"):
  log_probs = scores.log_softmax(1)
  return log_probs.nll_loss(labels, weights, ignore_index, reduction), log_probs

def ArrayFeatureExtractor(x:Tensor, indices:Tensor): return x[..., indices]

def Gather(x:Tensor, indices:Tensor, axis:int=0):
  if indices.numel() < 9: # NOTE lessor kernels for smaller indices but kernel number increases depending on size of indices
    x_sh = list(x.shape)
    ret_shape = x_sh[:axis] + list(indices.shape) + x_sh[axis+1:]
    if indices.ndim > 1: indices = indices.flatten()
    indices = [to_python_const(indices)] if indices.shape == () else [x_sh[axis]+x if x<0 else x for x in to_python_const(indices)]
    args = [[(0,x) if j != axis else (i,i+1) for j, x in enumerate(x_sh)] for i in indices]
    return x.shrink(arg=tuple(args[0])).cat(*[x.shrink(arg=tuple(arg)) for arg in args[1:]], dim=axis).reshape(ret_shape)
  # NOTE faster gather, fixed number of kernels, but exceeds limited kernels for openpilot
  return x[tuple([slice(None) if i != axis else indices for i in range(x.ndim)])]
def Scatter(*args, **kwargs): return ScatterElements(*args, **kwargs) # deprecated

<<<<<<< HEAD
def GatherND(x:Tensor, indices:Tensor, batch_dims:int=0):
  if batch_dims == 0: return x[tuple(i.squeeze(-1) for i in indices.split(1, -1))]
  x_shape, i_shape = x.shape, indices.shape
  b = math.prod(x.shape[dim] for dim in range(batch_dims))
  # NOTE: each batched dim of both input and indices are equal
  x = x.reshape(b, *x.shape[batch_dims:])
  indices = indices.reshape(b, *indices.shape[batch_dims:])
  b_idx = Tensor.arange(b, device=x.device).reshape(b, *(1,)*(indices.ndim - 2)).expand(*indices.shape[:-1])
  ret = x[(b_idx,) + tuple(i.squeeze(-1) for i in indices.split(1, -1))]
  return ret.reshape(*x_shape[:batch_dims], *i_shape[batch_dims:-1], *ret.shape[indices.ndim-1:])
def ScatterND(x:Tensor, indices:Tensor, updates:Tensor, reduction:Optional[str]=None):
  assert reduction in {None, "max", "min"}, "reduction doesn't support max or min"
  assert updates.shape == indices.shape[:-1] + x.shape[indices.shape[-1]:]
  x = x.contiguous()
  for idx, u in zip(indices.split(1, 0), updates.split(1, 0)):
    idx = tuple(i.squeeze(-1) for i in idx.squeeze(0).split(1, -1))
    u = u.squeeze(0)
    if reduction is None: x[idx] = u
    if reduction == "add": x[idx] += u
    if reduction == "mul": x[idx] *= u
  return x

def ScatterElements(x: Tensor, indices: Tensor, updates: Tensor, axis=0, reduction:Optional[str]=None):
=======
def ScatterElements(x:Tensor, indices:Tensor, updates:Tensor, axis:int=0, reduction:Optional[str]=None):
  if reduction in {"min", "max"}: raise NotImplementedError("min and max reduction not supported")
>>>>>>> accc186c
  indices = (indices < 0).where(x.shape[axis], 0) + indices
  return x.scatter(axis, indices, updates, reduction)
def GatherElements(x:Tensor, indices:Tensor, axis:int):
  indices = (indices < 0).where(x.shape[axis], 0) + indices
  return x.gather(axis, indices)

def Resize(X:Tensor, roi:Optional[List[float]]=None, scales:Optional[List[float]]=None, sizes:Optional[List[int]]=None, antialias:int=0,
           axes:Optional[List[int]]=None, coordinate_transformation_mode:str='half_pixel', cubic_coeff_a:float=-0.75, exclude_outside:int=0,
           extrapolation_value:float=0.0, keep_aspect_ratio_policy:str='stretch', mode:str='nearest', nearest_mode:str='round_prefer_floor'):
  def _apply_nearest_mode(index: Tensor, input_dim, mode: str):
    if mode == "round_prefer_floor": index = (index - 0.5).ceil()
    elif mode == "round_prefer_ceil": index = (index + 0.5).floor()
    elif mode in ["floor", "ceil"]: index = getattr(index, mode)()
    else: raise ValueError(f"invalid {nearest_mode=}")
    return index.cast(dtypes.int32).clip(0, input_dim-1)
  def _apply_transformation(index: Tensor, input_dim, scale_dim, roi_dim, sizes_frac, mode):
    # TODO: needs more testing, not confident in this
    # NOTE: their reference implementation differ from the implementation in their reference docs
    # https://github.com/onnx/onnx/blob/main/onnx/reference/ops/op_resize.py
    # https://github.com/onnx/onnx/blob/main/docs/Operators.md#Resize
    output_dim = scale_dim * input_dim
    if mode == "half_pixel": index = (index + 0.5) / scale_dim - 0.5
    elif mode == "align_corners": index = index * (input_dim - 1) / (output_dim - 1) if output_dim != 1 else Tensor([0])
    elif mode == "asymmetric": index = index / scale_dim
    elif mode == "pytorch_half_pixel": index = (index + 0.5) / scale_dim - 0.5 if output_dim != 1 else Tensor([-0.5])
    elif mode == "half_pixel_symmetric": index = input_dim / 2 * (1 - int(output_dim) / sizes_frac) + (index + 0.5) / scale_dim - 0.5
    elif mode == "tf_crop_and_resize": index = roi_dim[0] * (input_dim - 1) + index * ((roi_dim[1] - roi_dim[0]) * (input_dim - 1) / (output_dim - 1)) # noqa: E501
    else: raise ValueError(f"invalid {coordinate_transformation_mode=}")
    return index.clip(0, input_dim-1)

  scales, sizes = (None if scales is None else scales[-2:]), (None if sizes is None else sizes[-2:])
  # we pre permute the axes and permute back after resize
  axes, input_shape, = (axes or list(range(X.ndim))), X.shape[2:],
  perm = [a for a in range(len(X.shape)) if a not in axes] + list(axes)
  X = X.permute(*perm)

  if sizes is not None:
    if keep_aspect_ratio_policy in ["not_larger", "not_smaller"]:
      scale_fxn = min if keep_aspect_ratio_policy == "not_larger" else max
      scales = scale_fxn([sizes[i] / input_shape[i] for i in range(X.ndim-2) if i+2 in axes])
      sizes = [int((scales * input_shape[i]) + 0.5) if i+2 in axes else input_shape[i] for i in range(X.ndim-2)]
    else: scales = [sizes[-2] / X.size(-2), sizes[-1] / X.size(-1)]
  else: sizes = [int(sc*sh) for sc, sh in zip(scales, input_shape)]
  scales = [scales] * 2 if not isinstance(scales, list) else scales
  roi = [[st, ed] for st, ed in zip(roi, roi[len(roi)//2:])] if isinstance(roi, list) else [None] * (X.ndim-2)

  # NOTE: this transformation makes it so that we can't just call Tensor.interpolate
  # in Tensor.interpolate, we use indexes without any transformation
  indexes = []
  for shape, size, scale, region in zip(input_shape, sizes, scales, roi):
    indexes.append(_apply_transformation(Tensor.arange(size), shape, scale, region, shape * scale, coordinate_transformation_mode))

  if mode == "nearest":
    indexes = [_apply_nearest_mode(index, shape, nearest_mode) for (index, shape) in zip(indexes, input_shape)]
    X = X[(..., *Tensor.meshgrid(*indexes))]
  if mode == "linear":
    expand = list(X.shape)
    for i in range(-len(sizes), 0):
      reshape, index = [1] * X.ndim, indexes[i]
      reshape[i] = expand[i] = sizes[i]
      low, high, perc = [y.reshape(reshape).expand(expand) for y in (index.floor(), index.ceil(), index - index.floor())]
      X = X.gather(i, low).lerp(X.gather(i, high), perc)
  if mode == "cubic": raise NotImplementedError("cubic interpolation is not implemented")
  return X.permute(*[perm.index(i) for i in range(len(perm))]) if perm else X

def CenterCropPad(t:Tensor, shape:List[int], axes:Optional[List[int]]=None):
  shrink_arg = [None] * t.ndim
  pad_arg = [None] * t.ndim
  for s, x in zip(shape, axes or range(t.ndim)):
    tx = t.shape[x]
    if s < tx: shrink_arg[x] = (tx//2 - (s+1)//2, tx//2 + s//2)
    elif s > tx: pad_arg[x] = ((s-tx)//2, (s-tx+1)//2)
  return t.shrink(tuple(shrink_arg)).pad(tuple(pad_arg))

def OneHot(indices:Tensor, depth:Union[int, float], values:Tensor, axis:int=-1):
  # Scalar or Rank 1 tensor containing exactly one element
  depth = int(depth)
  indices = (indices < 0).where(indices+depth, indices)
  return indices[:, None]._one_hot_along_dim(depth, dim=axis).where(values[1], values[0])

def Compress(inp:Tensor, condition:List[bool], axis:Optional[int]=None):
  if axis is None:
    inp = inp.flatten()
    axis = 0
  if axis < 0: axis += inp.ndim
  con = Tensor(np.arange(len(condition))[condition]) # no boolean indexing in Tensor
  return inp[tuple(con if i == axis else slice(None) for i in range(inp.ndim))]

def EyeLike(x:Tensor, dtype:Optional[int]=None, k:int=0):
  ret = Tensor.eye(cast(int, min(x.shape)), dtype=dtype_parse(dtype) if dtype is not None else x.dtype)
  return ret if x.size(0) == x.size(1) else ret.pad(tuple(None if d == ret.size(0) else (k, d-ret.size(0)-k) for d in x.shape))

def Upsample(X, scales, mode): return Resize(X=X, scales=scales, mode=mode)  # deprecated

def DequantizeLinear(x:Tensor, x_scale:Tensor, x_zero_point:Union[Tensor, int] = 0, axis:int=1, block_size:int=0):
  if axis < 0: axis += x.ndim
  if not isinstance(x_zero_point, Tensor): x_zero_point = Tensor(x_zero_point)
  if block_size: x_zer, x_sc = x_zero_point.repeat_interleave(block_size, axis), x_scale.repeat_interleave(block_size, axis)
  else:
    shape = (*[1]*axis, *x_scale.shape, *[1]*(x.ndim - axis - x_scale.ndim))
    x_sc, x_zer = x_scale.reshape(shape), x_zero_point.reshape(shape)
  return ((x.float() - x_zer) * x_sc).cast(x_scale.dtype)

# copied from https://github.com/onnx/onnx/blob/main/onnx/reference/ops/op_image_decoder.py
def ImageDecoder(encoded_stream:bytes, pixel_format="RGB"):
  try: import PIL.Image
  except ImportError as e: raise ImportError("Pillow must be installed to use the reference implementation of the ImageDecoder operator") from e
  img = PIL.Image.open(io.BytesIO(encoded_stream))
  if pixel_format == "BGR": return Tensor(np.array(img))[:, :, ::-1]
  if pixel_format == "RGB": return Tensor(np.array(img))
  if pixel_format == "Grayscale": return Tensor(np.array(img.convert("L"))).unsqueeze(-1) # (H, W) to (H, W, 1)
  raise ValueError(f"pixel_format={pixel_format!r} is not supported.")

def AffineGrid(theta:Tensor, size:Tensor, align_corners:int=0):
  N, _, *spatial_dims = size
  def generate_grid(steps):
    return Tensor.linspace(-1, 1, steps, device=theta.device) if align_corners else Tensor.linspace(-1+1/steps, 1-1/steps, steps, device=theta.device)
  grids = Tensor.meshgrid(*(generate_grid(d) for d in spatial_dims))
  base_grid = Tensor.stack(*reversed(grids), Tensor.ones_like(grids[0], device=theta.device), dim=-1)
  base_grid = base_grid.reshape(1, prod(spatial_dims), len(grids)+1).expand(N, -1, -1)
  return (base_grid @ theta.transpose(1, 2)).reshape(N, *spatial_dims, -1)

# **************** com.microsoft Ops ****************

def SkipLayerNormalization(x:Tensor, skip:Tensor, gamma:Tensor, beta:Optional[Tensor]=None, bias:Optional[Tensor]=None, epsilon:float=1e-12):
  x = x + skip + bias
  return x.layernorm(eps=epsilon) * gamma + beta, None, None, x

def FastGelu(x:Tensor, bias:Optional[Tensor]=None):
  # this is tanh approximated
  return (x + bias).gelu() if bias is not None else x.gelu()

def EmbedLayerNormalization(input_ids: Tensor, segment_ids:Optional[Tensor]=None, word_embedding:Tensor=None, position_embedding:Tensor=None,
                            segment_embedding:Optional[Tensor]=None, gamma=None, beta=None, mask:Optional[Tensor]=None,
                            position_ids:Optional[Tensor]=None, epsilon=1e-12, mask_index_type=0):
  # https://github.com/microsoft/onnxruntime/blob/main/docs/ContribOperators.md#com.microsoft.EmbedLayerNormalization
  assert (segment_ids is None) is (segment_embedding is None)
  assert mask is None and not mask_index_type, "functionality not supported yet"  # TODO
  input_shape = input_ids.shape
  seq_length = input_shape[1]
  compute_seg_emb = (segment_embedding is not None and segment_ids is not None)
  vocab_size, max_position_embeddings = word_embedding.shape[0], position_embedding.shape[0]
  type_vocab_size  = (segment_embedding.shape[0] if compute_seg_emb else None)

  def embedding(x:Tensor, vocab_size, weight:Tensor) -> Tensor:
    return x.unsqueeze(-1).expand(*x.shape, vocab_size)._one_hot_along_dim(vocab_size) @ weight

  # bert embedding layer
  if position_ids is None: position_ids = Tensor.arange(seq_length, requires_grad=False).unsqueeze(0).expand(*input_shape)
  wrd_embedding_res = embedding(input_ids, vocab_size, word_embedding)
  pos_embedding_res = embedding(position_ids, max_position_embeddings, position_embedding)
  seg_embedding_res = embedding(segment_ids, type_vocab_size, segment_embedding) if compute_seg_emb else None

  embedding_sum = wrd_embedding_res + pos_embedding_res
  if seg_embedding_res is not None: embedding_sum = embedding_sum + seg_embedding_res
  out = embedding_sum.layernorm(eps=epsilon) * gamma + beta
  return out, None, embedding_sum

def Attention(x:Tensor, weights, bias:Optional[Tensor]=None, mask_index:Optional[Tensor]=None, past:Optional[Tensor]=None,
              relative_position_bias:Optional[Tensor]=None, past_sequence_length:Optional[Tensor]=None, do_rotary:Optional[int]=None,
              mask_filter_value:Optional[float]=None, num_heads:Optional[int]=None, past_present_share_buffer:Optional[int]=None,
              qkv_hidden_sizes:Optional[List[int]]=None, scale:Optional[float]=None, unidirectional:Optional[int]=None):
  # https://github.com/microsoft/onnxruntime/blob/main/docs/ContribOperators.md#com.microsoft.Attention
  assert num_heads is not None  # required
  assert (qkv_hidden_sizes is None and past is not None) or (qkv_hidden_sizes is not None)
  assert relative_position_bias==do_rotary==past_sequence_length==mask_filter_value==past_present_share_buffer==scale==None, \
    "functionality not supported yet"  # TODO strange params
  hidden_size, v_hidden_size = qkv_hidden_sizes[1:] if qkv_hidden_sizes is not None else 2*(weights.shape[1] // 3,)

  if unidirectional:  # gpt-style
    assert hidden_size == v_hidden_size
    xqkv = x.linear(weights, bias)
    xq, xk, xv = [xqkv.shrink([None, None, (i*hidden_size, (i+1)*hidden_size)]) for i in range(3)]
  else:  # bert-style
    wq, wk, wv = weights[:,:hidden_size], weights[:,hidden_size:hidden_size+v_hidden_size], weights[:,hidden_size+v_hidden_size:]
    bq, bk, bv = (bias[:hidden_size], bias[hidden_size:hidden_size+v_hidden_size], bias[hidden_size+v_hidden_size]) if bias is not None else None
    xq, xk, xv = [x.linear(w, b) for w, b in zip((wq, wk, wv), (bq, bk, bv))]
  xq, xk, xv = [x.reshape(x.shape[0], x.shape[1], num_heads, -1).transpose(1, 2) for x in (xq, xk, xv)]

  if past is not None:
    xk, xv = Tensor.cat(past[0], xk, dim=-2), Tensor.cat(past[1], xv, dim=-2)
    present = Tensor.cat(xk.unsqueeze(0), xv.unsqueeze(0))

  def attn(query, key, value, attn_mask):
    query_length, key_length = query.shape[-2], key.shape[-2]
    cdim = max(query_length, key_length) + 1
    attn_weights = query @ key.transpose(-1, -2) / math.sqrt(value.shape[-1])
    # This is where Tensor.scaled_dot_product_attention differs:
    causal_mask = Tensor.ones((cdim, cdim), requires_grad=False, dtype=dtypes.bool).tril(0)[key_length - query_length : key_length, :key_length]
    masked = Tensor.where(causal_mask, attn_weights, -math.inf)
    if attn_mask is not None: masked = masked + attn_mask
    return masked.softmax(-1) @ value

  bsz, _, seq_len, _ = xq.shape
  out = attn(xq, xk, xv, mask_index).transpose(1, 2).reshape(bsz, seq_len, -1)
  return out, present if past is not None else out

# **************** ai.onnx.preview.training Ops ****************
# NOTE: onnx test coverage only covers `T==0` cases, so for all `T>0` this isn't tested
# NOTE: onnx training ops actually don't need the state for optim, all the ops work in a functional way, but we still can reuse optim.py code

from tinygrad.nn.optim import Adam as TinyAdam
from tinygrad.nn.optim import SGD

def onnx_training(input_group_size):
  def _decorator(func):
    def __wrapper(R:Tensor, T:int, *inputs:Tensor, **kwargs):
      old_training = Tensor.training
      Tensor.training = True
      R = R.detach()
      groups = len(inputs) // input_group_size
      ret = [func(R, T, *inps, **kwargs) for inps in (inputs[i::groups] for i in range(groups))]
      Tensor.training = old_training
      return tuple(flatten(zip(*ret)))
    return __wrapper
  return _decorator

@onnx_training(3)
def Adagrad(R:Tensor, T:int, *inputs:Tensor, decay_factor:float=0.0, epsilon:float=0.0, norm_coefficient:float=0.0):
  X, G, H = (i.detach() for i in inputs)
  grad = norm_coefficient * X + G
  H.assign(H + grad.square())
  up = grad / (H.sqrt() + epsilon)
  r = R / (1 + T * decay_factor)
  X.assign(X.detach() - r * up)
  return [X, H]

@onnx_training(4)
def Adam(R:Tensor, T:int, *inputs:Tensor, alpha:float=0.9, beta:float=0.999, epsilon:float=0.0, norm_coefficient:float=0.0,
         norm_coefficient_post:float=0.0):
  X, G, V, H = inputs
  G, V, H = G.detach(), V.detach(), H.detach()  # TODO we shouldn't need these detaches
  X.grad = norm_coefficient * X.detach() + G
  opt = TinyAdam([X], b1=alpha, b2=beta, eps=epsilon)
  opt.m, opt.v, opt.lr = [V], [H], R
  # need no-op for m_hat and v_hat if T == 0
  if T == 0: opt.b1_t, opt.b2_t = opt.b1_t.zeros_like(), opt.b2_t.zeros_like()
  else:
    # `T-1` since it's applied again at the start of `_step`
    opt.b1_t = Tensor([alpha**(T-1)], dtype=dtypes.float32, device=X.device, requires_grad=False)
    opt.b2_t = Tensor([beta**(T-1)], dtype=dtypes.float32, device=X.device, requires_grad=False)
  opt.step()
  X = (1 - norm_coefficient_post) * X
  return [X, V, H]

@onnx_training(3)
def Momentum(R:Tensor, T:int, *inputs:Tensor, alpha:float, beta:float, mode:str, norm_coefficient:float):
  X, G, V = inputs
  G, V = G.detach(), V.detach()
  X.grad = (norm_coefficient * X.detach() + G) * (beta if T > 0 else 1)
  opt = SGD([X], momentum=alpha, nesterov=(mode=="nesterov"))
  opt.b, opt.lr = [V], R
  opt.step()
  return [X, V]<|MERGE_RESOLUTION|>--- conflicted
+++ resolved
@@ -321,7 +321,6 @@
   return x[tuple([slice(None) if i != axis else indices for i in range(x.ndim)])]
 def Scatter(*args, **kwargs): return ScatterElements(*args, **kwargs) # deprecated
 
-<<<<<<< HEAD
 def GatherND(x:Tensor, indices:Tensor, batch_dims:int=0):
   if batch_dims == 0: return x[tuple(i.squeeze(-1) for i in indices.split(1, -1))]
   x_shape, i_shape = x.shape, indices.shape
@@ -345,10 +344,6 @@
   return x
 
 def ScatterElements(x: Tensor, indices: Tensor, updates: Tensor, axis=0, reduction:Optional[str]=None):
-=======
-def ScatterElements(x:Tensor, indices:Tensor, updates:Tensor, axis:int=0, reduction:Optional[str]=None):
-  if reduction in {"min", "max"}: raise NotImplementedError("min and max reduction not supported")
->>>>>>> accc186c
   indices = (indices < 0).where(x.shape[axis], 0) + indices
   return x.scatter(axis, indices, updates, reduction)
 def GatherElements(x:Tensor, indices:Tensor, axis:int):
