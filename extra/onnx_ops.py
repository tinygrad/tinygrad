import functools, io, math
from typing import Union, Tuple, Optional, List, Any
from tinygrad.tensor import Tensor
from tinygrad.helpers import prod, dtypes, ImageDType, flatten
from extra.onnx import safe_numpy
from onnx.helper import tensor_dtype_to_np_dtype
from onnx import TensorProto
import numpy as np

tensor_methods = {"Neg", "Reciprocal", "Sqrt", "Sign", "Abs", "Exp", "Log", "Mish", "Sin", "Cos", "Tan", "Relu", "Sigmoid", "MatMul",
                  "Floor", "Ceil", "Softplus", "HardSwish", "Where", "Mul", "Sinh", "Cosh", "Tanh", "Softsign", "Asinh", "Acosh", "Atanh",
                  "Elu", "Celu"}

# **************** Free Ops ****************

def Identity(input: Tensor): return input
def Add(input: Tensor, other: Tensor, broadcast=None): return input + other if input.dtype == dtypes.float or isinstance(input.dtype, ImageDType) else (input + other).cast(input.dtype)
def Sub(input: Union[Tensor, Any], other: Tensor): return input - other # some test has input as int
def Div(input: Tensor, other: Tensor): return input / other if input.dtype == dtypes.float or isinstance(input.dtype, ImageDType) else input.div(other).floor()   # TODO: this has dtype issues
def Pow(input: Tensor, other: Tensor): return input.float() ** other.float()
def Less(x:Tensor,y:Tensor): return (x<y).cast(dtypes.bool)
def LessOrEqual(x:Tensor,y:Tensor): return (x<=y).cast(dtypes.bool)
def Greater(x:Tensor,y:Tensor): return (x>y).cast(dtypes.bool)
def GreaterOrEqual(x:Tensor,y:Tensor): return (x>=y).cast(dtypes.bool)
def Equal(x:Tensor,y:Tensor): return (x==y).cast(dtypes.bool)
def Max(*data_0): return functools.reduce(Tensor.maximum, data_0)
def Min(*data_0): return functools.reduce(Tensor.minimum, data_0)
def Sum(*data_0): return functools.reduce(Tensor.__add__, data_0)
def Mean(*data_0): return functools.reduce(Tensor.__add__, data_0) / len(data_0)
def Cast(input: Tensor, to): return input.cast(dtypes.from_np(tensor_dtype_to_np_dtype(to)))

# **************** Simple Ops ****************

def Constant(value: Tensor=None, value_float=None, value_floats=None, value_int=None, value_ints=None, value_string=None, value_strings=None):
  if value: return value
  elif value_float: return Tensor(value_float, dtype=dtypes.float32, requires_grad=False)
  elif value_floats: return Tensor(list(value_floats), dtype=dtypes.float32, requires_grad=False)
  elif value_int: return Tensor(value_int, dtype=dtypes.int64, requires_grad=False)
  elif value_ints: return Tensor(list(value_ints), dtype=dtypes.int64, requires_grad=False)
  elif value_string or value_strings: raise NotImplementedError(f'value_string or value_strings not implemented for Constant op')

def HardSigmoid(input: Tensor, alpha=0.2, beta=0.5): return (alpha*input + beta).clip(0, 1)
def Gelu(x:Tensor, approximate=None): return x.gelu() if approximate == "tanh" else 0.5 * x * (1 + Erf(x/math.sqrt(2)))
def Selu(X: Tensor, alpha=1.67326319217681884765625, gamma=1.05070102214813232421875): return gamma * (X.relu() - (-alpha*X.exp()+alpha).relu())
def PRelu(X:Tensor, slope:Tensor):
  slope = slope[0] if slope.shape[-1] != X.shape[-1] else slope # HACK OnnxBackendPyTorchConvertedModelTest HAS WEIRD SLOPE WHERE IT'S [0.25, 0.25, 0.25] FOR ANY X.SHAPE
  return (X > 0).where(X, X * slope)
def LeakyRelu(X: Tensor, alpha=0.01): return X.leakyrelu(alpha)
def ThresholdedRelu(X: Tensor, alpha=1.0): return (X > alpha).where(X, 0)
def Softmax_1(input: Tensor, axis=1): return input.softmax(axis)
def Softmax_13(input: Tensor, axis=-1): return input.softmax(axis)
Softmax = {1: Softmax_1, 13: Softmax_13}   # Softmax default axis changed
def LogSoftmax(input: Tensor, axis=-1): return input.log_softmax(axis)
def Clip(input: Tensor, min=None, max=None): return input.clip(float('-inf') if min is None else min, float('inf') if max is None else max)

# NOTE ReduceProd would require a new llop
def _axes(axes, noop_with_empty_axes):
  if axes is not None and not (isinstance(axes, Tensor) and axes.shape == (0,)): return [int(x) for x in safe_numpy(axes)]
  return [] if noop_with_empty_axes else None
def ReduceMax(data: Tensor, axes=None, keepdims=1, noop_with_empty_axes=0): return data.max(_axes(axes, noop_with_empty_axes), keepdim=keepdims)
def ReduceMin(data: Tensor, axes=None, keepdims=1, noop_with_empty_axes=0): return data.min(_axes(axes, noop_with_empty_axes), keepdim=keepdims)
def ReduceSum(data: Tensor, axes=None, keepdims=1, noop_with_empty_axes=0): return data.sum(_axes(axes, noop_with_empty_axes), keepdim=keepdims)
def ReduceMean(data: Tensor, axes=None, keepdims=1, noop_with_empty_axes=0): return data.mean(_axes(axes, noop_with_empty_axes), keepdim=keepdims)
def ReduceSumSquare(data: Tensor, axes=None, keepdims=1, noop_with_empty_axes=0): return data.square().sum(_axes(axes, noop_with_empty_axes), keepdim=keepdims)
def ReduceL1(data: Tensor, axes=None, keepdims=1, noop_with_empty_axes=0): return data.abs().sum(_axes(axes, noop_with_empty_axes), keepdim=keepdims)
def ReduceL2(data: Tensor, axes=None, keepdims=1, noop_with_empty_axes=0): return data.square().sum(_axes(axes, noop_with_empty_axes), keepdim=keepdims).sqrt()
def ReduceLogSum(data: Tensor, axes=None, keepdims=1, noop_with_empty_axes=0): return data.sum(_axes(axes, noop_with_empty_axes), keepdim=keepdims).log()
def ReduceLogSumExp(data: Tensor, axes=None, keepdims=1, noop_with_empty_axes=0): return data.exp().sum(_axes(axes, noop_with_empty_axes), keepdim=keepdims).log()

def GlobalAveragePool(X: Tensor): return X.mean(axis=tuple(range(2, len(X.shape))), keepdim=True)
def GlobalMaxPool(X: Tensor): return X.max(axis=tuple(range(2, len(X.shape))), keepdim=True)
def OptionalHasElement(x: Optional[Tensor]=None): return Tensor(x is not None and x.numel() > 0)
def OptionalGetElement(x: Optional[Tensor]=None): return x if x is not None else Tensor([])

def Tile(input: Tensor, repeats): return input.repeat([int(x) for x in safe_numpy(repeats)])
def Range(start: Tensor, limit, delta): return Tensor.arange(start=safe_numpy(start).item(), stop=safe_numpy(limit).item(), step=safe_numpy(delta).item())
def Shape(data: Tensor, end=None, start=0): return Tensor(list(data.shape)[start:end], dtype=dtypes.int64)
def Size(data: Tensor): return prod(data if isinstance(data, list) else data.shape)
def Flatten(input: Tensor, axis=1): return input.reshape(prod((1,) + input.shape[0:axis]), -1)
def Reshape(data: Tensor, shape: Tensor, allowzero=0):
  return data.reshape([int(x) if x != 0 else (0 if allowzero else data.shape[i]) for i,x in enumerate(safe_numpy(shape))])
def Shrink(input: Tensor, bias=0.0, lambd=0.5): return (input < -lambd)*(input+bias) + (input > lambd)*(input-bias)
def And(x:Tensor, y:Tensor): return (x==y).where(x, 0).cast(dtypes.bool)
def Or(x:Tensor, y:Tensor): return (x==y).where(x, 1).cast(dtypes.bool)
def Xor(x:Tensor, y:Tensor): return (x==y).where(0, 1).cast(dtypes.bool)
def Not(x:Tensor): return (x==1).where(0, 1).cast(dtypes.bool)

def Asin(x): return Atan(x / Tensor.sqrt(1 - x * x))
def Acos(x: Tensor):
  negate = (x < 0)
  x = x.abs()
  ret = ((((-0.0187293 * x) + 0.0742610)*x - 0.2121144) * x + 1.5707288) * Tensor.sqrt(1.0 - x)
  ret = ret - 2 * negate * ret
  return negate * 3.14159265358979 + ret
def Atan(y: Tensor):
  x = Tensor.ones(y.shape)
  t3 = x
  t1 = y.abs()
  t0 = (t3 > t1).where(t3, t1)
  t1 = (t3 < t1).where(t3, t1)
  t3 = t1 / t0
  t4 = t3 * t3
  t0 = ((((-0.013480470 * t4 + 0.057477314) * t4 - 0.121239071) * t4 + 0.195635925) * t4 - 0.332994597) * t4 + 0.999995630
  t3 = t0 * t3
  t3 = (y.abs() > x.abs()).where(1.570796327 - t3, t3)
  return (y < 0).where(-t3, t3)

def Trilu(x: Tensor, k: Union[Tensor, int]=0, upper=1):
  k = int(k.numpy().item()) if isinstance(k, Tensor) else 0 # onnx passes k as a tensor int64 with one element, default is 0
  return x.triu(k) if upper else x.tril(k)

def Squeeze(data: Tensor, axes):
  if isinstance(axes, Tensor): axes = safe_numpy(axes)
  axes = [int(x) + data.ndim if x < 0 else int(x) for x in axes]
  return data.reshape([s for i,s in enumerate(data.shape) if i not in axes])
def Unsqueeze(data: Tensor, axes):
  axes = [int(x) + data.ndim if x < 0 else int(x) for x in safe_numpy(axes)]
  new_shape = [1] * (data.ndim + len(axes))
  ptr = iter(data.shape)
  for i in range(len(new_shape)):
    if i not in axes:
      new_shape[i] = next(ptr)
  return data.reshape(new_shape)

def Binarizer(input, threshold=0.0): return input > threshold

def ArgMax(x: Tensor, axis=0, keepdims=1, select_last_index=0):
  axis = axis + x.ndim if axis < 0 else axis
  m = x == (x.max(axis=axis, keepdim=keepdims) if keepdims else x.max(axis=axis, keepdim=keepdims).unsqueeze(axis))
  c = Tensor.arange(x.shape[axis]).reshape(*[1]*(axis), x.shape[axis], *[1]*(x.ndim - axis-1)) * m
  return c.max(axis=axis,keepdim=keepdims).cast(dtypes.int64)
def ArgMin(x, axis=0, keepdims=1, select_last_index=0): return ArgMax(-x, axis=axis, keepdims=keepdims, select_last_index=select_last_index)

def Concat(*inputs: List[Tensor], axis): return inputs[0].cat(*inputs[1:], dim=axis)
def Transpose(input: Tensor, perm=None): return input.permute(order=list(range(len(input.shape))[::-1]) if perm is None else perm)

# NOTE: since we only have one type, this is valid!
# TODO: fix this with dtypes
def CastLike(input, target_type):
  assert isinstance(target_type, Tensor), "can only CastLike Tensor"
  return input

def ConstantOfShape(input, value:Tensor=None):
  if value is None: value=Tensor([0.0])
  shape = [int(x) for x in safe_numpy(input)]
  return Tensor.ones(*shape, dtype=value.dtype) * (value if shape[0]!=0 else 1)

# TODO: abstract out the broadcast logic in tensor
def Expand(input: Tensor, shape):
  x_shape, y_shape = input.shape, [int(x) for x in safe_numpy(shape)]
  # copied from _broadcasted
  x_shape, y_shape = [([1]*(max(len(x_shape), len(y_shape))-len(t_shape)) + list(t_shape)) for t_shape in [x_shape, y_shape]]
  shape_ret = tuple(max(sx, sy) for sx,sy in zip(x_shape, y_shape))
  return input.reshape(x_shape).expand(shape_ret)

# **************** Complex Ops ****************

def Gemm(A: Tensor, B: Tensor, C: Tensor=None, alpha=1.0, beta=1.0, transA=0, transB=0, broadcast=0):
  ret = alpha * (A.transpose(transA) @ B.transpose(transB))
  if C is not None: ret += beta * (C if broadcast == 0 else C.reshape([-1 if i <  len(C.shape) else 1 for i in range(ret.ndim)][::-1]))
  return ret

# works with Tensors.ndim != 4
def _batchnorm(self:Tensor, weight:Optional[Tensor], bias:Optional[Tensor], mean:Tensor, invstd:Tensor):
  shape = [1, -1] + [1] * (self.ndim-2)
  x = (self - mean.reshape(shape=shape))
  if weight: x = x * weight.reshape(shape=shape)
  ret = x.mul(invstd.reshape(shape=shape) if len(invstd.shape) == 1 else invstd)
  return (ret + bias.reshape(shape=shape)) if bias else ret

# TODO: this is copied from tinygrad/nn/__init__.py
# spatial is from opset 7 and has since been removed
def BatchNormalization(X: Tensor, scale, B, input_mean, input_var, epsilon=1e-05, momentum=0.9, training_mode=0, spatial=1, is_test=0):
  if training_mode:
    x_detached = X.detach()
    current_mean = x_detached.mean(axis=(0,2,3))
    y = (x_detached - current_mean.reshape(shape=[1, -1, 1, 1]))
    current_var = (y*y).mean(axis=(0,2,3))
    current_invstd = current_var.add(epsilon).rsqrt()

    running_mean = input_mean * momentum + current_mean * (1 - momentum)
    running_var = input_var * momentum + current_var * (1 - momentum)

    return _batchnorm(X, scale, B, current_mean, current_invstd), running_mean, running_var
  else:
    invstd = (input_var + epsilon)**-0.5
    return _batchnorm(X, scale, B, input_mean, invstd)

def InstanceNormalization(x: Tensor, scale: Tensor, bias: Tensor, epsilon=1e-05):
  axis = tuple(range(2, len(x.shape)))
  mean = x.mean(axis=axis, keepdim=True)
  invstd = x.sub(mean).pow(2).mean(axis=axis, keepdim=True).add(epsilon).rsqrt()
  return x.sub(mean).mul(scale.reshape(shape=[-1, 1, 1])).mul(invstd).add(bias.reshape(shape=[-1, 1, 1]))

def LayerNormalization(x: Tensor, scale, bias, axis=-1, epsilon=1e-05, stash_type=1):
  assert stash_type == 1, "only float32 is supported"
  axis = tuple(i for i in range(axis if axis >= 0 else x.ndim + axis, x.ndim))
  mean = x.mean(axis=axis, keepdim=True)
  return x.layernorm(axis, epsilon).mul(scale).add(bias), mean, (x.sub(mean)).pow(2).mean(axis=axis, keepdim=True).add(epsilon).rsqrt()

def GroupNormalization(x: Tensor, scale: Tensor, bias: Tensor, num_groups, epsilon=1e-05):
  return x.reshape(x.shape[0], num_groups, -1).layernorm(axis=-1, eps=epsilon).mul(scale.unsqueeze(-1)).add(bias.unsqueeze(-1)).reshape(x.shape)

# onnx: [x1_begin, x2_begin, ..., x1_end, x2_end, ...]
# numpy.pad: ((x1_begin, x1_end), (x2_begin, x2_end), ...)
def _format_padding(onnx_pads, ndims=None, axes=None):
  if ndims and len(onnx_pads)//2 != ndims:  onnx_pads = onnx_pads * ndims # for OnnxBackendPyTorchConvertedModelTest the len(onnx_pads) == 2
  if ndims is None: ndims = len(onnx_pads) // 2
  if axes is None: axes = list(range(ndims))
  num_axes = len(axes)
  np_pads = [(0,0)] * ndims
  for i in range(num_axes):
    np_pads[axes[i]] = (onnx_pads[i], onnx_pads[i + num_axes])
  return np_pads

def _padding(X: Tensor, pads=None, auto_pad="NOTSET", axes=None, constant_value=0., strides=None, kernel_shape=None, dilations=None, ceil_mode=0):
  if auto_pad != "NOTSET": pads = _auto_pad(X, auto_pad, strides, kernel_shape, dilations)
  elif ceil_mode and auto_pad=="NOTSET": # stupid ceil_mode case
    if strides is not None: strides = [strides]*len(kernel_shape) if isinstance(strides, int) else strides if strides else [1]*len(kernel_shape)
    if dilations is not None: dilations = [1]*len(kernel_shape) if dilations == 1 else dilations
    out_spatial_shape = [math.ceil((sh - dil * (ker-1)-1)/st + 1) if ceil_mode else math.floor((sh - dil * (ker-1)-1)/st + 1) for sh, st, ker, dil in zip(X.shape[-len(kernel_shape):], strides, kernel_shape, dilations)]
    pad_shape = [(osh-1)*st+((ks-1)*dil+1)-ish for osh, st, ks, dil, ish in zip(out_spatial_shape, strides, kernel_shape, dilations, X.shape[-len(kernel_shape):])]
    pad_shape = flatten([[sh//2, sh-sh//2] for sh in pad_shape])
    pads = pad_shape[::2] + pad_shape[1::2]
  if pads is None: return X
  pads = _format_padding(pads, ndims=len(X.shape), axes=axes)
  return X.pad(tuple(pads), value=constant_value)

def _auto_pad(X: Tensor, auto_pad, strides, kernel_shape, dilations):
  strides = [strides]*len(kernel_shape) if isinstance(strides, int) else strides if strides else [1]*len(kernel_shape)
  dilations = [1]*len(kernel_shape) if dilations == 1 else dilations
  if auto_pad == "SAME_UPPER" or auto_pad == "SAME_LOWER":
    pad_shape = [(math.ceil(sh/st)-1)*st+((ks-1)*di+1)-sh for sh, st, ks, di in zip(X.shape[-len(kernel_shape):], strides, kernel_shape, dilations)]
    pad_shape = flatten([[sh//2, sh-sh//2] for sh in pad_shape])
    return pad_shape[::2] + pad_shape[1::2] if auto_pad == "SAME_UPPER" else pad_shape[1::2] + pad_shape[::2]
  else: raise NotImplementedError(f"auto_pad={auto_pad} not implemented")

def Pad(x: Tensor, pads: Union[Tensor, Tuple[int, ...]], constant_value: Tensor=None, axes: Tensor=None, mode="constant", value: float=0.):
  constant_value = value if constant_value is None else float(safe_numpy(constant_value)[0])
  seq_pads = list(pads) if isinstance(pads, tuple) else safe_numpy(pads)
  seq_pads = [math.ceil(i) for i in seq_pads]
  seq_axes = safe_numpy(axes).astype(np.int32).tolist() if axes is not None else None
  base_shape = x.shape
  pads = _format_padding(seq_pads, ndims=len(x.shape), axes=seq_axes)
  if mode == "wrap":
    repeat_args = [math.ceil(dim[0]/sh) + math.ceil(dim[1]/sh) + 1 for dim, sh in zip(pads, base_shape)]
    new_shape = [s*r for s,r in zip(base_shape, repeat_args)]
    shrink_args = [(sh-dim[0]%sh if dim[0]%sh != 0 else 0, nsh-(sh-dim[1]%sh) if dim[1]%sh != 0 else nsh) for dim, sh, nsh in zip(pads, base_shape, new_shape)]
    return x.repeat(tuple(repeat_args)).shrink(tuple(shrink_args))
  elif mode == "reflect":
    for i,s in enumerate(x.shape):
      if pads[i] == (0,0): continue
      elif pads[i][0] and not pads[i][1]:
        x = x.flip(i).shrink(tuple([(0,s_) if i_ != i else (s-pads[i][0]-1, s_-1) for i_,s_ in enumerate(x.shape)])).pad(tuple([(0,0) if i_ != i else (0,s) for i_ in range(x.ndim)])) + \
            x.pad(tuple([(0,0) if i_ != i else pads[i] for i_ in range(x.ndim)]))
      elif not pads[i][0] and pads[i][1]:
        x = x.flip(i).shrink(tuple([(0,s_) if i_ != i else (1, pads[i][1]+1) for i_,s_ in enumerate(x.shape)])).pad(tuple([(0,0) if i_ != i else (s,0) for i_ in range(x.ndim)])) + \
            x.pad(tuple([(0,0) if i_ != i else pads[i] for i_ in range(x.ndim)]))
      else:
        x = x.flip(i).shrink(tuple([(0,s_) if i_ != i else (s-pads[i][0]-1, s_-1) for i_,s_ in enumerate(x.shape)])).pad(tuple([(0,0) if i_ != i else (0,s+pads[i][1]) for i_ in range(x.ndim)])) + \
            x.flip(i).shrink(tuple([(0,s_) if i_ != i else (1, pads[i][1]+1) for i_,s_ in enumerate(x.shape)])).pad(tuple([(0,0) if i_ != i else (s+pads[i][0],0) for i_ in range(x.ndim)])) + \
            x.pad(tuple([(0,0) if i_ != i else pads[i] for i_ in range(x.ndim)]))
    return x
  elif mode == "edge":
    for i,s in enumerate(x.shape):
      if pads[i] == (0,0): continue
      elif pads[i][0] and not pads[i][1]:
        x = x.shrink(tuple([(0,s_) if i_ != i else (0,1) for i_,s_ in enumerate(x.shape)])).expand([pads[i][0] if i_ == i else s_ for i_,s_ in enumerate(x.shape)]).pad(tuple([(0,0) if i_ != i else (0,s) for i_ in range(x.ndim)])) + \
            x.pad(tuple([(0,0) if i_ != i else pads[i] for i_ in range(x.ndim)]))
      elif not pads[i][0] and pads[i][1]:
        x = x.shrink(tuple([(0,s_) if i_ != i else (s_-1, s_) for i_,s_ in enumerate(x.shape)])).expand([pads[i][0] if i_ == i else s_ for i_,s_ in enumerate(x.shape)]).pad(tuple([(0,0) if i_ != i else (s+pads[i][0],0) for i_ in range(x.ndim)])) + \
            x.pad(tuple([(0,0) if i_ != i else pads[i] for i_ in range(x.ndim)]))
      else:
        x = x.shrink(tuple([(0,s_) if i_ != i else (0,1) for i_,s_ in enumerate(x.shape)])).expand([pads[i][0] if i_ == i else s_ for i_,s_ in enumerate(x.shape)]).pad(tuple([(0,0) if i_ != i else (0,s+pads[i][1]) for i_ in range(x.ndim)])) + \
            x.shrink(tuple([(0,s_) if i_ != i else (s_-1, s_) for i_,s_ in enumerate(x.shape)])).expand([pads[i][1] if i_ == i else s_ for i_,s_ in enumerate(x.shape)]).pad(tuple([(0,0) if i_ != i else (s+pads[i][0],0) for i_ in range(x.ndim)])) + \
            x.pad(tuple([(0,0) if i_ != i else pads[i] for i_ in range(x.ndim)]))
    return x
  elif mode == "constant":
    return _padding(x, seq_pads, axes=seq_axes, constant_value=constant_value)

def AveragePool(X: Tensor, kernel_shape, auto_pad="NOTSET", ceil_mode=0, count_include_pad=0, dilations=1, pads=None, strides=1):
  pixel_axes = tuple(range(len(X.shape)))[2:]
  ret = _padding(X, pads, auto_pad, axes=pixel_axes, strides=strides, kernel_shape=kernel_shape, dilations=dilations, ceil_mode=ceil_mode).avg_pool2d(kernel_shape, stride=strides, dilation=dilations)
  if count_include_pad:
    return ret
  else:
    div = _padding(Tensor.ones(*X.shape), pads, auto_pad, axes=pixel_axes, strides=strides, kernel_shape=kernel_shape, dilations=dilations, ceil_mode=ceil_mode).avg_pool2d(kernel_shape, stride=strides, dilation=dilations)
    return ret / div

def MaxPool(X: Tensor, kernel_shape, auto_pad="NOTSET", ceil_mode=0, dilations=1, pads=None, storage_order=0, strides=1):
  ret = _padding(X, pads, auto_pad, constant_value=float("-inf"), axes=tuple(range(len(X.shape)))[2:], strides=strides, kernel_shape=kernel_shape, dilations=dilations, ceil_mode=ceil_mode)
  ret = ret.max_pool2d(kernel_shape, stride=strides, dilation=dilations)
  ret_len, X_len = ret.numel(), X.numel()
  indices = ((ret.flatten().unsqueeze(1).expand(ret_len, X_len) == X.flatten().reshape(1, X_len).expand(ret_len, X_len)) * Tensor.arange(X_len).reshape(1, X_len).expand(ret_len, X_len)).sum(1).reshape(ret.shape).cast(dtypes.int64)
  if storage_order: indices = indices.transpose(indices.ndim-2, indices.ndim-1)
  return ret, indices

def MaxUnpool(xT: Tensor, xI: Tensor, outshape: Tensor=None, kernel_shape=None, pads=None, strides=None):
  out_sh = [(ks//2)*2 + st * inps for inps, st, ks in zip(xI.shape, strides, kernel_shape)]
  outlength = prod(out_sh)
  xI = xI.flatten().unsqueeze(1).expand(prod(xT.shape), outlength)
  arange = Tensor.arange(outlength, requires_grad=False).reshape(1, outlength).expand(xI.shape)
  xT = xT.flatten().unsqueeze(1).expand(prod(xT.shape), outlength)
  ret = ((xI == arange) * xT).sum(0).reshape([1, 1] + out_sh)
  if outshape is not None:
    outshape = safe_numpy(outshape).tolist()
    if outshape != ret.shape:
      diff = [outshape[2] - ret.shape[2], outshape[3] - ret.shape[3]]
      pad_args = [diff[0]//2, diff[1]//2, diff[0]-diff[0]//2, diff[1]-diff[1]//2]
      ret = ret.pad2d((pad_args[1], pad_args[3], pad_args[0], pad_args[2]))
  return ret

def Conv(X: Tensor, W: Tensor, B=None, auto_pad="NOTSET", dilations=1, group=1, kernel_shape=None, pads=None, strides=1):
  if auto_pad != "NOTSET": padding = _auto_pad(X, auto_pad, strides, kernel_shape, dilations)
  else: padding = [p for ps in zip(pads[:len(pads)//2][::-1], pads[len(pads)//2:][::-1]) for p in ps] if pads is not None else 0 # reorder padding
  return X.conv2d(W, B, stride=strides, groups=group, dilation=dilations, padding=padding)

def ConvTranspose(X: Tensor, W: Tensor, B=None, auto_pad="NOTSET", dilations=1, group=1, kernel_shape=None, pads=None, output_shape=None, output_padding=0, strides=1):
  if kernel_shape is None: kernel_shape = W.shape[2:]
  if isinstance(strides, int): strides = [strides]*(W.ndim-2)
  if isinstance(dilations, int): dilations = [dilations]*(W.ndim-2)
  if isinstance(output_padding, int): output_padding = [output_padding]*(W.ndim-2)
  out_sh = [st*(xs-1) + (ks-1)*di+1 if n < 2 else st*(xs-1) + (ks-1)*di+1 - pads[n-2] - pads[n-1] for n, (st, xs, ks, di) in enumerate(zip(strides, X.shape[2:], kernel_shape, dilations))] if output_shape is not None or auto_pad != "NOTSET" else []
  if pads is None:
    if output_shape is None: output_shape = [xs*st for xs, st in zip(X.shape[2:], strides)]
    if auto_pad == "NOTSET": pads = [0,0] * (X.ndim - 2)
    else:
      total_padding = [st*(ish-1) + pad + ((ks-1)*dil+1)-osh for st, ish, pad, ks, dil, osh in zip(strides, X.shape[2:], output_padding, kernel_shape, dilations, output_shape)]
      pad_shape = flatten([[sh//2, sh-sh//2] for sh in total_padding])
      pads = pad_shape[::2] + pad_shape[1::2] if auto_pad == "SAME_UPPER" else pad_shape[1::2] + pad_shape[::2]
  else:
    if output_shape is None: output_shape = [st*(xs-1) + (ks-1)*di+1 if n < 2 else st*(xs-1) + (ks-1)*di+1 - pads[n-2] - pads[n-1] for n, (st, xs, ks, di) in enumerate(zip(strides, X.shape[2:], kernel_shape, dilations))]
  if out_sh: output_padding = [os - rs for os, rs in zip(output_shape, out_sh)]
  return X.conv_transpose2d(W, B, stride=strides, groups=group, dilation=dilations, padding=pads if pads is not None else 0, output_padding=output_padding)

# Reimplemented here because you need legacy RNG for passing ONNX tests.
def Dropout(data: Tensor, ratio=0.5, training_mode=False, seed=None):
  if isinstance(ratio, Tensor) and not ratio.shape: ratio = safe_numpy(ratio) # ratio and tensor is passed in as Tensor with shape: ()
  if isinstance(training_mode, Tensor) and not training_mode.shape: training_mode = safe_numpy(training_mode)
  if not training_mode: return data, Tensor.ones(*data.shape, dtype=dtypes.bool)  # if mask is requested as output it will contain all True's.
  rng = np.random.RandomState(seed)
  ratio = ratio.lazydata.realize().toCPU()[0] if isinstance(ratio, Tensor) else ratio
  mask = Tensor((rng.random(data.shape) >= ratio), requires_grad=False, device=data.device)
  return data * mask * (1/(1.0 - ratio)), mask

def LRN(input: Tensor, size, alpha=1e-4, beta=0.75, bias=1.0):
  bs, c, iy, ix = input.shape
  return input / input.mul(input).reshape(bs,1,c,iy*ix).pad2d((0,0,(size-1)//2, size//2)).avg_pool2d((size, 1), 1).reshape(bs,c,iy,ix).mul(alpha).add(bias).pow(beta)

def MeanVarianceNormalization(input: Tensor, axis=(0, 2, 3)):
  data_mean = input.mean(axis=axis, keepdim=True)
  std = ((input**2).mean(axis=axis, keepdim=True) - data_mean**2).sqrt()
  return (input - data_mean) / (std + 1e-9)

def NegativeLogLikelihoodLoss(input: Tensor, target: Tensor, weight=None, ignore_index=None, reduction="mean"):
  target = target.cast(dtypes.float32)
  N, C, i_shape = input.shape[0], input.shape[1], input.shape
  t_shape = target.shape
  if len(input.shape) != 3:
    input = input.reshape((N, C, -1))
    target = target.reshape((N, -1))
  if weight is not None:
    mask = target.unsqueeze(-1) == Tensor.arange(C).repeat((N, 1, 1))
    weight = (mask * weight).sum(axis=-1)
  if ignore_index is not None:
    cond = target == ignore_index
    weight = cond.where(0, weight) if weight is not None else cond.where(Tensor.zeros(*target.shape), 1)
  mask = target[:, None, :] ==  Tensor.arange(C).reshape([1, C] + [1]*(len(input.shape) -2))
  loss = (-mask * input).sum(axis=1) * (1 if weight is None else weight)
  if reduction == "mean": return loss.mean() if weight is None else loss.sum() / weight.sum()
  elif reduction == "sum": return loss.sum()
  return loss.reshape(t_shape) if len(i_shape) != 3 else loss

def SoftmaxCrossEntropyLoss(scores: Tensor, labels: Tensor, weights=None, ignore_index=None, reduction="mean"):
  N, C, *s_dimensions = scores.shape
  if ignore_index is not None: labels = (labels == ignore_index).where(C+1, labels)
  mask = labels.unsqueeze(1) == Tensor.arange(C).reshape(1, C, *[1]*len(s_dimensions))
  y = scores.log_softmax(axis=1)
  if weights is not None: weights = weights.__getitem__(tuple([labels, *[slice(None)]*(weights.ndim-1)]))
  loss = (mask * -y).sum(1) if weights is None else (mask * -y).sum(1) * weights
  if reduction == "mean": loss = loss.sum() / (loss == 0).where(0, 1).sum() if weights is None else loss.sum() / weights.sum()
  elif reduction == "sum": loss = loss.sum()
  return loss, y

def ArrayFeatureExtractor(input: Tensor, indices: Tensor):
  return input.__getitem__(tuple([slice(None) if i != (input.ndim-1) else indices for i in range(input.ndim)]))
def Gather(input: Tensor, indices: Tensor, axis=0):
  if indices.numel() < 9: # NOTE lessor kernels for smaller indices but kernel number increases depending on size of indices
    input_sh = list(input.shape)
    ret_shape = input_sh[:axis] + list(indices.shape) + input_sh[axis+1:]
    if indices.ndim > 1: indices = indices.flatten()
    indices = [int(safe_numpy(indices))] if indices.shape == () else [input_sh[axis]+int(x) if x<0 else int(x) for x in safe_numpy(indices)]
    args = [[(0,x) if j != axis else (i,i+1) for j, x in enumerate(input_sh)] for i in indices]
    return input.shrink(arg=tuple(args[0])).cat(*[input.shrink(arg=tuple(arg)) for arg in args[1:]], dim=axis).reshape(ret_shape)
  else: # NOTE faster gather, fixed number of kernels, but exceeds limited kernels for openpilot
    return input.__getitem__(tuple([slice(None) if i != axis else indices for i in range(input.ndim)]))

def GatherElements(input: Tensor, indices: Tensor, axis):
  indices = (indices < 0).where(input.shape[axis], 0) + indices
  return input.gather(indices, axis)

def _round(x:Tensor, n:float, equidistant_case = "round_down") -> Tensor:
  assert n <= 1, f"n:{n} shouldn't be larger than 1"
  b = x.cast(dtypes.int32).contiguous().cast(x.dtype)
  b = (b >= 0).where(b+n, b-n)
  if equidistant_case == "round_down": return (x > b).where(b+1-n, b-n)
  elif equidistant_case == "round_up": return (x >= b).where(b+1-n, b-n)
  elif equidistant_case == "round_to_even":
    def _and(cond1, cond2): return ((cond1 + cond2) == 2).where(1, 0)
    x_ceil_fraction = x.ceil()/2
    cond_ceil_even = x_ceil_fraction.ceil() == x_ceil_fraction
    x = (_and(x == b, cond_ceil_even)).where(x+1-n, x)
    x = (x > b).where(b+1-n, b-n)
    return x

def Round(X:Tensor): return _round(X, 0.5, "round_to_even")

# TODO clean this up, it's taking the longest in CI
def Resize(X:Tensor, roi=None, scales=None, sizes=None, antialias=0, axes=None, coordinate_transformation_mode='half_pixel',
           cubic_coeff_a=-0.75, exclude_outside=0, extrapolation_value=0.0, keep_aspect_ratio_policy='stretch',
           mode='nearest', nearest_mode='round_prefer_floor'):
  def _nearest_gather(X: Tensor, x_out, y_out): return X[:,:,y_out,:][:,:,:,x_out]
  def _nearest_mode(x_resized: Tensor, nearest_mode: str, x_len):
    if nearest_mode == "round_prefer_floor": ret = _round(x_resized, 0.5, "round_down")
    elif nearest_mode == "round_prefer_ceil": ret = _round(x_resized, 0.5, "round_up")
    elif nearest_mode == "floor": ret = x_resized.floor()
    elif nearest_mode == "ceil": ret = x_resized.ceil()
<<<<<<< HEAD
    return ret.clip(0, x_len-1).cast(dtypes.int32)
  def _coordinate_transformation(x_out, y_out, output_shape, scales_, roi=None):
    if coordinate_transformation_mode == "half_pixel":
      x_out = (x_out + 0.5)/Tensor(scales_[-1]) - 0.5
=======
    return ret.clip(0, x_len-1)
  def _coordinate_transformation(x_out, y_out, output_shape, scales_, roi=None):
    if coordinate_transformation_mode == "half_pixel":
      x_out = (x_out + 0.5)/Tensor(scales_[-1]) - 0.5 # TODO Tensor() because try (((Tensor([0,1,2,3,4,5])+0.5)/3.5 - 0.5)) with LLVM or METAL, inaccuacy.
>>>>>>> 90fb09b5
      y_out = (y_out + 0.5)/Tensor(scales_[-2]) - 0.5
    elif coordinate_transformation_mode == "align_corners":
      x_out = x_out * (X.shape[-1] - 1) / (output_shape[-1] - 1)
      y_out = y_out * (X.shape[-2] - 1) / (output_shape[-2] - 1)
    elif coordinate_transformation_mode == "asymmetric":
      x_out = x_out/scales_[-1]
      y_out = y_out/scales_[-2]
    elif coordinate_transformation_mode == "half_pixel_symmetric":
      x_out = X.shape[-1] / 2 * (1 - int(output_shape[-1]) / output_shape[-1]) + (x_out + 0.5) / scales_[-1] - 0.5
      y_out = X.shape[-2] / 2 * (1 - int(output_shape[-2]) / output_shape[-2]) + (y_out + 0.5) / scales_[-2] - 0.5
    elif coordinate_transformation_mode == "pytorch_half_pixel":
      x_out = (x_out + 0.5)/scales_[-1] - 0.5 if output_shape[-1] > 1 else Tensor([0])
      y_out = (y_out + 0.5)/scales_[-2] - 0.5 if output_shape[-2] > 1 else Tensor([0])
    elif coordinate_transformation_mode == "tf_crop_and_resize":
      x_out = roi[-1][0] * (X.shape[-1] - 1) + x_out * ((roi[-1][1] - roi[-1][0]) * (X.shape[-1] - 1) / (output_shape[-1] - 1))  if output_shape[-1] > 1 else Tensor([0.5 * (roi[-1][0] + roi[-1][1]) * (X.shape[-1] - 1)])
      y_out = roi[-2][0] * (X.shape[-2] - 1) + y_out * ((roi[-2][1] - roi[-2][0]) * (X.shape[-2] - 1) / (output_shape[-2] - 1))  if output_shape[-2] > 1 else Tensor([0.5 * (roi[-2][0] + roi[-2][1]) * (X.shape[-2] - 1)])
    return x_out.clip(0, X.shape[-1]-1), y_out.clip(0, X.shape[-2]-1)
  if roi is not None:
    roi = safe_numpy(roi)
    roi = [(st,ed) for st, ed in zip(roi[:len(roi)//2], roi[len(roi)//2:])]
    roi_ = [(1,1)] * 4
    if axes is not None:
      for a,r in zip(axes, roi):
        roi_[a] = r
      roi = roi_
  if scales is not None:
    scales = safe_numpy(scales).tolist()
    if axes is not None:
      scales_ = [1]*X.ndim
      for a,s in zip(axes, scales):
        scales_[a] = s
      scales = scales_
  elif sizes is not None:
    sizes = [int(i) for i in safe_numpy(sizes)]
    scales = []
    if axes is not None:
      sizes_ = [1]*X.ndim
      for a,s in zip(axes, sizes):
        sizes_[a] = s
        scales.append(s/X.shape[a])
      sizes = sizes_
    else: scales = [si/xs for xs, si in zip(X.shape, sizes)]
    if keep_aspect_ratio_policy == "not_larger":
      scale = min(scales)
      sizes = _round(Tensor(list(X.shape[-2:]))*scale, 0.5, "round_up")
      sizes = list(X.shape[:-2]) + [int(i) for i in safe_numpy(sizes)]
    elif keep_aspect_ratio_policy == "not_smaller":
      scale = max(scales)
      sizes = _round(Tensor(list(X.shape[-2:]))*scale, 0.5, "round_up")
      sizes = list(X.shape[:-2]) + [int(i) for i in safe_numpy(sizes)]
  output_shape = sizes if sizes else [math.floor(x*s) for x,s in zip(X.shape, scales)]
  output_shape_ = sizes if sizes else [x*s for x,s in zip(X.shape, scales)]
  scales_ = [os/xs for xs, os in zip(X.shape, output_shape)]
  x_out = Tensor.arange(output_shape[-1]).cast(dtypes.default_float)
  y_out = Tensor.arange(output_shape[-2]).cast(dtypes.default_float)
  if mode == "nearest":
    x_out, y_out = _coordinate_transformation(x_out, y_out, output_shape, scales_, roi)
    x_out = _nearest_mode(x_out, nearest_mode, X.shape[-1])
    y_out = _nearest_mode(y_out, nearest_mode, X.shape[-1])
    return _nearest_gather(X, x_out, y_out)
  elif mode == "linear":
    x_out, y_out = _coordinate_transformation(x_out, y_out, output_shape_, scales, roi)
    ret = []
    for y in safe_numpy(y_out):
      for x in safe_numpy(x_out):
        x_floor, y_floor = int(x), int(y)
        y_shrink = (0, X.shape[2]) if X.shape[2] == 1 else (y_floor, y_floor+2) if y != y_floor else (y_floor, y_floor+1)
        x_shrink = (x_floor, x_floor+2) if x != x_floor else (x_floor, x_floor+1)
        shrink_args = ((0, X.shape[0]), (0, X.shape[1]), y_shrink, x_shrink)
        corners = safe_numpy(X.shrink(shrink_args))
        x1, x2, y1, y2 = x_floor, x_floor+1, y_floor, y_floor+1
        if x == x_floor and y == y_floor: # TODO https://en.wikipedia.org/wiki/Bilinear_interpolation#Weighted_mean maybe do weighted mean?
          ret.append(corners[0,0,0,0])
        elif x == x_floor:
          ret.append((corners[0,0,0,0] * (y2 - y) + corners[0,0,1,0] * (y - y1)) / (y2 - y1))
        elif y == y_floor:
          ret.append((corners[0,0,0,0] * (x2 - x) + corners[0,0,0,1] * (x - x1)) / (x2 - x1))
        else:
          ret.append((corners[0,0,0,0] * (x2 - x) * (y2 - y) + corners[0,0,0,1] * (x - x1) * (y2 - y) + corners[0,0,1,0] * (x2 - x) * (y - y1) + corners[0,0,1,1] * (x - x1) * (y - y1)) / ((x2 - x1) * (y2 - y1)))
    return Tensor(ret).reshape(output_shape)
  elif mode == "cubic":
    raise Exception("cubic interpolation is not implemented")

def CenterCropPad(input: Tensor, shape: Tensor, axes=None):
  if not axes: axes = list(range(input.ndim))
  shrink_arg = [(0,i) for i in input.shape]
  pad_arg = [(0,0)] * input.ndim
  shape = safe_numpy(shape).tolist()
  for s, x in zip(shape, axes):
    if s < input.shape[x]: shrink_arg[x] = (input.shape[x]//2 - s//2, input.shape[x]//2 + s//2) if s%2 == 0 else (input.shape[x]//2 - s//2 - 1, input.shape[x]//2 + s//2)
    elif s > input.shape[x]: pad_arg[x] = ((s - input.shape[x])//2, (s - input.shape[x])//2)  if (s - input.shape[x])% 2 == 0 else ((s - input.shape[x])//2, (s - input.shape[x])//2 + 1)
  return input.shrink(tuple(shrink_arg)).pad(tuple(pad_arg))

def OneHot(indices: Tensor, depth: Tensor, values: Tensor, axis=-1):
  depth = int(safe_numpy(depth).item())
  indices, rank = (indices < 0).where(indices+depth, indices), indices.ndim
  if axis < 0: axis += rank + 1
  ls, rs = indices.shape[0:axis], indices.shape[axis: rank]
  cond = indices[:,None] == Tensor.arange(depth).reshape((1,) * len(ls) + (depth,) + (1,) * len(rs))
  return cond.where(values[1], values[0]).cast(values.dtype)

def Erf(x: Tensor):
  t = 1.0 / (1.0 + 0.3275911 * x.abs())
  term1 = 0.254829592 * t
  term2 = -0.284496736 * t ** 2
  term3 = 1.421413741 * t ** 3
  term4 = -1.453152027 * t ** 4
  term5 = 1.061405429 * t ** 5
  y = (term1 + term2 + term3 + term4 + term5)
  z = 1.0 - y * Tensor.exp(-x * x)
  return (x > 0).where(z, -z)

def Compress(inp: Tensor, condition: Tensor, axis=None):
  if axis is None:
    inp = inp.flatten()
    axis = 0

  axis = axis + inp.ndim if axis < 0 else axis

  con_np = safe_numpy(condition)
  con = Tensor(np.arange(condition.shape[0])[con_np]) # no boolean indexing in Tensor
  return inp.__getitem__(tuple([slice(None) if i != axis else con for i in range(inp.ndim)]))

type_map = {TensorProto.DOUBLE: dtypes.double, TensorProto.FLOAT: dtypes.float32}
def EyeLike(x: Tensor, dtype=None, k=0):
  if dtype is None: dtype = x.dtype
  else: dtype = type_map[dtype]
  shape = x.shape
  dim = min(x.shape)
  if shape[0] == shape[1]: return Tensor.eye(dim=dim, dtype=dtype)
  else:
    diff = (shape[0]-dim, shape[1]-dim)
    padarg = tuple([(d, d) if d == 0 else (k, d-k) for d in diff])
    return Tensor.eye(dim=dim, dtype=dtype).pad(padarg)

def Upsample(X, scales, mode): return Resize(X=X, scales=scales, mode=mode)

# Needs work
def IsInf(x: Tensor, detect_negative=1, detect_positive=1):
  ret = (x == float("inf"))*detect_positive + (x == float("-inf"))*detect_negative + Tensor.zeros(*x.shape)
  return ret.cast(dtypes.bool)

def DequantizeLinear(x: Tensor, x_scale: Tensor, x_zero_point: Union[Tensor, int] = 0, axis=1):
  axis = axis + x.ndim if axis < 0 else axis
  x = x.cast(dtypes.float)
  if isinstance(x_zero_point, Tensor): x_zero_point.cast(dtypes.float)
  x_sc = x_scale.reshape(*[1]*axis, *x_scale.shape, *[1]*(x.ndim - axis - x_scale.ndim))
  x_zer = x_zero_point.reshape(*[1]*axis, *x_scale.shape, *[1]*(x.ndim - axis - x_scale.ndim)) if isinstance(x_zero_point, Tensor) else x_zero_point
  return ((x - x_zer) * x_sc).cast(x_scale.dtype)

# Needs work
def IsNaN(x: Tensor):
  return (x < float("-inf")).cast(dtypes.bool)

# copied from https://github.com/onnx/onnx/blob/main/onnx/reference/ops/op_image_decoder.py
# without importing PIL we'll have to manually decode a bunch of image formats like PNG, JPEG, WebP, etc
def ImageDecoder(encoded_stream: Tensor, pixel_format="RGB"):
  try:
    import PIL.Image
  except ImportError as e:
    raise ImportError("Pillow must be installed to use the reference implementation of the ImageDecoder operator") from e
  img = PIL.Image.open(io.BytesIO(safe_numpy(encoded_stream).tobytes()))
  if pixel_format == "BGR":
    return Tensor(np.array(img))[:, :, ::-1]
  elif pixel_format == "RGB":
    return Tensor(np.array(img))
  elif pixel_format == "Grayscale":
    img = img.convert("L")
    decoded = Tensor(np.array(img))
    return decoded.unsqueeze(-1) # (H, W) to (H, W, 1)
  else:
    raise ValueError(f"pixel_format={pixel_format!r} is not supported.")

def AffineGrid(theta: Tensor, size: Tensor, align_corners=0):
  _, _, *data_sz = safe_numpy(size).tolist()
  size_zeros, original_grid = Tensor.zeros(data_sz), Tensor.ones(data_sz)
  stackable = [original_grid]
  for dim, dim_sz in enumerate(data_sz):
    a = Tensor.arange(-1, 1.0001, 2/(dim_sz-1)) if align_corners == 1 else Tensor.arange(-1+1/dim_sz, 1, 2/dim_sz)
    if dim == 0: stackable = [a.reshape(dim_sz, *[1]*(len(data_sz)-1)) + size_zeros, *stackable]
    elif dim == 1: stackable = [a.reshape(1, dim_sz, *[1]*(len(data_sz)-2)) + size_zeros, *stackable]
    else: stackable = [a.reshape(1, dim_sz) + size_zeros, *stackable]
  original_grid = Tensor.stack(stackable, dim=len(data_sz))
  if original_grid.ndim == 3:
    N, dim_2d, dim_homo = theta.shape
    assert dim_2d == 2 and dim_homo == 3
    H, W, dim_homo = original_grid.shape
    assert dim_homo == 3
    original_grid = original_grid.reshape(H*W, dim_homo).transpose()
    return theta.matmul(original_grid).permute(0,2,1).reshape(N, H, W, dim_2d)
  else:
    assert original_grid.ndim == 4
    N, dim_3d, dim_homo = theta.shape
    assert dim_3d == 3 and dim_homo == 4
    D, H, W, dim_homo = original_grid.shape
    assert dim_homo == 4
    original_grid = original_grid.reshape(D*H*W, dim_homo).transpose()
    return theta.matmul(original_grid).permute(0,2,1).reshape(N, D, H, W, dim_3d)

# **************** com.microsoft Ops ****************

def SkipLayerNormalization(input:Tensor, skip:Tensor, gamma, beta:Optional[Tensor]=None, bias:Optional[Tensor]=None, epsilon=None):
  if epsilon is None: epsilon=1e-12
  x = input + skip + bias
  return x.layernorm(eps=epsilon) * gamma + beta, None, None, x

def FastGelu(x:Tensor, bias:Optional[Tensor]=None):
  x = x + bias
  return 0.5 * x * (1 + (x * 0.797885 + 0.035677 * x ** 3).tanh())

def EmbedLayerNormalization(input_ids: Tensor, segment_ids:Optional[Tensor]=None, word_embedding:Tensor=None, position_embedding:Tensor=None, segment_embedding:Optional[Tensor]=None, gamma=None, beta=None, mask:Optional[Tensor]=None, position_ids:Optional[Tensor]=None, epsilon=None, mask_index_type=None):
  # https://github.com/microsoft/onnxruntime/blob/main/docs/ContribOperators.md#com.microsoft.EmbedLayerNormalization
  assert (segment_ids is None) is (segment_embedding is None)
  assert (mask is None) is (mask_index_type is None)
  assert mask is None, "functionality not supported yet"  # TODO
  input_shape = input_ids.shape
  bsz, seq_length = input_shape[0], input_shape[1]
  compute_seg_emb = (segment_embedding is not None and segment_ids is not None)
  vocab_size, max_position_embeddings, type_vocab_size = word_embedding.shape[0], position_embedding.shape[0], (segment_embedding.shape[0] if compute_seg_emb else None)

  def embedding(x:Tensor, vocab_size, weight:Tensor)->Tensor:  # TODO from nn.Embedding. Could probably upstream this to Tensor
    vocab_counter = Tensor.arange(vocab_size, dtype=x.dtype, requires_grad=False).reshape(1, 1, vocab_size).expand(*x.shape, vocab_size)
    return (vocab_counter == x.unsqueeze(2).expand(*x.shape, vocab_size)) @ weight

  # bert embedding layer
  if epsilon is None: epsilon = 1e-12
  if position_ids is None: position_ids = Tensor.arange(seq_length, requires_grad=False).unsqueeze(0).expand(*input_shape)
  wrd_embedding_res = embedding(input_ids, vocab_size, word_embedding)
  pos_embedding_res = embedding(position_ids, max_position_embeddings, position_embedding)
  seg_embedding_res = embedding(segment_ids, type_vocab_size, segment_embedding) if compute_seg_emb else None

  embedding_sum = wrd_embedding_res + pos_embedding_res + seg_embedding_res
  out = embedding_sum.layernorm(eps=epsilon) * gamma + beta
  return out, None, embedding_sum

def Attention(input:Tensor, weights, bias:Optional[Tensor]=None, mask_index:Optional[Tensor]=None, past:Optional[Tensor]=None, relative_position_bias:Optional[Tensor]=None, past_sequence_length:Optional[Tensor]=None, do_rotary=None, mask_filter_value=None, num_heads=None, past_present_share_buffer=None, qkv_hidden_sizes=None, scale=None, unidirectional=None):
  # https://github.com/microsoft/onnxruntime/blob/main/docs/ContribOperators.md#com.microsoft.Attention
  assert num_heads is not None  # required
  assert (qkv_hidden_sizes is None and past is not None) or (qkv_hidden_sizes is not None)
  assert relative_position_bias==do_rotary==past_sequence_length==mask_filter_value==past_present_share_buffer==scale==None, "functionality not supported yet"  # TODO strange params
  hidden_size, v_hidden_size = qkv_hidden_sizes[1:] if qkv_hidden_sizes is not None else 2*(weights.shape[1] // 3,)

  if unidirectional:  # gpt-style
    assert hidden_size == v_hidden_size
    xqkv = input.linear(weights, bias)
    xq, xk, xv = [xqkv.slice([None, None, (i*hidden_size, (i+1)*hidden_size)]) for i in range(3)]
  else:  # bert-style
    wq, wk, wv = weights[:,:hidden_size], weights[:,hidden_size:hidden_size+v_hidden_size], weights[:,hidden_size+v_hidden_size:]
    bq, bk, bv = (bias[:hidden_size], bias[hidden_size:hidden_size+v_hidden_size], bias[hidden_size+v_hidden_size]) if bias is not None else None
    xq, xk, xv = [input.linear(w, b) for w, b in zip((wq, wk, wv), (bq, bk, bv))]
  xq, xk, xv = [x.reshape(x.shape[0], x.shape[1], num_heads, -1).transpose(1, 2) for x in (xq, xk, xv)]

  if past is not None:
    xk, xv = Tensor.cat(past[0], xk, dim=-2), Tensor.cat(past[1], xv, dim=-2)
    present = Tensor.cat(xk.unsqueeze(0), xv.unsqueeze(0))

  def attn(query, key, value, attn_mask):
    query_length, key_length = query.shape[-2], key.shape[-2]
    cdim = max(query_length, key_length) + 1
    attn_weights = query @ key.transpose(-1, -2) / math.sqrt(value.shape[-1])
    # This is where Tensor.scaled_dot_product_attention differs:
    causal_mask = Tensor.ones((cdim, cdim), requires_grad=False, dtype=dtypes.bool).tril(0)[key_length - query_length : key_length, :key_length]
    return (Tensor.where(causal_mask, attn_weights, -float("inf")) + attn_mask).softmax(-1) @ value

  bsz, _, seq_len, _ = xq.shape
  out = attn(xq, xk, xv, mask_index).transpose(1, 2).reshape(bsz, seq_len, -1)
  return out, present

# **************** ai.onnx.preview.training Ops ****************

# TODO not entirely sure these optimizers are correct
def Adagrad(R, T, *inputs, decay_factor=0.0, epsilon=0.0, norm_coefficient=0.0):
  groups = len(inputs) // 3
  grouped_inputs = [inputs[i::groups] for i in range(groups)]
  T, R = safe_numpy(T)[0], safe_numpy(R)[0]
  r = R / (1 + T * decay_factor)
  ret = []
  for input in grouped_inputs:
    X, G, H = input
    X.grad = norm_coefficient * X + G
    X.grad.requires_grad, H.requires_grad = False, False # TODO manually turning off requires_grad, see TODO under (domain == "ai.onnx.preview.training") in onnx.py
    H.assign(H.detach() + X.grad * X.grad).realize()
    H_adaptive = H.sqrt() + epsilon
    X.assign(X.detach() - r * X.grad / H_adaptive)
    ret.extend([X, H])
  ret = ret[::2] + ret[1::2]
  return tuple(ret)

def Momentum(R, T, *inputs, alpha, beta, mode, norm_coefficient):
  groups = len(inputs) // 3
  grouped_inputs = [inputs[i::groups] for i in range(groups)]
  T, R = safe_numpy(T)[0], safe_numpy(R)[0]
  beta_adjusted = beta if T > 0 else 1
  ret = []
  for input in grouped_inputs:
    X, G, V = input
    X.grad = (norm_coefficient * X + G).realize()
    X.grad.requires_grad, V.requires_grad = False, False
    V.assign(alpha * V + beta_adjusted * X.grad).realize()
    if mode == "standard": X.assign(X.detach() - R * V).realize()
    elif mode == "nesterov": X.assign(X.detach() - R * (X.grad + alpha + V)).realize()
    ret.extend([X, V])
  ret = ret[::2] + ret[1::2]
  return tuple(ret)

# copied from tinygrad/nn/optim.py: LAMB with some edits
def Adam(R, T, *inputs, alpha=0.9, beta=0.999, epsilon=0.0, norm_coefficient=0.0, norm_coefficient_post=0.0):
  groups = len(inputs) // 4
  grouped_inputs = [inputs[i::groups] for i in range(groups)]
  T, R = safe_numpy(T)[0], safe_numpy(R)[0]
  ret = []
  for input in grouped_inputs:
    X, G, V, H = input
    X.grad = (norm_coefficient * X + G).realize()
    V.requires_grad, H.requires_grad, X.grad.requires_grad = False, False, False
    V.assign(alpha * V + (1.0 - alpha) * X.grad).realize()
    H.assign(beta * H + (1.0 - beta) * (X.grad * X.grad)).realize()
    up = (V / (1.0 - alpha**T)) / ((H / (1.0 - beta**T)).sqrt() + epsilon) if T > 0 else V / (H.sqrt() + epsilon)
    X.assign(X.detach() - R * up).realize()
    X = (1 - norm_coefficient_post) * X
    ret.extend([X, V, H])
  ret = ret[::3] + ret[1::3] + ret[2::3]
  return tuple(ret)<|MERGE_RESOLUTION|>--- conflicted
+++ resolved
@@ -425,17 +425,10 @@
     elif nearest_mode == "round_prefer_ceil": ret = _round(x_resized, 0.5, "round_up")
     elif nearest_mode == "floor": ret = x_resized.floor()
     elif nearest_mode == "ceil": ret = x_resized.ceil()
-<<<<<<< HEAD
-    return ret.clip(0, x_len-1).cast(dtypes.int32)
-  def _coordinate_transformation(x_out, y_out, output_shape, scales_, roi=None):
-    if coordinate_transformation_mode == "half_pixel":
-      x_out = (x_out + 0.5)/Tensor(scales_[-1]) - 0.5
-=======
     return ret.clip(0, x_len-1)
   def _coordinate_transformation(x_out, y_out, output_shape, scales_, roi=None):
     if coordinate_transformation_mode == "half_pixel":
       x_out = (x_out + 0.5)/Tensor(scales_[-1]) - 0.5 # TODO Tensor() because try (((Tensor([0,1,2,3,4,5])+0.5)/3.5 - 0.5)) with LLVM or METAL, inaccuacy.
->>>>>>> 90fb09b5
       y_out = (y_out + 0.5)/Tensor(scales_[-2]) - 0.5
     elif coordinate_transformation_mode == "align_corners":
       x_out = x_out * (X.shape[-1] - 1) / (output_shape[-1] - 1)
