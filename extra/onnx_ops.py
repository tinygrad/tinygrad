import functools, io, math
from typing import Union, Tuple, Optional, List, Any
<<<<<<< HEAD
from tinygrad.tensor import Tensor, broadcast_shape
from tinygrad.dtype import dtypes
=======
from tinygrad.tensor import Tensor, _broadcast_shape
from tinygrad.dtype import ImageDType, dtypes
>>>>>>> 8bd6cb95
from tinygrad.helpers import prod, flatten
from extra.onnx import DTYPE_MAP, to_python_const
import numpy as np

def half_to_float_to_half(func):
  def wrapper(*args, **kwargs):
    ret = func(*(arg.float() if isinstance(arg, Tensor) else arg for arg in args), **kwargs)
    if not isinstance(ret, tuple): ret = (ret,)
    return tuple(r.cast(dtypes.float16) if isinstance(r, Tensor) else r for r in ret)
  return wrapper


tensor_methods = {"Neg", "Reciprocal", "Pow", "Sqrt", "Sign", "Abs", "Exp", "Log", "Mish", "Sin", "Cos", "Tan", "Relu", "Sigmoid", "MatMul",
                  "Floor", "Ceil", "Softplus", "HardSwish", "Where", "Mul", "Sinh", "Cosh", "Tanh", "Softsign", "Asinh", "Acosh", "Atanh",
                  "Elu", "Celu", "Xor", "Round"}

# **************** Free Ops ****************

def Identity(x: Tensor): return x
def Add(x: Tensor, other: Tensor, broadcast=None, axis=None): return x + other
def Sub(x: Union[Tensor, Any], other: Tensor): return x - other # some test has input as int
def Less(x:Tensor,y:Tensor): return x < y
def LessOrEqual(x:Tensor,y:Tensor): return x <= y
def Greater(x:Tensor,y:Tensor): return x > y
def GreaterOrEqual(x:Tensor,y:Tensor): return x >= y
def Equal(x:Tensor,y:Tensor): return x == y
def Max(*data_0): return functools.reduce(Tensor.maximum, data_0)
def Min(*data_0): return functools.reduce(Tensor.minimum, data_0)
def Sum(*data_0): return functools.reduce(Tensor.add, data_0)
def Mean(*data_0): return Sum(*data_0) / len(data_0)
# NOTE: does not support saturate
def Cast(x: Tensor, to: int, saturate=1): return x.cast(DTYPE_MAP[to])
def CastLike(x: Tensor, target_type: Tensor, saturate=1): return x.cast(target_type.dtype)

# **************** Simple Ops ****************

# https://github.com/onnx/onnx/blob/main/onnx/reference/ops/op_div.py
def Div(x: Tensor, other: Tensor): return (x/other).cast(x.dtype)

def Constant(value:Optional[Tensor]=None, value_float=None, value_floats=None, value_int=None, value_ints=None, value_string=None, value_strings=None):
  if value is not None: return value
  if value_float is not None: return Tensor(value_float, dtype=dtypes.float32, requires_grad=False)
  if value_floats is not None: return Tensor(list(value_floats), dtype=dtypes.float32, requires_grad=False)
  if value_int is not None: return Tensor(value_int, dtype=dtypes.int64, requires_grad=False)
  if value_ints is not None: return Tensor(list(value_ints), dtype=dtypes.int64, requires_grad=False)
  if value_string is not None or value_strings is not None: raise NotImplementedError('value_string or value_strings not implemented for Constant op')

def HardSigmoid(x: Tensor, alpha=0.2, beta=0.5): return (alpha*x + beta).clip(0, 1)
def Gelu(x:Tensor, approximate=None): return x.gelu() if approximate == "tanh" else 0.5 * x * (1 + Erf(x/math.sqrt(2)))
def Selu(X: Tensor, alpha=1.67326319217681884765625, gamma=1.05070102214813232421875): return gamma * (X.relu() - (-alpha*X.exp()+alpha).relu())
def PRelu(X:Tensor, slope:Tensor):
  slope = slope[0] if slope.shape[-1] != X.shape[-1] else slope # HACK OnnxBackendPyTorchConvertedModelTest HAS WEIRD SLOPE WHERE IT'S [0.25, 0.25, 0.25] FOR ANY X.SHAPE
  return (X > 0).where(X, X * slope)
def LeakyRelu(X: Tensor, alpha=0.01): return X.leakyrelu(alpha)
def ThresholdedRelu(X: Tensor, alpha=1.0): return (X > alpha).where(X, 0)
def Softmax_1(x: Tensor, axis=1): return x.softmax(axis)
def Softmax_13(x: Tensor, axis=-1): return x.softmax(axis)
Softmax = {1: Softmax_1, 13: Softmax_13}   # Softmax default axis changed
def LogSoftmax(x: Tensor, axis=-1): return x.log_softmax(axis)
def Clip(x: Tensor, min=None, max=None): return x.clip(float('-inf') if min is None else min, float('inf') if max is None else max).cast(x.dtype)

# NOTE ReduceProd would require a new llop
def _axes(axes, noop_with_empty_axes):
  if axes is not None and not (isinstance(axes, Tensor) and axes.shape == (0,)): return to_python_const(axes)
  return [] if noop_with_empty_axes else None
def ReduceMax(data: Tensor, axes=None, keepdims=1, noop_with_empty_axes=0): return data.max(_axes(axes, noop_with_empty_axes), keepdim=keepdims)
def ReduceMin(data: Tensor, axes=None, keepdims=1, noop_with_empty_axes=0): return data.min(_axes(axes, noop_with_empty_axes), keepdim=keepdims)
def ReduceSum(data: Tensor, axes=None, keepdims=1, noop_with_empty_axes=0): return data.sum(_axes(axes, noop_with_empty_axes), keepdim=keepdims)
def ReduceMean(data: Tensor, axes=None, keepdims=1, noop_with_empty_axes=0): return data.mean(_axes(axes, noop_with_empty_axes), keepdim=keepdims)
def ReduceSumSquare(data: Tensor, axes=None, keepdims=1, noop_with_empty_axes=0): return ReduceSum(data.square(), axes, keepdims, noop_with_empty_axes)
def ReduceL1(data: Tensor, axes=None, keepdims=1, noop_with_empty_axes=0): return ReduceSum(data.abs(), axes, keepdims, noop_with_empty_axes)
def ReduceL2(data: Tensor, axes=None, keepdims=1, noop_with_empty_axes=0): return ReduceSumSquare(data, axes, keepdims, noop_with_empty_axes).sqrt()
def ReduceLogSum(data: Tensor, axes=None, keepdims=1, noop_with_empty_axes=0): return ReduceSum(data, axes, keepdims, noop_with_empty_axes).log()
def ReduceLogSumExp(data: Tensor, axes=None, keepdims=1, noop_with_empty_axes=0): return ReduceSum(data.exp(), axes, keepdims, noop_with_empty_axes).log()

def GlobalAveragePool(X: Tensor): return X.mean(axis=tuple(range(2, X.ndim)), keepdim=True)
def GlobalMaxPool(X: Tensor): return X.max(axis=tuple(range(2, X.ndim)), keepdim=True)
def OptionalHasElement(x: Optional[Tensor]=None): return Tensor(x is not None and x.numel() > 0)
def OptionalGetElement(x: Optional[Tensor]=None): return x if x is not None else Tensor([])

def Tile(x: Tensor, repeats): return x.repeat(to_python_const(repeats))
def Range(start: Tensor, limit, delta): return Tensor.arange(start=to_python_const(start), stop=to_python_const(limit), step=to_python_const(delta))
def Shape(data: Tensor, end=None, start=0): return Tensor(data.shape[start:end], dtype=dtypes.int64)
def Size(data: Tensor): return prod(data if isinstance(data, list) else data.shape)
def Flatten(x: Tensor, axis=1): return x.reshape(prod(x.shape[0:axis]), -1)
def Reshape(data: Tensor, shape: Tensor, allowzero=0):
  return data.reshape([int(x) if x != 0 else (0 if allowzero else data.shape[i]) for i,x in enumerate(to_python_const(shape))])
def Expand(x: Tensor, shape:Tensor): return x.expand(_broadcast_shape(x.shape, tuple(to_python_const(shape))))
def Shrink(x: Tensor, bias=0.0, lambd=0.5): return (x < -lambd)*(x+bias) + (x > lambd)*(x-bias)
def And(x:Tensor, y:Tensor): return (x==y).where(x, False)
def Or(x:Tensor, y:Tensor): return (x==y).where(x, True)
def Not(x:Tensor): return x.logical_not()

def Asin(x): return Atan(x / (1 - x * x).sqrt())
def Acos(x: Tensor):
  negate = (x < 0)
  x = x.abs()
  ret = ((((-0.0187293 * x) + 0.0742610)*x - 0.2121144) * x + 1.5707288) * (1.0 - x).sqrt()
  ret = ret - 2 * negate * ret
  return negate * math.pi + ret
def Atan(y: Tensor):
  t1 = y.abs()
  t3 = (1 > t1).where(t1, t1.reciprocal())
  t4 = t3 * t3
  t0 = ((((-0.013480470 * t4 + 0.057477314) * t4 - 0.121239071) * t4 + 0.195635925) * t4 - 0.332994597) * t4 + 0.999995630
  t3 = t0 * t3
  t3 = (t1 > 1).where(1.570796327 - t3, t3)
  return y.sign() * t3

def Trilu(x: Tensor, k: Union[Tensor, int]=0, upper=1):
  k = to_python_const(k) if isinstance(k, Tensor) else 0 # onnx passes k as a tensor int64 with one element, default is 0
  return x.triu(k) if upper else x.tril(k)

def Squeeze(data: Tensor, axes):
  if isinstance(axes, Tensor): axes = to_python_const(axes)
  axes = [data._resolve_dim(x) for x in axes]
  return data.reshape([s for i,s in enumerate(data.shape) if i not in axes])
def Unsqueeze(data: Tensor, axes):
  axes = sorted([x + data.ndim if x < 0 else x for x in to_python_const(axes)])
  new_shape = list(data.shape)
  for axis in axes: new_shape.insert(axis, 1)
  return data.reshape(new_shape)

def Binarizer(x, threshold=0.0): return (x > threshold).float()

def ArgMax(x: Tensor, axis=0, keepdims=1, select_last_index=0):
  if select_last_index: return ((x.shape[axis]-1) - x.flip(axis).argmax(axis, keepdim=keepdims)).cast(dtypes.int64)
  return x.argmax(axis, keepdim=keepdims).cast(dtypes.int64)
def ArgMin(x, axis=0, keepdims=1, select_last_index=0): return ArgMax(-x, axis=axis, keepdims=keepdims, select_last_index=select_last_index)

def Concat(*xs: List[Tensor], axis): return Tensor.cat(*xs, dim=axis)
def Transpose(x: Tensor, perm=None): return x.permute(order=list(range(x.ndim)[::-1]) if perm is None else perm)

def ConstantOfShape(x, value:Tensor=None):
  if value is None: value = 0.0
  shape = to_python_const(x)
  return Tensor.ones(*shape, dtype=value.dtype) * (value if shape[0]!=0 else 1)

# **************** Complex Ops ****************

def Gemm(A: Tensor, B: Tensor, C: Tensor=None, alpha=1.0, beta=1.0, transA=0, transB=0, broadcast=0):
  ret = alpha * (A.transpose(transA) @ B.transpose(transB))
  if C is not None: ret = ret + beta * (C if broadcast == 0 else C.reshape([-1 if i <  len(C.shape) else 1 for i in range(ret.ndim)][::-1]))
  return ret

def Einsum(*Inputs: List[Tensor], equation): return Tensor.einsum(equation, Inputs)

def CumSum(X:Tensor, axis:Tensor, exclusive=0, reverse=0):
  axis = to_python_const(axis)
  if axis < 0: axis += X.ndim
  if reverse: X = X.flip(axis)
  if exclusive:
    pad_arg, shrink_arg = [None] * X.ndim, [None] * X.ndim
    pad_arg[axis] = (1, 0)
    shrink_arg[axis] = (0, X.shape[axis])
    X = X.pad(tuple(pad_arg)).shrink(tuple(shrink_arg))
  if reverse: return X.cumsum(axis).flip(axis)
  return X.cumsum(axis)

# TODO: this is copied from tinygrad/nn/__init__.py
# spatial is from opset 7 and has since been removed
def BatchNormalization(X: Tensor, scale, B, input_mean, input_var, epsilon=1e-05, momentum=0.9, training_mode=0, spatial=1, is_test=0):
  if training_mode:
    x_detached = X.detach()
    current_mean = x_detached.mean(axis=(0,2,3))
    y = (x_detached - current_mean.reshape(shape=[1, -1, 1, 1]))
    current_var = (y*y).mean(axis=(0,2,3))
    current_invstd = current_var.add(epsilon).rsqrt()

    running_mean = input_mean * momentum + current_mean * (1 - momentum)
    running_var = input_var * momentum + current_var * (1 - momentum)

    return X.batchnorm(scale, B, current_mean, current_invstd), running_mean, running_var
  invstd = (input_var + epsilon).rsqrt()
  return X.batchnorm(scale, B, input_mean, invstd)

def InstanceNormalization(x: Tensor, scale: Tensor, bias: Tensor, epsilon=1e-05):
  axis = tuple(range(2, x.ndim))
  mean = x.mean(axis=axis, keepdim=True)
  invstd = x.sub(mean).pow(2).mean(axis=axis, keepdim=True).add(epsilon).rsqrt()
  return x.sub(mean).mul(scale.reshape(shape=[-1, 1, 1])).mul(invstd).add(bias.reshape(shape=[-1, 1, 1]))

def LayerNormalization(x: Tensor, scale, bias, axis=-1, epsilon=1e-05, stash_type=1):
  assert stash_type == 1, "only float32 is supported"
  axis = tuple(i for i in range(axis if axis >= 0 else x.ndim + axis, x.ndim))
  mean = x.mean(axis=axis, keepdim=True)
  return x.layernorm(axis, epsilon).mul(scale).add(bias), mean, (x.sub(mean)).pow(2).mean(axis=axis, keepdim=True).add(epsilon).rsqrt()

def GroupNormalization(x: Tensor, scale: Tensor, bias: Tensor, num_groups, epsilon=1e-05):
  return x.reshape(x.shape[0], num_groups, -1).layernorm(axis=-1, eps=epsilon).mul(scale.unsqueeze(-1)).add(bias.unsqueeze(-1)).reshape(x.shape)

# onnx: [x1_begin, x2_begin, ..., x1_end, x2_end, ...]
# numpy.pad: ((x1_begin, x1_end), (x2_begin, x2_end), ...)
def _format_padding(onnx_pads, ndims=None, axes=None):
  if ndims and len(onnx_pads)//2 != ndims:  onnx_pads = onnx_pads * ndims # for OnnxBackendPyTorchConvertedModelTest the len(onnx_pads) == 2
  if ndims is None: ndims = len(onnx_pads) // 2
  if axes is None: axes = list(range(ndims))
  num_axes = len(axes)
  np_pads = [(0,0)] * ndims
  for i in range(num_axes):
    np_pads[axes[i]] = (onnx_pads[i], onnx_pads[i + num_axes])
  return np_pads

def _padded(X: Tensor, pads=None, auto_pad="NOTSET", axes=None, constant_value=0., strides=None, kernel_shape=None, dilations=None, ceil_mode=0):
  if auto_pad != "NOTSET": pads = _auto_pad(X, auto_pad, strides, kernel_shape, dilations)
  elif ceil_mode:
    if strides is not None: strides = [strides]*len(kernel_shape) if isinstance(strides, int) else strides if strides else [1]*len(kernel_shape)
    if dilations is not None: dilations = [1]*len(kernel_shape) if dilations == 1 else dilations
    out_spatial_shape = [math.ceil((sh - dil * (ker-1)-1)/st + 1) if ceil_mode else math.floor((sh - dil * (ker-1)-1)/st + 1) for sh, st, ker, dil in zip(X.shape[-len(kernel_shape):], strides, kernel_shape, dilations)]
    pad_shape = [(osh-1)*st+((ks-1)*dil+1)-ish for osh, st, ks, dil, ish in zip(out_spatial_shape, strides, kernel_shape, dilations, X.shape[-len(kernel_shape):])]
    pad_shape = [[sh//2, sh-sh//2] for sh in pad_shape]
    # ceil_mode case follows NOTE in https://pytorch.org/docs/stable/generated/torch.nn.MaxPool2d.html#torch.nn.MaxPool2d
    # so if any kernels start in right padded region, we decrease right pads to omit that kernel. Only omitting 1 kernel now.
    pad_shape = [[start,end-rpad] if (rpad := ks + st%(st-(((start+xs)%st)))) <= end else [start,end]
                 for (start,end), ks, st, xs in zip(pad_shape, kernel_shape, strides, X.shape[-len(kernel_shape):])]
    pad_shape = flatten(pad_shape)
    pads = pad_shape[::2] + pad_shape[1::2]
  if pads is None: return X
  pads = _format_padding(pads, ndims=len(X.shape), axes=axes)
  return X.pad(tuple(pads), value=constant_value)

def _auto_pad(X: Tensor, auto_pad, strides, kernel_shape, dilations):
  strides = [strides]*len(kernel_shape) if isinstance(strides, int) else strides if strides else [1]*len(kernel_shape)
  dilations = [1]*len(kernel_shape) if dilations == 1 else dilations
  if auto_pad == "SAME_UPPER" or auto_pad == "SAME_LOWER":
    pad_shape = [(math.ceil(sh/st)-1)*st+((ks-1)*di+1)-sh for sh, st, ks, di in zip(X.shape[-len(kernel_shape):], strides, kernel_shape, dilations)]
    pad_shape = flatten([[sh//2, sh-sh//2] for sh in pad_shape])
    return pad_shape[::2] + pad_shape[1::2] if auto_pad == "SAME_UPPER" else pad_shape[1::2] + pad_shape[::2]
  raise NotImplementedError(f"auto_pad={auto_pad} not implemented")

def Pad(x: Tensor, pads: Union[Tensor, Tuple[int, ...]], constant_value: Tensor=None, axes: Tensor=None, mode="constant", value: float=0.):
  constant_value = value if constant_value is None else float(to_python_const(constant_value))
  seq_pads = list(pads) if isinstance(pads, tuple) else to_python_const(pads)
  seq_pads = [math.ceil(i) for i in seq_pads]
  seq_axes = to_python_const(axes) if axes is not None else None
  base_shape = x.shape
  pads = _format_padding(seq_pads, ndims=len(x.shape), axes=seq_axes)
  if mode == "wrap":
    repeat_args = [math.ceil(dim[0]/sh) + math.ceil(dim[1]/sh) + 1 for dim, sh in zip(pads, base_shape)]
    new_shape = [s*r for s,r in zip(base_shape, repeat_args)]
    shrink_args = [(sh-dim[0]%sh if dim[0]%sh != 0 else 0, nsh-(sh-dim[1]%sh if dim[1]%sh != 0 else 0)) for dim, sh, nsh in zip(pads, base_shape, new_shape)]
    return x.repeat(tuple(repeat_args)).shrink(tuple(shrink_args))
  if mode == "reflect":
    for i,s in enumerate(x.shape):
      if pads[i] != (0,0):
        xL = x.flip(i).shrink(tuple((s-pads[i][0]-1, s_-1) if i_ == i else None for i_,s_ in enumerate(x.shape)))
        xR = x.flip(i).shrink(tuple((1, pads[i][1]+1) if i_ == i else None for i_ in range(x.ndim)))
        x = xL.cat(x, xR, dim=i)
    return x
  if mode == "edge":
    for i,s in enumerate(x.shape):
      if pads[i] != (0,0):
        xL = x.shrink(tuple((0,1) if i_ == i else None for i_ in range(x.ndim))).expand([pads[i][0] if i_ == i else None for i_ in range(x.ndim)])
        xR = x.shrink(tuple((s_-1, s_) if i_ == i else None for i_,s_ in enumerate(x.shape))).expand([pads[i][1] if i_ == i else None for i_ in range(x.ndim)])
        x = xL.cat(x, xR, dim=i)
    return x
  if mode == "constant":
    return _padded(x, seq_pads, axes=seq_axes, constant_value=constant_value)

def AveragePool(X: Tensor, kernel_shape, auto_pad="NOTSET", ceil_mode=0, count_include_pad=0, dilations=1, pads=None, strides=1):
  pixel_axes = tuple(range(2, X.ndim))
  ret = _padded(X, pads, auto_pad, axes=pixel_axes, strides=strides, kernel_shape=kernel_shape, dilations=dilations, ceil_mode=ceil_mode)
  ret = ret.avg_pool2d(kernel_shape, stride=strides, dilation=dilations)
  if count_include_pad: return ret
  div = _padded(Tensor.ones(X.shape), pads, auto_pad, axes=pixel_axes, strides=strides, kernel_shape=kernel_shape, dilations=dilations, ceil_mode=ceil_mode).avg_pool2d(kernel_shape, stride=strides, dilation=dilations)
  return ret / div

def MaxPool(X: Tensor, kernel_shape, auto_pad="NOTSET", ceil_mode=0, dilations=1, pads=None, storage_order=0, strides=1):
  pixel_axes = tuple(range(2, X.ndim))
  ret = _padded(X, pads, auto_pad, constant_value=-math.inf, axes=pixel_axes, strides=strides, kernel_shape=kernel_shape, dilations=dilations, ceil_mode=ceil_mode)
  ret = ret.max_pool2d(kernel_shape, stride=strides, dilation=dilations).cast(X.dtype)
  ret_len, X_len = ret.numel(), X.numel()
  indices = ((ret.flatten().unsqueeze(1).expand(ret_len, X_len) == X.flatten().unsqueeze(0).expand(ret_len, X_len)) * \
             Tensor.arange(X_len, dtype=dtypes.int64).unsqueeze(0).expand(ret_len, X_len)).sum(1).reshape(ret.shape)
  if storage_order: indices = indices.transpose(-2, -1)
  return ret, indices

def MaxUnpool(xT: Tensor, xI: Tensor, outshape: Optional[Tensor]=None, kernel_shape=None, pads=None, strides=None):
  out_sh = [(ks//2)*2 + st * inps for inps, st, ks in zip(xI.shape, strides, kernel_shape)]
  outlength = prod(out_sh)
  xI = xI.flatten().unsqueeze(1).expand(None, outlength)
  arange = Tensor.arange(outlength, requires_grad=False).reshape(1, outlength).expand(xI.shape)
  xT = xT.flatten().unsqueeze(1).expand(None, outlength)
  ret = ((xI == arange) * xT).sum(0).reshape([1, 1] + out_sh)
  if outshape is not None and (outshape := to_python_const(outshape)) != ret.shape:
    diff = [outshape[2] - ret.shape[2], outshape[3] - ret.shape[3]]
    pad_args = [diff[0]//2, diff[1]//2, diff[0]-diff[0]//2, diff[1]-diff[1]//2]
    ret = ret.pad2d((pad_args[1], pad_args[3], pad_args[0], pad_args[2]))
  return ret

def Conv(X: Tensor, W: Tensor, B:Optional[Tensor]=None, auto_pad="NOTSET", dilations=1, group=1, kernel_shape=None, pads=None, strides=1):
  if auto_pad != "NOTSET":
    padding = _auto_pad(X, auto_pad, strides, kernel_shape, dilations)
  else:
    # reorder padding
    padding = [p for ps in zip(pads[:len(pads)//2][::-1], pads[len(pads)//2:][::-1]) for p in ps] if pads is not None else 0
  return X.conv2d(W, B, stride=strides, groups=group, dilation=dilations, padding=padding)

def ConvTranspose(X: Tensor, W: Tensor, B:Optional[Tensor]=None, auto_pad="NOTSET", dilations=1, group=1, kernel_shape=None, pads=None, output_shape=None, output_padding=0, strides=1):
  if kernel_shape is None: kernel_shape = W.shape[2:]
  if isinstance(strides, int): strides = [strides]*(W.ndim-2)
  if isinstance(dilations, int): dilations = [dilations]*(W.ndim-2)
  if isinstance(output_padding, int): output_padding = [output_padding]*(W.ndim-2)
  out_sh = [st*(xs-1) + (ks-1)*di+1 if n < 2 else st*(xs-1) + (ks-1)*di+1 - pads[n-2] - pads[n-1] for n, (st, xs, ks, di) in enumerate(zip(strides, X.shape[2:], kernel_shape, dilations))] if output_shape is not None or auto_pad != "NOTSET" else []
  if pads is None:
    if output_shape is None: output_shape = [xs*st for xs, st in zip(X.shape[2:], strides)]
    if auto_pad == "NOTSET": pads = [0,0] * (X.ndim - 2)
    else:
      total_padding = [st*(ish-1) + pad + ((ks-1)*dil+1)-osh for st, ish, pad, ks, dil, osh in zip(strides, X.shape[2:], output_padding, kernel_shape, dilations, output_shape)]
      pad_shape = flatten([[sh//2, sh-sh//2] for sh in total_padding])
      pads = pad_shape[::2] + pad_shape[1::2] if auto_pad == "SAME_UPPER" else pad_shape[1::2] + pad_shape[::2]
  else:
    if output_shape is None: output_shape = [st*(xs-1) + (ks-1)*di+1 if n < 2 else st*(xs-1) + (ks-1)*di+1 - pads[n-2] - pads[n-1] for n, (st, xs, ks, di) in enumerate(zip(strides, X.shape[2:], kernel_shape, dilations))]
  if out_sh: output_padding = [os - rs for os, rs in zip(output_shape, out_sh)]
  return X.conv_transpose2d(W, B, stride=strides, groups=group, dilation=dilations, padding=pads if pads is not None else 0, output_padding=output_padding)

def DepthToSpace(X:Tensor, blocksize:int, mode:str="DCR"):
  b, c, h, w = X.shape
  if mode == "DCR":
    return X.reshape(b, blocksize, blocksize, c // (blocksize**2), h, w).permute(0, 3, 4, 1, 5, 2).reshape(b, c // (blocksize**2), h * blocksize, w * blocksize)
  elif mode == "CRD":
    return X.reshape(b, c // (blocksize ** 2), blocksize, blocksize, h, w).permute(0, 1, 4, 2, 5, 3).reshape(b, c // (blocksize ** 2), h * blocksize, w * blocksize)

def SpaceToDepth(X:Tensor, blocksize:int):
  b, c, h, w = X.shape
  return X.reshape(b, c, h // blocksize, blocksize, w // blocksize, blocksize).permute(0, 3, 5, 1, 2, 4).reshape(b, c * (blocksize**2), h // blocksize, w // blocksize)

# Reimplemented here because you need legacy RNG for passing ONNX tests.
def Dropout(data: Tensor, ratio=0.5, training_mode=False, seed=None):
  if isinstance(ratio, Tensor) and not ratio.shape: ratio = to_python_const(ratio) # ratio and tensor is passed in as Tensor with shape: ()
  if isinstance(training_mode, Tensor) and not training_mode.shape: training_mode = to_python_const(training_mode)
  if not training_mode: return data, Tensor.ones(data.shape, dtype=dtypes.bool)  # if mask is requested as output it will contain all True's.
  rng = np.random.RandomState(seed)
  if isinstance(ratio, Tensor): ratio = ratio.item()
  mask = Tensor(rng.random(data.shape) >= ratio, requires_grad=False, device=data.device)
  return data * mask * (1/(1.0 - ratio)), mask

def LRN(x: Tensor, size, alpha=1e-4, beta=0.75, bias=1.0):
  bs, c, iy, ix = x.shape
  return x / x.mul(x).reshape(bs,1,c,iy*ix).pad2d((0,0,(size-1)//2, size//2)).avg_pool2d((size, 1), 1).reshape(bs,c,iy,ix).mul(alpha).add(bias).pow(beta)

def MeanVarianceNormalization(x: Tensor, axis=(0, 2, 3)):
  mean = x.mean(axis, keepdim=True)
  std = x.std(axis, keepdim=True, correction=0)
  return (x - mean) / (std + 1e-9)

def NegativeLogLikelihoodLoss(x: Tensor, target: Tensor, weight=None, ignore_index=None, reduction="mean"):
  N, C, i_shape = x.shape[0], x.shape[1], x.shape
  t_shape = target.shape
  if len(x.shape) != 3:
    x = x.reshape((N, C, -1))
    target = target.reshape((N, -1))
  if weight is not None:
    mask = target.unsqueeze(-1) == Tensor.arange(C).repeat((N, 1, 1))
    weight = (mask * weight).sum(axis=-1)
  if ignore_index is not None:
    cond = target == ignore_index
    weight = cond.where(0, weight) if weight is not None else cond.where(0, 1)
  mask = target[:, None, :] == Tensor.arange(C).reshape([1, C] + [1]*(x.ndim -2))
  loss = -(mask * x).sum(axis=1) * (1 if weight is None else weight)
  if reduction == "mean": return loss.mean() if weight is None else loss.sum() / weight.sum()
  if reduction == "sum": return loss.sum()
  return loss.reshape(t_shape) if len(i_shape) != 3 else loss

def SoftmaxCrossEntropyLoss(scores: Tensor, labels: Tensor, weights=None, ignore_index=None, reduction="mean"):
  _N, C, *s_dimensions = scores.shape
  if ignore_index is not None: labels = (labels == ignore_index).where(C+1, labels)
  mask = labels.unsqueeze(1) == Tensor.arange(C).reshape(1, C, *[1]*len(s_dimensions))
  y = scores.log_softmax(axis=1)
  loss = (mask * -y).sum(1)
  if weights is not None:
    weights = weights[labels, ...]
    loss = loss * weights
  if reduction == "mean": loss = loss.sum() / ((loss != 0).sum() if weights is None else weights.sum())
  elif reduction == "sum": loss = loss.sum()
  return loss, y

def ArrayFeatureExtractor(x: Tensor, indices: Tensor): return x[..., indices]

def Gather(x: Tensor, indices: Tensor, axis=0):
  if indices.numel() < 9: # NOTE lessor kernels for smaller indices but kernel number increases depending on size of indices
    x_sh = list(x.shape)
    ret_shape = x_sh[:axis] + list(indices.shape) + x_sh[axis+1:]
    if indices.ndim > 1: indices = indices.flatten()
    indices = [to_python_const(indices)] if indices.shape == () else [x_sh[axis]+x if x<0 else x for x in to_python_const(indices)]
    args = [[(0,x) if j != axis else (i,i+1) for j, x in enumerate(x_sh)] for i in indices]
    return x.shrink(arg=tuple(args[0])).cat(*[x.shrink(arg=tuple(arg)) for arg in args[1:]], dim=axis).reshape(ret_shape)
  # NOTE faster gather, fixed number of kernels, but exceeds limited kernels for openpilot
  return x[tuple([slice(None) if i != axis else indices for i in range(x.ndim)])]

def GatherElements(x: Tensor, indices: Tensor, axis):
  indices = (indices < 0).where(x.shape[axis], 0) + indices
  return x.gather(axis, indices)

# TODO clean this up, it's taking the longest in CI
def Resize(X:Tensor, roi=None, scales=None, sizes=None, antialias=0, axes=None, coordinate_transformation_mode='half_pixel',
           cubic_coeff_a=-0.75, exclude_outside=0, extrapolation_value=0.0, keep_aspect_ratio_policy='stretch',
           mode='nearest', nearest_mode='round_prefer_floor'):
  def _nearest_gather(X: Tensor, x_out, y_out): return X[:,:,y_out,:][:,:,:,x_out]
  def _nearest_mode(x_resized: Tensor, nearest_mode: str, x_len):
    if nearest_mode == "round_prefer_floor": ret = (x_resized - 0.5).ceil()
    elif nearest_mode == "round_prefer_ceil": ret = (x_resized + 0.5).floor()
    elif nearest_mode == "floor": ret = x_resized.floor()
    elif nearest_mode == "ceil": ret = x_resized.ceil()
    return ret.cast(dtypes.int32).clip(0, x_len-1)
  def _coordinate_transformation(x_out, y_out, output_shape, scales_, roi=None):
    if coordinate_transformation_mode == "half_pixel":
      x_out = (x_out + 0.5) / scales_[-1] - 0.5
      y_out = (y_out + 0.5) / scales_[-2] - 0.5
    elif coordinate_transformation_mode == "align_corners":
      x_out = x_out * (X.shape[-1] - 1) / (output_shape[-1] - 1)
      y_out = y_out * (X.shape[-2] - 1) / (output_shape[-2] - 1)
    elif coordinate_transformation_mode == "asymmetric":
      x_out = x_out / scales_[-1]
      y_out = y_out / scales_[-2]
    elif coordinate_transformation_mode == "half_pixel_symmetric":
      x_out = X.shape[-1] / 2 * (1 - int(output_shape[-1]) / output_shape[-1]) + (x_out + 0.5) / scales_[-1] - 0.5
      y_out = X.shape[-2] / 2 * (1 - int(output_shape[-2]) / output_shape[-2]) + (y_out + 0.5) / scales_[-2] - 0.5
    elif coordinate_transformation_mode == "pytorch_half_pixel":
      x_out = (x_out + 0.5) / scales_[-1] - 0.5 if output_shape[-1] > 1 else Tensor([0])
      y_out = (y_out + 0.5) / scales_[-2] - 0.5 if output_shape[-2] > 1 else Tensor([0])
    elif coordinate_transformation_mode == "tf_crop_and_resize":
      x_out = roi[-1][0] * (X.shape[-1] - 1) + x_out * ((roi[-1][1] - roi[-1][0]) * (X.shape[-1] - 1) / (output_shape[-1] - 1)) if output_shape[-1] > 1 else Tensor([0.5 * (roi[-1][0] + roi[-1][1]) * (X.shape[-1] - 1)])
      y_out = roi[-2][0] * (X.shape[-2] - 1) + y_out * ((roi[-2][1] - roi[-2][0]) * (X.shape[-2] - 1) / (output_shape[-2] - 1)) if output_shape[-2] > 1 else Tensor([0.5 * (roi[-2][0] + roi[-2][1]) * (X.shape[-2] - 1)])
    return x_out.clip(0, X.shape[-1]-1), y_out.clip(0, X.shape[-2]-1)
  if roi is not None:
    roi = to_python_const(roi)
    roi = [(st,ed) for st, ed in zip(roi[:len(roi)//2], roi[len(roi)//2:])]
    roi_ = [(1,1)] * 4
    if axes is not None:
      for a,r in zip(axes, roi):
        roi_[a] = r
      roi = roi_
  if scales is not None:
    scales = to_python_const(scales)
    if axes is not None:
      scales_ = [1]*X.ndim
      for a,s in zip(axes, scales):
        scales_[a] = s
      scales = scales_
  elif sizes is not None:
    sizes = to_python_const(sizes)
    scales = []
    if axes is not None:
      sizes_ = [1]*X.ndim
      for a,s in zip(axes, sizes):
        sizes_[a] = s
        scales.append(s/X.shape[a])
      sizes = sizes_
    else: scales = [si/xs for xs, si in zip(X.shape, sizes)]
    if keep_aspect_ratio_policy == "not_larger":
      scale = min(scales)
      sizes = list(X.shape[:-2]) + [math.ceil(sh*scale) for sh in X.shape[-2:]]
    elif keep_aspect_ratio_policy == "not_smaller":
      scale = max(scales)
      sizes = list(X.shape[:-2]) + [math.ceil(sh*scale) for sh in X.shape[-2:]]
  output_shape = sizes if sizes else [math.floor(x*s) for x,s in zip(X.shape, scales)]
  output_shape_ = sizes if sizes else [x*s for x,s in zip(X.shape, scales)]
  scales_ = [os/xs for xs, os in zip(X.shape, output_shape)]
  x_out = Tensor.arange(output_shape[-1], dtype=dtypes.default_float)
  y_out = Tensor.arange(output_shape[-2], dtype=dtypes.default_float)
  if mode == "nearest":
    x_out, y_out = _coordinate_transformation(x_out, y_out, output_shape, scales_, roi)
    x_out = _nearest_mode(x_out, nearest_mode, X.shape[-1])
    y_out = _nearest_mode(y_out, nearest_mode, X.shape[-1])
    return _nearest_gather(X, x_out, y_out)
  if mode == "linear":
    x_out, y_out = _coordinate_transformation(x_out, y_out, output_shape_, scales, roi)
    ret = []
    for y in to_python_const(y_out):
      for x in to_python_const(x_out):
        x_floor, y_floor = int(x), int(y)
        y_shrink = (y_floor, math.ceil(y)+1)
        x_shrink = (x_floor, math.ceil(x)+1)
        corners = to_python_const(X.shrink((None, None, y_shrink, x_shrink)))[0][0]

        wx, wy = math.ceil(x) - x, math.ceil(y) - y
        if x == x_floor and y == y_floor:
          weighted = corners[0][0]
        elif x == x_floor:
          weighted = corners[0][0] * wy + corners[1][0] * (1-wy)
        elif y == y_floor:
          weighted = corners[0][0] * wx + corners[0][1] * (1-wx)
        else:
          weighted = (corners[0][0] * wx + corners[0][1] * (1-wx)) * wy + \
                     (corners[1][0] * (wx) + corners[1][1] * (1-wx)) * (1-wy)
        ret.append(weighted)
    return Tensor(ret).reshape(output_shape)
  if mode == "cubic":
    raise NotImplementedError("cubic interpolation is not implemented")

def CenterCropPad(t: Tensor, shape: Tensor, axes=None):
  if not axes: axes = list(range(t.ndim))
  shrink_arg = [None] * t.ndim
  pad_arg = [None] * t.ndim
  shape = to_python_const(shape)
  for s, x in zip(shape, axes):
    tx = t.shape[x]
    if s < tx: shrink_arg[x] = (tx//2 - (s+1)//2, tx//2 + s//2)
    elif s > tx: pad_arg[x] = ((s-tx)//2, (s-tx+1)//2)
  return t.shrink(tuple(shrink_arg)).pad(tuple(pad_arg))

def OneHot(indices: Tensor, depth: Tensor, values: Tensor, axis=-1):
  depth = int(to_python_const(depth))
  indices, rank = (indices < 0).where(indices+depth, indices), indices.ndim
  if axis < 0: axis += rank + 1
  ls, rs = indices.shape[0:axis], indices.shape[axis: rank]
  cond = indices[:,None] == Tensor.arange(depth).reshape((1,) * len(ls) + (depth,) + (1,) * len(rs))
  return cond.where(values[1], values[0])

def Erf(x: Tensor):
  t = 1.0 / (1.0 + 0.3275911 * x.abs())
  term1 = 0.254829592 * t
  term2 = -0.284496736 * t ** 2
  term3 = 1.421413741 * t ** 3
  term4 = -1.453152027 * t ** 4
  term5 = 1.061405429 * t ** 5
  y = (term1 + term2 + term3 + term4 + term5)
  z = 1.0 - y * (-x * x).exp()
  return (x > 0).where(z, -z)

def Compress(inp: Tensor, condition: Tensor, axis=None):
  if axis is None:
    inp = inp.flatten()
    axis = 0

  if axis < 0: axis += inp.ndim

  con_np = to_python_const(condition)
  con = Tensor(np.arange(condition.shape[0])[con_np]) # no boolean indexing in Tensor
  return inp[tuple(con if i == axis else slice(None) for i in range(inp.ndim))]

def EyeLike(x: Tensor, dtype=None, k=0):
  if dtype is None: dtype = x.dtype
  else: dtype = DTYPE_MAP[int(dtype)]
  dim = min(x.shape)
  if x.shape[0] == x.shape[1]:
    return Tensor.eye(dim=dim, dtype=dtype)
  padarg = tuple(None if d == dim else (k, d-dim-k) for d in x.shape)
  return Tensor.eye(dim=dim, dtype=dtype).pad(padarg)

def Upsample(X, scales, mode): return Resize(X=X, scales=scales, mode=mode)

def IsInf(x: Tensor, detect_negative=1, detect_positive=1):
  return (x == float("inf")) * bool(detect_positive) + (x == float("-inf")) * bool(detect_negative)

def DequantizeLinear(x: Tensor, x_scale: Tensor, x_zero_point: Union[Tensor, int] = 0, axis=1, block_size=0):
  def numpy_repeat(t: Tensor, axis, repeats, out_shape):
    t = t.reshape(tuple(-1 if i == axis-1 else 1 if i == axis else sh for i,sh in enumerate(t.shape)))
    return t.repeat([repeats if i == axis else 1 for i in range(t.ndim)]).reshape(out_shape)
  if axis < 0: axis += x.ndim
  if block_size:
    x_zer, x_sc = numpy_repeat(x_zero_point, axis, block_size, x.shape), numpy_repeat(x_scale, axis, block_size, x.shape)
  else:
    x_sc = x_scale.reshape(*[1]*axis, *x_scale.shape, *[1]*(x.ndim - axis - x_scale.ndim))
    x_zer = x_zero_point.reshape(*[1]*axis, *x_scale.shape, *[1]*(x.ndim - axis - x_scale.ndim)) if isinstance(x_zero_point, Tensor) else x_zero_point
  return ((x.float() - x_zer) * x_sc).cast(x_scale.dtype)

def IsNaN(x: Tensor): return x != x

# copied from https://github.com/onnx/onnx/blob/main/onnx/reference/ops/op_image_decoder.py
# without importing PIL we'll have to manually decode a bunch of image formats like PNG, JPEG, WebP, etc
def ImageDecoder(encoded_stream: Tensor, pixel_format="RGB"):
  try:
    import PIL.Image
  except ImportError as e:
    raise ImportError("Pillow must be installed to use the reference implementation of the ImageDecoder operator") from e
  img = PIL.Image.open(io.BytesIO(to_python_const(encoded_stream, tobytes=True)))
  if pixel_format == "BGR":
    return Tensor(np.array(img))[:, :, ::-1]
  if pixel_format == "RGB":
    return Tensor(np.array(img))
  if pixel_format == "Grayscale":
    img = img.convert("L")
    decoded = Tensor(np.array(img))
    return decoded.unsqueeze(-1) # (H, W) to (H, W, 1)
  raise ValueError(f"pixel_format={pixel_format!r} is not supported.")

def AffineGrid(theta: Tensor, size: Tensor, align_corners=0):
  _, _, *data_sz = to_python_const(size)
  size_zeros, original_grid = Tensor.zeros(data_sz), Tensor.ones(data_sz)
  stackable = [original_grid]
  for dim, dim_sz in enumerate(data_sz):
    a = Tensor.arange(-1, 1.0001, 2/(dim_sz-1)) if align_corners == 1 else Tensor.arange(-1+1/dim_sz, 1, 2/dim_sz)
    if dim == 0: stackable = [a.reshape(dim_sz, *[1]*(len(data_sz)-1)) + size_zeros, *stackable]
    elif dim == 1: stackable = [a.reshape(1, dim_sz, *[1]*(len(data_sz)-2)) + size_zeros, *stackable]
    else: stackable = [a.reshape(1, dim_sz) + size_zeros, *stackable]
  original_grid = Tensor.stack(*stackable, dim=len(data_sz))
  if original_grid.ndim == 3:
    N, dim_2d, dim_homo = theta.shape
    assert dim_2d == 2 and dim_homo == 3
    H, W, dim_homo = original_grid.shape
    assert dim_homo == 3
    original_grid = original_grid.reshape(H*W, dim_homo).transpose()
    return theta.matmul(original_grid).permute(0,2,1).reshape(N, H, W, dim_2d)
  assert original_grid.ndim == 4
  N, dim_3d, dim_homo = theta.shape
  assert dim_3d == 3 and dim_homo == 4
  D, H, W, dim_homo = original_grid.shape
  assert dim_homo == 4
  original_grid = original_grid.reshape(D*H*W, dim_homo).transpose()
  return theta.matmul(original_grid).permute(0,2,1).reshape(N, D, H, W, dim_3d)

# **************** com.microsoft Ops ****************

@half_to_float_to_half
def SkipLayerNormalization(x:Tensor, skip:Tensor, gamma, beta:Optional[Tensor]=None, bias:Optional[Tensor]=None, epsilon=None):
  if epsilon is None: epsilon=1e-12
  x = x + skip + bias
  return x.layernorm(eps=epsilon) * gamma + beta, None, None, x

@half_to_float_to_half
def FastGelu(x:Tensor, bias:Optional[Tensor]=None):
  # this is tanh approamixated
  return (x + bias).gelu()

@half_to_float_to_half
def EmbedLayerNormalization(input_ids: Tensor, segment_ids:Optional[Tensor]=None, word_embedding:Tensor=None, position_embedding:Tensor=None, segment_embedding:Optional[Tensor]=None, gamma=None, beta=None, mask:Optional[Tensor]=None, position_ids:Optional[Tensor]=None, epsilon=None, mask_index_type=None):
  # https://github.com/microsoft/onnxruntime/blob/main/docs/ContribOperators.md#com.microsoft.EmbedLayerNormalization
  assert (segment_ids is None) is (segment_embedding is None)
  assert (mask is None) is (mask_index_type is None)
  assert mask is None, "functionality not supported yet"  # TODO
  input_shape = input_ids.shape
  seq_length = input_shape[1]
  compute_seg_emb = (segment_embedding is not None and segment_ids is not None)
  vocab_size, max_position_embeddings, type_vocab_size = word_embedding.shape[0], position_embedding.shape[0], (segment_embedding.shape[0] if compute_seg_emb else None)

  def embedding(x:Tensor, vocab_size, weight:Tensor) -> Tensor:  # TODO from nn.Embedding. Could probably upstream this to Tensor
    vocab_counter = Tensor.arange(vocab_size, dtype=x.dtype, requires_grad=False).reshape(1, 1, vocab_size).expand(*x.shape, vocab_size)
    return (vocab_counter == x.unsqueeze(2).expand(*x.shape, vocab_size)) @ weight

  # bert embedding layer
  if epsilon is None: epsilon = 1e-12
  if position_ids is None: position_ids = Tensor.arange(seq_length, requires_grad=False).unsqueeze(0).expand(*input_shape)
  wrd_embedding_res = embedding(input_ids, vocab_size, word_embedding)
  pos_embedding_res = embedding(position_ids, max_position_embeddings, position_embedding)
  seg_embedding_res = embedding(segment_ids, type_vocab_size, segment_embedding) if compute_seg_emb else None

  embedding_sum = wrd_embedding_res + pos_embedding_res
  if seg_embedding_res is not None: embedding_sum = embedding_sum + seg_embedding_res
  out = embedding_sum.layernorm(eps=epsilon) * gamma + beta
  return out, None, embedding_sum

def Attention(x:Tensor, weights, bias:Optional[Tensor]=None, mask_index:Optional[Tensor]=None, past:Optional[Tensor]=None, relative_position_bias:Optional[Tensor]=None, past_sequence_length:Optional[Tensor]=None, do_rotary=None, mask_filter_value=None, num_heads=None, past_present_share_buffer=None, qkv_hidden_sizes=None, scale=None, unidirectional=None):
  # https://github.com/microsoft/onnxruntime/blob/main/docs/ContribOperators.md#com.microsoft.Attention
  assert num_heads is not None  # required
  assert (qkv_hidden_sizes is None and past is not None) or (qkv_hidden_sizes is not None)
  assert relative_position_bias==do_rotary==past_sequence_length==mask_filter_value==past_present_share_buffer==scale==None, "functionality not supported yet"  # TODO strange params
  hidden_size, v_hidden_size = qkv_hidden_sizes[1:] if qkv_hidden_sizes is not None else 2*(weights.shape[1] // 3,)

  if unidirectional:  # gpt-style
    assert hidden_size == v_hidden_size
    xqkv = x.linear(weights, bias)
    xq, xk, xv = [xqkv._slice([None, None, (i*hidden_size, (i+1)*hidden_size)]) for i in range(3)]
  else:  # bert-style
    wq, wk, wv = weights[:,:hidden_size], weights[:,hidden_size:hidden_size+v_hidden_size], weights[:,hidden_size+v_hidden_size:]
    bq, bk, bv = (bias[:hidden_size], bias[hidden_size:hidden_size+v_hidden_size], bias[hidden_size+v_hidden_size]) if bias is not None else None
    xq, xk, xv = [x.linear(w, b) for w, b in zip((wq, wk, wv), (bq, bk, bv))]
  xq, xk, xv = [x.reshape(x.shape[0], x.shape[1], num_heads, -1).transpose(1, 2) for x in (xq, xk, xv)]

  if past is not None:
    xk, xv = Tensor.cat(past[0], xk, dim=-2), Tensor.cat(past[1], xv, dim=-2)
    present = Tensor.cat(xk.unsqueeze(0), xv.unsqueeze(0))

  def attn(query, key, value, attn_mask):
    query_length, key_length = query.shape[-2], key.shape[-2]
    cdim = max(query_length, key_length) + 1
    attn_weights = query @ key.transpose(-1, -2) / math.sqrt(value.shape[-1])
    # This is where Tensor.scaled_dot_product_attention differs:
    causal_mask = Tensor.ones((cdim, cdim), requires_grad=False, dtype=dtypes.bool).tril(0)[key_length - query_length : key_length, :key_length]
    masked = Tensor.where(causal_mask, attn_weights, -math.inf)
    if attn_mask is not None: masked = masked + attn_mask
    return masked.softmax(-1) @ value

  bsz, _, seq_len, _ = xq.shape
  out = attn(xq, xk, xv, mask_index).transpose(1, 2).reshape(bsz, seq_len, -1)
  return out, present

# **************** ai.onnx.preview.training Ops ****************

# TODO not entirely sure these optimizers are correct
def Adagrad(R, T, *inputs, decay_factor=0.0, epsilon=0.0, norm_coefficient=0.0):
  groups = len(inputs) // 3
  grouped_inputs = [inputs[i::groups] for i in range(groups)]
  r = to_python_const(R / (1 + T * decay_factor))
  ret = []
  for X, G, H in grouped_inputs:
    X.grad = norm_coefficient * X + G
    X.grad.requires_grad, H.requires_grad = False, False # TODO manually turning off requires_grad, see TODO under (domain == "ai.onnx.preview.training") in onnx.py
    H.assign(H.detach() + X.grad * X.grad).realize()
    H_adaptive = H.sqrt() + epsilon
    X.assign(X.detach() - r * X.grad / H_adaptive)
    ret.extend([X, H])
  ret = ret[::2] + ret[1::2]
  return tuple(ret)

def Momentum(R, T, *inputs, alpha, beta, mode, norm_coefficient):
  groups = len(inputs) // 3
  grouped_inputs = [inputs[i::groups] for i in range(groups)]
  T, R.requires_grad = to_python_const(T), False
  beta_adjusted = beta if T > 0 else 1
  ret = []
  for X, G, V in grouped_inputs:
    X.grad = (norm_coefficient * X + G).realize()
    X.grad.requires_grad, V.requires_grad = False, False
    V.assign(alpha * V + beta_adjusted * X.grad).realize()
    if mode == "standard": X.assign(X.detach() - R * V).realize()
    elif mode == "nesterov": X.assign(X.detach() - R * (X.grad + alpha + V)).realize()
    ret.extend([X, V])
  ret = ret[::2] + ret[1::2]
  return tuple(ret)

# copied from tinygrad/nn/optim.py: LAMB with some edits
def Adam(R, T, *inputs, alpha=0.9, beta=0.999, epsilon=0.0, norm_coefficient=0.0, norm_coefficient_post=0.0):
  groups = len(inputs) // 4
  grouped_inputs = [inputs[i::groups] for i in range(groups)]
  T, R.requires_grad = to_python_const(T), False
  ret = []
  for X, G, V, H in grouped_inputs:
    X.grad = (norm_coefficient * X + G).realize()
    V.requires_grad, H.requires_grad, X.grad.requires_grad = False, False, False
    V.assign(alpha * V + (1.0 - alpha) * X.grad).realize()
    H.assign(beta * H + (1.0 - beta) * (X.grad * X.grad)).realize()
    up = (V / (1.0 - alpha**T)) / ((H / (1.0 - beta**T)).sqrt() + epsilon) if T > 0 else V / (H.sqrt() + epsilon)
    X.assign(X.detach() - R * up).realize()
    X = (1 - norm_coefficient_post) * X
    ret.extend([X, V, H])
  ret = ret[::3] + ret[1::3] + ret[2::3]
  return tuple(ret)<|MERGE_RESOLUTION|>--- conflicted
+++ resolved
@@ -1,12 +1,7 @@
 import functools, io, math
 from typing import Union, Tuple, Optional, List, Any
-<<<<<<< HEAD
-from tinygrad.tensor import Tensor, broadcast_shape
-from tinygrad.dtype import dtypes
-=======
 from tinygrad.tensor import Tensor, _broadcast_shape
 from tinygrad.dtype import ImageDType, dtypes
->>>>>>> 8bd6cb95
 from tinygrad.helpers import prod, flatten
 from extra.onnx import DTYPE_MAP, to_python_const
 import numpy as np
