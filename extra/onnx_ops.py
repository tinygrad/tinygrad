import functools, io, math, types
from typing import cast, Literal, Callable, ClassVar
from tinygrad.tensor import Tensor, _broadcast_shape, ConstType, ReductionStr
from tinygrad.dtype import ImageDType, dtypes, DType
from tinygrad.helpers import prod, flatten, make_tuple
from extra.onnx import dtype_parse, _cached_to_python_const
import numpy as np

<<<<<<< HEAD
def collect_ops(opset_version:int):
  tensor_ops = []
  opset_ops = {}
  # TODO: not the best way to handle opset
  def _register_opset_op(ops: list[Callable]):
    for op in ops:
      op_name, vers = op.__name__.split("_")
      if opset_version >= int(vers): opset_ops[op_name] = op
      return

  # ***** Property Ops *****
  def Identity(x:Tensor): return x
  def Constant(sparse_value:Tensor|None=None, value:Tensor|None=None, value_float:float|None=None, value_floats:list[float]|None=None,
              value_int:int|None=None, value_ints:list[int]|None=None, value_string:str|None=None, value_strings:list[str]|None=None):
    if value is not None: return value
    if value_float is not None: return Tensor(value_float, dtype=dtypes.float32)
    if value_floats is not None: return Tensor(list(value_floats), dtype=dtypes.float32)
    if value_int is not None: return Tensor(value_int, dtype=dtypes.int64)
    if value_ints is not None: return Tensor(list(value_ints), dtype=dtypes.int64)
    if value_string is not None or value_strings is not None and sparse_value is not None:
      raise NotImplementedError('Constant OP not implemented for value_string, value_strings and sparse_value')

  def Range(start:float|int, limit:float|int, delta:float|int): return Tensor.arange(start=start, stop=limit, step=delta)

  def ImageDecoder(encoded_stream:bytes, pixel_format="RGB"):
    try: import PIL.Image
    except ImportError as e: raise ImportError("Pillow must be installed for the ImageDecoder operator") from e
    img = PIL.Image.open(io.BytesIO(encoded_stream))
    if pixel_format == "BGR": return Tensor(np.array(img))[:, :, ::-1]
    if pixel_format == "RGB": return Tensor(np.array(img))
    if pixel_format == "Grayscale": return Tensor(np.array(img.convert("L"))).unsqueeze(-1) # (H, W) to (H, W, 1)
    raise ValueError(f"pixel_format={pixel_format!r} is not supported.")

  def EyeLike(x:Tensor, dtype:int|None=None, k:int=0):
    # TODO: see if this can just use Tensor
    ret = Tensor.eye(cast(int, min(x.shape)), dtype=dtype_parse(dtype) if dtype is not None else x.dtype)
    return ret if x.size(0) == x.size(1) else ret.pad(tuple(None if d == ret.size(0) else (k, d-ret.shape[0]-k) for d in x.shape))

  def OptionalHasElement(x:Tensor|None=None): return Tensor(x is not None and x.numel() > 0)
  def OptionalGetElement(x:Tensor|None=None): return x if x is not None else Tensor([])
  def ConstantOfShape(shape:list[int], value:Tensor|None=None):
    if value is None: value = Tensor(0, dtype=dtypes.float32)
    return Tensor.ones(*shape, dtype=value.dtype) * (value if shape != [0] else 1)

  def Size(data:Tensor): return data.numel()
  def Shape(data:Tensor, end:int|None=None, start:int=0): return Tensor(data.shape[start:end], dtype=dtypes.int64)


  # ***** Unary Ops (math) *****
  tensor_ops.extend(["Neg", "Log", "Exp", "Sqrt", "Sin", "Cos", "Tan", "Asin", "Acos", "Atan", "Abs", "Ceil", "Floor", "Round", "IsInf", "IsNaN",
                     "Sign", "Reciprocal"])
  def Not(x:Tensor): return x.logical_not()
  def Clip(x: Tensor, min:Tensor|None=None, max:Tensor|None=None):
      return x.clip(float('-inf') if min is None else min, float('inf') if max is None else max).cast(x.dtype)


  # ***** Unary Ops (activation) *****
  tensor_ops.extend(["Relu" "Sigmoid", "Elu", "Celu", "Selu", "HardSwish", "Sinh", "Cosh", "Tanh", "Asinh", "Acosh", "Atanh", "Erf", "Mish",
                     "Softplus", "Softsign"])
  def Softmax_1(x:Tensor, axis:int=1): return x.softmax(axis)
  def Softmax_13(x:Tensor, axis:int=-1): return x.softmax(axis)
  _register_opset_op([Softmax_1, Softmax_13])
  def HardSigmoid(x:Tensor, alpha:float=0.2, beta:float=0.5): return (alpha*x + beta).clip(0, 1)
  def Gelu(x:Tensor, approximate:str|None=None): return x.gelu() if approximate == "tanh" else 0.5 * x * (1 + (x/math.sqrt(2)).erf())
  def FastGelu(x:Tensor, bias:Tensor|None=None):
    # this is tanh approximated
    return (x + bias).gelu() if bias is not None else x.gelu()
  # TODO: fix this
  def PRelu(X:Tensor, slope:Tensor):
      slope = slope[0] if slope.shape[-1] != X.shape[-1] else slope
      return (X > 0).where(X, X * slope)
  def LeakyRelu(X:Tensor, alpha:float=0.01): return X.leakyrelu(alpha)
  def ThresholdedRelu(X:Tensor, alpha:float=1.0): return (X > alpha).where(X, 0)
  def LogSoftmax(x: Tensor, axis:int=-1): return x.log_softmax(axis)


  # ***** Unary Ops (broadcasted) *****
  tensor_ops.extend(["Mul",  "Xor", "Mod", "Pow", "Where"])
  def Add(x:Tensor,y:Tensor, broadcast=None, axis=None): return x + y if x.dtype == dtypes.float or isinstance(x.dtype, ImageDType) else (x + y).cast(x.dtype)
  def Sub(x:Tensor|int,y:Tensor): return x - y # some test has input as int
  def Div(x:Tensor,y:Tensor): return (x/y).cast(x.dtype)
  def Less(x:Tensor,y:Tensor): return x < y
  def LessOrEqual(x:Tensor,y:Tensor): return x <= y
  def Greater(x:Tensor,y:Tensor): return x > y
  def GreaterOrEqual(x:Tensor,y:Tensor): return x >= y
  def Equal(x:Tensor,y:Tensor): return x == y
  def And(x:Tensor,y:Tensor): return (x==y).where(x, False)
  def Or(x:Tensor,y:Tensor): return (x==y).where(x, True)
  def BitwiseAnd(x:Tensor,y:Tensor): return x & y
  def BitwiseOr(x:Tensor,y:Tensor): return x | y
  def BitwiseXor(x:Tensor,y:Tensor): return x ^ y
  def BitwiseNot(x:Tensor): return ~x


  # ***** Casting Ops *****
  # TODO: saturate
  def Cast(x:Tensor, to:int, saturate:int=1): return x.cast(dtype_parse(to))
  def CastLike(x:Tensor, target_type:Tensor, saturate:int=1): return x.cast(target_type.dtype)


  # ***** Reduce Ops *****
  def Max(*data_0:Tensor): return functools.reduce(Tensor.maximum, data_0)
  def Min(*data_0:Tensor): return functools.reduce(Tensor.minimum, data_0)
  def Sum(*data_0:Tensor): return functools.reduce(Tensor.add, data_0)
  def Mean(*data_0:Tensor): return Sum(*data_0) / len(data_0)
  def _axes(axes, noop_with_empty_axes): return axes or ([] if noop_with_empty_axes else None)
  def ReduceMax(data:Tensor, axes:list[int]|None=None, keepdims:int=1, noop_with_empty_axes:int=0):
    return data.max(_axes(axes, noop_with_empty_axes), keepdim=keepdims)
  def ReduceMin(data:Tensor, axes:list[int]|None=None, keepdims:int=1, noop_with_empty_axes:int=0):
    return data.min(_axes(axes, noop_with_empty_axes), keepdim=keepdims)
  def ReduceSum(data:Tensor, axes:list[int]|None=None, keepdims:int=1, noop_with_empty_axes:int=0):
    return data.sum(_axes(axes, noop_with_empty_axes), keepdim=keepdims)
  def ReduceMean(data:Tensor, axes:list[int]|None=None, keepdims:int=1, noop_with_empty_axes:int=0):
    return data.mean(_axes(axes, noop_with_empty_axes), keepdim=keepdims)
  def ReduceSumSquare(data:Tensor, axes:list[int]|None=None, keepdims:int=1, noop_with_empty_axes:int=0):
    return ReduceSum(data.square(), axes, keepdims, noop_with_empty_axes)
  def ReduceProd(data:Tensor, axes:list[int]|None=None, keepdims:int=1, noop_with_empty_axes:int=0):
    return data.prod(_axes(axes, noop_with_empty_axes), keepdim=keepdims)
  def ReduceL1(data:Tensor, axes:list[int]|None=None, keepdims:int=1, noop_with_empty_axes:int=0):
    return ReduceSum(data.abs(), axes, keepdims, noop_with_empty_axes)
  def ReduceL2(data:Tensor, axes:list[int]|None=None, keepdims:int=1, noop_with_empty_axes:int=0):
    return ReduceSumSquare(data, axes, keepdims, noop_with_empty_axes).sqrt()
  def ReduceLogSum(data:Tensor, axes:list[int]|None=None, keepdims:int=1, noop_with_empty_axes:int=0):
    return ReduceSum(data, axes, keepdims, noop_with_empty_axes).log()
  def ReduceLogSumExp(data:Tensor, axes:list[int]|None=None, keepdims:int=1, noop_with_empty_axes:int=0):
    return ReduceSum(data.exp(), axes, keepdims, noop_with_empty_axes).log()
  def ArgMax(x:Tensor, axis:int=0, keepdims:int=1, select_last_index:int=0):
    if select_last_index: return ((x.shape[axis]-1) - x.flip(axis).argmax(axis, keepdim=keepdims)).cast(dtypes.int64)
    return x.argmax(axis, keepdim=keepdims).cast(dtypes.int64)
  def ArgMin(x, axis:int=0, keepdims:int=1, select_last_index:int=0):
    return ArgMax(-x, axis=axis, keepdims=keepdims, select_last_index=select_last_index)


  # ***** Movement Ops *****
  def Reshape(data:Tensor, shape:list[int], allowzero:int=0):
    return data.reshape([x if x != 0 else (0 if allowzero else data.shape[i]) for i,x in enumerate(shape)])
  def Flatten(x:Tensor, axis:int=1): return x.reshape(prod(x.shape[0:axis]), -1)
  def Expand(x:Tensor, shape:list[int]): return x.expand(_broadcast_shape(x.shape, tuple(shape)))
  def Shrink(x:Tensor, bias:float=0.0, lambd:float=0.5): return (x < -lambd)*(x+bias) + (x > lambd)*(x-bias)
  def Transpose(x:Tensor, perm:list[int]|None=None): return x.permute(order=list(range(x.ndim)[::-1]) if perm is None else perm)

  # TODO: add test for when axes is None
  def Squeeze(data:Tensor, axes:list[int]|None=None):
    return data.squeeze() if axes is None else functools.reduce(lambda d, dim: d.squeeze(dim), sorted(axes, reverse=True), data)
  def Unsqueeze(data:Tensor, axes:list[int]): return functools.reduce(lambda d, dim: d.unsqueeze(dim), sorted(axes), data)

  def Tile(x:Tensor, repeats:list[int]): return x.repeat(repeats)
  def Concat(*xs:Tensor, axis:int): return Tensor.cat(*xs, dim=axis)
  def Slice(data:Tensor, starts:list[int], ends:list[int], axes:list[int]|None=None, steps:list[int]|None=None):
    axes = axes or list(range(data.ndim))
    steps = steps or [1]*data.ndim
    slices = [slice(0,x,1) for x in data.shape]
    for i, axis in enumerate(axes): slices[axis] = slice(starts[i], ends[i], steps[i])
    return data[tuple(slices)]

  def Split(data:Tensor, split:list[int]|None=None, num_outputs:int=0, axis:int=0):
    sz = data.shape[axis]
    if split is None: split = [sz // num_outputs + (1 if i < sz % num_outputs else 0) for i in range(num_outputs)]
    return data.split(split, axis)

  def _onnx_pads_to_tiny_pads(pads):
    # (padding_top, padding_left, ..., padding_bottom, padding_right, ...) -> (padding_left, padding_right, padding_top, padding_bottom, ...)
    return tuple(flatten(reversed(list(zip(pads, pads[len(pads)//2:])))))
  def Pad(x:Tensor, pads:list[int], constant_value:ConstType|None=None, axes:list[int]|None=None,
          mode:Literal["constant", "reflect", "edge", "wrap"]="constant", value=0):
    value = constant_value or value
    axes = axes or list(range(x.ndim))
    real_pads = [0] * (x.ndim*2)
    for i,axis in enumerate(axes): real_pads[axis%x.ndim], real_pads[axis%x.ndim+x.ndim] = pads[i], pads[i+len(axes)]
    return x.pad(padding=_onnx_pads_to_tiny_pads(real_pads), mode={"edge":"replicate", "wrap":"circular"}.get(mode, mode), value=value)

  def CenterCropPad(t:Tensor, shape:list[int], axes:list[int]|None=None):
    shrink_arg:list[None|tuple[int,int]] = [None] * t.ndim
    pad_arg:list[None|tuple[int,int]] = [None] * t.ndim
    for s, x in zip(shape, axes or range(t.ndim)):
      tx = t.shape[x]
      if s < tx: shrink_arg[x] = (tx//2 - (s+1)//2, tx//2 + s//2)
      elif s > tx: pad_arg[x] = ((s-tx)//2, (s-tx+1)//2)
    return t.shrink(tuple(shrink_arg)).pad(tuple(pad_arg))


  # ***** Processing Ops *****
  AUTO_PAD_OPTIONS = Literal["NOTSET", "SAME_UPPER", "SAME_LOWER", "VALID"]
  def _auto_pad(pads, auto_pad: AUTO_PAD_OPTIONS):
    # (padding_height, padding_width) -> (padding_top, padding_left, padding_bottom, padding_right)
    if auto_pad == "SAME_UPPER": return [pads[i]//2 for i in range(len(pads))] + [pads[i]-pads[i]//2 for i in range(len(pads))]
    return [pads[i]-pads[i]//2 for i in range(len(pads))] + [pads[i]//2 for i in range(len(pads))]
  def _resolve_pool_pads(x:Tensor, p_, k_, d_, s_, auto_pad:AUTO_PAD_OPTIONS):
    i_, (s_,d_,p_) = x.shape[-len(k_):], (make_tuple(x, len(k_)*2) for x in (s_, d_, p_))
    if auto_pad == "NOTSET": return _onnx_pads_to_tiny_pads(p_ if len(p_)==len(k_)*2 else p_*2)
    o_ = [((i - (1 if auto_pad in ("SAME_UPPER", "SAME_LOWER") else k)) // s + 1) for i,k,s in zip(i_, k_, s_)]
    return _onnx_pads_to_tiny_pads(_auto_pad([(o-1)*s+k-i for o,i,k,s in zip(o_, i_, k_, s_)], auto_pad))

  def AveragePool(X: Tensor, kernel_shape:list[int], auto_pad:AUTO_PAD_OPTIONS="NOTSET", ceil_mode:int=0, count_include_pad:int=0,
                  dilations:list[int]|int=1, pads:list[int]|int=0, strides:list[int]|int=1):
    return X.avg_pool2d(kernel_shape, strides, dilations, _resolve_pool_pads(X, pads, kernel_shape, dilations, strides, auto_pad),
                        ceil_mode=ceil_mode, count_include_pad=count_include_pad)

  def MaxPool(X: Tensor, kernel_shape:list[int], auto_pad:AUTO_PAD_OPTIONS="NOTSET", ceil_mode:int=0, dilations:list[int]|int=1, pads:list[int]|int=0,
              storage_order:int=0, strides:list[int]|int=1):
    ret = X.max_pool2d(kernel_shape, strides, dilations, _resolve_pool_pads(X, pads, kernel_shape, dilations, strides, auto_pad), ceil_mode=ceil_mode)
    # tests expect indices with int64 dtype
    # TODO: if there are repeated values, this is wrong
    indices = ((ret.reshape(-1, 1) == X.reshape(1, -1)) * Tensor.arange(X.numel(), dtype=dtypes.int64).unsqueeze(0)).sum(1).reshape(ret.shape)
    return ret.cast(X.dtype), indices.transpose(-2, -1) if storage_order else indices

  def Conv(X: Tensor, W: Tensor, B:Tensor|None=None, auto_pad:AUTO_PAD_OPTIONS="NOTSET", dilations:list[int]|int=1, group:int=1,
          kernel_shape:list[int]|None=None, pads:list[int]|int=0, strides:list[int]|int=1):
    return X.conv2d(W, B, stride=strides, groups=group, dilation=dilations,
                    padding=_resolve_pool_pads(X, pads, kernel_shape or W.shape[2:], dilations, strides, auto_pad))

  def ConvTranspose(X: Tensor, W: Tensor, B:Tensor|None=None, auto_pad:AUTO_PAD_OPTIONS="NOTSET", dilations:list[int]|int=1, group:int=1,
                    kernel_shape:list[int]|None=None, pads:list[int]|None=None, output_shape:list[int]|None=None, output_padding:list[int]|int=0,
                    strides:list[int]|int=1):
    input_shape, kernel_shape = X.shape[2:], (kernel_shape or W.shape[2:])
    strides, dilations, output_padding = (make_tuple(x, len(input_shape)) for x in (strides, dilations, output_padding))
    if output_shape is not None: # we pad according to output_shape
      pads = _auto_pad([s*(i-1) + op + ((k-1)*d+1) - os for s,i,op,k,d,os in
                        zip(strides, input_shape, output_padding, kernel_shape, dilations, output_shape)], auto_pad)
    if pads is None: # we generate pads
      output_shape = output_shape or [X.shape[i+2] * strides[i] for i in range(len(strides))]
      pads = [strides[i]*(input_shape[i]-1) + output_padding[i] + ((kernel_shape[i]-1)*dilations[i]+1)-output_shape[i] for i in range(len(input_shape))]
      pads = _auto_pad(pads, auto_pad) if auto_pad != "NOTSET" else [0] * len(input_shape) * 2
    pads = _onnx_pads_to_tiny_pads(pads)
    return X.conv_transpose2d(W, B, stride=strides, groups=group, dilation=dilations, padding=pads, output_padding=output_padding)

  def MaxUnpool(xT: Tensor, xI: Tensor, outshape: list[int]|None=None, kernel_shape:list[int]=None, pads:list[int]|int=0, strides:list[int]|int=1):
    pads, strides = (make_tuple(x, len(xI.shape)) for x in (pads, strides))
    out_sh = [(ks//2)*2 + st * inps for inps, st, ks in zip(xI.shape, strides, kernel_shape)]
    ret = (xI.reshape(-1, 1)._one_hot_along_dim(prod(out_sh)) * xT.reshape(-1, 1)).sum(0).reshape(1, 1, *out_sh)
    if outshape is not None and outshape != ret.shape: pads = _auto_pad([outshape[-2] - ret.shape[-2], outshape[-1] - ret.shape[-1]], "SAME_UPPER")
    return ret.pad(_onnx_pads_to_tiny_pads(pads))

  def GlobalAveragePool(X:Tensor): return X.mean(axis=tuple(range(2, X.ndim)), keepdim=True)
  def GlobalMaxPool(X:Tensor): return X.max(axis=tuple(range(2, X.ndim)), keepdim=True)

  def Gemm(A:Tensor, B:Tensor, C:Tensor|None=None, alpha:float=1.0, beta:float=1.0, transA:int=0, transB:int=0, broadcast=0):
    ret = alpha * (A.transpose(transA) @ B.transpose(transB))
    if C is not None: ret = ret + beta * (C if broadcast == 0 else C.reshape([-1 if i < len(C.shape) else 1 for i in range(ret.ndim)][::-1]))
    return ret

  def Einsum(*Inputs:list[Tensor], equation:str): return Tensor.einsum(equation, *Inputs)

  def CumSum(X:Tensor, axis:int|list, exclusive:int=0, reverse:int=0):
    axis = X._resolve_dim(axis[0] if isinstance(axis, list) else axis)
    if reverse: X = X.flip(axis)
    if exclusive: X = X.pad(tuple((1,0) if i == axis else None for i in range(X.ndim)))\
                        .shrink(tuple((0,X.shape[axis]) if i == axis else None for i in range(X.ndim)))
    return X.cumsum(axis).flip(axis) if reverse else X.cumsum(axis)

  def Trilu(x:Tensor, k:int=0, upper:int=1): return x.triu(k) if upper else x.tril(k)

  def Resize(X:Tensor, roi:list[float]|None=None, scales:list[float]|None=None, sizes:list[int]|None=None, antialias:int=0,
            axes:list[int]|None=None, coordinate_transformation_mode:str='half_pixel', cubic_coeff_a:float=-0.75, exclude_outside:int=0,
            extrapolation_value:float=0.0, keep_aspect_ratio_policy:str='stretch', mode:str='nearest', nearest_mode:str='round_prefer_floor'):
    def _apply_nearest_mode(index: Tensor, input_dim, mode: str):
      if mode == "round_prefer_floor": index = (index - 0.5).ceil()
      elif mode == "round_prefer_ceil": index = (index + 0.5).floor()
      elif mode in ["floor", "ceil"]: index = getattr(index, mode)()
      else: raise ValueError(f"invalid {nearest_mode=}")
      return index.cast(dtypes.int32).clip(0, input_dim-1)
    def _apply_transformation(index: Tensor, input_dim, scale_dim, roi_dim, mode):
      # TODO: needs more testing, not confident in this
      # NOTE: their reference implementation differ from the implementation in their reference docs
      # https://github.com/onnx/onnx/blob/main/onnx/reference/ops/op_resize.py
      # https://github.com/onnx/onnx/blob/main/docs/Operators.md#Resize
      output_dim = scale_dim * input_dim
      if mode == "half_pixel": index = (index + 0.5) / scale_dim - 0.5
      elif mode == "align_corners": index = index * (input_dim - 1) / (output_dim - 1) if output_dim != 1 else Tensor([0])
      elif mode == "asymmetric": index = index / scale_dim
      elif mode == "pytorch_half_pixel": index = (index + 0.5) / scale_dim - 0.5 if output_dim != 1 else Tensor([-0.5])
      elif mode == "half_pixel_symmetric": index = input_dim / 2 * (1 - int(output_dim) / output_dim) + (index + 0.5) / scale_dim - 0.5
      elif mode == "tf_crop_and_resize": index = roi_dim[0] * (input_dim - 1) + index * ((roi_dim[1] - roi_dim[0]) * (input_dim - 1) / (output_dim - 1))
      else: raise ValueError(f"invalid {coordinate_transformation_mode=}")
      return index.clip(0, input_dim-1)

    scales, sizes = (None if scales is None else scales[2-(X.ndim-len(scales)):]), (None if sizes is None else sizes[2-(X.ndim-len(sizes)):])
    # we pre permute the axes and permute back after resize
    axes, input_shape, = (axes or list(range(X.ndim))), cast(tuple[int, ...], X.shape[2:]),
    perm = [a for a in range(len(X.shape)) if a not in axes] + list(axes)
    X = X.permute(*perm)

    if sizes is not None:
      if keep_aspect_ratio_policy in ["not_larger", "not_smaller"]:
        scale_fxn = min if keep_aspect_ratio_policy == "not_larger" else max
        scales = [scale_fxn([sizes[i] / input_shape[i] for i in range(len(input_shape)) if i+2 in axes])] * 2
        sizes = [int((scales[0] * input_shape[i]) + 0.5) if i+2 in axes else input_shape[i] for i in range(X.ndim-2)]
      else:
        scales = [size / input_shape for size, input_shape in zip(sizes, input_shape)]
    else:
      sizes = [int(sc*sh) for sc, sh in zip(scales, input_shape)]
    regions = [[st, ed] for st, ed in zip(roi, roi[len(roi)//2:])] if isinstance(roi, list) and roi else [[0.0, 0.0]] * (X.ndim-2)

    # NOTE: this transformation makes it so that we can't just call Tensor.interpolate
    # in Tensor.interpolate, we use indexes without any transformation
    indexes = []
    for shape, size, scale, region in zip(input_shape, sizes, scales, regions):
      indexes.append(_apply_transformation(Tensor.arange(size), shape, scale, region, coordinate_transformation_mode))

    if mode == "nearest":
      indexes = [_apply_nearest_mode(index, shape, nearest_mode) for (index, shape) in zip(indexes, input_shape)]
      X = X[(..., *Tensor.meshgrid(*indexes))]
    if mode == "linear":
      expand = list(X.shape)
      for i in range(-len(sizes), 0):
        reshape, index = [1] * X.ndim, indexes[i]
        reshape[i] = expand[i] = sizes[i]
        low, high, perc = [y.reshape(reshape).expand(expand) for y in (index.floor(), index.ceil(), index - index.floor())]
        X = X.gather(i, low).lerp(X.gather(i, high), perc)
    if mode == "cubic": raise NotImplementedError("cubic interpolation is not implemented")
    return X.permute(*[perm.index(i) for i in range(len(perm))]) if perm else X
  def Upsample(X, scales, mode): return Resize(X=X, scales=scales, mode=mode)  # deprecated


  # ***** Neural Network Ops *****
  # TODO: factor out common implementation for these normalizations
  # https://medium.com/@zljdanceholic/groupnorm-then-batchnorm-instancenorm-layernorm-e2b2a1d350a0
  def BatchNormalization(X:Tensor, scale:Tensor, B:Tensor, input_mean:Tensor, input_var:Tensor, epsilon:float=1e-05, momentum:float=0.9,
                        training_mode:int=0, spatial=1, is_test=0):
    if training_mode:
      x_detached = X.detach()
      current_mean = x_detached.mean(axis=(0,2,3))
      y = (x_detached - current_mean.reshape(shape=[1, -1, 1, 1]))
      current_var = (y*y).mean(axis=(0,2,3))
      current_invstd = current_var.add(epsilon).rsqrt()

      running_mean = input_mean * momentum + current_mean * (1 - momentum)
      running_var = input_var * momentum + current_var * (1 - momentum)

      return X.batchnorm(scale, B, current_mean, current_invstd), running_mean, running_var
    invstd = (input_var + epsilon).rsqrt()
    return X.batchnorm(scale, B, input_mean, invstd)
  def InstanceNormalization(x:Tensor, scale:Tensor, bias:Tensor, epsilon:float=1e-05):
    axis = tuple(range(2, x.ndim))
    mean = x.mean(axis=axis, keepdim=True)
    invstd = x.sub(mean).square().mean(axis=axis, keepdim=True).add(epsilon).rsqrt()
    return x.sub(mean).mul(scale.reshape(shape=[-1, 1, 1])).mul(invstd).add(bias.reshape(shape=[-1, 1, 1]))
  def LayerNormalization(x:Tensor, scale:Tensor, bias:Tensor, axis:int=-1, epsilon:float=1e-05, stash_type:int=1):
    assert stash_type == 1, "only float32 is supported"
    axes = tuple(i for i in range(axis if axis >= 0 else x.ndim + axis, x.ndim))
    mean = x.mean(axis=axes, keepdim=True)
    return x.layernorm(axes, epsilon).mul(scale).add(bias), mean, (x.sub(mean)).square().mean(axis=axes, keepdim=True).add(epsilon).rsqrt()
  def GroupNormalization(x:Tensor, scale:Tensor, bias:Tensor, num_groups:int, epsilon:float=1e-05):
    return x.reshape(x.shape[0], num_groups, -1).layernorm(axis=-1, eps=epsilon).mul(scale.unsqueeze(-1)).add(bias.unsqueeze(-1)).reshape(x.shape)
  def MeanVarianceNormalization(x:Tensor, axis:list[int]=[0,2,3]):
    return (x - x.mean(axis, keepdim=True)) / (x.std(axis, keepdim=True, correction=0) + 1e-9)
  def SkipLayerNormalization(x:Tensor, skip:Tensor, gamma:Tensor, beta:Tensor|None=None, bias:Tensor|None=None, epsilon:float=1e-12):
    x = x + skip + bias
    return x.layernorm(eps=epsilon) * gamma + beta, None, None, x
  def EmbedLayerNormalization(input_ids: Tensor, segment_ids:Tensor, word_embedding:Tensor, position_embedding:Tensor,
                              segment_embedding:Tensor, gamma=None, beta=None, mask:Tensor|None=None,
                              position_ids:Tensor|None=None, epsilon=1e-12, mask_index_type=0):
    # https://github.com/microsoft/onnxruntime/blob/main/docs/ContribOperators.md#com.microsoft.EmbedLayerNormalization
    assert (segment_ids is None) is (segment_embedding is None)
    assert mask is None and not mask_index_type, "functionality not supported yet"  # TODO
    input_shape = input_ids.shape
    seq_length = input_shape[1]
    compute_seg_emb = (segment_embedding is not None and segment_ids is not None)
    vocab_size, max_position_embeddings = word_embedding.shape[0], position_embedding.shape[0]
    type_vocab_size  = (segment_embedding.shape[0] if compute_seg_emb else None)

    def embedding(x:Tensor, vocab_size, weight:Tensor) -> Tensor:
      return x.unsqueeze(-1).expand(*x.shape, vocab_size)._one_hot_along_dim(vocab_size) @ weight

    # bert embedding layer
    if position_ids is None: position_ids = Tensor.arange(seq_length, requires_grad=False).unsqueeze(0).expand(*input_shape)
    wrd_embedding_res = embedding(input_ids, vocab_size, word_embedding)
    pos_embedding_res = embedding(position_ids, max_position_embeddings, position_embedding)
    seg_embedding_res = embedding(segment_ids, type_vocab_size, segment_embedding) if compute_seg_emb else None

    embedding_sum = wrd_embedding_res + pos_embedding_res
    if seg_embedding_res is not None: embedding_sum = embedding_sum + seg_embedding_res
    out = embedding_sum.layernorm(eps=epsilon) * gamma + beta
    return out, None, embedding_sum

  def OneHot(indices:Tensor, depth:float|int|list, values:Tensor, axis:int=-1):
    # Scalar or Rank 1 tensor containing exactly one element
    depth = int(depth[0] if isinstance(depth, list) else depth)
    indices = (indices < 0).where(indices+depth, indices)
    return indices[:, None]._one_hot_along_dim(depth, dim=axis).where(values[1], values[0])

  def DepthToSpace(X:Tensor, blocksize:int, mode:str="DCR"):
    return X.rearrange("b (c h1 w1) h w -> b c (h h1) (w w1)" if mode=="CRD" else "b (h1 w1 c) h w -> b c (h h1) (w w1)", h1=blocksize, w1=blocksize)
  def SpaceToDepth(X:Tensor, blocksize:int):
    return X.rearrange("b c (h h1) (w w1) -> b (h1 w1 c) h w", h1=blocksize, w1=blocksize)

  # Reimplemented here because you need legacy RNG for passing ONNX tests.
  def Dropout_7(data:Tensor, ratio:float=0.5, training_mode:bool=False, seed:int|None=None):
    if not training_mode: return data, Tensor.ones(data.shape, dtype=dtypes.bool)  # if mask is requested as output it will contain all True's.
    mask = Tensor(np.random.RandomState(seed).random(cast(tuple[int,...], data.shape)) >= ratio, requires_grad=False, device=data.device)
    return data * mask * (1/(1.0 - ratio)), mask
  # 6 with 'is_test' needed for https://github.com/MTlab/onnx2caffe/raw/refs/heads/master/model/MobileNetV2.onnx
  def Dropout_6(data:Tensor, ratio:float=0.5, is_test=0): return Dropout_7(data, ratio, training_mode=not is_test)
  _register_opset_op([Dropout_6, Dropout_7])

  def LRN(x:Tensor, size:int, alpha:float=1e-4, beta:float=0.75, bias:float=1.0):
    pooled_x = (x**2).rearrange('b c h w -> b 1 c (h w)').pad((0,0,(size-1)//2, size//2)).avg_pool2d((size, 1), 1)
    return x / (pooled_x.reshape(x.shape) * alpha + bias).pow(beta)

  def NegativeLogLikelihoodLoss(x:Tensor, target:Tensor, weight:Tensor|None=None, ignore_index:int|None=None, reduction:ReductionStr="mean"):
    return x.nll_loss(target, weight, ignore_index, reduction)

  def SoftmaxCrossEntropyLoss(scores:Tensor, labels:Tensor, weights:Tensor|None=None, ignore_index:int|None=None, reduction:ReductionStr="mean"):
    log_probs = scores.log_softmax(1)
    return log_probs.nll_loss(labels, weights, ignore_index, reduction), log_probs

  def AffineGrid(theta:Tensor, size:list[int], align_corners:int=0):
    N, _, *spatial_dims = size
    def generate_grid(steps):
      return Tensor.linspace(-1, 1, steps, device=theta.device) if align_corners else Tensor.linspace(-1+1/steps, 1-1/steps, steps, device=theta.device)
    grids = Tensor.meshgrid(*(generate_grid(d) for d in spatial_dims))
    base_grid = Tensor.stack(*reversed(grids), Tensor.ones_like(grids[0], device=theta.device), dim=-1)
    base_grid = base_grid.reshape(1, prod(spatial_dims), len(grids)+1).expand(N, -1, -1)
    return (base_grid @ theta.transpose(1, 2)).reshape(N, *spatial_dims, -1)

  def Attention(x:Tensor, weights, bias:Tensor, mask_index:Tensor|None=None, past:Tensor|None=None,
                relative_position_bias:Tensor|None=None, past_sequence_length:Tensor|None=None, do_rotary:int|None=None,
                mask_filter_value:float|None=None, num_heads:int|None=None, past_present_share_buffer:int|None=None,
                qkv_hidden_sizes:list[int]|None=None, scale:float|None=None, unidirectional:int|None=None):
    # https://github.com/microsoft/onnxruntime/blob/main/docs/ContribOperators.md#com.microsoft.Attention
    assert num_heads is not None  # required
    assert (qkv_hidden_sizes is None and past is not None) or (qkv_hidden_sizes is not None)
    assert relative_position_bias is do_rotary is past_sequence_length is mask_filter_value is past_present_share_buffer is scale is None, \
      "functionality not supported yet"  # TODO strange params
    hidden_size, v_hidden_size = qkv_hidden_sizes[1:] if qkv_hidden_sizes is not None else 2*(weights.shape[1] // 3,)

    if unidirectional:  # gpt-style
      assert hidden_size == v_hidden_size
      xqkv = x.linear(weights, bias)
      xq, xk, xv = [xqkv.shrink([None, None, (i*hidden_size, (i+1)*hidden_size)]) for i in range(3)]
    else:  # bert-style
      wq, wk, wv = weights[:,:hidden_size], weights[:,hidden_size:hidden_size+v_hidden_size], weights[:,hidden_size+v_hidden_size:]
      bq, bk, bv = (bias[:hidden_size], bias[hidden_size:hidden_size+v_hidden_size], bias[hidden_size+v_hidden_size]) if bias is not None else None
      xq, xk, xv = [x.linear(w, b) for w, b in zip((wq, wk, wv), (bq, bk, bv))]
    xq, xk, xv = [x.reshape(x.shape[0], x.shape[1], num_heads, -1).transpose(1, 2) for x in (xq, xk, xv)]

    if past is not None:
      xk, xv = Tensor.cat(past[0], xk, dim=-2), Tensor.cat(past[1], xv, dim=-2)
      present = Tensor.cat(xk.unsqueeze(0), xv.unsqueeze(0))

    def attn(query, key, value, attn_mask):
      query_length, key_length = query.shape[-2], key.shape[-2]
      cdim = max(query_length, key_length) + 1
      attn_weights = query @ key.transpose(-1, -2) / math.sqrt(value.shape[-1])
      # This is where Tensor.scaled_dot_product_attention differs:
      causal_mask = Tensor.ones((cdim, cdim), requires_grad=False, dtype=dtypes.bool).tril(0)[key_length - query_length : key_length, :key_length]
      masked = Tensor.where(causal_mask, attn_weights, -math.inf)
      if attn_mask is not None: masked = masked + attn_mask
      return masked.softmax(-1) @ value

    bsz, _, seq_len, _ = xq.shape
    out = attn(xq, xk, xv, mask_index).transpose(1, 2).reshape(bsz, seq_len, -1)
    return out, present if past is not None else out


  # ***** Indexing Ops *****
  def ArrayFeatureExtractor(x:Tensor, indices:Tensor): return x[..., indices]

  def Gather(x:Tensor, indices:Tensor, axis:int=0):
    if indices.numel() < 9: # NOTE lessor kernels for smaller indices but kernel number increases depending on size of indices
      x_sh = list(x.shape)
      ret_shape = x_sh[:axis] + list(indices.shape) + x_sh[axis+1:]
      if indices.ndim > 1: indices = indices.flatten()
      indices = [_cached_to_python_const(indices)] if indices.shape == () else [x_sh[axis]+x if x<0 else x for x in _cached_to_python_const(indices)]
      args = [[(0,x) if j != axis else (i,i+1) for j, x in enumerate(x_sh)] for i in indices] # type: ignore
      return x.shrink(arg=tuple(args[0])).cat(*[x.shrink(arg=tuple(arg)) for arg in args[1:]], dim=axis).reshape(ret_shape)
    # NOTE faster gather, fixed number of kernels, but exceeds limited kernels for openpilot
    return x[tuple([slice(None) if i != axis else indices for i in range(x.ndim)])]
  def Scatter(*args, **kwargs): return ScatterElements(*args, **kwargs) # deprecated

  def GatherND(x:Tensor, indices:Tensor, batch_dims:int=0):
    if batch_dims == 0: return x[tuple(i.squeeze(-1) for i in indices.split(1, -1))]
    x_shape, i_shape = x.shape, indices.shape
    b = math.prod(x.shape[dim] for dim in range(batch_dims))
    # NOTE: each batched dim of both input and indices are equal
    x = x.reshape(b, *x.shape[batch_dims:])
    indices = indices.reshape(b, *indices.shape[batch_dims:])
    b_idx = Tensor.arange(b, device=x.device).reshape(b, *(1,)*(indices.ndim - 2)).expand(*indices.shape[:-1])
    ret = x[(b_idx,) + tuple(i.squeeze(-1) for i in indices.split(1, -1))]
    return ret.reshape(*x_shape[:batch_dims], *i_shape[batch_dims:-1], *ret.shape[indices.ndim-1:])
  def ScatterND(x:Tensor, indices:Tensor, updates:Tensor, reduction:Literal["none", "add", "mul"]='none'):
    assert updates.shape == indices.shape[:-1] + x.shape[cast(int, indices.shape[-1]):]
    x = x.contiguous()
    for index, u in zip(indices.split(1, 0), updates.split(1, 0)):
      i = tuple(idx.squeeze(-1) for idx in index.squeeze(0).split(1, -1))
      u = u.squeeze(0)
      if reduction == "none": x[i] = u
      elif reduction == "add": x[i] += u
      elif reduction == "mul": x[i] *= u
      else: raise NotImplementedError("reduction doesn't support max or min")
    return x

  def ScatterElements(x: Tensor, indices: Tensor, updates: Tensor, axis=0, reduction:Literal["none", "add", "mul"]="none"):
    indices = (indices < 0).where(x.shape[axis], 0) + indices
    return x.scatter(axis, indices, updates, {"none":None, "mul": "multiply"}.get(reduction, reduction))
  def GatherElements(x:Tensor, indices:Tensor, axis:int):
    indices = (indices < 0).where(x.shape[axis], 0) + indices
    return x.gather(axis, indices)
  def Compress(inp:Tensor, condition:list[bool], axis:int|None=None):
    if axis is None:
      inp = inp.flatten()
      axis = 0
    if axis < 0: axis += inp.ndim
    con = Tensor(np.arange(len(condition))[condition]) # no boolean indexing in Tensor
    return inp[tuple(con if i == axis else slice(None) for i in range(inp.ndim))]


  # ***** Quantization Ops *****
  def _clamp_cast(x:Tensor, dtype:DType): return x.clamp(dtypes.min(dtype), dtypes.max(dtype)).cast(dtype)

  def _prepare_quantize(x, scale, zero_point, axis=1, block_size=0):
    if axis < 0: axis += x.ndim
    if not isinstance(zero_point, Tensor): zero_point = Tensor(zero_point, dtype=dtypes.uint8)._broadcast_to(scale.shape)
    if block_size == 0:
      shape = (*[1]*axis, *scale.shape, *[1]*(x.ndim - axis - scale.ndim))
      return scale.reshape(shape), zero_point.reshape(shape)
    return scale.repeat_interleave(block_size, dim=axis), zero_point.repeat_interleave(block_size, dim=axis)

  def QuantizeLinear(x:Tensor, y_scale:Tensor, y_zero_point:Tensor|int=0, axis:int=1, block_size:int=0, output_dtype:int=0, saturate=1):
    out_dtype = y_zero_point.dtype if isinstance(y_zero_point, Tensor) else dtype_parse(output_dtype) if output_dtype else dtypes.uint8
    y_scale, y_zero_point = _prepare_quantize(x, y_scale, y_zero_point, axis, block_size)
    return _clamp_cast(((x / y_scale).round() + y_zero_point), out_dtype).contiguous()

  def DequantizeLinear(x:Tensor, x_scale:Tensor, x_zero_point:Tensor|int=0, axis:int=1, block_size:int=0):
    x_scale, x_zero_point = _prepare_quantize(x, x_scale, x_zero_point, axis, block_size)
    return ((x.int() - x_zero_point) * x_scale).cast(x_scale.dtype)

  def _op_integer(op, inputs:list[Tensor], zero_points:list[Tensor], **opts):
    adjusted_inputs = [inp.int() - zp for inp, zp in zip(inputs, zero_points)]
    return op(*adjusted_inputs, **opts)

  def _qlinearop_quantized(op, inputs:list[Tensor], zero_points:list[Tensor], scales:list[Tensor], out_scale:Tensor, out_zero_point:Tensor, **opts):
    # op execution is done in quantized int
    out = _op_integer(op, inputs, zero_points, **opts)
    assert dtypes.is_int(out.dtype), "quantized op should've done math in int"
    out_quantized = (out * prod(scales) / out_scale).round() + out_zero_point
    return _clamp_cast(out_quantized, out_zero_point.dtype)

  def _qlinearop_float(op, inputs:list[Tensor], zero_points:list[Tensor], scales:list[Tensor], out_scale:Tensor, out_zero_point:Tensor, **opts):
    # op execution is done in float32
    dequantized_inputs = [(inp.int() - zp) * scale for inp, zp, scale in zip(inputs, zero_points, scales)]
    out = op(*dequantized_inputs, **opts)
    assert dtypes.is_float(out.dtype), "op should've done math in float"
    out_quantized = (out / out_scale).round() + out_zero_point
    return _clamp_cast(out_quantized, out_zero_point.dtype)

  def QLinearConv(x:Tensor, x_scale:Tensor, x_zero_point:Tensor|int, w:Tensor, w_scale:Tensor, w_zero_point:Tensor|int, y_scale:Tensor,
                  y_zero_point: Tensor|int, B:Tensor|None=None, **opts):
    return _qlinearop_quantized(Conv, [x,w], [x_zero_point,w_zero_point], [x_scale,w_scale], y_scale, y_zero_point, **{"B":B, **opts})

  def QLinearMatMul(a:Tensor, a_scale:Tensor, a_zero_point:Tensor|int, b:Tensor, b_scale:Tensor, b_zero_point:Tensor|int, y_scale:Tensor,
                    y_zero_point:Tensor|int) -> Tensor:
    return _qlinearop_quantized(Tensor.matmul, [a,b], [a_zero_point,b_zero_point], [a_scale,b_scale], y_scale, y_zero_point)

  def QLinearAdd(a:Tensor, a_scale:Tensor, a_zero_point:Tensor, b:Tensor, b_scale:Tensor, b_zero_point:Tensor, c_scale:Tensor, c_zero_point:Tensor):
    return _qlinearop_float(Tensor.add, [a,b], [a_zero_point,b_zero_point], [a_scale,b_scale], c_scale, c_zero_point)

  def QLinearGlobalAveragePool(X:Tensor, x_scale:Tensor, x_zero_point:Tensor, y_scale:Tensor, y_zero_point:Tensor, channels_last:int):
    assert channels_last == 0, "unsure what this does"
    return _qlinearop_float(GlobalAveragePool, [X], [x_zero_point], [x_scale], y_scale, y_zero_point)

  def ConvInteger(x: Tensor, w: Tensor, x_zero_point: Tensor | int = 0, w_zero_point: Tensor | int = 0, B: Tensor | None = None, **opts) -> Tensor:
    return _op_integer(Conv, [x,w], [x_zero_point,w_zero_point], **{"B":B, **opts})

  def MatMulInteger(A: Tensor, B: Tensor, a_zero_point: Tensor | int = 0, b_zero_point: Tensor | int = 0) -> Tensor:
    return _op_integer(Tensor.matmul, [A,B], [a_zero_point,b_zero_point])

  # ***** Training Ops *****
  # NOTE: onnx test coverage only covers `T==0` cases, so for all `T>0` this isn't tested
  # NOTE: onnx training ops actually don't need the state for optim, all the ops work in a functional way, but we still can reuse optim.py code
  def _onnx_training(input_group_size):
    def __decorator(func):
      def ___wrapper(R:Tensor, T:int, *inputs:Tensor, **kwargs):
        R = R.detach()
        groups = len(inputs) // input_group_size
        ret = [func(R, T, *inps, **kwargs) for inps in (inputs[i::groups] for i in range(groups))]
        return tuple(flatten(zip(*ret)))
      return ___wrapper
    return __decorator

  @_onnx_training(3)
  def Adagrad(R:Tensor, T:int, *inputs:Tensor, decay_factor:float=0.0, epsilon:float=0.0, norm_coefficient:float=0.0):
    X, G, H = (i.detach() for i in inputs)
    grad = norm_coefficient * X + G
    H.assign(H + grad.square())
    up = grad / (H.sqrt() + epsilon)
    r = R / (1 + T * decay_factor)
    X.assign(X.detach() - r * up)
    return [X, H]

  @_onnx_training(4)
  def Adam(R:Tensor, T:int, *inputs:Tensor, alpha:float=0.9, beta:float=0.999, epsilon:float=0.0, norm_coefficient:float=0.0,
          norm_coefficient_post:float=0.0):
    from tinygrad.nn.optim import Adam as TinyAdam
    X, G, V, H = inputs
    G, V, H = G.detach(), V.detach(), H.detach()  # TODO we shouldn't need these detaches
    X.grad = norm_coefficient * X.detach() + G
    opt = TinyAdam([X], b1=alpha, b2=beta, eps=epsilon)
    opt.m, opt.v, opt.lr = [V], [H], R
    # need no-op for m_hat and v_hat if T == 0
    if T == 0: opt.b1_t, opt.b2_t = opt.b1_t.zeros_like(), opt.b2_t.zeros_like()
    else:
      # `T-1` since it's applied again at the start of `_step`
      opt.b1_t = Tensor([alpha**(T-1)], dtype=dtypes.float32, device=X.device, requires_grad=False)
      opt.b2_t = Tensor([beta**(T-1)], dtype=dtypes.float32, device=X.device, requires_grad=False)
    opt.step()
    X = (1 - norm_coefficient_post) * X
    return [X, V, H]

  @_onnx_training(3)
  def Momentum(R:Tensor, T:int, *inputs:Tensor, alpha:float, beta:float, mode:str, norm_coefficient:float):
    from tinygrad.nn.optim import SGD
    X, G, V = inputs
    G, V = G.detach(), V.detach()
    X.grad = (norm_coefficient * X.detach() + G) * (beta if T > 0 else 1)
    opt = SGD([X], momentum=alpha, nesterov=(mode=="nesterov"))
    opt.b, opt.lr = [V], R
    opt.step()
    return [X, V]

  def Gradient(*inputs:Tensor, y:str, intermediate_tensors:dict[str, Tensor], **_):
    intermediate_tensors[y].backward()
    return tuple([t.grad for t in inputs])

  return {
    # implemented functions
    **{n:obj for n,obj in locals().items() if isinstance(obj, types.FunctionType) and not n.startswith("_")},
    # tensor functions
    **{op:getattr(Tensor, op) for op in tensor_ops}
    # opset specified functions
    **opset_ops
  }
=======
# ***** Property/Graph Ops *****
def Identity(x:Tensor): return x
def Constant(sparse_value:Tensor|None=None, value:Tensor|None=None, value_float:float|None=None, value_floats:list[float]|None=None,
            value_int:int|None=None, value_ints:list[int]|None=None, value_string:str|None=None, value_strings:list[str]|None=None):
  if value is not None: return value
  if value_float is not None: return Tensor(value_float, dtype=dtypes.float32, requires_grad=False)
  if value_floats is not None: return Tensor(list(value_floats), dtype=dtypes.float32, requires_grad=False)
  if value_int is not None: return Tensor(value_int, dtype=dtypes.int64, requires_grad=False)
  if value_ints is not None: return Tensor(list(value_ints), dtype=dtypes.int64, requires_grad=False)
  if value_string is not None or value_strings is not None and sparse_value is not None:
    raise NotImplementedError('Constant OP not implemented for value_string, value_strings and sparse_value')

def Range(start:float|int, limit:float|int, delta:float|int): return Tensor.arange(start=start, stop=limit, step=delta)

def ImageDecoder(encoded_stream:bytes, pixel_format="RGB"):
  try: import PIL.Image
  except ImportError as e: raise ImportError("Pillow must be installed for the ImageDecoder operator") from e
  img = PIL.Image.open(io.BytesIO(encoded_stream))
  if pixel_format == "BGR": return Tensor(np.array(img))[:, :, ::-1]
  if pixel_format == "RGB": return Tensor(np.array(img))
  if pixel_format == "Grayscale": return Tensor(np.array(img.convert("L"))).unsqueeze(-1) # (H, W) to (H, W, 1)
  raise ValueError(f"pixel_format={pixel_format!r} is not supported.")

def EyeLike(x:Tensor, dtype:int|None=None, k:int=0):
  ret = Tensor.eye(cast(int, min(x.shape)), dtype=dtype_parse(dtype) if dtype is not None else x.dtype)
  return ret if x.size(0) == x.size(1) else ret.pad(tuple(None if d == ret.size(0) else (k, d-ret.shape[0]-k) for d in x.shape))

def OptionalHasElement(x:Tensor|None=None): return Tensor(x is not None and x.numel() > 0)
def OptionalGetElement(x:Tensor|None=None): return x if x is not None else Tensor([])
def ConstantOfShape(shape:list[int], value:Tensor|None=None):
  if value is None: value = Tensor(0, dtype=dtypes.float32)
  return Tensor.ones(*shape, dtype=value.dtype) * (value if shape != [0] else 1)

def Size(data:Tensor): return data.numel()
def Shape(data:Tensor, end:int|None=None, start:int=0): return Tensor(data.shape[start:end], dtype=dtypes.int64)

# ***** Unary Ops (math) *****
def Not(x:Tensor): return x.logical_not()
def Clip(x: Tensor, min:Tensor|None=None, max:Tensor|None=None):
  return x.clip(float('-inf') if min is None else min, float('inf') if max is None else max).cast(x.dtype)

# ***** Unary Ops (activation) *****
def Softmax_1(x:Tensor, axis:int=1): return x.softmax(axis)
def Softmax_13(x:Tensor, axis:int=-1): return x.softmax(axis)
Softmax = {1:Softmax_1, 13:Softmax_13}
def HardSigmoid(x:Tensor, alpha:float=0.2, beta:float=0.5): return (alpha*x + beta).clip(0, 1)
def Gelu(x:Tensor, approximate:str|None=None): return x.gelu() if approximate == "tanh" else 0.5 * x * (1 + (x/math.sqrt(2)).erf())
def FastGelu(x:Tensor, bias:Tensor|None=None):
  # this is tanh approximated
  return (x + bias).gelu() if bias is not None else x.gelu()
# TODO: fix this
def PRelu(X:Tensor, slope:Tensor):
  slope = slope[0] if slope.shape[-1] != X.shape[-1] else slope
  return (X > 0).where(X, X * slope)
def LeakyRelu(X:Tensor, alpha:float=0.01): return X.leakyrelu(alpha)
def ThresholdedRelu(X:Tensor, alpha:float=1.0): return (X > alpha).where(X, 0)
def LogSoftmax(x: Tensor, axis:int=-1): return x.log_softmax(axis)
def Binarizer(x:Tensor, threshold:float=0.0): return (x > threshold).float()

# ***** Unary Ops (broadcasted) *****
def Add(x:Tensor,y:Tensor, broadcast=None, axis=None): return x + y if x.dtype == dtypes.float or isinstance(x.dtype, ImageDType) else (x + y).cast(x.dtype)
def Sub(x:Tensor|int,y:Tensor): return x - y # some test has input as int
def Div(x:Tensor,y:Tensor): return (x/y).cast(x.dtype)
def Less(x:Tensor,y:Tensor): return x < y
def LessOrEqual(x:Tensor,y:Tensor): return x <= y
def Greater(x:Tensor,y:Tensor): return x > y
def GreaterOrEqual(x:Tensor,y:Tensor): return x >= y
def Equal(x:Tensor,y:Tensor): return x == y
def And(x:Tensor,y:Tensor): return (x==y).where(x, False)
def Or(x:Tensor,y:Tensor): return (x==y).where(x, True)
def BitwiseAnd(x:Tensor,y:Tensor): return x & y
def BitwiseOr(x:Tensor,y:Tensor): return x | y
def BitwiseXor(x:Tensor,y:Tensor): return x ^ y
def BitwiseNot(x:Tensor): return ~x

# ***** Casting Ops *****
# TODO: saturate
def Cast(x:Tensor, to:int, saturate:int=1): return x.cast(dtype_parse(to))
def CastLike(x:Tensor, target_type:Tensor, saturate:int=1): return x.cast(target_type.dtype)

# ***** Reduce Ops *****
def Max(*data_0:Tensor): return functools.reduce(Tensor.maximum, data_0)
def Min(*data_0:Tensor): return functools.reduce(Tensor.minimum, data_0)
def Sum(*data_0:Tensor): return functools.reduce(Tensor.add, data_0)
def Mean(*data_0:Tensor): return Sum(*data_0) / len(data_0)
def _axes(axes, noop_with_empty_axes): return axes or ([] if noop_with_empty_axes else None)
def ReduceMax(data:Tensor, axes:list[int]|None=None, keepdims:int=1, noop_with_empty_axes:int=0):
  return data.max(_axes(axes, noop_with_empty_axes), keepdim=keepdims)
def ReduceMin(data:Tensor, axes:list[int]|None=None, keepdims:int=1, noop_with_empty_axes:int=0):
  return data.min(_axes(axes, noop_with_empty_axes), keepdim=keepdims)
def ReduceSum(data:Tensor, axes:list[int]|None=None, keepdims:int=1, noop_with_empty_axes:int=0):
  return data.sum(_axes(axes, noop_with_empty_axes), keepdim=keepdims)
def ReduceMean(data:Tensor, axes:list[int]|None=None, keepdims:int=1, noop_with_empty_axes:int=0):
  return data.mean(_axes(axes, noop_with_empty_axes), keepdim=keepdims)
def ReduceSumSquare(data:Tensor, axes:list[int]|None=None, keepdims:int=1, noop_with_empty_axes:int=0):
  return ReduceSum(data.square(), axes, keepdims, noop_with_empty_axes)
def ReduceProd(data:Tensor, axes:list[int]|None=None, keepdims:int=1, noop_with_empty_axes:int=0):
  return data.prod(_axes(axes, noop_with_empty_axes), keepdim=keepdims)
def ReduceL1(data:Tensor, axes:list[int]|None=None, keepdims:int=1, noop_with_empty_axes:int=0):
  return ReduceSum(data.abs(), axes, keepdims, noop_with_empty_axes)
def ReduceL2(data:Tensor, axes:list[int]|None=None, keepdims:int=1, noop_with_empty_axes:int=0):
  return ReduceSumSquare(data, axes, keepdims, noop_with_empty_axes).sqrt()
def ReduceLogSum(data:Tensor, axes:list[int]|None=None, keepdims:int=1, noop_with_empty_axes:int=0):
  return ReduceSum(data, axes, keepdims, noop_with_empty_axes).log()
def ReduceLogSumExp(data:Tensor, axes:list[int]|None=None, keepdims:int=1, noop_with_empty_axes:int=0):
  return ReduceSum(data.exp(), axes, keepdims, noop_with_empty_axes).log()
def ArgMax(x:Tensor, axis:int=0, keepdims:int=1, select_last_index:int=0):
  if select_last_index: return ((x.shape[axis]-1) - x.flip(axis).argmax(axis, keepdim=keepdims)).cast(dtypes.int64)
  return x.argmax(axis, keepdim=keepdims).cast(dtypes.int64)
def ArgMin(x, axis:int=0, keepdims:int=1, select_last_index:int=0):
  return ArgMax(-x, axis=axis, keepdims=keepdims, select_last_index=select_last_index)

# ***** Movement Ops *****
def Reshape(data:Tensor, shape:list[int], allowzero:int=0):
  return data.reshape([x if x != 0 else (0 if allowzero else data.shape[i]) for i,x in enumerate(shape)])
def Flatten(x:Tensor, axis:int=1): return x.reshape(prod(x.shape[0:axis]), -1)
def Expand(x:Tensor, shape:list[int]): return x.expand(_broadcast_shape(x.shape, tuple(shape)))
def Shrink(x:Tensor, bias:float=0.0, lambd:float=0.5): return (x < -lambd)*(x+bias) + (x > lambd)*(x-bias)
def Transpose(x:Tensor, perm:list[int]|None=None): return x.permute(order=list(range(x.ndim)[::-1]) if perm is None else perm)

# TODO: add test for when axes is None
def Squeeze(data:Tensor, axes:list[int]|None=None):
  return data.squeeze() if axes is None else functools.reduce(lambda d, dim: d.squeeze(dim), sorted(axes, reverse=True), data)
def Unsqueeze(data:Tensor, axes:list[int]): return functools.reduce(lambda d, dim: d.unsqueeze(dim), sorted(axes), data)

def Tile(x:Tensor, repeats:list[int]): return x.repeat(repeats)
def Concat(*xs:Tensor, axis:int): return Tensor.cat(*xs, dim=axis)
def Slice(data:Tensor, starts:list[int], ends:list[int], axes:list[int]|None=None, steps:list[int]|None=None):
  axes = axes or list(range(data.ndim))
  steps = steps or [1]*data.ndim
  slices = [slice(0,x,1) for x in data.shape]
  for i, axis in enumerate(axes): slices[axis] = slice(starts[i], ends[i], steps[i])
  return data[tuple(slices)]

def Split(data:Tensor, split:list[int]|None=None, num_outputs:int=0, axis:int=0):
  sz = data.shape[axis]
  if split is None: split = [sz // num_outputs + (1 if i < sz % num_outputs else 0) for i in range(num_outputs)]
  return data.split(split, axis)

def _onnx_pads_to_tiny_pads(pads):
  # (padding_top, padding_left, ..., padding_bottom, padding_right, ...) -> (padding_left, padding_right, padding_top, padding_bottom, ...)
  return tuple(flatten(reversed(list(zip(pads, pads[len(pads)//2:])))))
def Pad(x:Tensor, pads:list[int], constant_value:ConstType|None=None, axes:list[int]|None=None,
        mode:Literal["constant", "reflect", "edge", "wrap"]="constant", value=0):
  value = constant_value or value
  axes = axes or list(range(x.ndim))
  real_pads = [0] * (x.ndim*2)
  for i,axis in enumerate(axes): real_pads[axis%x.ndim], real_pads[axis%x.ndim+x.ndim] = pads[i], pads[i+len(axes)]
  return x.pad(padding=_onnx_pads_to_tiny_pads(real_pads), mode={"edge":"replicate", "wrap":"circular"}.get(mode, mode), value=value)

def CenterCropPad(t:Tensor, shape:list[int], axes:list[int]|None=None):
  shrink_arg:list[None|tuple[int,int]] = [None] * t.ndim
  pad_arg:list[None|tuple[int,int]] = [None] * t.ndim
  for s, x in zip(shape, axes or range(t.ndim)):
    tx = t.shape[x]
    if s < tx: shrink_arg[x] = (tx//2 - (s+1)//2, tx//2 + s//2)
    elif s > tx: pad_arg[x] = ((s-tx)//2, (s-tx+1)//2)
  return t.shrink(tuple(shrink_arg)).pad(tuple(pad_arg))

# ***** Processing Ops *****
AUTO_PAD_OPTIONS = Literal["NOTSET", "SAME_UPPER", "SAME_LOWER", "VALID"]
def _auto_pad(pads, auto_pad: AUTO_PAD_OPTIONS):
  # (padding_height, padding_width) -> (padding_top, padding_left, padding_bottom, padding_right)
  if auto_pad == "SAME_UPPER": return [pads[i]//2 for i in range(len(pads))] + [pads[i]-pads[i]//2 for i in range(len(pads))]
  return [pads[i]-pads[i]//2 for i in range(len(pads))] + [pads[i]//2 for i in range(len(pads))]
def _resolve_pool_pads(x:Tensor, p_, k_, d_, s_, auto_pad:AUTO_PAD_OPTIONS):
  i_, (s_,d_,p_) = x.shape[-len(k_):], (make_tuple(x, len(k_)*2) for x in (s_, d_, p_))
  if auto_pad == "NOTSET": return _onnx_pads_to_tiny_pads(p_ if len(p_)==len(k_)*2 else p_*2)
  o_ = [((i - (1 if auto_pad in ("SAME_UPPER", "SAME_LOWER") else k)) // s + 1) for i,k,s in zip(i_, k_, s_)]
  return _onnx_pads_to_tiny_pads(_auto_pad([(o-1)*s+k-i for o,i,k,s in zip(o_, i_, k_, s_)], auto_pad))

def AveragePool(X: Tensor, kernel_shape:list[int], auto_pad:AUTO_PAD_OPTIONS="NOTSET", ceil_mode:int=0, count_include_pad:int=0,
                dilations:list[int]|int=1, pads:list[int]|int=0, strides:list[int]|int=1):
  return X.avg_pool2d(kernel_shape, strides, dilations, _resolve_pool_pads(X, pads, kernel_shape, dilations, strides, auto_pad),
                      ceil_mode=ceil_mode, count_include_pad=count_include_pad)

def MaxPool(X: Tensor, kernel_shape:list[int], auto_pad:AUTO_PAD_OPTIONS="NOTSET", ceil_mode:int=0, dilations:list[int]|int=1, pads:list[int]|int=0,
            storage_order:int=0, strides:list[int]|int=1):
  ret = X.max_pool2d(kernel_shape, strides, dilations, _resolve_pool_pads(X, pads, kernel_shape, dilations, strides, auto_pad), ceil_mode=ceil_mode)
  # tests expect indices with int64 dtype
  # TODO: if there are repeated values, this is wrong
  indices = ((ret.reshape(-1, 1) == X.reshape(1, -1)) * Tensor.arange(X.numel(), dtype=dtypes.int64).unsqueeze(0)).sum(1).reshape(ret.shape)
  return ret.cast(X.dtype), indices.transpose(-2, -1) if storage_order else indices

def Conv(X: Tensor, W: Tensor, B:Tensor|None=None, auto_pad:AUTO_PAD_OPTIONS="NOTSET", dilations:list[int]|int=1, group:int=1,
        kernel_shape:list[int]|None=None, pads:list[int]|int=0, strides:list[int]|int=1):
  return X.conv2d(W, B, stride=strides, groups=group, dilation=dilations,
                  padding=_resolve_pool_pads(X, pads, kernel_shape or W.shape[2:], dilations, strides, auto_pad))

def ConvTranspose(X: Tensor, W: Tensor, B:Tensor|None=None, auto_pad:AUTO_PAD_OPTIONS="NOTSET", dilations:list[int]|int=1, group:int=1,
                  kernel_shape:list[int]|None=None, pads:list[int]|None=None, output_shape:list[int]|None=None, output_padding:list[int]|int=0,
                  strides:list[int]|int=1):
  input_shape, kernel_shape = X.shape[2:], (kernel_shape or W.shape[2:])
  strides, dilations, output_padding = (make_tuple(x, len(input_shape)) for x in (strides, dilations, output_padding))
  if output_shape is not None: # we pad according to output_shape
    pads = _auto_pad([s*(i-1) + op + ((k-1)*d+1) - os for s,i,op,k,d,os in
                      zip(strides, input_shape, output_padding, kernel_shape, dilations, output_shape)], auto_pad)
  if pads is None: # we generate pads
    output_shape = output_shape or [X.shape[i+2] * strides[i] for i in range(len(strides))]
    pads = [strides[i]*(input_shape[i]-1) + output_padding[i] + ((kernel_shape[i]-1)*dilations[i]+1)-output_shape[i] for i in range(len(input_shape))]
    pads = _auto_pad(pads, auto_pad) if auto_pad != "NOTSET" else [0] * len(input_shape) * 2
  pads = _onnx_pads_to_tiny_pads(pads)
  return X.conv_transpose2d(W, B, stride=strides, groups=group, dilation=dilations, padding=pads, output_padding=output_padding)

def MaxUnpool(xT: Tensor, xI: Tensor, outshape: list[int]|None=None, kernel_shape:list[int]=None, pads:list[int]|int=0, strides:list[int]|int=1):
  pads, strides = (make_tuple(x, len(xI.shape)) for x in (pads, strides))
  out_sh = [(ks//2)*2 + st * inps for inps, st, ks in zip(xI.shape, strides, kernel_shape)]
  ret = (xI.reshape(-1, 1)._one_hot_along_dim(prod(out_sh)) * xT.reshape(-1, 1)).sum(0).reshape(1, 1, *out_sh)
  if outshape is not None and outshape != ret.shape: pads = _auto_pad([outshape[-2] - ret.shape[-2], outshape[-1] - ret.shape[-1]], "SAME_UPPER")
  return ret.pad(_onnx_pads_to_tiny_pads(pads))

def GlobalAveragePool(X:Tensor): return X.mean(axis=tuple(range(2, X.ndim)), keepdim=True)
def GlobalMaxPool(X:Tensor): return X.max(axis=tuple(range(2, X.ndim)), keepdim=True)

def Gemm(A:Tensor, B:Tensor, C:Tensor|None=None, alpha:float=1.0, beta:float=1.0, transA:int=0, transB:int=0, broadcast=0):
  ret = alpha * (A.transpose(transA) @ B.transpose(transB))
  if C is not None: ret = ret + beta * (C if broadcast == 0 else C.reshape([-1 if i < len(C.shape) else 1 for i in range(ret.ndim)][::-1]))
  return ret

def Einsum(*Inputs:list[Tensor], equation:str): return Tensor.einsum(equation, *Inputs)

def CumSum(X:Tensor, axis:int|list, exclusive:int=0, reverse:int=0):
  axis = X._resolve_dim(axis[0] if isinstance(axis, list) else axis)
  if reverse: X = X.flip(axis)
  if exclusive: X = X.pad(tuple((1,0) if i == axis else None for i in range(X.ndim)))\
                      .shrink(tuple((0,X.shape[axis]) if i == axis else None for i in range(X.ndim)))
  return X.cumsum(axis).flip(axis) if reverse else X.cumsum(axis)

def Trilu(x:Tensor, k:int=0, upper:int=1): return x.triu(k) if upper else x.tril(k)

def Resize(X:Tensor, roi:list[float]|None=None, scales:list[float]|None=None, sizes:list[int]|None=None, antialias:int=0,
          axes:list[int]|None=None, coordinate_transformation_mode:str='half_pixel', cubic_coeff_a:float=-0.75, exclude_outside:int=0,
          extrapolation_value:float=0.0, keep_aspect_ratio_policy:str='stretch', mode:str='nearest', nearest_mode:str='round_prefer_floor'):
  def _apply_nearest_mode(index: Tensor, input_dim, mode: str):
    if mode == "round_prefer_floor": index = (index - 0.5).ceil()
    elif mode == "round_prefer_ceil": index = (index + 0.5).floor()
    elif mode in ["floor", "ceil"]: index = getattr(index, mode)()
    else: raise ValueError(f"invalid {nearest_mode=}")
    return index.cast(dtypes.int32).clip(0, input_dim-1)
  def _apply_transformation(index: Tensor, input_dim, scale_dim, roi_dim, mode):
    # TODO: needs more testing, not confident in this
    # NOTE: their reference implementation differ from the implementation in their reference docs
    # https://github.com/onnx/onnx/blob/main/onnx/reference/ops/op_resize.py
    # https://github.com/onnx/onnx/blob/main/docs/Operators.md#Resize
    output_dim = scale_dim * input_dim
    if mode == "half_pixel": index = (index + 0.5) / scale_dim - 0.5
    elif mode == "align_corners": index = index * (input_dim - 1) / (output_dim - 1) if output_dim != 1 else Tensor([0])
    elif mode == "asymmetric": index = index / scale_dim
    elif mode == "pytorch_half_pixel": index = (index + 0.5) / scale_dim - 0.5 if output_dim != 1 else Tensor([-0.5])
    elif mode == "half_pixel_symmetric": index = input_dim / 2 * (1 - int(output_dim) / output_dim) + (index + 0.5) / scale_dim - 0.5
    elif mode == "tf_crop_and_resize": index = roi_dim[0] * (input_dim - 1) + index * ((roi_dim[1] - roi_dim[0]) * (input_dim - 1) / (output_dim - 1))
    else: raise ValueError(f"invalid {coordinate_transformation_mode=}")
    return index.clip(0, input_dim-1)

  scales, sizes = (None if scales is None else scales[2-(X.ndim-len(scales)):]), (None if sizes is None else sizes[2-(X.ndim-len(sizes)):])
  # we pre permute the axes and permute back after resize
  axes, input_shape, = (axes or list(range(X.ndim))), cast(tuple[int, ...], X.shape[2:]),
  perm = [a for a in range(len(X.shape)) if a not in axes] + list(axes)
  X = X.permute(*perm)

  if sizes is not None:
    if keep_aspect_ratio_policy in ["not_larger", "not_smaller"]:
      scale_fxn = min if keep_aspect_ratio_policy == "not_larger" else max
      scales = [scale_fxn([sizes[i] / input_shape[i] for i in range(len(input_shape)) if i+2 in axes])] * 2
      sizes = [int((scales[0] * input_shape[i]) + 0.5) if i+2 in axes else input_shape[i] for i in range(X.ndim-2)]
    else:
      scales = [size / input_shape for size, input_shape in zip(sizes, input_shape)]
  else:
    sizes = [int(sc*sh) for sc, sh in zip(scales, input_shape)]
  regions = [[st, ed] for st, ed in zip(roi, roi[len(roi)//2:])] if isinstance(roi, list) and roi else [[0.0, 0.0]] * (X.ndim-2)

  # NOTE: this transformation makes it so that we can't just call Tensor.interpolate
  # in Tensor.interpolate, we use indexes without any transformation
  indexes = []
  for shape, size, scale, region in zip(input_shape, sizes, scales, regions):
    indexes.append(_apply_transformation(Tensor.arange(size), shape, scale, region, coordinate_transformation_mode))

  if mode == "nearest":
    indexes = [_apply_nearest_mode(index, shape, nearest_mode) for (index, shape) in zip(indexes, input_shape)]
    X = X[(..., *Tensor.meshgrid(*indexes))]
  if mode == "linear":
    expand = list(X.shape)
    for i in range(-len(sizes), 0):
      reshape, index = [1] * X.ndim, indexes[i]
      reshape[i] = expand[i] = sizes[i]
      low, high, perc = [y.reshape(reshape).expand(expand) for y in (index.floor(), index.ceil(), index - index.floor())]
      X = X.gather(i, low).lerp(X.gather(i, high), perc)
  if mode == "cubic": raise NotImplementedError("cubic interpolation is not implemented")
  return X.permute(*[perm.index(i) for i in range(len(perm))]) if perm else X
def Upsample(X, scales, mode): return Resize(X=X, scales=scales, mode=mode)  # deprecated

# ***** Neural Network Ops *****
# TODO: try to factor out common implementations for these ops
# https://medium.com/@zljdanceholic/groupnorm-then-batchnorm-instancenorm-layernorm-e2b2a1d350a0
def BatchNormalization(X:Tensor, scale:Tensor, B:Tensor, input_mean:Tensor, input_var:Tensor, epsilon:float=1e-05, momentum:float=0.9,
                      training_mode:int=0, spatial=1, is_test=0):
  if training_mode:
    x_detached = X.detach()
    current_mean = x_detached.mean(axis=(0,2,3))
    y = (x_detached - current_mean.reshape(shape=[1, -1, 1, 1]))
    current_var = (y*y).mean(axis=(0,2,3))
    current_invstd = current_var.add(epsilon).rsqrt()

    running_mean = input_mean * momentum + current_mean * (1 - momentum)
    running_var = input_var * momentum + current_var * (1 - momentum)

    return X.batchnorm(scale, B, current_mean, current_invstd), running_mean, running_var
  invstd = (input_var + epsilon).rsqrt()
  return X.batchnorm(scale, B, input_mean, invstd)
def InstanceNormalization(x:Tensor, scale:Tensor, bias:Tensor, epsilon:float=1e-05):
  axis = tuple(range(2, x.ndim))
  mean = x.mean(axis=axis, keepdim=True)
  invstd = x.sub(mean).square().mean(axis=axis, keepdim=True).add(epsilon).rsqrt()
  return x.sub(mean).mul(scale.reshape(shape=[-1, 1, 1])).mul(invstd).add(bias.reshape(shape=[-1, 1, 1]))
def LayerNormalization(x:Tensor, scale:Tensor, bias:Tensor, axis:int=-1, epsilon:float=1e-05, stash_type:int=1):
  assert stash_type == 1, "only float32 is supported"
  axes = tuple(i for i in range(axis if axis >= 0 else x.ndim + axis, x.ndim))
  mean = x.mean(axis=axes, keepdim=True)
  return x.layernorm(axes, epsilon).mul(scale).add(bias), mean, (x.sub(mean)).square().mean(axis=axes, keepdim=True).add(epsilon).rsqrt()
def GroupNormalization(x:Tensor, scale:Tensor, bias:Tensor, num_groups:int, epsilon:float=1e-05):
  return x.reshape(x.shape[0], num_groups, -1).layernorm(axis=-1, eps=epsilon).mul(scale.unsqueeze(-1)).add(bias.unsqueeze(-1)).reshape(x.shape)
def MeanVarianceNormalization(x:Tensor, axis:list[int]=[0,2,3]):
  return (x - x.mean(axis, keepdim=True)) / (x.std(axis, keepdim=True, correction=0) + 1e-9)
def SkipLayerNormalization(x:Tensor, skip:Tensor, gamma:Tensor, beta:Tensor|None=None, bias:Tensor|None=None, epsilon:float=1e-12):
  x = x + skip + bias
  return x.layernorm(eps=epsilon) * gamma + beta, None, None, x
def EmbedLayerNormalization(input_ids: Tensor, segment_ids:Tensor, word_embedding:Tensor, position_embedding:Tensor,
                            segment_embedding:Tensor, gamma=None, beta=None, mask:Tensor|None=None,
                            position_ids:Tensor|None=None, epsilon=1e-12, mask_index_type=0):
  # https://github.com/microsoft/onnxruntime/blob/main/docs/ContribOperators.md#com.microsoft.EmbedLayerNormalization
  assert (segment_ids is None) is (segment_embedding is None)
  assert mask is None and not mask_index_type, "functionality not supported yet"  # TODO
  input_shape = input_ids.shape
  seq_length = input_shape[1]
  compute_seg_emb = (segment_embedding is not None and segment_ids is not None)
  vocab_size, max_position_embeddings = word_embedding.shape[0], position_embedding.shape[0]
  type_vocab_size  = (segment_embedding.shape[0] if compute_seg_emb else None)

  def embedding(x:Tensor, vocab_size, weight:Tensor) -> Tensor:
    return x.unsqueeze(-1).expand(*x.shape, vocab_size)._one_hot_along_dim(vocab_size) @ weight

  # bert embedding layer
  if position_ids is None: position_ids = Tensor.arange(seq_length, requires_grad=False).unsqueeze(0).expand(*input_shape)
  wrd_embedding_res = embedding(input_ids, vocab_size, word_embedding)
  pos_embedding_res = embedding(position_ids, max_position_embeddings, position_embedding)
  seg_embedding_res = embedding(segment_ids, type_vocab_size, segment_embedding) if compute_seg_emb else None

  embedding_sum = wrd_embedding_res + pos_embedding_res
  if seg_embedding_res is not None: embedding_sum = embedding_sum + seg_embedding_res
  out = embedding_sum.layernorm(eps=epsilon) * gamma + beta
  return out, None, embedding_sum

def OneHot(indices:Tensor, depth:float|int|list, values:Tensor, axis:int=-1):
  # Scalar or Rank 1 tensor containing exactly one element
  depth = int(depth[0] if isinstance(depth, list) else depth)
  indices = (indices < 0).where(indices+depth, indices)
  return indices[:, None]._one_hot_along_dim(depth, dim=axis).where(values[1], values[0])

def DepthToSpace(X:Tensor, blocksize:int, mode:str="DCR"):
  return X.rearrange("b (c h1 w1) h w -> b c (h h1) (w w1)" if mode=="CRD" else "b (h1 w1 c) h w -> b c (h h1) (w w1)", h1=blocksize, w1=blocksize)
def SpaceToDepth(X:Tensor, blocksize:int):
  return X.rearrange("b c (h h1) (w w1) -> b (h1 w1 c) h w", h1=blocksize, w1=blocksize)

# Reimplemented here because you need legacy RNG for passing ONNX tests.
def Dropout_7(data:Tensor, ratio:float=0.5, training_mode:bool=False, seed:int|None=None):
  if not training_mode: return data, Tensor.ones(data.shape, dtype=dtypes.bool)  # if mask is requested as output it will contain all True's.
  mask = Tensor(np.random.RandomState(seed).random(cast(tuple[int,...], data.shape)) >= ratio, requires_grad=False, device=data.device)
  return data * mask * (1/(1.0 - ratio)), mask
# 6 with 'is_test' needed for https://github.com/MTlab/onnx2caffe/raw/refs/heads/master/model/MobileNetV2.onnx
def Dropout_6(data:Tensor, ratio:float=0.5, is_test=0): return Dropout_7(data, ratio, training_mode=not is_test)
Dropout = {6:Dropout_6, 7:Dropout_7}

def LRN(x:Tensor, size:int, alpha:float=1e-4, beta:float=0.75, bias:float=1.0):
  pooled_x = (x**2).rearrange('b c h w -> b 1 c (h w)').pad((0,0,(size-1)//2, size//2)).avg_pool2d((size, 1), 1)
  return x / (pooled_x.reshape(x.shape) * alpha + bias).pow(beta)

def NegativeLogLikelihoodLoss(x:Tensor, target:Tensor, weight:Tensor|None=None, ignore_index:int|None=None, reduction:ReductionStr="mean"):
  return x.nll_loss(target, weight, ignore_index, reduction)
def SoftmaxCrossEntropyLoss(scores:Tensor, labels:Tensor, weights:Tensor|None=None, ignore_index:int|None=None, reduction:ReductionStr="mean"):
  log_probs = scores.log_softmax(1)
  return log_probs.nll_loss(labels, weights, ignore_index, reduction), log_probs

def AffineGrid(theta:Tensor, size:list[int], align_corners:int=0):
  N, _, *spatial_dims = size
  def generate_grid(steps):
    return Tensor.linspace(-1, 1, steps, device=theta.device) if align_corners else Tensor.linspace(-1+1/steps, 1-1/steps, steps, device=theta.device)
  grids = Tensor.meshgrid(*(generate_grid(d) for d in spatial_dims))
  base_grid = Tensor.stack(*reversed(grids), Tensor.ones_like(grids[0], device=theta.device), dim=-1)
  base_grid = base_grid.reshape(1, prod(spatial_dims), len(grids)+1).expand(N, -1, -1)
  return (base_grid @ theta.transpose(1, 2)).reshape(N, *spatial_dims, -1)

def Attention(x:Tensor, weights, bias:Tensor, mask_index:Tensor|None=None, past:Tensor|None=None,
              relative_position_bias:Tensor|None=None, past_sequence_length:Tensor|None=None, do_rotary:int|None=None,
              mask_filter_value:float|None=None, num_heads:int|None=None, past_present_share_buffer:int|None=None,
              qkv_hidden_sizes:list[int]|None=None, scale:float|None=None, unidirectional:int|None=None):
  # https://github.com/microsoft/onnxruntime/blob/main/docs/ContribOperators.md#com.microsoft.Attention
  assert num_heads is not None  # required
  assert (qkv_hidden_sizes is None and past is not None) or (qkv_hidden_sizes is not None)
  assert relative_position_bias is do_rotary is past_sequence_length is mask_filter_value is past_present_share_buffer is scale is None, \
    "functionality not supported yet"  # TODO strange params
  hidden_size, v_hidden_size = qkv_hidden_sizes[1:] if qkv_hidden_sizes is not None else 2*(weights.shape[1] // 3,)

  if unidirectional:  # gpt-style
    assert hidden_size == v_hidden_size
    xqkv = x.linear(weights, bias)
    xq, xk, xv = [xqkv.shrink([None, None, (i*hidden_size, (i+1)*hidden_size)]) for i in range(3)]
  else:  # bert-style
    wq, wk, wv = weights[:,:hidden_size], weights[:,hidden_size:hidden_size+v_hidden_size], weights[:,hidden_size+v_hidden_size:]
    bq, bk, bv = (bias[:hidden_size], bias[hidden_size:hidden_size+v_hidden_size], bias[hidden_size+v_hidden_size]) if bias is not None else None
    xq, xk, xv = [x.linear(w, b) for w, b in zip((wq, wk, wv), (bq, bk, bv))]
  xq, xk, xv = [x.reshape(x.shape[0], x.shape[1], num_heads, -1).transpose(1, 2) for x in (xq, xk, xv)]

  if past is not None:
    xk, xv = Tensor.cat(past[0], xk, dim=-2), Tensor.cat(past[1], xv, dim=-2)
    present = Tensor.cat(xk.unsqueeze(0), xv.unsqueeze(0))

  def attn(query, key, value, attn_mask):
    query_length, key_length = query.shape[-2], key.shape[-2]
    cdim = max(query_length, key_length) + 1
    attn_weights = query @ key.transpose(-1, -2) / math.sqrt(value.shape[-1])
    # This is where Tensor.scaled_dot_product_attention differs:
    causal_mask = Tensor.ones((cdim, cdim), requires_grad=False, dtype=dtypes.bool).tril(0)[key_length - query_length : key_length, :key_length]
    masked = Tensor.where(causal_mask, attn_weights, -math.inf)
    if attn_mask is not None: masked = masked + attn_mask
    return masked.softmax(-1) @ value

  bsz, _, seq_len, _ = xq.shape
  out = attn(xq, xk, xv, mask_index).transpose(1, 2).reshape(bsz, seq_len, -1)
  return out, present if past is not None else out

# ***** Indexing Ops *****
def ArrayFeatureExtractor(x:Tensor, indices:Tensor): return x[..., indices]

def Gather(x:Tensor, indices:Tensor, axis:int=0):
  if indices.numel() < 9: # NOTE lessor kernels for smaller indices but kernel number increases depending on size of indices
    x_sh = list(x.shape)
    ret_shape = x_sh[:axis] + list(indices.shape) + x_sh[axis+1:]
    if indices.ndim > 1: indices = indices.flatten()
    indices = [_cached_to_python_const(indices)] if indices.shape == () else [x_sh[axis]+x if x<0 else x for x in _cached_to_python_const(indices)]
    args = [[(0,x) if j != axis else (i,i+1) for j, x in enumerate(x_sh)] for i in indices] # type: ignore
    return x.shrink(arg=tuple(args[0])).cat(*[x.shrink(arg=tuple(arg)) for arg in args[1:]], dim=axis).reshape(ret_shape)
  # NOTE faster gather, fixed number of kernels, but exceeds limited kernels for openpilot
  return x[tuple([slice(None) if i != axis else indices for i in range(x.ndim)])]
def Scatter(*args, **kwargs): return ScatterElements(*args, **kwargs) # deprecated

def GatherND(x:Tensor, indices:Tensor, batch_dims:int=0):
  if batch_dims == 0: return x[tuple(i.squeeze(-1) for i in indices.split(1, -1))]
  x_shape, i_shape = x.shape, indices.shape
  b = math.prod(x.shape[dim] for dim in range(batch_dims))
  # NOTE: each batched dim of both input and indices are equal
  x = x.reshape(b, *x.shape[batch_dims:])
  indices = indices.reshape(b, *indices.shape[batch_dims:])
  b_idx = Tensor.arange(b, device=x.device).reshape(b, *(1,)*(indices.ndim - 2)).expand(*indices.shape[:-1])
  ret = x[(b_idx,) + tuple(i.squeeze(-1) for i in indices.split(1, -1))]
  return ret.reshape(*x_shape[:batch_dims], *i_shape[batch_dims:-1], *ret.shape[indices.ndim-1:])
def ScatterND(x:Tensor, indices:Tensor, updates:Tensor, reduction:Literal["none", "add", "mul"]='none'):
  assert updates.shape == indices.shape[:-1] + x.shape[cast(int, indices.shape[-1]):]
  x = x.contiguous()
  for index, u in zip(indices.split(1, 0), updates.split(1, 0)):
    i = tuple(idx.squeeze(-1) for idx in index.squeeze(0).split(1, -1))
    u = u.squeeze(0)
    if reduction == "none": x[i] = u
    elif reduction == "add": x[i] += u
    elif reduction == "mul": x[i] *= u
    else: raise NotImplementedError("reduction doesn't support max or min")
  return x

def ScatterElements(x: Tensor, indices: Tensor, updates: Tensor, axis=0, reduction:Literal["none", "add", "mul"]="none"):
  indices = (indices < 0).where(x.shape[axis], 0) + indices
  return x.scatter(axis, indices, updates, {"none":None, "mul": "multiply"}.get(reduction, reduction))
def GatherElements(x:Tensor, indices:Tensor, axis:int):
  indices = (indices < 0).where(x.shape[axis], 0) + indices
  return x.gather(axis, indices)

def Compress(inp:Tensor, condition:list[bool], axis:int|None=None):
  if axis is None:
    inp = inp.flatten()
    axis = 0
  if axis < 0: axis += inp.ndim
  con = Tensor(np.arange(len(condition))[condition]) # no boolean indexing in Tensor
  return inp[tuple(con if i == axis else slice(None) for i in range(inp.ndim))]

# ***** Quantization Ops *****
def _clamp_cast(x:Tensor, dtype:DType): return x.clamp(dtypes.min(dtype), dtypes.max(dtype)).cast(dtype)

def _prepare_quantize(x, scale, zero_point, axis=1, block_size=0):
  if axis < 0: axis += x.ndim
  if not isinstance(zero_point, Tensor): zero_point = Tensor(zero_point, dtype=dtypes.uint8)._broadcast_to(scale.shape)
  if block_size == 0:
    shape = (*[1]*axis, *scale.shape, *[1]*(x.ndim - axis - scale.ndim))
    return scale.reshape(shape), zero_point.reshape(shape)
  return scale.repeat_interleave(block_size, dim=axis), zero_point.repeat_interleave(block_size, dim=axis)

def QuantizeLinear(x:Tensor, y_scale:Tensor, y_zero_point:Tensor|int=0, axis:int=1, block_size:int=0, output_dtype:int=0, saturate=1):
  out_dtype = y_zero_point.dtype if isinstance(y_zero_point, Tensor) else dtype_parse(output_dtype) if output_dtype else dtypes.uint8
  y_scale, y_zero_point = _prepare_quantize(x, y_scale, y_zero_point, axis, block_size)
  return _clamp_cast(((x / y_scale).round() + y_zero_point), out_dtype).contiguous()

def DequantizeLinear(x:Tensor, x_scale:Tensor, x_zero_point:Tensor|int=0, axis:int=1, block_size:int=0):
  x_scale, x_zero_point = _prepare_quantize(x, x_scale, x_zero_point, axis, block_size)
  return ((x.int() - x_zero_point) * x_scale).cast(x_scale.dtype)

def _op_integer(op, inputs:list[Tensor], zero_points:list[Tensor], **opts):
  adjusted_inputs = [inp.int() - zp for inp, zp in zip(inputs, zero_points)]
  return op(*adjusted_inputs, **opts)

def _qlinearop_quantized(op, inputs:list[Tensor], zero_points:list[Tensor], scales:list[Tensor], out_scale:Tensor, out_zero_point:Tensor, **opts):
  # op execution is done in quantized int
  out = _op_integer(op, inputs, zero_points, **opts)
  assert dtypes.is_int(out.dtype), "quantized op should've done math in int"
  out_quantized = (out * prod(scales) / out_scale).round() + out_zero_point
  return _clamp_cast(out_quantized, out_zero_point.dtype)

def _qlinearop_float(op, inputs:list[Tensor], zero_points:list[Tensor], scales:list[Tensor], out_scale:Tensor, out_zero_point:Tensor, **opts):
  # op execution is done in float32
  dequantized_inputs = [(inp.int() - zp) * scale for inp, zp, scale in zip(inputs, zero_points, scales)]
  out = op(*dequantized_inputs, **opts)
  assert dtypes.is_float(out.dtype), "op should've done math in float"
  out_quantized = (out / out_scale).round() + out_zero_point
  return _clamp_cast(out_quantized, out_zero_point.dtype)

def QLinearConv(x:Tensor, x_scale:Tensor, x_zero_point:Tensor|int, w:Tensor, w_scale:Tensor, w_zero_point:Tensor|int, y_scale:Tensor,
                y_zero_point: Tensor|int, B:Tensor|None=None, **opts):
  return _qlinearop_quantized(Conv, [x,w], [x_zero_point,w_zero_point], [x_scale,w_scale], y_scale, y_zero_point, **{"B":B, **opts})

def QLinearMatMul(a:Tensor, a_scale:Tensor, a_zero_point:Tensor|int, b:Tensor, b_scale:Tensor, b_zero_point:Tensor|int, y_scale:Tensor,
                  y_zero_point:Tensor|int) -> Tensor:
  return _qlinearop_quantized(Tensor.matmul, [a,b], [a_zero_point,b_zero_point], [a_scale,b_scale], y_scale, y_zero_point)

def QLinearAdd(a:Tensor, a_scale:Tensor, a_zero_point:Tensor, b:Tensor, b_scale:Tensor, b_zero_point:Tensor, c_scale:Tensor, c_zero_point:Tensor):
  return _qlinearop_float(Tensor.add, [a,b], [a_zero_point,b_zero_point], [a_scale,b_scale], c_scale, c_zero_point)

def QLinearGlobalAveragePool(X:Tensor, x_scale:Tensor, x_zero_point:Tensor, y_scale:Tensor, y_zero_point:Tensor, channels_last:int):
  assert channels_last == 0, "unsure what this does"
  return _qlinearop_float(GlobalAveragePool, [X], [x_zero_point], [x_scale], y_scale, y_zero_point)

def ConvInteger(x: Tensor, w: Tensor, x_zero_point: Tensor | int = 0, w_zero_point: Tensor | int = 0, B: Tensor | None = None, **opts) -> Tensor:
  return _op_integer(Conv, [x,w], [x_zero_point,w_zero_point], **{"B":B, **opts})

def MatMulInteger(A: Tensor, B: Tensor, a_zero_point: Tensor | int = 0, b_zero_point: Tensor | int = 0) -> Tensor:
  return _op_integer(Tensor.matmul, [A,B], [a_zero_point,b_zero_point])

# ***** Training Ops *****
# NOTE: onnx test coverage only covers `T==0` cases, so for all `T>0` this isn't tested
# NOTE: onnx training ops actually don't need the state for optim, all the ops work in a functional way, but we still can reuse optim.py code
def _onnx_training(input_group_size):
  def __decorator(func):
    def ___wrapper(R:Tensor, T:int, *inputs:Tensor, **kwargs):
      R = R.detach()
      groups = len(inputs) // input_group_size
      ret = [func(R, T, *inps, **kwargs) for inps in (inputs[i::groups] for i in range(groups))]
      return tuple(flatten(zip(*ret)))
    return ___wrapper
  return __decorator

@_onnx_training(3)
def Adagrad(R:Tensor, T:int, *inputs:Tensor, decay_factor:float=0.0, epsilon:float=0.0, norm_coefficient:float=0.0):
  X, G, H = (i.detach() for i in inputs)
  grad = norm_coefficient * X + G
  H.assign(H + grad.square())
  up = grad / (H.sqrt() + epsilon)
  r = R / (1 + T * decay_factor)
  X.assign(X.detach() - r * up)
  return [X, H]

@_onnx_training(4)
def Adam(R:Tensor, T:int, *inputs:Tensor, alpha:float=0.9, beta:float=0.999, epsilon:float=0.0, norm_coefficient:float=0.0,
        norm_coefficient_post:float=0.0):
  from tinygrad.nn.optim import Adam as TinyAdam
  X, G, V, H = inputs
  G, V, H = G.detach(), V.detach(), H.detach()  # TODO we shouldn't need these detaches
  X.grad = norm_coefficient * X.detach() + G
  opt = TinyAdam([X], b1=alpha, b2=beta, eps=epsilon)
  opt.m, opt.v, opt.lr = [V], [H], R
  # need no-op for m_hat and v_hat if T == 0
  if T == 0: opt.b1_t, opt.b2_t = opt.b1_t.zeros_like(), opt.b2_t.zeros_like()
  else:
    # `T-1` since it's applied again at the start of `_step`
    opt.b1_t = Tensor([alpha**(T-1)], dtype=dtypes.float32, device=X.device, requires_grad=False)
    opt.b2_t = Tensor([beta**(T-1)], dtype=dtypes.float32, device=X.device, requires_grad=False)
  opt.step()
  X = (1 - norm_coefficient_post) * X
  return [X, V, H]

@_onnx_training(3)
def Momentum(R:Tensor, T:int, *inputs:Tensor, alpha:float, beta:float, mode:str, norm_coefficient:float):
  from tinygrad.nn.optim import SGD
  X, G, V = inputs
  G, V = G.detach(), V.detach()
  X.grad = (norm_coefficient * X.detach() + G) * (beta if T > 0 else 1)
  opt = SGD([X], momentum=alpha, nesterov=(mode=="nesterov"))
  opt.b, opt.lr = [V], R
  opt.step()
  return [X, V]

def Gradient(*inputs:Tensor, y:str, intermediate_tensors:dict[str, Tensor], **_):
  intermediate_tensors[y].backward()
  return tuple([t.grad for t in inputs])
>>>>>>> 96bff0b4
<|MERGE_RESOLUTION|>--- conflicted
+++ resolved
@@ -6,640 +6,6 @@
 from extra.onnx import dtype_parse, _cached_to_python_const
 import numpy as np
 
-<<<<<<< HEAD
-def collect_ops(opset_version:int):
-  tensor_ops = []
-  opset_ops = {}
-  # TODO: not the best way to handle opset
-  def _register_opset_op(ops: list[Callable]):
-    for op in ops:
-      op_name, vers = op.__name__.split("_")
-      if opset_version >= int(vers): opset_ops[op_name] = op
-      return
-
-  # ***** Property Ops *****
-  def Identity(x:Tensor): return x
-  def Constant(sparse_value:Tensor|None=None, value:Tensor|None=None, value_float:float|None=None, value_floats:list[float]|None=None,
-              value_int:int|None=None, value_ints:list[int]|None=None, value_string:str|None=None, value_strings:list[str]|None=None):
-    if value is not None: return value
-    if value_float is not None: return Tensor(value_float, dtype=dtypes.float32)
-    if value_floats is not None: return Tensor(list(value_floats), dtype=dtypes.float32)
-    if value_int is not None: return Tensor(value_int, dtype=dtypes.int64)
-    if value_ints is not None: return Tensor(list(value_ints), dtype=dtypes.int64)
-    if value_string is not None or value_strings is not None and sparse_value is not None:
-      raise NotImplementedError('Constant OP not implemented for value_string, value_strings and sparse_value')
-
-  def Range(start:float|int, limit:float|int, delta:float|int): return Tensor.arange(start=start, stop=limit, step=delta)
-
-  def ImageDecoder(encoded_stream:bytes, pixel_format="RGB"):
-    try: import PIL.Image
-    except ImportError as e: raise ImportError("Pillow must be installed for the ImageDecoder operator") from e
-    img = PIL.Image.open(io.BytesIO(encoded_stream))
-    if pixel_format == "BGR": return Tensor(np.array(img))[:, :, ::-1]
-    if pixel_format == "RGB": return Tensor(np.array(img))
-    if pixel_format == "Grayscale": return Tensor(np.array(img.convert("L"))).unsqueeze(-1) # (H, W) to (H, W, 1)
-    raise ValueError(f"pixel_format={pixel_format!r} is not supported.")
-
-  def EyeLike(x:Tensor, dtype:int|None=None, k:int=0):
-    # TODO: see if this can just use Tensor
-    ret = Tensor.eye(cast(int, min(x.shape)), dtype=dtype_parse(dtype) if dtype is not None else x.dtype)
-    return ret if x.size(0) == x.size(1) else ret.pad(tuple(None if d == ret.size(0) else (k, d-ret.shape[0]-k) for d in x.shape))
-
-  def OptionalHasElement(x:Tensor|None=None): return Tensor(x is not None and x.numel() > 0)
-  def OptionalGetElement(x:Tensor|None=None): return x if x is not None else Tensor([])
-  def ConstantOfShape(shape:list[int], value:Tensor|None=None):
-    if value is None: value = Tensor(0, dtype=dtypes.float32)
-    return Tensor.ones(*shape, dtype=value.dtype) * (value if shape != [0] else 1)
-
-  def Size(data:Tensor): return data.numel()
-  def Shape(data:Tensor, end:int|None=None, start:int=0): return Tensor(data.shape[start:end], dtype=dtypes.int64)
-
-
-  # ***** Unary Ops (math) *****
-  tensor_ops.extend(["Neg", "Log", "Exp", "Sqrt", "Sin", "Cos", "Tan", "Asin", "Acos", "Atan", "Abs", "Ceil", "Floor", "Round", "IsInf", "IsNaN",
-                     "Sign", "Reciprocal"])
-  def Not(x:Tensor): return x.logical_not()
-  def Clip(x: Tensor, min:Tensor|None=None, max:Tensor|None=None):
-      return x.clip(float('-inf') if min is None else min, float('inf') if max is None else max).cast(x.dtype)
-
-
-  # ***** Unary Ops (activation) *****
-  tensor_ops.extend(["Relu" "Sigmoid", "Elu", "Celu", "Selu", "HardSwish", "Sinh", "Cosh", "Tanh", "Asinh", "Acosh", "Atanh", "Erf", "Mish",
-                     "Softplus", "Softsign"])
-  def Softmax_1(x:Tensor, axis:int=1): return x.softmax(axis)
-  def Softmax_13(x:Tensor, axis:int=-1): return x.softmax(axis)
-  _register_opset_op([Softmax_1, Softmax_13])
-  def HardSigmoid(x:Tensor, alpha:float=0.2, beta:float=0.5): return (alpha*x + beta).clip(0, 1)
-  def Gelu(x:Tensor, approximate:str|None=None): return x.gelu() if approximate == "tanh" else 0.5 * x * (1 + (x/math.sqrt(2)).erf())
-  def FastGelu(x:Tensor, bias:Tensor|None=None):
-    # this is tanh approximated
-    return (x + bias).gelu() if bias is not None else x.gelu()
-  # TODO: fix this
-  def PRelu(X:Tensor, slope:Tensor):
-      slope = slope[0] if slope.shape[-1] != X.shape[-1] else slope
-      return (X > 0).where(X, X * slope)
-  def LeakyRelu(X:Tensor, alpha:float=0.01): return X.leakyrelu(alpha)
-  def ThresholdedRelu(X:Tensor, alpha:float=1.0): return (X > alpha).where(X, 0)
-  def LogSoftmax(x: Tensor, axis:int=-1): return x.log_softmax(axis)
-
-
-  # ***** Unary Ops (broadcasted) *****
-  tensor_ops.extend(["Mul",  "Xor", "Mod", "Pow", "Where"])
-  def Add(x:Tensor,y:Tensor, broadcast=None, axis=None): return x + y if x.dtype == dtypes.float or isinstance(x.dtype, ImageDType) else (x + y).cast(x.dtype)
-  def Sub(x:Tensor|int,y:Tensor): return x - y # some test has input as int
-  def Div(x:Tensor,y:Tensor): return (x/y).cast(x.dtype)
-  def Less(x:Tensor,y:Tensor): return x < y
-  def LessOrEqual(x:Tensor,y:Tensor): return x <= y
-  def Greater(x:Tensor,y:Tensor): return x > y
-  def GreaterOrEqual(x:Tensor,y:Tensor): return x >= y
-  def Equal(x:Tensor,y:Tensor): return x == y
-  def And(x:Tensor,y:Tensor): return (x==y).where(x, False)
-  def Or(x:Tensor,y:Tensor): return (x==y).where(x, True)
-  def BitwiseAnd(x:Tensor,y:Tensor): return x & y
-  def BitwiseOr(x:Tensor,y:Tensor): return x | y
-  def BitwiseXor(x:Tensor,y:Tensor): return x ^ y
-  def BitwiseNot(x:Tensor): return ~x
-
-
-  # ***** Casting Ops *****
-  # TODO: saturate
-  def Cast(x:Tensor, to:int, saturate:int=1): return x.cast(dtype_parse(to))
-  def CastLike(x:Tensor, target_type:Tensor, saturate:int=1): return x.cast(target_type.dtype)
-
-
-  # ***** Reduce Ops *****
-  def Max(*data_0:Tensor): return functools.reduce(Tensor.maximum, data_0)
-  def Min(*data_0:Tensor): return functools.reduce(Tensor.minimum, data_0)
-  def Sum(*data_0:Tensor): return functools.reduce(Tensor.add, data_0)
-  def Mean(*data_0:Tensor): return Sum(*data_0) / len(data_0)
-  def _axes(axes, noop_with_empty_axes): return axes or ([] if noop_with_empty_axes else None)
-  def ReduceMax(data:Tensor, axes:list[int]|None=None, keepdims:int=1, noop_with_empty_axes:int=0):
-    return data.max(_axes(axes, noop_with_empty_axes), keepdim=keepdims)
-  def ReduceMin(data:Tensor, axes:list[int]|None=None, keepdims:int=1, noop_with_empty_axes:int=0):
-    return data.min(_axes(axes, noop_with_empty_axes), keepdim=keepdims)
-  def ReduceSum(data:Tensor, axes:list[int]|None=None, keepdims:int=1, noop_with_empty_axes:int=0):
-    return data.sum(_axes(axes, noop_with_empty_axes), keepdim=keepdims)
-  def ReduceMean(data:Tensor, axes:list[int]|None=None, keepdims:int=1, noop_with_empty_axes:int=0):
-    return data.mean(_axes(axes, noop_with_empty_axes), keepdim=keepdims)
-  def ReduceSumSquare(data:Tensor, axes:list[int]|None=None, keepdims:int=1, noop_with_empty_axes:int=0):
-    return ReduceSum(data.square(), axes, keepdims, noop_with_empty_axes)
-  def ReduceProd(data:Tensor, axes:list[int]|None=None, keepdims:int=1, noop_with_empty_axes:int=0):
-    return data.prod(_axes(axes, noop_with_empty_axes), keepdim=keepdims)
-  def ReduceL1(data:Tensor, axes:list[int]|None=None, keepdims:int=1, noop_with_empty_axes:int=0):
-    return ReduceSum(data.abs(), axes, keepdims, noop_with_empty_axes)
-  def ReduceL2(data:Tensor, axes:list[int]|None=None, keepdims:int=1, noop_with_empty_axes:int=0):
-    return ReduceSumSquare(data, axes, keepdims, noop_with_empty_axes).sqrt()
-  def ReduceLogSum(data:Tensor, axes:list[int]|None=None, keepdims:int=1, noop_with_empty_axes:int=0):
-    return ReduceSum(data, axes, keepdims, noop_with_empty_axes).log()
-  def ReduceLogSumExp(data:Tensor, axes:list[int]|None=None, keepdims:int=1, noop_with_empty_axes:int=0):
-    return ReduceSum(data.exp(), axes, keepdims, noop_with_empty_axes).log()
-  def ArgMax(x:Tensor, axis:int=0, keepdims:int=1, select_last_index:int=0):
-    if select_last_index: return ((x.shape[axis]-1) - x.flip(axis).argmax(axis, keepdim=keepdims)).cast(dtypes.int64)
-    return x.argmax(axis, keepdim=keepdims).cast(dtypes.int64)
-  def ArgMin(x, axis:int=0, keepdims:int=1, select_last_index:int=0):
-    return ArgMax(-x, axis=axis, keepdims=keepdims, select_last_index=select_last_index)
-
-
-  # ***** Movement Ops *****
-  def Reshape(data:Tensor, shape:list[int], allowzero:int=0):
-    return data.reshape([x if x != 0 else (0 if allowzero else data.shape[i]) for i,x in enumerate(shape)])
-  def Flatten(x:Tensor, axis:int=1): return x.reshape(prod(x.shape[0:axis]), -1)
-  def Expand(x:Tensor, shape:list[int]): return x.expand(_broadcast_shape(x.shape, tuple(shape)))
-  def Shrink(x:Tensor, bias:float=0.0, lambd:float=0.5): return (x < -lambd)*(x+bias) + (x > lambd)*(x-bias)
-  def Transpose(x:Tensor, perm:list[int]|None=None): return x.permute(order=list(range(x.ndim)[::-1]) if perm is None else perm)
-
-  # TODO: add test for when axes is None
-  def Squeeze(data:Tensor, axes:list[int]|None=None):
-    return data.squeeze() if axes is None else functools.reduce(lambda d, dim: d.squeeze(dim), sorted(axes, reverse=True), data)
-  def Unsqueeze(data:Tensor, axes:list[int]): return functools.reduce(lambda d, dim: d.unsqueeze(dim), sorted(axes), data)
-
-  def Tile(x:Tensor, repeats:list[int]): return x.repeat(repeats)
-  def Concat(*xs:Tensor, axis:int): return Tensor.cat(*xs, dim=axis)
-  def Slice(data:Tensor, starts:list[int], ends:list[int], axes:list[int]|None=None, steps:list[int]|None=None):
-    axes = axes or list(range(data.ndim))
-    steps = steps or [1]*data.ndim
-    slices = [slice(0,x,1) for x in data.shape]
-    for i, axis in enumerate(axes): slices[axis] = slice(starts[i], ends[i], steps[i])
-    return data[tuple(slices)]
-
-  def Split(data:Tensor, split:list[int]|None=None, num_outputs:int=0, axis:int=0):
-    sz = data.shape[axis]
-    if split is None: split = [sz // num_outputs + (1 if i < sz % num_outputs else 0) for i in range(num_outputs)]
-    return data.split(split, axis)
-
-  def _onnx_pads_to_tiny_pads(pads):
-    # (padding_top, padding_left, ..., padding_bottom, padding_right, ...) -> (padding_left, padding_right, padding_top, padding_bottom, ...)
-    return tuple(flatten(reversed(list(zip(pads, pads[len(pads)//2:])))))
-  def Pad(x:Tensor, pads:list[int], constant_value:ConstType|None=None, axes:list[int]|None=None,
-          mode:Literal["constant", "reflect", "edge", "wrap"]="constant", value=0):
-    value = constant_value or value
-    axes = axes or list(range(x.ndim))
-    real_pads = [0] * (x.ndim*2)
-    for i,axis in enumerate(axes): real_pads[axis%x.ndim], real_pads[axis%x.ndim+x.ndim] = pads[i], pads[i+len(axes)]
-    return x.pad(padding=_onnx_pads_to_tiny_pads(real_pads), mode={"edge":"replicate", "wrap":"circular"}.get(mode, mode), value=value)
-
-  def CenterCropPad(t:Tensor, shape:list[int], axes:list[int]|None=None):
-    shrink_arg:list[None|tuple[int,int]] = [None] * t.ndim
-    pad_arg:list[None|tuple[int,int]] = [None] * t.ndim
-    for s, x in zip(shape, axes or range(t.ndim)):
-      tx = t.shape[x]
-      if s < tx: shrink_arg[x] = (tx//2 - (s+1)//2, tx//2 + s//2)
-      elif s > tx: pad_arg[x] = ((s-tx)//2, (s-tx+1)//2)
-    return t.shrink(tuple(shrink_arg)).pad(tuple(pad_arg))
-
-
-  # ***** Processing Ops *****
-  AUTO_PAD_OPTIONS = Literal["NOTSET", "SAME_UPPER", "SAME_LOWER", "VALID"]
-  def _auto_pad(pads, auto_pad: AUTO_PAD_OPTIONS):
-    # (padding_height, padding_width) -> (padding_top, padding_left, padding_bottom, padding_right)
-    if auto_pad == "SAME_UPPER": return [pads[i]//2 for i in range(len(pads))] + [pads[i]-pads[i]//2 for i in range(len(pads))]
-    return [pads[i]-pads[i]//2 for i in range(len(pads))] + [pads[i]//2 for i in range(len(pads))]
-  def _resolve_pool_pads(x:Tensor, p_, k_, d_, s_, auto_pad:AUTO_PAD_OPTIONS):
-    i_, (s_,d_,p_) = x.shape[-len(k_):], (make_tuple(x, len(k_)*2) for x in (s_, d_, p_))
-    if auto_pad == "NOTSET": return _onnx_pads_to_tiny_pads(p_ if len(p_)==len(k_)*2 else p_*2)
-    o_ = [((i - (1 if auto_pad in ("SAME_UPPER", "SAME_LOWER") else k)) // s + 1) for i,k,s in zip(i_, k_, s_)]
-    return _onnx_pads_to_tiny_pads(_auto_pad([(o-1)*s+k-i for o,i,k,s in zip(o_, i_, k_, s_)], auto_pad))
-
-  def AveragePool(X: Tensor, kernel_shape:list[int], auto_pad:AUTO_PAD_OPTIONS="NOTSET", ceil_mode:int=0, count_include_pad:int=0,
-                  dilations:list[int]|int=1, pads:list[int]|int=0, strides:list[int]|int=1):
-    return X.avg_pool2d(kernel_shape, strides, dilations, _resolve_pool_pads(X, pads, kernel_shape, dilations, strides, auto_pad),
-                        ceil_mode=ceil_mode, count_include_pad=count_include_pad)
-
-  def MaxPool(X: Tensor, kernel_shape:list[int], auto_pad:AUTO_PAD_OPTIONS="NOTSET", ceil_mode:int=0, dilations:list[int]|int=1, pads:list[int]|int=0,
-              storage_order:int=0, strides:list[int]|int=1):
-    ret = X.max_pool2d(kernel_shape, strides, dilations, _resolve_pool_pads(X, pads, kernel_shape, dilations, strides, auto_pad), ceil_mode=ceil_mode)
-    # tests expect indices with int64 dtype
-    # TODO: if there are repeated values, this is wrong
-    indices = ((ret.reshape(-1, 1) == X.reshape(1, -1)) * Tensor.arange(X.numel(), dtype=dtypes.int64).unsqueeze(0)).sum(1).reshape(ret.shape)
-    return ret.cast(X.dtype), indices.transpose(-2, -1) if storage_order else indices
-
-  def Conv(X: Tensor, W: Tensor, B:Tensor|None=None, auto_pad:AUTO_PAD_OPTIONS="NOTSET", dilations:list[int]|int=1, group:int=1,
-          kernel_shape:list[int]|None=None, pads:list[int]|int=0, strides:list[int]|int=1):
-    return X.conv2d(W, B, stride=strides, groups=group, dilation=dilations,
-                    padding=_resolve_pool_pads(X, pads, kernel_shape or W.shape[2:], dilations, strides, auto_pad))
-
-  def ConvTranspose(X: Tensor, W: Tensor, B:Tensor|None=None, auto_pad:AUTO_PAD_OPTIONS="NOTSET", dilations:list[int]|int=1, group:int=1,
-                    kernel_shape:list[int]|None=None, pads:list[int]|None=None, output_shape:list[int]|None=None, output_padding:list[int]|int=0,
-                    strides:list[int]|int=1):
-    input_shape, kernel_shape = X.shape[2:], (kernel_shape or W.shape[2:])
-    strides, dilations, output_padding = (make_tuple(x, len(input_shape)) for x in (strides, dilations, output_padding))
-    if output_shape is not None: # we pad according to output_shape
-      pads = _auto_pad([s*(i-1) + op + ((k-1)*d+1) - os for s,i,op,k,d,os in
-                        zip(strides, input_shape, output_padding, kernel_shape, dilations, output_shape)], auto_pad)
-    if pads is None: # we generate pads
-      output_shape = output_shape or [X.shape[i+2] * strides[i] for i in range(len(strides))]
-      pads = [strides[i]*(input_shape[i]-1) + output_padding[i] + ((kernel_shape[i]-1)*dilations[i]+1)-output_shape[i] for i in range(len(input_shape))]
-      pads = _auto_pad(pads, auto_pad) if auto_pad != "NOTSET" else [0] * len(input_shape) * 2
-    pads = _onnx_pads_to_tiny_pads(pads)
-    return X.conv_transpose2d(W, B, stride=strides, groups=group, dilation=dilations, padding=pads, output_padding=output_padding)
-
-  def MaxUnpool(xT: Tensor, xI: Tensor, outshape: list[int]|None=None, kernel_shape:list[int]=None, pads:list[int]|int=0, strides:list[int]|int=1):
-    pads, strides = (make_tuple(x, len(xI.shape)) for x in (pads, strides))
-    out_sh = [(ks//2)*2 + st * inps for inps, st, ks in zip(xI.shape, strides, kernel_shape)]
-    ret = (xI.reshape(-1, 1)._one_hot_along_dim(prod(out_sh)) * xT.reshape(-1, 1)).sum(0).reshape(1, 1, *out_sh)
-    if outshape is not None and outshape != ret.shape: pads = _auto_pad([outshape[-2] - ret.shape[-2], outshape[-1] - ret.shape[-1]], "SAME_UPPER")
-    return ret.pad(_onnx_pads_to_tiny_pads(pads))
-
-  def GlobalAveragePool(X:Tensor): return X.mean(axis=tuple(range(2, X.ndim)), keepdim=True)
-  def GlobalMaxPool(X:Tensor): return X.max(axis=tuple(range(2, X.ndim)), keepdim=True)
-
-  def Gemm(A:Tensor, B:Tensor, C:Tensor|None=None, alpha:float=1.0, beta:float=1.0, transA:int=0, transB:int=0, broadcast=0):
-    ret = alpha * (A.transpose(transA) @ B.transpose(transB))
-    if C is not None: ret = ret + beta * (C if broadcast == 0 else C.reshape([-1 if i < len(C.shape) else 1 for i in range(ret.ndim)][::-1]))
-    return ret
-
-  def Einsum(*Inputs:list[Tensor], equation:str): return Tensor.einsum(equation, *Inputs)
-
-  def CumSum(X:Tensor, axis:int|list, exclusive:int=0, reverse:int=0):
-    axis = X._resolve_dim(axis[0] if isinstance(axis, list) else axis)
-    if reverse: X = X.flip(axis)
-    if exclusive: X = X.pad(tuple((1,0) if i == axis else None for i in range(X.ndim)))\
-                        .shrink(tuple((0,X.shape[axis]) if i == axis else None for i in range(X.ndim)))
-    return X.cumsum(axis).flip(axis) if reverse else X.cumsum(axis)
-
-  def Trilu(x:Tensor, k:int=0, upper:int=1): return x.triu(k) if upper else x.tril(k)
-
-  def Resize(X:Tensor, roi:list[float]|None=None, scales:list[float]|None=None, sizes:list[int]|None=None, antialias:int=0,
-            axes:list[int]|None=None, coordinate_transformation_mode:str='half_pixel', cubic_coeff_a:float=-0.75, exclude_outside:int=0,
-            extrapolation_value:float=0.0, keep_aspect_ratio_policy:str='stretch', mode:str='nearest', nearest_mode:str='round_prefer_floor'):
-    def _apply_nearest_mode(index: Tensor, input_dim, mode: str):
-      if mode == "round_prefer_floor": index = (index - 0.5).ceil()
-      elif mode == "round_prefer_ceil": index = (index + 0.5).floor()
-      elif mode in ["floor", "ceil"]: index = getattr(index, mode)()
-      else: raise ValueError(f"invalid {nearest_mode=}")
-      return index.cast(dtypes.int32).clip(0, input_dim-1)
-    def _apply_transformation(index: Tensor, input_dim, scale_dim, roi_dim, mode):
-      # TODO: needs more testing, not confident in this
-      # NOTE: their reference implementation differ from the implementation in their reference docs
-      # https://github.com/onnx/onnx/blob/main/onnx/reference/ops/op_resize.py
-      # https://github.com/onnx/onnx/blob/main/docs/Operators.md#Resize
-      output_dim = scale_dim * input_dim
-      if mode == "half_pixel": index = (index + 0.5) / scale_dim - 0.5
-      elif mode == "align_corners": index = index * (input_dim - 1) / (output_dim - 1) if output_dim != 1 else Tensor([0])
-      elif mode == "asymmetric": index = index / scale_dim
-      elif mode == "pytorch_half_pixel": index = (index + 0.5) / scale_dim - 0.5 if output_dim != 1 else Tensor([-0.5])
-      elif mode == "half_pixel_symmetric": index = input_dim / 2 * (1 - int(output_dim) / output_dim) + (index + 0.5) / scale_dim - 0.5
-      elif mode == "tf_crop_and_resize": index = roi_dim[0] * (input_dim - 1) + index * ((roi_dim[1] - roi_dim[0]) * (input_dim - 1) / (output_dim - 1))
-      else: raise ValueError(f"invalid {coordinate_transformation_mode=}")
-      return index.clip(0, input_dim-1)
-
-    scales, sizes = (None if scales is None else scales[2-(X.ndim-len(scales)):]), (None if sizes is None else sizes[2-(X.ndim-len(sizes)):])
-    # we pre permute the axes and permute back after resize
-    axes, input_shape, = (axes or list(range(X.ndim))), cast(tuple[int, ...], X.shape[2:]),
-    perm = [a for a in range(len(X.shape)) if a not in axes] + list(axes)
-    X = X.permute(*perm)
-
-    if sizes is not None:
-      if keep_aspect_ratio_policy in ["not_larger", "not_smaller"]:
-        scale_fxn = min if keep_aspect_ratio_policy == "not_larger" else max
-        scales = [scale_fxn([sizes[i] / input_shape[i] for i in range(len(input_shape)) if i+2 in axes])] * 2
-        sizes = [int((scales[0] * input_shape[i]) + 0.5) if i+2 in axes else input_shape[i] for i in range(X.ndim-2)]
-      else:
-        scales = [size / input_shape for size, input_shape in zip(sizes, input_shape)]
-    else:
-      sizes = [int(sc*sh) for sc, sh in zip(scales, input_shape)]
-    regions = [[st, ed] for st, ed in zip(roi, roi[len(roi)//2:])] if isinstance(roi, list) and roi else [[0.0, 0.0]] * (X.ndim-2)
-
-    # NOTE: this transformation makes it so that we can't just call Tensor.interpolate
-    # in Tensor.interpolate, we use indexes without any transformation
-    indexes = []
-    for shape, size, scale, region in zip(input_shape, sizes, scales, regions):
-      indexes.append(_apply_transformation(Tensor.arange(size), shape, scale, region, coordinate_transformation_mode))
-
-    if mode == "nearest":
-      indexes = [_apply_nearest_mode(index, shape, nearest_mode) for (index, shape) in zip(indexes, input_shape)]
-      X = X[(..., *Tensor.meshgrid(*indexes))]
-    if mode == "linear":
-      expand = list(X.shape)
-      for i in range(-len(sizes), 0):
-        reshape, index = [1] * X.ndim, indexes[i]
-        reshape[i] = expand[i] = sizes[i]
-        low, high, perc = [y.reshape(reshape).expand(expand) for y in (index.floor(), index.ceil(), index - index.floor())]
-        X = X.gather(i, low).lerp(X.gather(i, high), perc)
-    if mode == "cubic": raise NotImplementedError("cubic interpolation is not implemented")
-    return X.permute(*[perm.index(i) for i in range(len(perm))]) if perm else X
-  def Upsample(X, scales, mode): return Resize(X=X, scales=scales, mode=mode)  # deprecated
-
-
-  # ***** Neural Network Ops *****
-  # TODO: factor out common implementation for these normalizations
-  # https://medium.com/@zljdanceholic/groupnorm-then-batchnorm-instancenorm-layernorm-e2b2a1d350a0
-  def BatchNormalization(X:Tensor, scale:Tensor, B:Tensor, input_mean:Tensor, input_var:Tensor, epsilon:float=1e-05, momentum:float=0.9,
-                        training_mode:int=0, spatial=1, is_test=0):
-    if training_mode:
-      x_detached = X.detach()
-      current_mean = x_detached.mean(axis=(0,2,3))
-      y = (x_detached - current_mean.reshape(shape=[1, -1, 1, 1]))
-      current_var = (y*y).mean(axis=(0,2,3))
-      current_invstd = current_var.add(epsilon).rsqrt()
-
-      running_mean = input_mean * momentum + current_mean * (1 - momentum)
-      running_var = input_var * momentum + current_var * (1 - momentum)
-
-      return X.batchnorm(scale, B, current_mean, current_invstd), running_mean, running_var
-    invstd = (input_var + epsilon).rsqrt()
-    return X.batchnorm(scale, B, input_mean, invstd)
-  def InstanceNormalization(x:Tensor, scale:Tensor, bias:Tensor, epsilon:float=1e-05):
-    axis = tuple(range(2, x.ndim))
-    mean = x.mean(axis=axis, keepdim=True)
-    invstd = x.sub(mean).square().mean(axis=axis, keepdim=True).add(epsilon).rsqrt()
-    return x.sub(mean).mul(scale.reshape(shape=[-1, 1, 1])).mul(invstd).add(bias.reshape(shape=[-1, 1, 1]))
-  def LayerNormalization(x:Tensor, scale:Tensor, bias:Tensor, axis:int=-1, epsilon:float=1e-05, stash_type:int=1):
-    assert stash_type == 1, "only float32 is supported"
-    axes = tuple(i for i in range(axis if axis >= 0 else x.ndim + axis, x.ndim))
-    mean = x.mean(axis=axes, keepdim=True)
-    return x.layernorm(axes, epsilon).mul(scale).add(bias), mean, (x.sub(mean)).square().mean(axis=axes, keepdim=True).add(epsilon).rsqrt()
-  def GroupNormalization(x:Tensor, scale:Tensor, bias:Tensor, num_groups:int, epsilon:float=1e-05):
-    return x.reshape(x.shape[0], num_groups, -1).layernorm(axis=-1, eps=epsilon).mul(scale.unsqueeze(-1)).add(bias.unsqueeze(-1)).reshape(x.shape)
-  def MeanVarianceNormalization(x:Tensor, axis:list[int]=[0,2,3]):
-    return (x - x.mean(axis, keepdim=True)) / (x.std(axis, keepdim=True, correction=0) + 1e-9)
-  def SkipLayerNormalization(x:Tensor, skip:Tensor, gamma:Tensor, beta:Tensor|None=None, bias:Tensor|None=None, epsilon:float=1e-12):
-    x = x + skip + bias
-    return x.layernorm(eps=epsilon) * gamma + beta, None, None, x
-  def EmbedLayerNormalization(input_ids: Tensor, segment_ids:Tensor, word_embedding:Tensor, position_embedding:Tensor,
-                              segment_embedding:Tensor, gamma=None, beta=None, mask:Tensor|None=None,
-                              position_ids:Tensor|None=None, epsilon=1e-12, mask_index_type=0):
-    # https://github.com/microsoft/onnxruntime/blob/main/docs/ContribOperators.md#com.microsoft.EmbedLayerNormalization
-    assert (segment_ids is None) is (segment_embedding is None)
-    assert mask is None and not mask_index_type, "functionality not supported yet"  # TODO
-    input_shape = input_ids.shape
-    seq_length = input_shape[1]
-    compute_seg_emb = (segment_embedding is not None and segment_ids is not None)
-    vocab_size, max_position_embeddings = word_embedding.shape[0], position_embedding.shape[0]
-    type_vocab_size  = (segment_embedding.shape[0] if compute_seg_emb else None)
-
-    def embedding(x:Tensor, vocab_size, weight:Tensor) -> Tensor:
-      return x.unsqueeze(-1).expand(*x.shape, vocab_size)._one_hot_along_dim(vocab_size) @ weight
-
-    # bert embedding layer
-    if position_ids is None: position_ids = Tensor.arange(seq_length, requires_grad=False).unsqueeze(0).expand(*input_shape)
-    wrd_embedding_res = embedding(input_ids, vocab_size, word_embedding)
-    pos_embedding_res = embedding(position_ids, max_position_embeddings, position_embedding)
-    seg_embedding_res = embedding(segment_ids, type_vocab_size, segment_embedding) if compute_seg_emb else None
-
-    embedding_sum = wrd_embedding_res + pos_embedding_res
-    if seg_embedding_res is not None: embedding_sum = embedding_sum + seg_embedding_res
-    out = embedding_sum.layernorm(eps=epsilon) * gamma + beta
-    return out, None, embedding_sum
-
-  def OneHot(indices:Tensor, depth:float|int|list, values:Tensor, axis:int=-1):
-    # Scalar or Rank 1 tensor containing exactly one element
-    depth = int(depth[0] if isinstance(depth, list) else depth)
-    indices = (indices < 0).where(indices+depth, indices)
-    return indices[:, None]._one_hot_along_dim(depth, dim=axis).where(values[1], values[0])
-
-  def DepthToSpace(X:Tensor, blocksize:int, mode:str="DCR"):
-    return X.rearrange("b (c h1 w1) h w -> b c (h h1) (w w1)" if mode=="CRD" else "b (h1 w1 c) h w -> b c (h h1) (w w1)", h1=blocksize, w1=blocksize)
-  def SpaceToDepth(X:Tensor, blocksize:int):
-    return X.rearrange("b c (h h1) (w w1) -> b (h1 w1 c) h w", h1=blocksize, w1=blocksize)
-
-  # Reimplemented here because you need legacy RNG for passing ONNX tests.
-  def Dropout_7(data:Tensor, ratio:float=0.5, training_mode:bool=False, seed:int|None=None):
-    if not training_mode: return data, Tensor.ones(data.shape, dtype=dtypes.bool)  # if mask is requested as output it will contain all True's.
-    mask = Tensor(np.random.RandomState(seed).random(cast(tuple[int,...], data.shape)) >= ratio, requires_grad=False, device=data.device)
-    return data * mask * (1/(1.0 - ratio)), mask
-  # 6 with 'is_test' needed for https://github.com/MTlab/onnx2caffe/raw/refs/heads/master/model/MobileNetV2.onnx
-  def Dropout_6(data:Tensor, ratio:float=0.5, is_test=0): return Dropout_7(data, ratio, training_mode=not is_test)
-  _register_opset_op([Dropout_6, Dropout_7])
-
-  def LRN(x:Tensor, size:int, alpha:float=1e-4, beta:float=0.75, bias:float=1.0):
-    pooled_x = (x**2).rearrange('b c h w -> b 1 c (h w)').pad((0,0,(size-1)//2, size//2)).avg_pool2d((size, 1), 1)
-    return x / (pooled_x.reshape(x.shape) * alpha + bias).pow(beta)
-
-  def NegativeLogLikelihoodLoss(x:Tensor, target:Tensor, weight:Tensor|None=None, ignore_index:int|None=None, reduction:ReductionStr="mean"):
-    return x.nll_loss(target, weight, ignore_index, reduction)
-
-  def SoftmaxCrossEntropyLoss(scores:Tensor, labels:Tensor, weights:Tensor|None=None, ignore_index:int|None=None, reduction:ReductionStr="mean"):
-    log_probs = scores.log_softmax(1)
-    return log_probs.nll_loss(labels, weights, ignore_index, reduction), log_probs
-
-  def AffineGrid(theta:Tensor, size:list[int], align_corners:int=0):
-    N, _, *spatial_dims = size
-    def generate_grid(steps):
-      return Tensor.linspace(-1, 1, steps, device=theta.device) if align_corners else Tensor.linspace(-1+1/steps, 1-1/steps, steps, device=theta.device)
-    grids = Tensor.meshgrid(*(generate_grid(d) for d in spatial_dims))
-    base_grid = Tensor.stack(*reversed(grids), Tensor.ones_like(grids[0], device=theta.device), dim=-1)
-    base_grid = base_grid.reshape(1, prod(spatial_dims), len(grids)+1).expand(N, -1, -1)
-    return (base_grid @ theta.transpose(1, 2)).reshape(N, *spatial_dims, -1)
-
-  def Attention(x:Tensor, weights, bias:Tensor, mask_index:Tensor|None=None, past:Tensor|None=None,
-                relative_position_bias:Tensor|None=None, past_sequence_length:Tensor|None=None, do_rotary:int|None=None,
-                mask_filter_value:float|None=None, num_heads:int|None=None, past_present_share_buffer:int|None=None,
-                qkv_hidden_sizes:list[int]|None=None, scale:float|None=None, unidirectional:int|None=None):
-    # https://github.com/microsoft/onnxruntime/blob/main/docs/ContribOperators.md#com.microsoft.Attention
-    assert num_heads is not None  # required
-    assert (qkv_hidden_sizes is None and past is not None) or (qkv_hidden_sizes is not None)
-    assert relative_position_bias is do_rotary is past_sequence_length is mask_filter_value is past_present_share_buffer is scale is None, \
-      "functionality not supported yet"  # TODO strange params
-    hidden_size, v_hidden_size = qkv_hidden_sizes[1:] if qkv_hidden_sizes is not None else 2*(weights.shape[1] // 3,)
-
-    if unidirectional:  # gpt-style
-      assert hidden_size == v_hidden_size
-      xqkv = x.linear(weights, bias)
-      xq, xk, xv = [xqkv.shrink([None, None, (i*hidden_size, (i+1)*hidden_size)]) for i in range(3)]
-    else:  # bert-style
-      wq, wk, wv = weights[:,:hidden_size], weights[:,hidden_size:hidden_size+v_hidden_size], weights[:,hidden_size+v_hidden_size:]
-      bq, bk, bv = (bias[:hidden_size], bias[hidden_size:hidden_size+v_hidden_size], bias[hidden_size+v_hidden_size]) if bias is not None else None
-      xq, xk, xv = [x.linear(w, b) for w, b in zip((wq, wk, wv), (bq, bk, bv))]
-    xq, xk, xv = [x.reshape(x.shape[0], x.shape[1], num_heads, -1).transpose(1, 2) for x in (xq, xk, xv)]
-
-    if past is not None:
-      xk, xv = Tensor.cat(past[0], xk, dim=-2), Tensor.cat(past[1], xv, dim=-2)
-      present = Tensor.cat(xk.unsqueeze(0), xv.unsqueeze(0))
-
-    def attn(query, key, value, attn_mask):
-      query_length, key_length = query.shape[-2], key.shape[-2]
-      cdim = max(query_length, key_length) + 1
-      attn_weights = query @ key.transpose(-1, -2) / math.sqrt(value.shape[-1])
-      # This is where Tensor.scaled_dot_product_attention differs:
-      causal_mask = Tensor.ones((cdim, cdim), requires_grad=False, dtype=dtypes.bool).tril(0)[key_length - query_length : key_length, :key_length]
-      masked = Tensor.where(causal_mask, attn_weights, -math.inf)
-      if attn_mask is not None: masked = masked + attn_mask
-      return masked.softmax(-1) @ value
-
-    bsz, _, seq_len, _ = xq.shape
-    out = attn(xq, xk, xv, mask_index).transpose(1, 2).reshape(bsz, seq_len, -1)
-    return out, present if past is not None else out
-
-
-  # ***** Indexing Ops *****
-  def ArrayFeatureExtractor(x:Tensor, indices:Tensor): return x[..., indices]
-
-  def Gather(x:Tensor, indices:Tensor, axis:int=0):
-    if indices.numel() < 9: # NOTE lessor kernels for smaller indices but kernel number increases depending on size of indices
-      x_sh = list(x.shape)
-      ret_shape = x_sh[:axis] + list(indices.shape) + x_sh[axis+1:]
-      if indices.ndim > 1: indices = indices.flatten()
-      indices = [_cached_to_python_const(indices)] if indices.shape == () else [x_sh[axis]+x if x<0 else x for x in _cached_to_python_const(indices)]
-      args = [[(0,x) if j != axis else (i,i+1) for j, x in enumerate(x_sh)] for i in indices] # type: ignore
-      return x.shrink(arg=tuple(args[0])).cat(*[x.shrink(arg=tuple(arg)) for arg in args[1:]], dim=axis).reshape(ret_shape)
-    # NOTE faster gather, fixed number of kernels, but exceeds limited kernels for openpilot
-    return x[tuple([slice(None) if i != axis else indices for i in range(x.ndim)])]
-  def Scatter(*args, **kwargs): return ScatterElements(*args, **kwargs) # deprecated
-
-  def GatherND(x:Tensor, indices:Tensor, batch_dims:int=0):
-    if batch_dims == 0: return x[tuple(i.squeeze(-1) for i in indices.split(1, -1))]
-    x_shape, i_shape = x.shape, indices.shape
-    b = math.prod(x.shape[dim] for dim in range(batch_dims))
-    # NOTE: each batched dim of both input and indices are equal
-    x = x.reshape(b, *x.shape[batch_dims:])
-    indices = indices.reshape(b, *indices.shape[batch_dims:])
-    b_idx = Tensor.arange(b, device=x.device).reshape(b, *(1,)*(indices.ndim - 2)).expand(*indices.shape[:-1])
-    ret = x[(b_idx,) + tuple(i.squeeze(-1) for i in indices.split(1, -1))]
-    return ret.reshape(*x_shape[:batch_dims], *i_shape[batch_dims:-1], *ret.shape[indices.ndim-1:])
-  def ScatterND(x:Tensor, indices:Tensor, updates:Tensor, reduction:Literal["none", "add", "mul"]='none'):
-    assert updates.shape == indices.shape[:-1] + x.shape[cast(int, indices.shape[-1]):]
-    x = x.contiguous()
-    for index, u in zip(indices.split(1, 0), updates.split(1, 0)):
-      i = tuple(idx.squeeze(-1) for idx in index.squeeze(0).split(1, -1))
-      u = u.squeeze(0)
-      if reduction == "none": x[i] = u
-      elif reduction == "add": x[i] += u
-      elif reduction == "mul": x[i] *= u
-      else: raise NotImplementedError("reduction doesn't support max or min")
-    return x
-
-  def ScatterElements(x: Tensor, indices: Tensor, updates: Tensor, axis=0, reduction:Literal["none", "add", "mul"]="none"):
-    indices = (indices < 0).where(x.shape[axis], 0) + indices
-    return x.scatter(axis, indices, updates, {"none":None, "mul": "multiply"}.get(reduction, reduction))
-  def GatherElements(x:Tensor, indices:Tensor, axis:int):
-    indices = (indices < 0).where(x.shape[axis], 0) + indices
-    return x.gather(axis, indices)
-  def Compress(inp:Tensor, condition:list[bool], axis:int|None=None):
-    if axis is None:
-      inp = inp.flatten()
-      axis = 0
-    if axis < 0: axis += inp.ndim
-    con = Tensor(np.arange(len(condition))[condition]) # no boolean indexing in Tensor
-    return inp[tuple(con if i == axis else slice(None) for i in range(inp.ndim))]
-
-
-  # ***** Quantization Ops *****
-  def _clamp_cast(x:Tensor, dtype:DType): return x.clamp(dtypes.min(dtype), dtypes.max(dtype)).cast(dtype)
-
-  def _prepare_quantize(x, scale, zero_point, axis=1, block_size=0):
-    if axis < 0: axis += x.ndim
-    if not isinstance(zero_point, Tensor): zero_point = Tensor(zero_point, dtype=dtypes.uint8)._broadcast_to(scale.shape)
-    if block_size == 0:
-      shape = (*[1]*axis, *scale.shape, *[1]*(x.ndim - axis - scale.ndim))
-      return scale.reshape(shape), zero_point.reshape(shape)
-    return scale.repeat_interleave(block_size, dim=axis), zero_point.repeat_interleave(block_size, dim=axis)
-
-  def QuantizeLinear(x:Tensor, y_scale:Tensor, y_zero_point:Tensor|int=0, axis:int=1, block_size:int=0, output_dtype:int=0, saturate=1):
-    out_dtype = y_zero_point.dtype if isinstance(y_zero_point, Tensor) else dtype_parse(output_dtype) if output_dtype else dtypes.uint8
-    y_scale, y_zero_point = _prepare_quantize(x, y_scale, y_zero_point, axis, block_size)
-    return _clamp_cast(((x / y_scale).round() + y_zero_point), out_dtype).contiguous()
-
-  def DequantizeLinear(x:Tensor, x_scale:Tensor, x_zero_point:Tensor|int=0, axis:int=1, block_size:int=0):
-    x_scale, x_zero_point = _prepare_quantize(x, x_scale, x_zero_point, axis, block_size)
-    return ((x.int() - x_zero_point) * x_scale).cast(x_scale.dtype)
-
-  def _op_integer(op, inputs:list[Tensor], zero_points:list[Tensor], **opts):
-    adjusted_inputs = [inp.int() - zp for inp, zp in zip(inputs, zero_points)]
-    return op(*adjusted_inputs, **opts)
-
-  def _qlinearop_quantized(op, inputs:list[Tensor], zero_points:list[Tensor], scales:list[Tensor], out_scale:Tensor, out_zero_point:Tensor, **opts):
-    # op execution is done in quantized int
-    out = _op_integer(op, inputs, zero_points, **opts)
-    assert dtypes.is_int(out.dtype), "quantized op should've done math in int"
-    out_quantized = (out * prod(scales) / out_scale).round() + out_zero_point
-    return _clamp_cast(out_quantized, out_zero_point.dtype)
-
-  def _qlinearop_float(op, inputs:list[Tensor], zero_points:list[Tensor], scales:list[Tensor], out_scale:Tensor, out_zero_point:Tensor, **opts):
-    # op execution is done in float32
-    dequantized_inputs = [(inp.int() - zp) * scale for inp, zp, scale in zip(inputs, zero_points, scales)]
-    out = op(*dequantized_inputs, **opts)
-    assert dtypes.is_float(out.dtype), "op should've done math in float"
-    out_quantized = (out / out_scale).round() + out_zero_point
-    return _clamp_cast(out_quantized, out_zero_point.dtype)
-
-  def QLinearConv(x:Tensor, x_scale:Tensor, x_zero_point:Tensor|int, w:Tensor, w_scale:Tensor, w_zero_point:Tensor|int, y_scale:Tensor,
-                  y_zero_point: Tensor|int, B:Tensor|None=None, **opts):
-    return _qlinearop_quantized(Conv, [x,w], [x_zero_point,w_zero_point], [x_scale,w_scale], y_scale, y_zero_point, **{"B":B, **opts})
-
-  def QLinearMatMul(a:Tensor, a_scale:Tensor, a_zero_point:Tensor|int, b:Tensor, b_scale:Tensor, b_zero_point:Tensor|int, y_scale:Tensor,
-                    y_zero_point:Tensor|int) -> Tensor:
-    return _qlinearop_quantized(Tensor.matmul, [a,b], [a_zero_point,b_zero_point], [a_scale,b_scale], y_scale, y_zero_point)
-
-  def QLinearAdd(a:Tensor, a_scale:Tensor, a_zero_point:Tensor, b:Tensor, b_scale:Tensor, b_zero_point:Tensor, c_scale:Tensor, c_zero_point:Tensor):
-    return _qlinearop_float(Tensor.add, [a,b], [a_zero_point,b_zero_point], [a_scale,b_scale], c_scale, c_zero_point)
-
-  def QLinearGlobalAveragePool(X:Tensor, x_scale:Tensor, x_zero_point:Tensor, y_scale:Tensor, y_zero_point:Tensor, channels_last:int):
-    assert channels_last == 0, "unsure what this does"
-    return _qlinearop_float(GlobalAveragePool, [X], [x_zero_point], [x_scale], y_scale, y_zero_point)
-
-  def ConvInteger(x: Tensor, w: Tensor, x_zero_point: Tensor | int = 0, w_zero_point: Tensor | int = 0, B: Tensor | None = None, **opts) -> Tensor:
-    return _op_integer(Conv, [x,w], [x_zero_point,w_zero_point], **{"B":B, **opts})
-
-  def MatMulInteger(A: Tensor, B: Tensor, a_zero_point: Tensor | int = 0, b_zero_point: Tensor | int = 0) -> Tensor:
-    return _op_integer(Tensor.matmul, [A,B], [a_zero_point,b_zero_point])
-
-  # ***** Training Ops *****
-  # NOTE: onnx test coverage only covers `T==0` cases, so for all `T>0` this isn't tested
-  # NOTE: onnx training ops actually don't need the state for optim, all the ops work in a functional way, but we still can reuse optim.py code
-  def _onnx_training(input_group_size):
-    def __decorator(func):
-      def ___wrapper(R:Tensor, T:int, *inputs:Tensor, **kwargs):
-        R = R.detach()
-        groups = len(inputs) // input_group_size
-        ret = [func(R, T, *inps, **kwargs) for inps in (inputs[i::groups] for i in range(groups))]
-        return tuple(flatten(zip(*ret)))
-      return ___wrapper
-    return __decorator
-
-  @_onnx_training(3)
-  def Adagrad(R:Tensor, T:int, *inputs:Tensor, decay_factor:float=0.0, epsilon:float=0.0, norm_coefficient:float=0.0):
-    X, G, H = (i.detach() for i in inputs)
-    grad = norm_coefficient * X + G
-    H.assign(H + grad.square())
-    up = grad / (H.sqrt() + epsilon)
-    r = R / (1 + T * decay_factor)
-    X.assign(X.detach() - r * up)
-    return [X, H]
-
-  @_onnx_training(4)
-  def Adam(R:Tensor, T:int, *inputs:Tensor, alpha:float=0.9, beta:float=0.999, epsilon:float=0.0, norm_coefficient:float=0.0,
-          norm_coefficient_post:float=0.0):
-    from tinygrad.nn.optim import Adam as TinyAdam
-    X, G, V, H = inputs
-    G, V, H = G.detach(), V.detach(), H.detach()  # TODO we shouldn't need these detaches
-    X.grad = norm_coefficient * X.detach() + G
-    opt = TinyAdam([X], b1=alpha, b2=beta, eps=epsilon)
-    opt.m, opt.v, opt.lr = [V], [H], R
-    # need no-op for m_hat and v_hat if T == 0
-    if T == 0: opt.b1_t, opt.b2_t = opt.b1_t.zeros_like(), opt.b2_t.zeros_like()
-    else:
-      # `T-1` since it's applied again at the start of `_step`
-      opt.b1_t = Tensor([alpha**(T-1)], dtype=dtypes.float32, device=X.device, requires_grad=False)
-      opt.b2_t = Tensor([beta**(T-1)], dtype=dtypes.float32, device=X.device, requires_grad=False)
-    opt.step()
-    X = (1 - norm_coefficient_post) * X
-    return [X, V, H]
-
-  @_onnx_training(3)
-  def Momentum(R:Tensor, T:int, *inputs:Tensor, alpha:float, beta:float, mode:str, norm_coefficient:float):
-    from tinygrad.nn.optim import SGD
-    X, G, V = inputs
-    G, V = G.detach(), V.detach()
-    X.grad = (norm_coefficient * X.detach() + G) * (beta if T > 0 else 1)
-    opt = SGD([X], momentum=alpha, nesterov=(mode=="nesterov"))
-    opt.b, opt.lr = [V], R
-    opt.step()
-    return [X, V]
-
-  def Gradient(*inputs:Tensor, y:str, intermediate_tensors:dict[str, Tensor], **_):
-    intermediate_tensors[y].backward()
-    return tuple([t.grad for t in inputs])
-
-  return {
-    # implemented functions
-    **{n:obj for n,obj in locals().items() if isinstance(obj, types.FunctionType) and not n.startswith("_")},
-    # tensor functions
-    **{op:getattr(Tensor, op) for op in tensor_ops}
-    # opset specified functions
-    **opset_ops
-  }
-=======
 # ***** Property/Graph Ops *****
 def Identity(x:Tensor): return x
 def Constant(sparse_value:Tensor|None=None, value:Tensor|None=None, value_float:float|None=None, value_floats:list[float]|None=None,
@@ -774,10 +140,6 @@
   for i, axis in enumerate(axes): slices[axis] = slice(starts[i], ends[i], steps[i])
   return data[tuple(slices)]
 
-def Split(data:Tensor, split:list[int]|None=None, num_outputs:int=0, axis:int=0):
-  sz = data.shape[axis]
-  if split is None: split = [sz // num_outputs + (1 if i < sz % num_outputs else 0) for i in range(num_outputs)]
-  return data.split(split, axis)
 
 def _onnx_pads_to_tiny_pads(pads):
   # (padding_top, padding_left, ..., padding_bottom, padding_right, ...) -> (padding_left, padding_right, padding_top, padding_bottom, ...)
@@ -844,12 +206,7 @@
   pads = _onnx_pads_to_tiny_pads(pads)
   return X.conv_transpose2d(W, B, stride=strides, groups=group, dilation=dilations, padding=pads, output_padding=output_padding)
 
-def MaxUnpool(xT: Tensor, xI: Tensor, outshape: list[int]|None=None, kernel_shape:list[int]=None, pads:list[int]|int=0, strides:list[int]|int=1):
-  pads, strides = (make_tuple(x, len(xI.shape)) for x in (pads, strides))
-  out_sh = [(ks//2)*2 + st * inps for inps, st, ks in zip(xI.shape, strides, kernel_shape)]
-  ret = (xI.reshape(-1, 1)._one_hot_along_dim(prod(out_sh)) * xT.reshape(-1, 1)).sum(0).reshape(1, 1, *out_sh)
-  if outshape is not None and outshape != ret.shape: pads = _auto_pad([outshape[-2] - ret.shape[-2], outshape[-1] - ret.shape[-1]], "SAME_UPPER")
-  return ret.pad(_onnx_pads_to_tiny_pads(pads))
+  def Trilu(x:Tensor, k:int=0, upper:int=1): return x.triu(k) if upper else x.tril(k)
 
 def GlobalAveragePool(X:Tensor): return X.mean(axis=tuple(range(2, X.ndim)), keepdim=True)
 def GlobalMaxPool(X:Tensor): return X.max(axis=tuple(range(2, X.ndim)), keepdim=True)
@@ -906,16 +263,14 @@
       scales = [scale_fxn([sizes[i] / input_shape[i] for i in range(len(input_shape)) if i+2 in axes])] * 2
       sizes = [int((scales[0] * input_shape[i]) + 0.5) if i+2 in axes else input_shape[i] for i in range(X.ndim-2)]
     else:
-      scales = [size / input_shape for size, input_shape in zip(sizes, input_shape)]
-  else:
-    sizes = [int(sc*sh) for sc, sh in zip(scales, input_shape)]
-  regions = [[st, ed] for st, ed in zip(roi, roi[len(roi)//2:])] if isinstance(roi, list) and roi else [[0.0, 0.0]] * (X.ndim-2)
-
-  # NOTE: this transformation makes it so that we can't just call Tensor.interpolate
-  # in Tensor.interpolate, we use indexes without any transformation
-  indexes = []
-  for shape, size, scale, region in zip(input_shape, sizes, scales, regions):
-    indexes.append(_apply_transformation(Tensor.arange(size), shape, scale, region, coordinate_transformation_mode))
+      sizes = [int(sc*sh) for sc, sh in zip(scales, input_shape)]
+    regions = [[st, ed] for st, ed in zip(roi, roi[len(roi)//2:])] if isinstance(roi, list) and roi else [[0.0, 0.0]] * (X.ndim-2)
+
+    # NOTE: this transformation makes it so that we can't just call Tensor.interpolate
+    # in Tensor.interpolate, we use indexes without any transformation
+    indexes = []
+    for shape, size, scale, region in zip(input_shape, sizes, scales, regions):
+      indexes.append(_apply_transformation(Tensor.arange(size), shape, scale, region, coordinate_transformation_mode))
 
   if mode == "nearest":
     indexes = [_apply_nearest_mode(index, shape, nearest_mode) for (index, shape) in zip(indexes, input_shape)]
@@ -978,19 +333,21 @@
   vocab_size, max_position_embeddings = word_embedding.shape[0], position_embedding.shape[0]
   type_vocab_size  = (segment_embedding.shape[0] if compute_seg_emb else None)
 
-  def embedding(x:Tensor, vocab_size, weight:Tensor) -> Tensor:
-    return x.unsqueeze(-1).expand(*x.shape, vocab_size)._one_hot_along_dim(vocab_size) @ weight
-
-  # bert embedding layer
-  if position_ids is None: position_ids = Tensor.arange(seq_length, requires_grad=False).unsqueeze(0).expand(*input_shape)
-  wrd_embedding_res = embedding(input_ids, vocab_size, word_embedding)
-  pos_embedding_res = embedding(position_ids, max_position_embeddings, position_embedding)
-  seg_embedding_res = embedding(segment_ids, type_vocab_size, segment_embedding) if compute_seg_emb else None
-
-  embedding_sum = wrd_embedding_res + pos_embedding_res
-  if seg_embedding_res is not None: embedding_sum = embedding_sum + seg_embedding_res
-  out = embedding_sum.layernorm(eps=epsilon) * gamma + beta
-  return out, None, embedding_sum
+
+  # ***** Indexing Ops *****
+  def ArrayFeatureExtractor(x:Tensor, indices:Tensor): return x[..., indices]
+
+  def Gather(x:Tensor, indices:Tensor, axis:int=0):
+    if indices.numel() < 9: # NOTE lessor kernels for smaller indices but kernel number increases depending on size of indices
+      x_sh = list(x.shape)
+      ret_shape = x_sh[:axis] + list(indices.shape) + x_sh[axis+1:]
+      if indices.ndim > 1: indices = indices.flatten()
+      indices = [_cached_to_python_const(indices)] if indices.shape == () else [x_sh[axis]+x if x<0 else x for x in _cached_to_python_const(indices)]
+      args = [[(0,x) if j != axis else (i,i+1) for j, x in enumerate(x_sh)] for i in indices] # type: ignore
+      return x.shrink(arg=tuple(args[0])).cat(*[x.shrink(arg=tuple(arg)) for arg in args[1:]], dim=axis).reshape(ret_shape)
+    # NOTE faster gather, fixed number of kernels, but exceeds limited kernels for openpilot
+    return x[tuple([slice(None) if i != axis else indices for i in range(x.ndim)])]
+  def Scatter(*args, **kwargs): return ScatterElements(*args, **kwargs) # deprecated
 
 def OneHot(indices:Tensor, depth:float|int|list, values:Tensor, axis:int=-1):
   # Scalar or Rank 1 tensor containing exactly one element
@@ -1042,33 +399,31 @@
     "functionality not supported yet"  # TODO strange params
   hidden_size, v_hidden_size = qkv_hidden_sizes[1:] if qkv_hidden_sizes is not None else 2*(weights.shape[1] // 3,)
 
-  if unidirectional:  # gpt-style
-    assert hidden_size == v_hidden_size
-    xqkv = x.linear(weights, bias)
-    xq, xk, xv = [xqkv.shrink([None, None, (i*hidden_size, (i+1)*hidden_size)]) for i in range(3)]
-  else:  # bert-style
-    wq, wk, wv = weights[:,:hidden_size], weights[:,hidden_size:hidden_size+v_hidden_size], weights[:,hidden_size+v_hidden_size:]
-    bq, bk, bv = (bias[:hidden_size], bias[hidden_size:hidden_size+v_hidden_size], bias[hidden_size+v_hidden_size]) if bias is not None else None
-    xq, xk, xv = [x.linear(w, b) for w, b in zip((wq, wk, wv), (bq, bk, bv))]
-  xq, xk, xv = [x.reshape(x.shape[0], x.shape[1], num_heads, -1).transpose(1, 2) for x in (xq, xk, xv)]
-
-  if past is not None:
-    xk, xv = Tensor.cat(past[0], xk, dim=-2), Tensor.cat(past[1], xv, dim=-2)
-    present = Tensor.cat(xk.unsqueeze(0), xv.unsqueeze(0))
-
-  def attn(query, key, value, attn_mask):
-    query_length, key_length = query.shape[-2], key.shape[-2]
-    cdim = max(query_length, key_length) + 1
-    attn_weights = query @ key.transpose(-1, -2) / math.sqrt(value.shape[-1])
-    # This is where Tensor.scaled_dot_product_attention differs:
-    causal_mask = Tensor.ones((cdim, cdim), requires_grad=False, dtype=dtypes.bool).tril(0)[key_length - query_length : key_length, :key_length]
-    masked = Tensor.where(causal_mask, attn_weights, -math.inf)
-    if attn_mask is not None: masked = masked + attn_mask
-    return masked.softmax(-1) @ value
-
-  bsz, _, seq_len, _ = xq.shape
-  out = attn(xq, xk, xv, mask_index).transpose(1, 2).reshape(bsz, seq_len, -1)
-  return out, present if past is not None else out
+  def ScatterElements(x: Tensor, indices: Tensor, updates: Tensor, axis=0, reduction:Literal["none", "add", "mul"]="none"):
+    indices = (indices < 0).where(x.shape[axis], 0) + indices
+    return x.scatter(axis, indices, updates, {"none":None, "mul": "multiply"}.get(reduction, reduction))
+  def GatherElements(x:Tensor, indices:Tensor, axis:int):
+    indices = (indices < 0).where(x.shape[axis], 0) + indices
+    return x.gather(axis, indices)
+  def Compress(inp:Tensor, condition:list[bool], axis:int|None=None):
+    if axis is None:
+      inp = inp.flatten()
+      axis = 0
+    if axis < 0: axis += inp.ndim
+    con = Tensor(np.arange(len(condition))[condition]) # no boolean indexing in Tensor
+    return inp[tuple(con if i == axis else slice(None) for i in range(inp.ndim))]
+
+
+  # ***** Quantization Ops *****
+  def _clamp_cast(x:Tensor, dtype:DType): return x.clamp(dtypes.min(dtype), dtypes.max(dtype)).cast(dtype)
+
+  def _prepare_quantize(x, scale, zero_point, axis=1, block_size=0):
+    if axis < 0: axis += x.ndim
+    if not isinstance(zero_point, Tensor): zero_point = Tensor(zero_point, dtype=dtypes.uint8)._broadcast_to(scale.shape)
+    if block_size == 0:
+      shape = (*[1]*axis, *scale.shape, *[1]*(x.ndim - axis - scale.ndim))
+      return scale.reshape(shape), zero_point.reshape(shape)
+    return scale.repeat_interleave(block_size, dim=axis), zero_point.repeat_interleave(block_size, dim=axis)
 
 # ***** Indexing Ops *****
 def ArrayFeatureExtractor(x:Tensor, indices:Tensor): return x[..., indices]
@@ -1237,5 +592,4 @@
 
 def Gradient(*inputs:Tensor, y:str, intermediate_tensors:dict[str, Tensor], **_):
   intermediate_tensors[y].backward()
-  return tuple([t.grad for t in inputs])
->>>>>>> 96bff0b4
+  return tuple([t.grad for t in inputs])