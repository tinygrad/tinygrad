import functools, io, math
from typing import Union, Tuple, Optional, List, Any, cast
from tinygrad.tensor import Tensor, _broadcast_shape
from tinygrad.dtype import ImageDType, dtypes
from tinygrad.helpers import prod, flatten
from extra.onnx import dtype_parse, to_python_const
import numpy as np

tensor_methods = {"Neg", "Reciprocal", "Pow", "Sqrt", "Sign", "Abs", "Exp", "Log", "Mish", "Sin", "Cos", "Tan", "Asin", "Acos", "Atan","Relu",
                  "Sigmoid", "MatMul", "Floor", "Ceil", "IsInf", "IsNaN", "Softplus", "HardSwish", "Where", "Mul", "Sinh", "Cosh", "Tanh", "Softsign",
                  "Asinh", "Acosh", "Atanh",  "Elu", "Celu", "Selu", "Xor", "Round", "Erf"}

# **************** Free Ops ****************

def Identity(x: Tensor): return x
# TODO: fix buffer_parse
def Add(x: Tensor, other: Tensor, broadcast=None, axis=None): return x + other if x.dtype == dtypes.float or isinstance(x.dtype, ImageDType) else (x + other).cast(x.dtype)
def Sub(x: Union[Tensor, Any], other: Tensor): return x - other # some test has input as int
def Less(x:Tensor,y:Tensor): return x < y
def LessOrEqual(x:Tensor,y:Tensor): return x <= y
def Greater(x:Tensor,y:Tensor): return x > y
def GreaterOrEqual(x:Tensor,y:Tensor): return x >= y
def Equal(x:Tensor,y:Tensor): return x == y
def Max(*data_0): return functools.reduce(Tensor.maximum, data_0)
def Min(*data_0): return functools.reduce(Tensor.minimum, data_0)
def Sum(*data_0): return functools.reduce(Tensor.add, data_0)
def Mean(*data_0): return Sum(*data_0) / len(data_0)
# NOTE: does not support saturate
def Cast(x: Tensor, to: int, saturate=1): return x.cast(dtype_parse(to))
def CastLike(x: Tensor, target_type: Tensor, saturate=1): return x.cast(target_type.dtype)

# **************** Simple Ops ****************

# https://github.com/onnx/onnx/blob/main/onnx/reference/ops/op_div.py
def Div(x: Tensor, other: Tensor): return (x/other).cast(x.dtype)

def Constant(value:Optional[Tensor]=None, value_float=None, value_floats=None, value_int=None, value_ints=None, value_string=None, value_strings=None):
  if value is not None: return value
  if value_float is not None: return Tensor(value_float, dtype=dtypes.float32, requires_grad=False)
  if value_floats is not None: return Tensor(list(value_floats), dtype=dtypes.float32, requires_grad=False)
  if value_int is not None: return Tensor(value_int, dtype=dtypes.int64, requires_grad=False)
  if value_ints is not None: return Tensor(list(value_ints), dtype=dtypes.int64, requires_grad=False)
  if value_string is not None or value_strings is not None: raise NotImplementedError('value_string or value_strings not implemented for Constant op')

def HardSigmoid(x: Tensor, alpha=0.2, beta=0.5): return (alpha*x + beta).clip(0, 1)
def Gelu(x:Tensor, approximate=None): return x.gelu() if approximate == "tanh" else 0.5 * x * (1 + (x/math.sqrt(2)).erf())
def PRelu(X:Tensor, slope:Tensor):
  slope = slope[0] if slope.shape[-1] != X.shape[-1] else slope # HACK OnnxBackendPyTorchConvertedModelTest HAS WEIRD SLOPE WHERE IT'S [0.25, 0.25, 0.25] FOR ANY X.SHAPE
  return (X > 0).where(X, X * slope)
def LeakyRelu(X: Tensor, alpha=0.01): return X.leakyrelu(alpha)
def ThresholdedRelu(X: Tensor, alpha=1.0): return (X > alpha).where(X, 0)
def Softmax_1(x: Tensor, axis=1): return x.softmax(axis)
def Softmax_13(x: Tensor, axis=-1): return x.softmax(axis)
Softmax = {1: Softmax_1, 13: Softmax_13}   # Softmax default axis changed
def LogSoftmax(x: Tensor, axis=-1): return x.log_softmax(axis)
def Clip(x: Tensor, min=None, max=None): return x.clip(float('-inf') if min is None else min, float('inf') if max is None else max).cast(x.dtype)

def _axes(axes, noop_with_empty_axes):
  if axes is not None and not (isinstance(axes, Tensor) and axes.shape == (0,)): return to_python_const(axes)
  return [] if noop_with_empty_axes else None
def ReduceMax(data: Tensor, axes=None, keepdims=1, noop_with_empty_axes=0): return data.max(_axes(axes, noop_with_empty_axes), keepdim=keepdims)
def ReduceMin(data: Tensor, axes=None, keepdims=1, noop_with_empty_axes=0): return data.min(_axes(axes, noop_with_empty_axes), keepdim=keepdims)
def ReduceSum(data: Tensor, axes=None, keepdims=1, noop_with_empty_axes=0): return data.sum(_axes(axes, noop_with_empty_axes), keepdim=keepdims)
def ReduceMean(data: Tensor, axes=None, keepdims=1, noop_with_empty_axes=0): return data.mean(_axes(axes, noop_with_empty_axes), keepdim=keepdims)
def ReduceSumSquare(data: Tensor, axes=None, keepdims=1, noop_with_empty_axes=0): return ReduceSum(data.square(), axes, keepdims, noop_with_empty_axes)
def ReduceProd(data: Tensor, axes=None, keepdims=1, noop_with_empty_axes=0): return data.prod(_axes(axes, noop_with_empty_axes), keepdim=keepdims)
def ReduceL1(data: Tensor, axes=None, keepdims=1, noop_with_empty_axes=0): return ReduceSum(data.abs(), axes, keepdims, noop_with_empty_axes)
def ReduceL2(data: Tensor, axes=None, keepdims=1, noop_with_empty_axes=0): return ReduceSumSquare(data, axes, keepdims, noop_with_empty_axes).sqrt()
def ReduceLogSum(data: Tensor, axes=None, keepdims=1, noop_with_empty_axes=0): return ReduceSum(data, axes, keepdims, noop_with_empty_axes).log()
def ReduceLogSumExp(data: Tensor, axes=None, keepdims=1, noop_with_empty_axes=0): return ReduceSum(data.exp(), axes, keepdims, noop_with_empty_axes).log()

def GlobalAveragePool(X: Tensor): return X.mean(axis=tuple(range(2, X.ndim)), keepdim=True)
def GlobalMaxPool(X: Tensor): return X.max(axis=tuple(range(2, X.ndim)), keepdim=True)
def OptionalHasElement(x: Optional[Tensor]=None): return Tensor(x is not None and x.numel() > 0)
def OptionalGetElement(x: Optional[Tensor]=None): return x if x is not None else Tensor([])

def Tile(x: Tensor, repeats): return x.repeat(to_python_const(repeats))
def Range(start: Tensor, limit, delta): return Tensor.arange(start=to_python_const(start), stop=to_python_const(limit), step=to_python_const(delta))
def Shape(data: Tensor, end=None, start=0): return Tensor(data.shape[start:end], dtype=dtypes.int64)
def Size(data: Tensor): return prod(data if isinstance(data, list) else data.shape)
def Flatten(x: Tensor, axis=1): return x.reshape(prod(x.shape[0:axis]), -1)
def Reshape(data: Tensor, shape: Tensor, allowzero=0):
  return data.reshape([int(x) if x != 0 else (0 if allowzero else data.shape[i]) for i,x in enumerate(to_python_const(shape))])
def Expand(x: Tensor, shape:Tensor): return x.expand(_broadcast_shape(x.shape, tuple(to_python_const(shape))))
def Shrink(x: Tensor, bias=0.0, lambd=0.5): return (x < -lambd)*(x+bias) + (x > lambd)*(x-bias)
def And(x:Tensor, y:Tensor): return (x==y).where(x, False)
def Or(x:Tensor, y:Tensor): return (x==y).where(x, True)
def Not(x:Tensor): return x.logical_not()

def Trilu(x: Tensor, k: Union[Tensor, int]=0, upper=1):
  k = to_python_const(k) if isinstance(k, Tensor) else 0 # onnx passes k as a tensor int64 with one element, default is 0
  return x.triu(k) if upper else x.tril(k)

def Squeeze(data: Tensor, axes):
  if isinstance(axes, Tensor): axes = to_python_const(axes)
  axes = [data._resolve_dim(x) for x in axes]
  return data.reshape([s for i,s in enumerate(data.shape) if i not in axes])
def Unsqueeze(data: Tensor, axes):
  axes = sorted([x + data.ndim if x < 0 else x for x in to_python_const(axes)])
  new_shape = list(data.shape)
  for axis in axes: new_shape.insert(axis, 1)
  return data.reshape(new_shape)

def Binarizer(x, threshold=0.0): return (x > threshold).float()

def ArgMax(x: Tensor, axis=0, keepdims=1, select_last_index=0):
  if select_last_index: return ((x.shape[axis]-1) - x.flip(axis).argmax(axis, keepdim=keepdims)).cast(dtypes.int64)
  return x.argmax(axis, keepdim=keepdims).cast(dtypes.int64)
def ArgMin(x, axis=0, keepdims=1, select_last_index=0): return ArgMax(-x, axis=axis, keepdims=keepdims, select_last_index=select_last_index)

def Concat(*xs: List[Tensor], axis): return Tensor.cat(*xs, dim=axis)
def Transpose(x: Tensor, perm=None): return x.permute(order=list(range(x.ndim)[::-1]) if perm is None else perm)

def ConstantOfShape(x, value:Tensor=None):
  if value is None: value = 0.0
  shape = to_python_const(x)
  return Tensor.ones(*shape, dtype=value.dtype) * (value if shape[0]!=0 else 1)

# **************** Complex Ops ****************

def Gemm(A: Tensor, B: Tensor, C: Tensor=None, alpha=1.0, beta=1.0, transA=0, transB=0, broadcast=0):
  ret = alpha * (A.transpose(transA) @ B.transpose(transB))
  if C is not None: ret = ret + beta * (C if broadcast == 0 else C.reshape([-1 if i <  len(C.shape) else 1 for i in range(ret.ndim)][::-1]))
  return ret

def Einsum(*Inputs: List[Tensor], equation): return Tensor.einsum(equation, Inputs)

def CumSum(X:Tensor, axis:Tensor, exclusive=0, reverse=0):
  if (axis := to_python_const(axis)) < 0: axis += X.ndim
  if reverse: X = X.flip(axis)
  if exclusive: X = X.pad(tuple((1,0) if i == axis else None for i in range(X.ndim)))\
                      .shrink(tuple((0,X.shape[axis]) if i == axis else None for i in range(X.ndim)))
  return X.cumsum(axis).flip(axis) if reverse else X.cumsum(axis)

# TODO: this is copied from tinygrad/nn/__init__.py
# spatial is from opset 7 and has since been removed
def BatchNormalization(X: Tensor, scale, B, input_mean, input_var, epsilon=1e-05, momentum=0.9, training_mode=0, spatial=1, is_test=0):
  if training_mode:
    x_detached = X.detach()
    current_mean = x_detached.mean(axis=(0,2,3))
    y = (x_detached - current_mean.reshape(shape=[1, -1, 1, 1]))
    current_var = (y*y).mean(axis=(0,2,3))
    current_invstd = current_var.add(epsilon).rsqrt()

    running_mean = input_mean * momentum + current_mean * (1 - momentum)
    running_var = input_var * momentum + current_var * (1 - momentum)

    return X.batchnorm(scale, B, current_mean, current_invstd), running_mean, running_var
  invstd = (input_var + epsilon).rsqrt()
  return X.batchnorm(scale, B, input_mean, invstd)

def InstanceNormalization(x: Tensor, scale: Tensor, bias: Tensor, epsilon=1e-05):
  axis = tuple(range(2, x.ndim))
  mean = x.mean(axis=axis, keepdim=True)
  invstd = x.sub(mean).square().mean(axis=axis, keepdim=True).add(epsilon).rsqrt()
  return x.sub(mean).mul(scale.reshape(shape=[-1, 1, 1])).mul(invstd).add(bias.reshape(shape=[-1, 1, 1]))

def LayerNormalization(x: Tensor, scale, bias, axis=-1, epsilon=1e-05, stash_type=1):
  assert stash_type == 1, "only float32 is supported"
  axis = tuple(i for i in range(axis if axis >= 0 else x.ndim + axis, x.ndim))
  mean = x.mean(axis=axis, keepdim=True)
  return x.layernorm(axis, epsilon).mul(scale).add(bias), mean, (x.sub(mean)).square().mean(axis=axis, keepdim=True).add(epsilon).rsqrt()

def GroupNormalization(x: Tensor, scale: Tensor, bias: Tensor, num_groups, epsilon=1e-05):
  return x.reshape(x.shape[0], num_groups, -1).layernorm(axis=-1, eps=epsilon).mul(scale.unsqueeze(-1)).add(bias.unsqueeze(-1)).reshape(x.shape)

# onnx: [x1_begin, x2_begin, ..., x1_end, x2_end, ...]
# numpy.pad: ((x1_begin, x1_end), (x2_begin, x2_end), ...)
def _format_padding(onnx_pads, ndims=None, axes=None):
  if ndims and len(onnx_pads)//2 != ndims:  onnx_pads = onnx_pads * ndims # for OnnxBackendPyTorchConvertedModelTest the len(onnx_pads) == 2
  if ndims is None: ndims = len(onnx_pads) // 2
  if axes is None: axes = list(range(ndims))
  num_axes = len(axes)
  np_pads = [(0,0)] * ndims
  for i in range(num_axes):
    np_pads[axes[i]] = (onnx_pads[i], onnx_pads[i + num_axes])
  return np_pads

def _padded(X: Tensor, pads=None, auto_pad="NOTSET", axes=None, constant_value=0., strides=None, kernel_shape=None, dilations=None, ceil_mode=0):
  if auto_pad != "NOTSET": pads = _auto_pad(X, auto_pad, strides, kernel_shape, dilations)
  elif ceil_mode:
    if strides is not None: strides = [strides]*len(kernel_shape) if isinstance(strides, int) else strides if strides else [1]*len(kernel_shape)
    if dilations is not None: dilations = [1]*len(kernel_shape) if dilations == 1 else dilations
    out_spatial_shape = [math.ceil((sh - dil * (ker-1)-1)/st + 1) if ceil_mode else math.floor((sh - dil * (ker-1)-1)/st + 1) for sh, st, ker, dil in zip(X.shape[-len(kernel_shape):], strides, kernel_shape, dilations)]
    pad_shape = [(osh-1)*st+((ks-1)*dil+1)-ish for osh, st, ks, dil, ish in zip(out_spatial_shape, strides, kernel_shape, dilations, X.shape[-len(kernel_shape):])]
    pad_shape = [[sh//2, sh-sh//2] for sh in pad_shape]
    # ceil_mode case follows NOTE in https://pytorch.org/docs/stable/generated/torch.nn.MaxPool2d.html#torch.nn.MaxPool2d
    # so if any kernels start in right padded region, we decrease right pads to omit that kernel. Only omitting 1 kernel now.
    pad_shape = [[start,end-rpad] if (rpad := ks + st%(st-(((start+xs)%st)))) <= end else [start,end]
                 for (start,end), ks, st, xs in zip(pad_shape, kernel_shape, strides, X.shape[-len(kernel_shape):])]
    pad_shape = flatten(pad_shape)
    pads = pad_shape[::2] + pad_shape[1::2]
  if pads is None: return X
  pads = _format_padding(pads, ndims=len(X.shape), axes=axes)
  return X.pad(tuple(pads), value=constant_value)

def _auto_pad(X: Tensor, auto_pad, strides, kernel_shape, dilations):
  strides = [strides]*len(kernel_shape) if isinstance(strides, int) else strides if strides else [1]*len(kernel_shape)
  dilations = [1]*len(kernel_shape) if dilations == 1 else dilations
  if auto_pad == "SAME_UPPER" or auto_pad == "SAME_LOWER":
    pad_shape = [(math.ceil(sh/st)-1)*st+((ks-1)*di+1)-sh for sh, st, ks, di in zip(X.shape[-len(kernel_shape):], strides, kernel_shape, dilations)]
    pad_shape = flatten([[sh//2, sh-sh//2] for sh in pad_shape])
    return pad_shape[::2] + pad_shape[1::2] if auto_pad == "SAME_UPPER" else pad_shape[1::2] + pad_shape[::2]
  raise NotImplementedError(f"auto_pad={auto_pad} not implemented")

# (x1_begin, x2_begin, ..., x1_end, x2_end, ...) -> (..., x2_start, x2_end, x1_start, x1_end)
def _onnx_pads_to_pad2d_pads(pads): return flatten(reversed(list((pB, pE) for pB, pE in zip(pads, pads[len(pads)//2:]))))
def Pad(x: Tensor, pads: Union[Tensor, Tuple[int, ...]], constant_value: Optional[Tensor]=None, axes: Optional[Tensor]=None, mode="constant", value=0):
  pads, value, axes = to_python_const(pads), to_python_const(constant_value) or value or 0, to_python_const(axes) or list(range(x.ndim))
  real_pads = [0] * (x.ndim*2)
  for i,axis in enumerate(axes): real_pads[axis%x.ndim], real_pads[axis%x.ndim+x.ndim] = pads[i], pads[i+len(axes)]
  return x.pad(padding=_onnx_pads_to_pad2d_pads(to_python_const(real_pads)), mode={"edge":"replicate", "wrap":"circular"}.get(mode, mode), value=value)

def AveragePool(X: Tensor, kernel_shape, auto_pad="NOTSET", ceil_mode=0, count_include_pad=0, dilations=1, pads=None, strides=1):
  pixel_axes = tuple(range(2, X.ndim))
  ret = _padded(X, pads, auto_pad, axes=pixel_axes, strides=strides, kernel_shape=kernel_shape, dilations=dilations, ceil_mode=ceil_mode)
  ret = ret.avg_pool2d(kernel_shape, stride=strides, dilation=dilations)
  if count_include_pad: return ret
  div = _padded(Tensor.ones(X.shape), pads, auto_pad, axes=pixel_axes, strides=strides, kernel_shape=kernel_shape, dilations=dilations, ceil_mode=ceil_mode).avg_pool2d(kernel_shape, stride=strides, dilation=dilations)
  return ret / div

def MaxPool(X: Tensor, kernel_shape, auto_pad="NOTSET", ceil_mode=0, dilations=1, pads=None, storage_order=0, strides=1):
  pixel_axes = tuple(range(2, X.ndim))
  ret = _padded(X, pads, auto_pad, constant_value=-math.inf, axes=pixel_axes, strides=strides, kernel_shape=kernel_shape, dilations=dilations, ceil_mode=ceil_mode)
  ret = ret.max_pool2d(kernel_shape, stride=strides, dilation=dilations).cast(X.dtype)
  ret_len, X_len = ret.numel(), X.numel()
  indices = ((ret.flatten().unsqueeze(1).expand(ret_len, X_len) == X.flatten().unsqueeze(0).expand(ret_len, X_len)) * \
             Tensor.arange(X_len, dtype=dtypes.int64).unsqueeze(0).expand(ret_len, X_len)).sum(1).reshape(ret.shape)
  if storage_order: indices = indices.transpose(-2, -1)
  return ret, indices

def MaxUnpool(xT: Tensor, xI: Tensor, outshape: Optional[Tensor]=None, kernel_shape=None, pads=None, strides=None):
  out_sh = [(ks//2)*2 + st * inps for inps, st, ks in zip(xI.shape, strides, kernel_shape)]
  outlength = prod(out_sh)
  xI = xI.flatten().unsqueeze(1).expand(None, outlength)
  arange = Tensor.arange(outlength, requires_grad=False).reshape(1, outlength).expand(xI.shape)
  xT = xT.flatten().unsqueeze(1).expand(None, outlength)
  ret = ((xI == arange) * xT).sum(0).reshape([1, 1] + out_sh)
  if outshape is not None and (outshape := to_python_const(outshape)) != ret.shape:
    diff = [outshape[2] - ret.shape[2], outshape[3] - ret.shape[3]]
    pad_args = [diff[0]//2, diff[1]//2, diff[0]-diff[0]//2, diff[1]-diff[1]//2]
    ret = ret.pad((pad_args[1], pad_args[3], pad_args[0], pad_args[2]))
  return ret

def Conv(X: Tensor, W: Tensor, B:Optional[Tensor]=None, auto_pad="NOTSET", dilations=1, group=1, kernel_shape=None, pads=None, strides=1):
  if auto_pad != "NOTSET":
    padding = _auto_pad(X, auto_pad, strides, kernel_shape, dilations)
  else:
    # reorder padding
    padding = [p for ps in zip(pads[:len(pads)//2][::-1], pads[len(pads)//2:][::-1]) for p in ps] if pads is not None else 0
  return X.conv2d(W, B, stride=strides, groups=group, dilation=dilations, padding=padding)

def ConvTranspose(X: Tensor, W: Tensor, B:Optional[Tensor]=None, auto_pad="NOTSET", dilations=1, group=1, kernel_shape=None, pads=None, output_shape=None, output_padding=0, strides=1):
  if kernel_shape is None: kernel_shape = W.shape[2:]
  if isinstance(strides, int): strides = [strides]*(W.ndim-2)
  if isinstance(dilations, int): dilations = [dilations]*(W.ndim-2)
  if isinstance(output_padding, int): output_padding = [output_padding]*(W.ndim-2)
  out_sh = [st*(xs-1) + (ks-1)*di+1 if n < 2 else st*(xs-1) + (ks-1)*di+1 - pads[n-2] - pads[n-1] for n, (st, xs, ks, di) in enumerate(zip(strides, X.shape[2:], kernel_shape, dilations))] if output_shape is not None or auto_pad != "NOTSET" else []
  if pads is None:
    if output_shape is None: output_shape = [xs*st for xs, st in zip(X.shape[2:], strides)]
    if auto_pad == "NOTSET": pads = [0,0] * (X.ndim - 2)
    else:
      total_padding = [st*(ish-1) + pad + ((ks-1)*dil+1)-osh for st, ish, pad, ks, dil, osh in zip(strides, X.shape[2:], output_padding, kernel_shape, dilations, output_shape)]
      pad_shape = flatten([[sh//2, sh-sh//2] for sh in total_padding])
      pads = pad_shape[::2] + pad_shape[1::2] if auto_pad == "SAME_UPPER" else pad_shape[1::2] + pad_shape[::2]
  else:
    if output_shape is None: output_shape = [st*(xs-1) + (ks-1)*di+1 if n < 2 else st*(xs-1) + (ks-1)*di+1 - pads[n-2] - pads[n-1] for n, (st, xs, ks, di) in enumerate(zip(strides, X.shape[2:], kernel_shape, dilations))]
  if out_sh: output_padding = [os - rs for os, rs in zip(output_shape, out_sh)]
  return X.conv_transpose2d(W, B, stride=strides, groups=group, dilation=dilations, padding=pads if pads is not None else 0, output_padding=output_padding)

def DepthToSpace(X:Tensor, blocksize:int, mode:str="DCR"):
  return X.rearrange("b (c h1 w1) h w -> b c (h h1) (w w1)" if mode=="CRD" else "b (h1 w1 c) h w -> b c (h h1) (w w1)", h1=blocksize, w1=blocksize)
def SpaceToDepth(X:Tensor, blocksize:int):
  return X.rearrange("b c (h h1) (w w1) -> b (h1 w1 c) h w", h1=blocksize, w1=blocksize)

# Reimplemented here because you need legacy RNG for passing ONNX tests.
def Dropout(data: Tensor, ratio=0.5, training_mode=False, seed=None):
  if isinstance(ratio, Tensor) and not ratio.shape: ratio = to_python_const(ratio) # ratio and tensor is passed in as Tensor with shape: ()
  if isinstance(training_mode, Tensor) and not training_mode.shape: training_mode = to_python_const(training_mode)
  if not training_mode: return data, Tensor.ones(data.shape, dtype=dtypes.bool)  # if mask is requested as output it will contain all True's.
  rng = np.random.RandomState(seed)
  if isinstance(ratio, Tensor): ratio = ratio.item()
  mask = Tensor(rng.random(data.shape) >= ratio, requires_grad=False, device=data.device)
  return data * mask * (1/(1.0 - ratio)), mask

def LRN(x: Tensor, size, alpha=1e-4, beta=0.75, bias=1.0):
  pooled_x = (x**2).rearrange('b c h w -> b 1 c (h w)').pad((0,0,(size-1)//2, size//2)).avg_pool2d((size, 1), 1)
  return x / (pooled_x.reshape(x.shape) * alpha + bias).pow(beta)

def MeanVarianceNormalization(x: Tensor, axis=(0, 2, 3)): return (x - x.mean(axis, keepdim=True)) / (x.std(axis, keepdim=True, correction=0) + 1e-9)

def NegativeLogLikelihoodLoss(x: Tensor, target: Tensor, weight=None, ignore_index=None, reduction="mean"):
  return x.nll_loss(target, weight, ignore_index, reduction)

def SoftmaxCrossEntropyLoss(scores: Tensor, labels: Tensor, weights=None, ignore_index=None, reduction="mean"):
  log_probs = scores.log_softmax(1)
  return log_probs.nll_loss(labels, weights, ignore_index, reduction), log_probs

def ArrayFeatureExtractor(x: Tensor, indices: Tensor): return x[..., indices]

def Gather(x: Tensor, indices: Tensor, axis=0):
  if indices.numel() < 9: # NOTE lessor kernels for smaller indices but kernel number increases depending on size of indices
    x_sh = list(x.shape)
    ret_shape = x_sh[:axis] + list(indices.shape) + x_sh[axis+1:]
    if indices.ndim > 1: indices = indices.flatten()
    indices = [to_python_const(indices)] if indices.shape == () else [x_sh[axis]+x if x<0 else x for x in to_python_const(indices)]
    args = [[(0,x) if j != axis else (i,i+1) for j, x in enumerate(x_sh)] for i in indices]
    return x.shrink(arg=tuple(args[0])).cat(*[x.shrink(arg=tuple(arg)) for arg in args[1:]], dim=axis).reshape(ret_shape)
  # NOTE faster gather, fixed number of kernels, but exceeds limited kernels for openpilot
  return x[tuple([slice(None) if i != axis else indices for i in range(x.ndim)])]
def Scatter(*args, **kwargs): return ScatterElements(*args, **kwargs) # deprecated

def ScatterElements(x: Tensor, indices: Tensor, updates: Tensor, axis=0, reduction:Optional[str]=None):
  if reduction in {"min", "max"}: raise NotImplementedError("min and max reduction not supported")
  indices = (indices < 0).where(x.shape[axis], 0) + indices
  return x.scatter(axis, indices, updates, reduction)
def GatherElements(x: Tensor, indices: Tensor, axis):
  indices = (indices < 0).where(x.shape[axis], 0) + indices
  return x.gather(axis, indices)

def Resize(X:Tensor, roi=None, scales=None, sizes=None, antialias=0, axes=None, coordinate_transformation_mode='half_pixel',
          cubic_coeff_a=-0.75, exclude_outside=0, extrapolation_value=0.0, keep_aspect_ratio_policy='stretch',
          mode='nearest', nearest_mode='round_prefer_floor'):
  def _apply_nearest_mode(index: Tensor, input_dim, mode: str):
    if mode == "round_prefer_floor": index = (index - 0.5).ceil()
    elif mode == "round_prefer_ceil": index = (index + 0.5).floor()
    elif mode in ["floor", "ceil"]: index = getattr(index, mode)()
    else: raise ValueError(f"invalid {nearest_mode=}")
    return index.cast(dtypes.int32).clip(0, input_dim-1)
  def _apply_transformation(index: Tensor, input_dim, scale_dim, roi_dim, sizes_frac, mode):
    # TODO: needs more testing, not confident in this
    # NOTE: their reference implementation differ from the implementation in their reference docs
    # https://github.com/onnx/onnx/blob/main/onnx/reference/ops/op_resize.py
    # https://github.com/onnx/onnx/blob/main/docs/Operators.md#Resize
    output_dim = scale_dim * input_dim
    if mode == "half_pixel": index = (index + 0.5) / scale_dim - 0.5
    elif mode == "align_corners": index = index * (input_dim - 1) / (output_dim - 1) if output_dim != 1 else Tensor([0])
    elif mode == "asymmetric": index = index / scale_dim
    elif mode == "pytorch_half_pixel": index = (index + 0.5) / scale_dim - 0.5 if output_dim != 1 else Tensor([-0.5])
    elif mode == "half_pixel_symmetric": index = input_dim / 2 * (1 - int(output_dim) / sizes_frac) + (index + 0.5) / scale_dim - 0.5
    elif mode == "tf_crop_and_resize": index = roi_dim[0] * (input_dim - 1) + index * ((roi_dim[1] - roi_dim[0]) * (input_dim - 1) / (output_dim - 1)) # noqa: E501
    else: raise ValueError(f"invalid {coordinate_transformation_mode=}")
    return index.clip(0, input_dim-1)

  roi, scales, sizes = (to_python_const(a) for a in (roi, scales, sizes))
  scales, sizes = (None if scales is None else scales[-2:]), (None if sizes is None else sizes[-2:])
  # we pre permute the axes and permute back after resize
  axes, input_shape, = (axes or list(range(X.ndim))), X.shape[2:],
  perm = [a for a in range(len(X.shape)) if a not in axes] + list(axes)
  X = X.permute(*perm)

  if sizes is not None:
    if keep_aspect_ratio_policy in ["not_larger", "not_smaller"]:
      scale_fxn = min if keep_aspect_ratio_policy == "not_larger" else max
      scales = scale_fxn([sizes[i] / input_shape[i] for i in range(X.ndim-2) if i+2 in axes])
      sizes = [int((scales * input_shape[i]) + 0.5) if i+2 in axes else input_shape[i] for i in range(X.ndim-2)]
    else: scales = [sizes[-2] / X.size(-2), sizes[-1] / X.size(-1)]
  else: sizes = [int(sc*sh) for sc, sh in zip(scales, input_shape)]
  scales = [scales] * 2 if not isinstance(scales, list) else scales
  roi = [[st, ed] for st, ed in zip(roi, roi[len(roi)//2:])] if isinstance(roi, list) else [None] * (X.ndim-2)

  # NOTE: this transformation makes it so that we can't just call Tensor.interpolate
  # in Tensor.interpolate, we use indexes without any transformation
  indexes = []
  for shape, size, scale, region in zip(input_shape, sizes, scales, roi):
    indexes.append(_apply_transformation(Tensor.arange(size), shape, scale, region, shape * scale, coordinate_transformation_mode))

  if mode == "nearest":
    indexes = [_apply_nearest_mode(index, shape, nearest_mode) for (index, shape) in zip(indexes, input_shape)]
    X = X[(..., *Tensor.meshgrid(*indexes))]
  if mode == "linear":
    expand = list(X.shape)
    for i in range(-len(sizes), 0):
      reshape, index = [1] * X.ndim, indexes[i]
      reshape[i] = expand[i] = sizes[i]
      low, high, perc = [y.reshape(reshape).expand(expand) for y in (index.floor(), index.ceil(), index - index.floor())]
      X = X.gather(i, low).lerp(X.gather(i, high), perc)
  if mode == "cubic": raise NotImplementedError("cubic interpolation is not implemented")
  return X.permute(*[perm.index(i) for i in range(len(perm))]) if perm else X

def CenterCropPad(t: Tensor, shape: Tensor, axes=None):
  shape = to_python_const(shape)
  shrink_arg = [None] * t.ndim
  pad_arg = [None] * t.ndim
  for s, x in zip(shape, axes or range(t.ndim)):
    tx = t.shape[x]
    if s < tx: shrink_arg[x] = (tx//2 - (s+1)//2, tx//2 + s//2)
    elif s > tx: pad_arg[x] = ((s-tx)//2, (s-tx+1)//2)
  return t.shrink(tuple(shrink_arg)).pad(tuple(pad_arg))

def OneHot(indices: Tensor, depth: Tensor, values: Tensor, axis=-1):
  depth = to_python_const(depth)
  # Scalar or Rank 1 tensor containing exactly one element
  depth, indices = depth[0] if isinstance(depth, list) else depth, (indices < 0).where(indices+depth, indices),
  if axis < 0: axis += indices.ndim + 1
  return (indices[:,None] == Tensor.arange(int(depth)).reshape((int(depth),) + (1,)*(indices.ndim-axis))).where(values[1], values[0])

def Compress(inp: Tensor, condition: Tensor, axis=None):
  if axis is None:
    inp = inp.flatten()
    axis = 0
  if axis < 0: axis += inp.ndim
  con_np = to_python_const(condition)
  con = Tensor(np.arange(condition.shape[0])[con_np]) # no boolean indexing in Tensor
  return inp[tuple(con if i == axis else slice(None) for i in range(inp.ndim))]

def EyeLike(x: Tensor, dtype=None, k=0):
<<<<<<< HEAD
  if dtype is None: dtype = x.dtype
  else: dtype = dtype_parse(int(dtype))
  dim = min(x.shape)
  if x.shape[0] == x.shape[1]:
    return Tensor.eye(dim, dtype=dtype)
  padarg = tuple(None if d == dim else (k, d-dim-k) for d in x.shape)
  return Tensor.eye(dim, dtype=dtype).pad(padarg)
=======
  ret = Tensor.eye(cast(int, min(x.shape)), dtype=DTYPE_MAP[dtype] if dtype else x.dtype)
  return ret if x.size(0) == x.size(1) else ret.pad(tuple(None if d == ret.size(0) else (k, d-ret.size(0)-k) for d in x.shape))
>>>>>>> b3220ca7

def Upsample(X, scales, mode): return Resize(X=X, scales=scales, mode=mode)

def DequantizeLinear(x: Tensor, x_scale: Tensor, x_zero_point: Union[Tensor, int] = 0, axis=1, block_size=0):
  if axis < 0: axis += x.ndim
  if not isinstance(x_zero_point, Tensor): x_zero_point = Tensor(x_zero_point)
  if block_size: x_zer, x_sc = x_zero_point.repeat_interleave(block_size, axis), x_scale.repeat_interleave(block_size, axis)
  else:
    shape = (*[1]*axis, *x_scale.shape, *[1]*(x.ndim - axis - x_scale.ndim))
    x_sc, x_zer = x_scale.reshape(shape), x_zero_point.reshape(shape)
  return ((x.float() - x_zer) * x_sc).cast(x_scale.dtype)

# copied from https://github.com/onnx/onnx/blob/main/onnx/reference/ops/op_image_decoder.py
# without importing PIL we'll have to manually decode a bunch of image formats like PNG, JPEG, WebP, etc
def ImageDecoder(encoded_stream: Tensor, pixel_format="RGB"):
  try: import PIL.Image
  except ImportError as e: raise ImportError("Pillow must be installed to use the reference implementation of the ImageDecoder operator") from e
  img = PIL.Image.open(io.BytesIO(to_python_const(encoded_stream, True)))
  if pixel_format == "BGR": return Tensor(np.array(img))[:, :, ::-1]
  if pixel_format == "RGB": return Tensor(np.array(img))
  if pixel_format == "Grayscale": return Tensor(np.array(img.convert("L"))).unsqueeze(-1) # (H, W) to (H, W, 1)
  raise ValueError(f"pixel_format={pixel_format!r} is not supported.")

def AffineGrid(theta: Tensor, size: Tensor, align_corners=0):
  N, _, *spatial_dims = to_python_const(size)
  def generate_grid(steps):
    return Tensor.linspace(-1, 1, steps, device=theta.device) if align_corners else Tensor.linspace(-1+1/steps, 1-1/steps, steps, device=theta.device)
  grids = Tensor.meshgrid(*(generate_grid(d) for d in spatial_dims))
  base_grid = Tensor.stack(*reversed(grids), Tensor.ones_like(grids[0], device=theta.device), dim=-1)
  base_grid = base_grid.reshape(1, prod(spatial_dims), len(grids)+1).expand(N, -1, -1)
  return (base_grid @ theta.transpose(1, 2)).reshape(N, *spatial_dims, -1)

# **************** com.microsoft Ops ****************

def SkipLayerNormalization(x:Tensor, skip:Tensor, gamma, beta:Optional[Tensor]=None, bias:Optional[Tensor]=None, epsilon=None):
  if epsilon is None: epsilon=1e-12
  x = x + skip + bias
  return x.layernorm(eps=epsilon) * gamma + beta, None, None, x

def FastGelu(x:Tensor, bias:Optional[Tensor]=None):
  # this is tanh approximated
  return (x + bias).gelu()

def EmbedLayerNormalization(input_ids: Tensor, segment_ids:Optional[Tensor]=None, word_embedding:Tensor=None, position_embedding:Tensor=None, segment_embedding:Optional[Tensor]=None, gamma=None, beta=None, mask:Optional[Tensor]=None, position_ids:Optional[Tensor]=None, epsilon=None, mask_index_type=None):
  # https://github.com/microsoft/onnxruntime/blob/main/docs/ContribOperators.md#com.microsoft.EmbedLayerNormalization
  assert (segment_ids is None) is (segment_embedding is None)
  assert (mask is None) is (mask_index_type is None)
  assert mask is None, "functionality not supported yet"  # TODO
  input_shape = input_ids.shape
  seq_length = input_shape[1]
  compute_seg_emb = (segment_embedding is not None and segment_ids is not None)
  vocab_size, max_position_embeddings, type_vocab_size = word_embedding.shape[0], position_embedding.shape[0], (segment_embedding.shape[0] if compute_seg_emb else None)

  def embedding(x:Tensor, vocab_size, weight:Tensor) -> Tensor:
    vocab_counter = Tensor.arange(vocab_size, dtype=x.dtype, requires_grad=False).expand(*x.shape, vocab_size)
    return (vocab_counter == x.unsqueeze(-1).expand(*x.shape, vocab_size)) @ weight

  # bert embedding layer
  if epsilon is None: epsilon = 1e-12
  if position_ids is None: position_ids = Tensor.arange(seq_length, requires_grad=False).unsqueeze(0).expand(*input_shape)
  wrd_embedding_res = embedding(input_ids, vocab_size, word_embedding)
  pos_embedding_res = embedding(position_ids, max_position_embeddings, position_embedding)
  seg_embedding_res = embedding(segment_ids, type_vocab_size, segment_embedding) if compute_seg_emb else None

  embedding_sum = wrd_embedding_res + pos_embedding_res
  if seg_embedding_res is not None: embedding_sum = embedding_sum + seg_embedding_res
  out = embedding_sum.layernorm(eps=epsilon) * gamma + beta
  return out, None, embedding_sum

def Attention(x:Tensor, weights, bias:Optional[Tensor]=None, mask_index:Optional[Tensor]=None, past:Optional[Tensor]=None, relative_position_bias:Optional[Tensor]=None, past_sequence_length:Optional[Tensor]=None, do_rotary=None, mask_filter_value=None, num_heads=None, past_present_share_buffer=None, qkv_hidden_sizes=None, scale=None, unidirectional=None):
  # https://github.com/microsoft/onnxruntime/blob/main/docs/ContribOperators.md#com.microsoft.Attention
  assert num_heads is not None  # required
  assert (qkv_hidden_sizes is None and past is not None) or (qkv_hidden_sizes is not None)
  assert relative_position_bias==do_rotary==past_sequence_length==mask_filter_value==past_present_share_buffer==scale==None, "functionality not supported yet"  # TODO strange params
  hidden_size, v_hidden_size = qkv_hidden_sizes[1:] if qkv_hidden_sizes is not None else 2*(weights.shape[1] // 3,)

  if unidirectional:  # gpt-style
    assert hidden_size == v_hidden_size
    xqkv = x.linear(weights, bias)
    xq, xk, xv = [xqkv.shrink([None, None, (i*hidden_size, (i+1)*hidden_size)]) for i in range(3)]
  else:  # bert-style
    wq, wk, wv = weights[:,:hidden_size], weights[:,hidden_size:hidden_size+v_hidden_size], weights[:,hidden_size+v_hidden_size:]
    bq, bk, bv = (bias[:hidden_size], bias[hidden_size:hidden_size+v_hidden_size], bias[hidden_size+v_hidden_size]) if bias is not None else None
    xq, xk, xv = [x.linear(w, b) for w, b in zip((wq, wk, wv), (bq, bk, bv))]
  xq, xk, xv = [x.reshape(x.shape[0], x.shape[1], num_heads, -1).transpose(1, 2) for x in (xq, xk, xv)]

  if past is not None:
    xk, xv = Tensor.cat(past[0], xk, dim=-2), Tensor.cat(past[1], xv, dim=-2)
    present = Tensor.cat(xk.unsqueeze(0), xv.unsqueeze(0))

  def attn(query, key, value, attn_mask):
    query_length, key_length = query.shape[-2], key.shape[-2]
    cdim = max(query_length, key_length) + 1
    attn_weights = query @ key.transpose(-1, -2) / math.sqrt(value.shape[-1])
    # This is where Tensor.scaled_dot_product_attention differs:
    causal_mask = Tensor.ones((cdim, cdim), requires_grad=False, dtype=dtypes.bool).tril(0)[key_length - query_length : key_length, :key_length]
    masked = Tensor.where(causal_mask, attn_weights, -math.inf)
    if attn_mask is not None: masked = masked + attn_mask
    return masked.softmax(-1) @ value

  bsz, _, seq_len, _ = xq.shape
  out = attn(xq, xk, xv, mask_index).transpose(1, 2).reshape(bsz, seq_len, -1)
  return out, present

# **************** ai.onnx.preview.training Ops ****************
# NOTE: onnx test coverage only covers `T==0` cases, so for all `T>0` this isn't tested
# NOTE: onnx training ops actually don't need the state for optim, all the ops work in a functional way, but we still can reuse optim.py code

from tinygrad.nn.optim import Adam as TinyAdam
from tinygrad.nn.optim import SGD

def onnx_training(input_group_size):
  def _decorator(func):
    def __wrapper(R, T, *inputs, **kwargs):
      old_training = Tensor.training
      Tensor.training = True
      T, R = to_python_const(T), R.detach()
      groups = len(inputs) // input_group_size
      ret = [func(R, T, *inps, **kwargs) for inps in (inputs[i::groups] for i in range(groups))]
      Tensor.training = old_training
      return tuple(flatten(zip(*ret)))
    return __wrapper
  return _decorator

@onnx_training(3)
def Adagrad(R, T, *inputs, decay_factor=0.0, epsilon=0.0, norm_coefficient=0.0):
  X, G, H = (i.detach() for i in inputs)
  grad = norm_coefficient * X + G
  H.assign(H + grad.square())
  up = grad / (H.sqrt() + epsilon)
  r = R / (1 + T * decay_factor)
  X.assign(X.detach() - r * up)
  return [X, H]

@onnx_training(4)
def Adam(R, T, *inputs, alpha=0.9, beta=0.999, epsilon=0.0, norm_coefficient=0.0, norm_coefficient_post=0.0):
  X, G, V, H = inputs
  G, V, H = G.detach(), V.detach(), H.detach()  # TODO we shouldn't need these detaches
  X.grad = norm_coefficient * X.detach() + G
  opt = TinyAdam([X], b1=alpha, b2=beta, eps=epsilon)
  opt.m, opt.v, opt.lr = [V], [H], R
  # need no-op for m_hat and v_hat if T == 0
  if T == 0: opt.b1_t, opt.b2_t = opt.b1_t.zeros_like(), opt.b2_t.zeros_like()
  else:
    # `T-1` since it's applied again at the start of `_step`
    opt.b1_t = Tensor([alpha**(T-1)], dtype=dtypes.float32, device=X.device, requires_grad=False)
    opt.b2_t = Tensor([beta**(T-1)], dtype=dtypes.float32, device=X.device, requires_grad=False)
  opt.step()
  X = (1 - norm_coefficient_post) * X
  return [X, V, H]

@onnx_training(3)
def Momentum(R, T, *inputs, alpha, beta, mode, norm_coefficient):
  X, G, V = inputs
  G, V = G.detach(), V.detach()
  X.grad = (norm_coefficient * X.detach() + G) * (beta if T > 0 else 1)
  opt = SGD([X], momentum=alpha, nesterov=(mode=="nesterov"))
  opt.b, opt.lr = [V], R
  opt.step()
  return [X, V]<|MERGE_RESOLUTION|>--- conflicted
+++ resolved
@@ -405,18 +405,8 @@
   return inp[tuple(con if i == axis else slice(None) for i in range(inp.ndim))]
 
 def EyeLike(x: Tensor, dtype=None, k=0):
-<<<<<<< HEAD
-  if dtype is None: dtype = x.dtype
-  else: dtype = dtype_parse(int(dtype))
-  dim = min(x.shape)
-  if x.shape[0] == x.shape[1]:
-    return Tensor.eye(dim, dtype=dtype)
-  padarg = tuple(None if d == dim else (k, d-dim-k) for d in x.shape)
-  return Tensor.eye(dim, dtype=dtype).pad(padarg)
-=======
-  ret = Tensor.eye(cast(int, min(x.shape)), dtype=DTYPE_MAP[dtype] if dtype else x.dtype)
+  ret = Tensor.eye(cast(int, min(x.shape)), dtype=dtype_parse(dtype) if dtype else x.dtype)
   return ret if x.size(0) == x.size(1) else ret.pad(tuple(None if d == ret.size(0) else (k, d-ret.size(0)-k) for d in x.shape))
->>>>>>> b3220ca7
 
 def Upsample(X, scales, mode): return Resize(X=X, scales=scales, mode=mode)
 
