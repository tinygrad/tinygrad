--- conflicted
+++ resolved
@@ -570,16 +570,10 @@
 def QGemm(A: Tensor, a_scale: Tensor, a_zero_point: Tensor, B: Tensor, b_scale: Tensor, b_zero_point: Tensor, C: Tensor|None=None,
           y_scale: Tensor|None=None, y_zero_point: Tensor|None=None, alpha: float=1.0, transA: int=0, transB: int=0):
   assert (y_scale is None) == (y_zero_point is None)
-<<<<<<< HEAD
-  A = (A.int() - a_zero_point)
-  B = (B.int() - b_zero_point)
-  Y = Gemm(A, B, C, alpha=alpha, transA=transA, transB=transB)
-=======
   if int(alpha) == alpha: alpha = int(alpha)
   A = (A.int() - a_zero_point)
   B = (B.int() - b_zero_point)
   Y = Gemm(A, B, C, alpha=alpha, beta=1, transA=transA, transB=transB)
->>>>>>> 34c6ea7a
   if y_scale is None and y_zero_point is None:
     Y = Y * a_scale * b_scale
   else:
