--- conflicted
+++ resolved
@@ -17,28 +17,22 @@
     a = Tensor.rand(3, 3).reshape((Variable("a", 1, 10).bind(3), 3))
     a = (a+1).realize()
 
-<<<<<<< HEAD
   def test_big_prime_number(self):
     a = Tensor(np.random.rand(367, 367))
     b = Tensor(np.random.rand(367, 367))
-=======
-  def test_big_prime_number_matmul(self):
-    a = Tensor.rand(367, 367)
-    b = Tensor.rand(367, 367)
->>>>>>> 54629b56
     c = (a@b).realize()
     np.testing.assert_allclose(c.numpy(), a.numpy() @ b.numpy(), atol=1e-4, rtol=1e-4)
 
   def test_big_prime_number_max(self):
-    a = -Tensor.rand(367, 367)
-    b = Tensor.rand(367, 367)
+    a = -Tensor(np.random.rand(367, 367))
+    b = Tensor(np.random.rand(367, 367))
     # if incorrectly padded 0, the max would be 0 instead of a negative number
     c = (a*b).max(1)
     np.testing.assert_allclose(c.numpy(), (a.numpy() * b.numpy()).max(1), atol=1e-4, rtol=1e-4)
 
   def test_big_prime_number_sum(self):
-    a = Tensor.rand(367, 367)
-    b = Tensor.rand(367, 367)
+    a = Tensor(np.random.rand(367, 367))
+    b = Tensor(np.random.rand(367, 367))
     # if incorrectly padded 0, the sum would be inf
     c = (a/b).sum(1).realize()
     np.testing.assert_allclose(c.numpy(), (a.numpy() / b.numpy()).sum(1), atol=1e-4, rtol=1e-4)
