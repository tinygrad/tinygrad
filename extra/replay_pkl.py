import pickle, sys
from dataclasses import replace
from tinygrad import Device, Context
from tinygrad.device import Buffer
from tinygrad.helpers import getenv, BEAM
from tinygrad.engine.jit import TinyJit
from tinygrad.engine.realize import CompiledRunner
from tinygrad.renderer import ProgramSpec
from tinygrad.codegen.kernel import Kernel, Opt, OptOps

if __name__ == "__main__":
  with Context(DEBUG=0):
    with open(sys.argv[1], "rb") as f:
      fxn: TinyJit = pickle.load(f)
      print(f"{f.tell()/1e6:.2f}M loaded")
    print(type(fxn))

  knum = 1
  for ei in fxn.captured.jit_cache:
    # skip the copy and the first kernel
    if isinstance(ei.prg, CompiledRunner) and all(x is not None for x in ei.bufs):
      if knum == (pknum:=getenv("KNUM", 0)) or pknum == 0:
        p: ProgramSpec = ei.prg.p
        k = Kernel(p.ast, Device["DSP"].renderer)
<<<<<<< HEAD
        dsp_bufs = [Buffer("DSP", 1024+b.size*2, b.dtype).view(b.size, b.dtype, 512) for b in ei.bufs]
        if BEAM:
          from tinygrad.engine.search import beam_search
          k = beam_search(k, dsp_bufs, BEAM.value, bool(getenv("BEAM_ESTIMATE", 1)))
        elif not getenv("NOOPT"):
=======
        if not getenv("NOOPT"):
          # only NCHW
          """
>>>>>>> 68053d05
          if knum in [6,7,9,11]:
            k.apply_opt(Opt(OptOps.PADTO, 1, 128))
            k.apply_opt(Opt(OptOps.UPCAST, 1, 128))
          elif knum in [5,8]:
            k.apply_opt(Opt(op=OptOps.UNROLL, axis=1, arg=0))
            k.apply_opt(Opt(op=OptOps.UNROLL, axis=0, arg=0))
            k.apply_opt(Opt(OptOps.PADTO, 2, 128))
            k.apply_opt(Opt(OptOps.UPCAST, 2, 128))
          elif knum == 2:
            k.apply_opt(Opt(op=OptOps.UNROLL, axis=1, arg=0))
            k.apply_opt(Opt(op=OptOps.UNROLL, axis=0, arg=0))
            k.apply_opt(Opt(OptOps.PADTO, 2, 128))
            k.apply_opt(Opt(OptOps.UPCAST, 2, 128))
            #k.apply_opt(Opt(op=OptOps.UPCAST, axis=1, arg=4))
          elif knum == 1:
            k.apply_opt(Opt(op=OptOps.UNROLL, axis=2, arg=0))
            k.apply_opt(Opt(op=OptOps.UNROLL, axis=1, arg=0))
            #k.apply_opt(Opt(op=OptOps.UNROLL, axis=0, arg=0))
            k.apply_opt(Opt(OptOps.PADTO, 2, 128))
            k.apply_opt(Opt(OptOps.UPCAST, 2, 128))
          elif knum == 3:
            k.apply_opt(Opt(op=OptOps.UNROLL, axis=0, arg=4))
            k.apply_opt(Opt(OptOps.UPCAST, 1, 128))
          elif knum == 29:
            #k.apply_opt(Opt(OptOps.UPCAST, 1, 2))
            k.apply_opt(Opt(OptOps.PADTO, 1, 128))
            k.apply_opt(Opt(OptOps.UPCAST, 1, 256))
            #k.apply_opt(Opt(OptOps.UNROLL, 0, 4))
          else:
            k.hand_coded_optimizations()
          """
          if knum == 3:
            k.apply_opt(Opt(OptOps.UNROLL, 0, 0))
            k.apply_opt(Opt(OptOps.UPCAST, 1, 16))
            k.apply_opt(Opt(OptOps.UPCAST, 0, 128//16))
            #k.apply_opt(Opt(OptOps.UPCAST, 0, 8))
            pass
          else:
            k.hand_coded_optimizations()
          #if knum in [5]: k.apply_opt(Opt(OptOps.UPCAST, 1, 2))
        p2 = k.to_program()
        new_ei = replace(ei, prg=CompiledRunner(p2), bufs=dsp_bufs)
        new_ei.run()
      knum += 1<|MERGE_RESOLUTION|>--- conflicted
+++ resolved
@@ -22,17 +22,13 @@
       if knum == (pknum:=getenv("KNUM", 0)) or pknum == 0:
         p: ProgramSpec = ei.prg.p
         k = Kernel(p.ast, Device["DSP"].renderer)
-<<<<<<< HEAD
         dsp_bufs = [Buffer("DSP", 1024+b.size*2, b.dtype).view(b.size, b.dtype, 512) for b in ei.bufs]
         if BEAM:
           from tinygrad.engine.search import beam_search
           k = beam_search(k, dsp_bufs, BEAM.value, bool(getenv("BEAM_ESTIMATE", 1)))
         elif not getenv("NOOPT"):
-=======
-        if not getenv("NOOPT"):
           # only NCHW
           """
->>>>>>> 68053d05
           if knum in [6,7,9,11]:
             k.apply_opt(Opt(OptOps.PADTO, 1, 128))
             k.apply_opt(Opt(OptOps.UPCAST, 1, 128))
