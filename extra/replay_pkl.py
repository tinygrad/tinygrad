import pickle, sys
from dataclasses import replace
from tinygrad import Device, Context
from tinygrad.device import Buffer
from tinygrad.helpers import getenv, BEAM
from tinygrad.engine.jit import TinyJit
from tinygrad.engine.realize import CompiledRunner
from tinygrad.renderer import ProgramSpec
from tinygrad.codegen.kernel import Kernel, Opt, OptOps

if __name__ == "__main__":
  with Context(DEBUG=0):
    with open(sys.argv[1], "rb") as f:
      fxn: TinyJit = pickle.load(f)
      print(f"{f.tell()/1e6:.2f}M loaded")
    print(type(fxn))

  knum = 1
  for ei in fxn.captured.jit_cache:
    # skip the copy and the first kernel
    if isinstance(ei.prg, CompiledRunner) and all(x is not None for x in ei.bufs):
      if knum == (pknum:=getenv("KNUM", 0)) or pknum == 0:
        p: ProgramSpec = ei.prg.p
        k = Kernel(p.ast, Device["DSP"].renderer)
        dsp_bufs = [Buffer("DSP", 8192+b.size, b.dtype).view(b.size, b.dtype, 4096) for b in ei.bufs]
        k.hand_coded_optimizations()
<<<<<<< HEAD
        """
        if BEAM:
          from tinygrad.engine.search import beam_search
          k = beam_search(k, dsp_bufs, BEAM.value, bool(getenv("BEAM_ESTIMATE", 1)))
        elif not getenv("NOOPT"):
          if knum == 1:
            k.apply_opt(Opt(OptOps.UNROLL, 2, 0))
            # more UNROLLs aren't working well here, but they should be
            k.apply_opt(Opt(OptOps.UPCAST, 2, 32))
            k.apply_opt(Opt(OptOps.UPCAST, 1, 4))
          elif knum == 66:
            k.apply_opt(Opt(OptOps.UNROLL, 0, 4))
            k.apply_opt(Opt(OptOps.PADTO, 0, 128))
            k.apply_opt(Opt(OptOps.UPCAST, 0, 128))
          elif k.full_shape[-3:] == (32,3,3):
            if k.full_shape[-4]%4 != 0: k.apply_opt(Opt(OptOps.PADTO, len(k.full_shape)-4, 4))
            # 3x3 dwconv
            k.apply_opt(Opt(OptOps.UNROLL, 0, 0))
            k.apply_opt(Opt(OptOps.UNROLL, 0, 0))
            k.apply_opt(Opt(OptOps.UPCAST, len(k.full_shape)-3, 32))
            if k.full_shape[-4]%4 == 0: k.apply_opt(Opt(OptOps.UPCAST, len(k.full_shape)-4, 4))
            # if this is small, swap it
            if k.full_shape[0] <= 6: k.apply_opt(Opt(OptOps.SWAP, 0, 1))
          elif len(k.full_shape) == 3 and k.full_shape[1] == 32:
            if k.full_shape[0]%4 != 0: k.apply_opt(Opt(OptOps.PADTO, 0, 4))
            # weight without more
            k.apply_opt(Opt(OptOps.UNROLL, 0, 8))
            k.apply_opt(Opt(OptOps.UPCAST, 1, 32))
            if k.full_shape[0]%4 == 0: k.apply_opt(Opt(OptOps.UPCAST, 0, 4))
          elif len(k.full_shape) == 4 and k.full_shape[2] == 32:
            if k.full_shape[1]%4 != 0: k.apply_opt(Opt(OptOps.PADTO, 1, 4))
            # weight with more
            k.apply_opt(Opt(OptOps.UNROLL, 0, 8))
            k.apply_opt(Opt(OptOps.UPCAST, 2, 32))
            if k.full_shape[1]%4 == 0: k.apply_opt(Opt(OptOps.UPCAST, 1, 4))
            # if this is small, just upcast it
            if k.full_shape[0] <= 6: k.apply_opt(Opt(OptOps.UPCAST, 0, 0))
          elif len(k.full_shape) == 2:
            if k.full_shape[0]%128 == 0: k.apply_opt(Opt(OptOps.UPCAST, 0, 128))
          elif len(k.full_shape) == 1:
            if k.full_shape[0]%128 != 0: k.apply_opt(Opt(OptOps.PADTO, 0, 128))
            for sz in [128,64,32]:
              if k.full_shape[0]%sz == 0:
                k.apply_opt(Opt(OptOps.UPCAST, 0, sz))
                break
          if k.full_shape[0]%2 == 0 and False:
            k.apply_opt(Opt(OptOps.LOCAL, 0, k.full_shape[0]//2))
            for i in range(1, k.first_reduce-1): k.apply_opt(Opt(OptOps.LOCAL, 1, 0))
          else:
            # TODO: fix padding
            for i in range(1, k.first_reduce): k.apply_opt(Opt(OptOps.LOCAL, 1, 0))
        """
=======
>>>>>>> 49b1c46d
        p2 = k.to_program()
        new_ei = replace(ei, prg=CompiledRunner(p2), bufs=dsp_bufs)
        new_ei.run()
      knum += 1<|MERGE_RESOLUTION|>--- conflicted
+++ resolved
@@ -24,61 +24,6 @@
         k = Kernel(p.ast, Device["DSP"].renderer)
         dsp_bufs = [Buffer("DSP", 8192+b.size, b.dtype).view(b.size, b.dtype, 4096) for b in ei.bufs]
         k.hand_coded_optimizations()
-<<<<<<< HEAD
-        """
-        if BEAM:
-          from tinygrad.engine.search import beam_search
-          k = beam_search(k, dsp_bufs, BEAM.value, bool(getenv("BEAM_ESTIMATE", 1)))
-        elif not getenv("NOOPT"):
-          if knum == 1:
-            k.apply_opt(Opt(OptOps.UNROLL, 2, 0))
-            # more UNROLLs aren't working well here, but they should be
-            k.apply_opt(Opt(OptOps.UPCAST, 2, 32))
-            k.apply_opt(Opt(OptOps.UPCAST, 1, 4))
-          elif knum == 66:
-            k.apply_opt(Opt(OptOps.UNROLL, 0, 4))
-            k.apply_opt(Opt(OptOps.PADTO, 0, 128))
-            k.apply_opt(Opt(OptOps.UPCAST, 0, 128))
-          elif k.full_shape[-3:] == (32,3,3):
-            if k.full_shape[-4]%4 != 0: k.apply_opt(Opt(OptOps.PADTO, len(k.full_shape)-4, 4))
-            # 3x3 dwconv
-            k.apply_opt(Opt(OptOps.UNROLL, 0, 0))
-            k.apply_opt(Opt(OptOps.UNROLL, 0, 0))
-            k.apply_opt(Opt(OptOps.UPCAST, len(k.full_shape)-3, 32))
-            if k.full_shape[-4]%4 == 0: k.apply_opt(Opt(OptOps.UPCAST, len(k.full_shape)-4, 4))
-            # if this is small, swap it
-            if k.full_shape[0] <= 6: k.apply_opt(Opt(OptOps.SWAP, 0, 1))
-          elif len(k.full_shape) == 3 and k.full_shape[1] == 32:
-            if k.full_shape[0]%4 != 0: k.apply_opt(Opt(OptOps.PADTO, 0, 4))
-            # weight without more
-            k.apply_opt(Opt(OptOps.UNROLL, 0, 8))
-            k.apply_opt(Opt(OptOps.UPCAST, 1, 32))
-            if k.full_shape[0]%4 == 0: k.apply_opt(Opt(OptOps.UPCAST, 0, 4))
-          elif len(k.full_shape) == 4 and k.full_shape[2] == 32:
-            if k.full_shape[1]%4 != 0: k.apply_opt(Opt(OptOps.PADTO, 1, 4))
-            # weight with more
-            k.apply_opt(Opt(OptOps.UNROLL, 0, 8))
-            k.apply_opt(Opt(OptOps.UPCAST, 2, 32))
-            if k.full_shape[1]%4 == 0: k.apply_opt(Opt(OptOps.UPCAST, 1, 4))
-            # if this is small, just upcast it
-            if k.full_shape[0] <= 6: k.apply_opt(Opt(OptOps.UPCAST, 0, 0))
-          elif len(k.full_shape) == 2:
-            if k.full_shape[0]%128 == 0: k.apply_opt(Opt(OptOps.UPCAST, 0, 128))
-          elif len(k.full_shape) == 1:
-            if k.full_shape[0]%128 != 0: k.apply_opt(Opt(OptOps.PADTO, 0, 128))
-            for sz in [128,64,32]:
-              if k.full_shape[0]%sz == 0:
-                k.apply_opt(Opt(OptOps.UPCAST, 0, sz))
-                break
-          if k.full_shape[0]%2 == 0 and False:
-            k.apply_opt(Opt(OptOps.LOCAL, 0, k.full_shape[0]//2))
-            for i in range(1, k.first_reduce-1): k.apply_opt(Opt(OptOps.LOCAL, 1, 0))
-          else:
-            # TODO: fix padding
-            for i in range(1, k.first_reduce): k.apply_opt(Opt(OptOps.LOCAL, 1, 0))
-        """
-=======
->>>>>>> 49b1c46d
         p2 = k.to_program()
         new_ei = replace(ei, prg=CompiledRunner(p2), bufs=dsp_bufs)
         new_ei.run()
