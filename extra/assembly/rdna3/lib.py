--- conflicted
+++ resolved
@@ -5,14 +5,13 @@
 
 # Bit field DSL
 class BitField:
-  def __init__(self, hi: int, lo: int, name: str | None = None): self.hi, self.lo, self.name, self._marker_cache = hi, lo, name, None
-  def __set_name__(self, owner, name): self.name, self._owner, self._marker_cache = name, owner, None
+  def __init__(self, hi: int, lo: int, name: str | None = None): self.hi, self.lo, self.name = hi, lo, name
+  def __set_name__(self, owner, name): self.name, self._owner = name, owner
   def __eq__(self, val: int) -> tuple[BitField, int]: return (self, val)  # type: ignore
   def mask(self) -> int: return (1 << (self.hi - self.lo + 1)) - 1
   @property
   def marker(self) -> type | None:
-    # Get marker from Annotated type hint if present (cached)
-    if self._marker_cache is not None: return self._marker_cache if self._marker_cache is not False else None
+    # Get marker from Annotated type hint if present
     import typing
     if hasattr(self, '_owner') and self.name:
       hints = typing.get_type_hints(self._owner, include_extras=True)
@@ -20,9 +19,7 @@
         hint = hints[self.name]
         if typing.get_origin(hint) is Annotated:
           args = typing.get_args(hint)
-          self._marker_cache = args[1] if len(args) > 1 else False
-          return self._marker_cache if self._marker_cache is not False else None
-    self._marker_cache = False
+          return args[1] if len(args) > 1 else None
     return None
   @overload
   def __get__(self, obj: None, objtype: type) -> BitField: ...
@@ -43,8 +40,9 @@
 
 # Register types
 class Reg:
-  def __init__(self, idx: int, count: int = 1, hi: bool = False): self.idx, self.count, self.hi = idx, count, hi
+  def __init__(self, idx: int, count: int = 1, hi: bool = False, neg: bool = False): self.idx, self.count, self.hi, self.neg = idx, count, hi, neg
   def __repr__(self): return f"{self.__class__.__name__.lower()[0]}[{self.idx}]" if self.count == 1 else f"{self.__class__.__name__.lower()[0]}[{self.idx}:{self.idx + self.count}]"
+  def __neg__(self): return self.__class__(self.idx, self.count, self.hi, neg=not self.neg)
 
 T = TypeVar('T', bound=Reg)
 class _RegFactory(Generic[T]):
@@ -54,7 +52,7 @@
   @overload
   def __getitem__(self, key: slice) -> Reg: ...
   def __getitem__(self, key: int | slice) -> Reg:
-    return self._cls(key.start, key.stop - key.start) if isinstance(key, slice) else self._cls(key)
+    return self._cls(key.start, key.stop - key.start + 1) if isinstance(key, slice) else self._cls(key)
   def __repr__(self): return f"<{self._name} factory>"
 
 class SGPR(Reg): pass
@@ -121,8 +119,30 @@
 
   def __init__(self, *args, literal: int | None = None, **kwargs):
     self._values, self._literal = dict(self._defaults), literal
-    self._values.update(zip([n for n in self._fields if n != 'encoding'], args))
-    self._values.update(kwargs)
+    # Map positional args to field names
+    field_names = [n for n in self._fields if n != 'encoding']
+    orig_args = dict(zip(field_names, args))
+    orig_args.update(kwargs)
+    self._values.update(orig_args)
+    # Validate register counts for SMEM instructions (before encoding)
+    if self.__class__.__name__ == 'SMEM':
+      op_val = orig_args.get(field_names[0]) if args else orig_args.get('op')
+      if op_val is not None:
+        if hasattr(op_val, 'value'): op_val = op_val.value
+        expected_cnt = {0:1, 1:2, 2:4, 3:8, 4:16, 8:1, 9:2, 10:4, 11:8, 12:16}.get(op_val)
+        sdata_val = orig_args.get('sdata')
+        if expected_cnt is not None and isinstance(sdata_val, Reg) and sdata_val.count != expected_cnt:
+          raise ValueError(f"SMEM op {op_val} expects {expected_cnt} registers, got {sdata_val.count}")
+    # Validate register counts for SOP1 instructions (b32 = 1 reg, b64 = 2 regs)
+    if self.__class__.__name__ == 'SOP1':
+      op_val = orig_args.get(field_names[0]) if args else orig_args.get('op')
+      if op_val is not None and hasattr(op_val, 'name'):
+        expected = 2 if op_val.name.endswith('_B64') else 1
+        sdst_val, ssrc0_val = orig_args.get('sdst'), orig_args.get('ssrc0')
+        if isinstance(sdst_val, Reg) and sdst_val.count != expected:
+          raise ValueError(f"SOP1 {op_val.name} expects {expected} destination register(s), got {sdst_val.count}")
+        if isinstance(ssrc0_val, Reg) and ssrc0_val.count != expected:
+          raise ValueError(f"SOP1 {op_val.name} expects {expected} source register(s), got {ssrc0_val.count}")
     # Type check and encode values
     for name, val in list(self._values.items()):
       if name == 'encoding': continue
@@ -143,11 +163,19 @@
       if name in SRC_FIELDS:
         encoded = encode_src(val)
         self._values[name] = RawImm(encoded)
+        # Handle negation modifier for VOP3 instructions
+        if isinstance(val, Reg) and val.neg and 'neg' in self._fields:
+          neg_bit = {'src0': 1, 'src1': 2, 'src2': 4}.get(name, 0)
+          cur_neg = self._values.get('neg', 0)
+          self._values['neg'] = (cur_neg.val if isinstance(cur_neg, RawImm) else cur_neg) | neg_bit
         # Track literal value if needed (encoded as 255)
-        if encoded == 255 and self._literal is None:
+        # For 64-bit ops, store literal in high 32 bits (to match from_bytes decoding and to_bytes encoding)
+        if encoded == 255 and self._literal is None and isinstance(val, int) and not isinstance(val, IntEnum):
+          self._literal = (val << 32) if self._is_64bit_op() else val
+        elif encoded == 255 and self._literal is None and isinstance(val, float):
           import struct
-          if isinstance(val, float): self._literal = struct.unpack("I", struct.pack("f", val))[0]
-          elif isinstance(val, int) and not isinstance(val, IntEnum): self._literal = val & 0xffffffff  # Convert to unsigned 32-bit
+          lit32 = struct.unpack('<I', struct.pack('<f', val))[0]
+          self._literal = (lit32 << 32) if self._is_64bit_op() else lit32
       # Encode raw register fields for consistent repr
       elif name in RAW_FIELDS:
         if isinstance(val, Reg): self._values[name] = _encode_reg(val)
@@ -180,13 +208,35 @@
       if n in self._values and not isinstance(v := self._values[n], RawImm) and isinstance(v, int) and not isinstance(v, IntEnum) and not (0 <= v <= 64 or -16 <= v <= -1): return v
     return None
 
+  def _is_64bit_op(self) -> bool:
+    """Check if this instruction uses 64-bit operands (and thus 64-bit literals).
+    Exception: V_LDEXP_F64 has 32-bit integer src1, so its literal is 32-bit."""
+    op = self._values.get('op')
+    if op is None: return False
+    # op may be an enum (from __init__) or an int (from from_int)
+    op_name = op.name if hasattr(op, 'name') else None
+    if op_name is None and self.__class__.__name__ == 'VOP3':
+      from extra.assembly.rdna3.autogen import VOP3Op
+      try: op_name = VOP3Op(op).name
+      except ValueError: pass
+    if op_name is None: return False
+    # V_LDEXP_F64 has 32-bit integer exponent in src1, so literal is 32-bit
+    if op_name == 'V_LDEXP_F64': return False
+    return op_name.endswith(('_F64', '_B64', '_I64', '_U64'))
+
   def to_bytes(self) -> bytes:
     result = self.to_int().to_bytes(self._size(), 'little')
-    return result + (lit & 0xffffffff).to_bytes(4, 'little') if (lit := self._get_literal() or getattr(self, '_literal', None)) else result
+    lit = self._get_literal() or getattr(self, '_literal', None)
+    if lit is None: return result
+    # For 64-bit ops, literal is stored in high 32 bits internally, but encoded as 4 bytes
+    lit32 = (lit >> 32) if self._is_64bit_op() else lit
+    return result + (lit32 & 0xffffffff).to_bytes(4, 'little')
 
   @classmethod
   def _size(cls) -> int: return 4 if issubclass(cls, Inst32) else 8
-  def size(self) -> int: return self._size() + (4 if self._literal is not None else 0)
+  def size(self) -> int:
+    # Literal is always 4 bytes in the binary (for 64-bit ops, it's in high 32 bits)
+    return self._size() + (4 if self._literal is not None else 0)
 
   @classmethod
   def from_int(cls, word: int):
@@ -203,7 +253,12 @@
     has_literal = has_literal or (cls.__name__ == 'SOP2' and op_val in (69, 70))
     for n in SRC_FIELDS:
       if n in inst._values and isinstance(inst._values[n], RawImm) and inst._values[n].val == 255: has_literal = True
-    if has_literal and len(data) >= cls._size() + 4: inst._literal = int.from_bytes(data[cls._size():cls._size()+4], 'little')
+    if has_literal:
+      # For 64-bit ops, the literal is 32 bits placed in the HIGH 32 bits of the 64-bit value
+      # (low 32 bits are zero). This is how AMD hardware interprets 32-bit literals for 64-bit ops.
+      if len(data) >= cls._size() + 4:
+        lit32 = int.from_bytes(data[cls._size():cls._size()+4], 'little')
+        inst._literal = (lit32 << 32) if inst._is_64bit_op() else lit32
     return inst
 
   def __repr__(self):
@@ -214,14 +269,17 @@
     lit = f", literal={hex(self._literal)}" if self._literal is not None else ""
     return f"{self.__class__.__name__}({', '.join(f'{k}={v}' for k, v in items)}{lit})"
 
+  def __eq__(self, other):
+    if not isinstance(other, Inst): return NotImplemented
+    return self.__class__ == other.__class__ and self._values == other._values and self._literal == other._literal
+
+  def __hash__(self): return hash((self.__class__.__name__, tuple(sorted((k, repr(v)) for k, v in self._values.items())), self._literal))
+
   def disasm(self) -> str:
     from extra.assembly.rdna3.asm import disasm
     return disasm(self)
 
 class Inst32(Inst): pass
-<<<<<<< HEAD
-class Inst64(Inst): pass
-=======
 class Inst64(Inst): pass
 
 # ═══════════════════════════════════════════════════════════════════════════════
@@ -463,5 +521,4 @@
   parser.add_argument("--arch", choices=list(PDF_URLS.keys()), default="rdna3", help="Target architecture (default: rdna3)")
   args = parser.parse_args()
   result = generate("extra/assembly/rdna3/autogen/__init__.py", arch=args.arch)
-  print(f"generated SrcEnum ({len(result['src_enum'])}) + {len(result['enums'])} opcode enums + {len(result['formats'])} format classes")
->>>>>>> 35db73b2
+  print(f"generated SrcEnum ({len(result['src_enum'])}) + {len(result['enums'])} opcode enums + {len(result['formats'])} format classes")