# Unit tests for RDNA3 Python emulator
import unittest
import ctypes
import struct
import math
from extra.assembly.rdna3.emu import (
  WaveState, decode_program, exec_wave, exec_workgroup, run_asm,
  i32, f32, sext, WAVE_SIZE, set_valid_mem_ranges
)
from extra.assembly.rdna3.autogen import *
from extra.assembly.rdna3.lib import RawImm

def run_kernel(kernel: bytes, n_threads: int = 1, n_outputs: int = 1) -> list[int]:
  """Helper to run a kernel and return output values."""
  output = (ctypes.c_uint32 * (n_threads * n_outputs))(*[0xdead] * (n_threads * n_outputs))
  output_ptr = ctypes.addressof(output)
  args = (ctypes.c_uint64 * 1)(output_ptr)
  args_ptr = ctypes.addressof(args)
  kernel_buf = (ctypes.c_char * len(kernel))(*kernel)
  kernel_ptr = ctypes.addressof(kernel_buf)
  # Register valid memory ranges for bounds checking
  set_valid_mem_ranges({
    (output_ptr, ctypes.sizeof(output)),
    (args_ptr, ctypes.sizeof(args)),
    (kernel_ptr, len(kernel)),
  })
  result = run_asm(kernel_ptr, len(kernel), 1, 1, 1, n_threads, 1, 1, args_ptr)
  assert result == 0, f"run_asm failed with {result}"
<<<<<<< HEAD
  return [output[i] for i in range(n_threads * n_outputs)]

def make_store_kernel(setup_instrs: list, store_vreg: int = 1) -> bytes:
  """Create a kernel that runs setup instructions then stores v[store_vreg] to output[tid]."""
  kernel = b''
  # Load output pointer
  kernel += s_load_b64(s[2:3], s[0:1], soffset=NULL, offset=0).to_bytes()
  kernel += s_waitcnt(lgkmcnt=0).to_bytes()
  # Run setup instructions
  for instr in setup_instrs:
    kernel += instr.to_bytes()
  # Compute offset: v3 = tid * 4
  kernel += v_lshlrev_b32_e32(v[3], 2, v[0]).to_bytes()
  # Store result
  kernel += global_store_b32(addr=v[3], data=v[store_vreg], saddr=s[2]).to_bytes()
  kernel += s_endpgm().to_bytes()
  return kernel

class TestScalarOps(unittest.TestCase):
  def test_s_mov_b32(self):
    state = WaveState()
    kernel = s_mov_b32(s[5], 42).to_bytes() + s_endpgm().to_bytes()
    prog = decode_program(kernel)
    exec_wave(prog, state, bytearray(65536), 1)
    self.assertEqual(state.sgpr[5], 42)
=======

  return parse_output(bytes(out_buf), n_lanes)

def run_program_hw(instructions: list, n_lanes: int = 1) -> WaveState:
  """Run instructions on real AMD hardware via HIPCompiler and AMDProgram."""
  from tinygrad.device import Device
  from tinygrad.runtime.ops_amd import AMDProgram
  from tinygrad.runtime.support.compiler_amd import HIPCompiler
  from tinygrad.helpers import flat_mv

  dev = Device["AMD"]
  compiler = HIPCompiler(dev.arch)

  prologue, epilogue = get_prologue_epilogue(n_lanes)
  code = assemble(prologue + instructions + epilogue)

  # Create inline assembly source with .byte directives
  byte_str = ', '.join(f'0x{b:02x}' for b in code)
  asm_src = f""".text
.globl test
.p2align 8
.type test,@function
test:
.byte {byte_str}

.rodata
.p2align 6
.amdhsa_kernel test
  .amdhsa_next_free_vgpr 256
  .amdhsa_next_free_sgpr 96
  .amdhsa_wavefront_size32 1
  .amdhsa_user_sgpr_kernarg_segment_ptr 1
  .amdhsa_kernarg_size 8
.end_amdhsa_kernel

.amdgpu_metadata
---
amdhsa.version:
  - 1
  - 0
amdhsa.kernels:
  - .name: test
    .symbol: test.kd
    .kernarg_segment_size: 8
    .group_segment_fixed_size: 0
    .private_segment_fixed_size: 0
    .kernarg_segment_align: 8
    .wavefront_size: 32
    .sgpr_count: 96
    .vgpr_count: 256
    .max_flat_workgroup_size: 1024
...
.end_amdgpu_metadata
"""

  lib = compiler.compile(asm_src)
  prg = AMDProgram(dev, "test", lib)

  # Allocate output buffer on GPU
  out_gpu = dev.allocator.alloc(OUT_BYTES)

  # Run the kernel
  prg(out_gpu, global_size=(1, 1, 1), local_size=(n_lanes, 1, 1), wait=True)

  # Copy result back
  out_buf = bytearray(OUT_BYTES)
  dev.allocator._copyout(flat_mv(memoryview(out_buf)), out_gpu)

  return parse_output(bytes(out_buf), n_lanes)

def compare_wave_states(emu_st: WaveState, hw_st: WaveState, n_lanes: int, n_vgprs: int = N_VGPRS) -> list[str]:
  """Compare two WaveStates and return list of differences."""
  import math
  diffs = []
  # Compare VGPRs - vgpr is list[lane][reg]
  for i in range(n_vgprs):
    for lane in range(n_lanes):
      emu_val = emu_st.vgpr[lane][i]
      hw_val = hw_st.vgpr[lane][i]
      if emu_val != hw_val:
        emu_f, hw_f = _f32(emu_val), _f32(hw_val)
        # Handle NaN comparison
        if math.isnan(emu_f) and math.isnan(hw_f):
          continue
        diffs.append(f"v[{i}] lane {lane}: emu=0x{emu_val:08x} ({emu_f:.6g}) hw=0x{hw_val:08x} ({hw_f:.6g})")
  # Compare SGPRs - sgpr is list
  for i in range(N_SGPRS):
    emu_val = emu_st.sgpr[i]
    hw_val = hw_st.sgpr[i]
    if emu_val != hw_val:
      diffs.append(f"s[{i}]: emu=0x{emu_val:08x} hw=0x{hw_val:08x}")
  # Compare VCC
  if emu_st.vcc != hw_st.vcc:
    diffs.append(f"vcc: emu=0x{emu_st.vcc:08x} hw=0x{hw_st.vcc:08x}")
  # Compare SCC
  if emu_st.scc != hw_st.scc:
    diffs.append(f"scc: emu={emu_st.scc} hw={hw_st.scc}")
  return diffs

def run_program(instructions: list, n_lanes: int = 1) -> WaveState:
  """Run instructions and return WaveState.

  If USE_HW=1, runs on both emulator and hardware, compares results, and raises if they differ.
  Otherwise, runs only on emulator.
  """
  emu_st = run_program_emu(instructions, n_lanes)
  if USE_HW:
    hw_st = run_program_hw(instructions, n_lanes)
    diffs = compare_wave_states(emu_st, hw_st, n_lanes)
    if diffs:
      raise AssertionError(f"Emulator vs Hardware mismatch:\n" + "\n".join(diffs))
    return hw_st  # Return hardware result when both match
  return emu_st


class TestVDivScale(unittest.TestCase):
  """Tests for V_DIV_SCALE_F32 edge cases.

  V_DIV_SCALE_F32 is used in the Newton-Raphson division sequence to handle
  denormals and near-overflow cases. It scales operands and sets VCC when
  the final result needs to be unscaled.

  Pseudocode cases:
  1. Zero operands -> NaN
  2. exp(S2) - exp(S1) >= 96 -> scale denom, VCC=1
  3. S1 is denorm -> scale by 2^64
  4. 1/S1 is f64 denorm AND S2/S1 is f32 denorm -> scale denom, VCC=1
  5. 1/S1 is f64 denorm -> scale by 2^-64
  6. S2/S1 is f32 denorm -> scale numer, VCC=1
  7. exp(S2) <= 23 -> scale by 2^64 (tiny numerator)
  """

  def test_div_scale_f32_vcc_zero_single_lane(self):
    """V_DIV_SCALE_F32 sets VCC=0 when no scaling needed."""
    instructions = [
      v_mov_b32_e32(v[0], 1.0),  # uses inline constant
      v_mov_b32_e32(v[1], 4.0),  # uses inline constant
      v_div_scale_f32(v[2], VCC, v[0], v[1], v[0]),
    ]
    st = run_program(instructions, n_lanes=1)
    self.assertEqual(st.vcc, 0, "VCC should be 0 when no scaling needed")

  def test_div_scale_f32_vcc_zero_multiple_lanes(self):
    """V_DIV_SCALE_F32 sets VCC=0 for all lanes when no scaling needed."""
    instructions = [
      v_mov_b32_e32(v[0], 1.0),
      v_mov_b32_e32(v[1], 4.0),
      v_div_scale_f32(v[2], VCC, v[0], v[1], v[0]),
    ]
    st = run_program(instructions, n_lanes=4)
    self.assertEqual(st.vcc & 0xf, 0, "VCC should be 0 for all lanes")

  def test_div_scale_f32_preserves_input(self):
    """V_DIV_SCALE_F32 outputs S0 when no scaling needed."""
    instructions = [
      v_mov_b32_e32(v[0], 2.0),  # numerator - use inline constant
      v_mov_b32_e32(v[1], 4.0),  # denominator
      v_div_scale_f32(v[2], VCC, v[0], v[1], v[0]),
    ]
    st = run_program(instructions, n_lanes=1)
    self.assertAlmostEqual(i2f(st.vgpr[0][2]), 2.0, places=5)

  def test_div_scale_f32_zero_denom_gives_nan(self):
    """V_DIV_SCALE_F32: zero denominator -> NaN, VCC=1."""
    instructions = [
      v_mov_b32_e32(v[0], 1.0),  # numerator
      v_mov_b32_e32(v[1], 0.0),  # denominator = 0
      v_div_scale_f32(v[2], VCC, v[0], v[1], v[0]),
    ]
    st = run_program(instructions, n_lanes=1)
    import math
    self.assertTrue(math.isnan(i2f(st.vgpr[0][2])), "Should be NaN for zero denom")
    self.assertEqual(st.vcc & 1, 1, "VCC should be 1 for zero denom")

  def test_div_scale_f32_zero_numer_gives_nan(self):
    """V_DIV_SCALE_F32: zero numerator -> NaN, VCC=1."""
    instructions = [
      v_mov_b32_e32(v[0], 0.0),  # numerator = 0
      v_mov_b32_e32(v[1], 1.0),  # denominator
      v_div_scale_f32(v[2], VCC, v[0], v[1], v[0]),
    ]
    st = run_program(instructions, n_lanes=1)
    import math
    self.assertTrue(math.isnan(i2f(st.vgpr[0][2])), "Should be NaN for zero numer")
    self.assertEqual(st.vcc & 1, 1, "VCC should be 1 for zero numer")

  def test_div_scale_f32_large_exp_diff_scales_denom(self):
    """V_DIV_SCALE_F32: exp(numer) - exp(denom) >= 96 -> scale denom, VCC=1."""
    # Need exp difference >= 96. Use MAX_FLOAT / tiny_normal
    # MAX_FLOAT exp=254, tiny_normal with exp <= 254-96=158
    # Let's use exp=127 (1.0) for denom, exp=254 for numer -> diff = 127 (>96)
    max_float = 0x7f7fffff  # 3.4028235e+38, exp=254
    instructions = [
      s_mov_b32(s[0], max_float),
      v_mov_b32_e32(v[0], s[0]),  # numer = MAX_FLOAT (S2)
      v_mov_b32_e32(v[1], 1.0),   # denom = 1.0 (S1), exp=127. diff = 254-127 = 127 >= 96
      # S0=denom (what we're scaling), S1=denom, S2=numer
      v_div_scale_f32(v[2], VCC, v[1], v[1], v[0]),
    ]
    st = run_program(instructions, n_lanes=1)
    self.assertEqual(st.vcc & 1, 1, "VCC should be 1 when scaling denom for large exp diff")
    # Result should be denom * 2^64
    expected = 1.0 * (2.0 ** 64)
    self.assertAlmostEqual(i2f(st.vgpr[0][2]), expected, delta=expected * 1e-6)

  def test_div_scale_f32_denorm_denom(self):
    """V_DIV_SCALE_F32: denormalized denominator -> NaN, VCC=1.

    Hardware returns NaN when denominator is denormalized (different from PDF pseudocode).
    """
    # Smallest positive denorm: 0x00000001 = 1.4e-45
    denorm = 0x00000001
    instructions = [
      s_mov_b32(s[0], denorm),
      v_mov_b32_e32(v[0], 1.0),   # numer = 1.0 (S2)
      v_mov_b32_e32(v[1], s[0]), # denom = denorm (S1)
      # S0=denom, S1=denom, S2=numer -> scale denom
      v_div_scale_f32(v[2], VCC, v[1], v[1], v[0]),
    ]
    st = run_program(instructions, n_lanes=1)
    import math
    self.assertTrue(math.isnan(i2f(st.vgpr[0][2])), "Hardware returns NaN for denorm denom")
    self.assertEqual(st.vcc & 1, 1, "VCC should be 1 for denorm denom")

  def test_div_scale_f32_tiny_numer_exp_le_23(self):
    """V_DIV_SCALE_F32: exponent(numer) <= 23 -> scale by 2^64, VCC=1."""
    # exp <= 23 means exponent field is 0..23
    # exp=23 corresponds to float value around 2^(23-127) = 2^-104 ≈ 4.9e-32
    # Use exp=1 (smallest normal), which is 2^(1-127) = 2^-126 ≈ 1.18e-38
    smallest_normal = 0x00800000  # exp=1, mantissa=0
    instructions = [
      s_mov_b32(s[0], smallest_normal),
      v_mov_b32_e32(v[0], s[0]),  # numer = smallest_normal (S2), exp=1 <= 23
      v_mov_b32_e32(v[1], 1.0),   # denom = 1.0 (S1)
      # S0=numer, S1=denom, S2=numer -> scale numer
      v_div_scale_f32(v[2], VCC, v[0], v[1], v[0]),
    ]
    st = run_program(instructions, n_lanes=1)
    # Numer scaled by 2^64, VCC=1 to indicate scaling was done
    numer_f = i2f(smallest_normal)
    expected = numer_f * (2.0 ** 64)
    self.assertAlmostEqual(i2f(st.vgpr[0][2]), expected, delta=abs(expected) * 1e-5)
    self.assertEqual(st.vcc & 1, 1, "VCC should be 1 when scaling tiny numer")

  def test_div_scale_f32_result_would_be_denorm(self):
    """V_DIV_SCALE_F32: result would be denorm -> no scaling applied, VCC=1.

    When the result of numer/denom would be denormalized, hardware sets VCC=1
    but does NOT scale the input (returns it unchanged). The scaling happens
    elsewhere in the division sequence.
    """
    # If S2/S1 would be denorm, set VCC but don't scale
    # Denorm result: exp < 1, i.e., |result| < 2^-126
    # Use 1.0 / 2^127 ≈ 5.9e-39 (result would be denorm)
    large_denom = 0x7f000000  # 2^127
    instructions = [
      s_mov_b32(s[0], large_denom),
      v_mov_b32_e32(v[0], 1.0),   # numer = 1.0 (S2)
      v_mov_b32_e32(v[1], s[0]), # denom = 2^127 (S1)
      # S0=numer, S1=denom, S2=numer -> check if we need to scale numer
      v_div_scale_f32(v[2], VCC, v[0], v[1], v[0]),
    ]
    st = run_program(instructions, n_lanes=1)
    # Hardware returns input unchanged but sets VCC=1
    self.assertAlmostEqual(i2f(st.vgpr[0][2]), 1.0, places=5)
    self.assertEqual(st.vcc & 1, 1, "VCC should be 1 when result would be denorm")


class TestVDivFmas(unittest.TestCase):
  """Tests for V_DIV_FMAS_F32 edge cases.

  V_DIV_FMAS_F32 performs FMA with optional scaling based on VCC.
  The scale direction depends on S2's exponent (the addend):
  - If exponent(S2) > 127 (i.e., S2 >= 2.0): scale by 2^+64
  - Otherwise: scale by 2^-64

  NOTE: The PDF (page 449) incorrectly says just 2^32.
  """

  def test_div_fmas_f32_no_scale(self):
    """V_DIV_FMAS_F32: VCC=0 -> normal FMA."""
    instructions = [
      s_mov_b32(s[SrcEnum.VCC_LO - 128], 0),  # VCC = 0
      v_mov_b32_e32(v[0], 2.0),   # S0
      v_mov_b32_e32(v[1], 3.0),   # S1
      v_mov_b32_e32(v[2], 1.0),   # S2
      v_div_fmas_f32(v[3], v[0], v[1], v[2]),  # 2*3+1 = 7
    ]
    st = run_program(instructions, n_lanes=1)
    self.assertAlmostEqual(i2f(st.vgpr[0][3]), 7.0, places=5)

  def test_div_fmas_f32_scale_up(self):
    """V_DIV_FMAS_F32: VCC=1 with S2 >= 2.0 -> scale by 2^+64."""
    instructions = [
      s_mov_b32(s[SrcEnum.VCC_LO - 128], 1),  # VCC = 1
      v_mov_b32_e32(v[0], 1.0),   # S0
      v_mov_b32_e32(v[1], 1.0),   # S1
      v_mov_b32_e32(v[2], 2.0),   # S2 >= 2.0, so scale UP
      v_div_fmas_f32(v[3], v[0], v[1], v[2]),  # 2^+64 * (1*1+2) = 2^+64 * 3
    ]
    st = run_program(instructions, n_lanes=1)
    expected = 3.0 * (2.0 ** 64)
    self.assertAlmostEqual(i2f(st.vgpr[0][3]), expected, delta=abs(expected) * 1e-6)

  def test_div_fmas_f32_scale_down(self):
    """V_DIV_FMAS_F32: VCC=1 with S2 < 2.0 -> scale by 2^-64."""
    instructions = [
      s_mov_b32(s[SrcEnum.VCC_LO - 128], 1),  # VCC = 1
      v_mov_b32_e32(v[0], 2.0),   # S0
      v_mov_b32_e32(v[1], 3.0),   # S1
      v_mov_b32_e32(v[2], 1.0),   # S2 < 2.0, so scale DOWN
      v_div_fmas_f32(v[3], v[0], v[1], v[2]),  # 2^-64 * (2*3+1) = 2^-64 * 7
    ]
    st = run_program(instructions, n_lanes=1)
    expected = 7.0 * (2.0 ** -64)
    self.assertAlmostEqual(i2f(st.vgpr[0][3]), expected, delta=abs(expected) * 1e-6)

  def test_div_fmas_f32_per_lane_vcc(self):
    """V_DIV_FMAS_F32: different VCC per lane with S2 < 2.0."""
    instructions = [
      s_mov_b32(s[SrcEnum.VCC_LO - 128], 0b0101),  # VCC: lanes 0,2 set
      v_mov_b32_e32(v[0], 1.0),
      v_mov_b32_e32(v[1], 1.0),
      v_mov_b32_e32(v[2], 1.0),  # S2 < 2.0, so scale DOWN
      v_div_fmas_f32(v[3], v[0], v[1], v[2]),  # fma(1,1,1) = 2, scaled = 2^-64 * 2
    ]
    st = run_program(instructions, n_lanes=4)
    scaled = 2.0 * (2.0 ** -64)
    unscaled = 2.0
    self.assertAlmostEqual(i2f(st.vgpr[0][3]), scaled, delta=abs(scaled) * 1e-6)  # lane 0: VCC=1
    self.assertAlmostEqual(i2f(st.vgpr[1][3]), unscaled, places=5)                 # lane 1: VCC=0
    self.assertAlmostEqual(i2f(st.vgpr[2][3]), scaled, delta=abs(scaled) * 1e-6)  # lane 2: VCC=1
    self.assertAlmostEqual(i2f(st.vgpr[3][3]), unscaled, places=5)                 # lane 3: VCC=0


class TestVDivFixup(unittest.TestCase):
  """Tests for V_DIV_FIXUP_F32 edge cases.

  V_DIV_FIXUP_F32 is the final step of Newton-Raphson division.
  It handles special cases: NaN, Inf, zero, overflow, underflow.

  Args: S0=quotient from NR iteration, S1=denominator, S2=numerator
  """

  def test_div_fixup_f32_normal(self):
    """V_DIV_FIXUP_F32: normal division passes through quotient."""
    # 6.0 / 2.0 = 3.0
    instructions = [
      v_mov_b32_e32(v[0], 3.0),   # S0 = quotient
      v_mov_b32_e32(v[1], 2.0),   # S1 = denominator
      v_mov_b32_e32(v[2], 6.0),   # S2 = numerator
      v_div_fixup_f32(v[3], v[0], v[1], v[2]),
    ]
    st = run_program(instructions, n_lanes=1)
    self.assertAlmostEqual(i2f(st.vgpr[0][3]), 3.0, places=5)

  def test_div_fixup_f32_nan_numer(self):
    """V_DIV_FIXUP_F32: NaN numerator -> quiet NaN."""
    nan = 0x7fc00000  # quiet NaN
    instructions = [
      s_mov_b32(s[0], nan),
      v_mov_b32_e32(v[0], 1.0),   # S0 = quotient
      v_mov_b32_e32(v[1], 1.0),   # S1 = denominator
      v_mov_b32_e32(v[2], s[0]), # S2 = numerator = NaN
      v_div_fixup_f32(v[3], v[0], v[1], v[2]),
    ]
    st = run_program(instructions, n_lanes=1)
    import math
    self.assertTrue(math.isnan(i2f(st.vgpr[0][3])), "Should be NaN")

  def test_div_fixup_f32_nan_denom(self):
    """V_DIV_FIXUP_F32: NaN denominator -> quiet NaN."""
    nan = 0x7fc00000  # quiet NaN
    instructions = [
      s_mov_b32(s[0], nan),
      v_mov_b32_e32(v[0], 1.0),   # S0 = quotient
      v_mov_b32_e32(v[1], s[0]), # S1 = denominator = NaN
      v_mov_b32_e32(v[2], 1.0),   # S2 = numerator
      v_div_fixup_f32(v[3], v[0], v[1], v[2]),
    ]
    st = run_program(instructions, n_lanes=1)
    import math
    self.assertTrue(math.isnan(i2f(st.vgpr[0][3])), "Should be NaN")

  def test_div_fixup_f32_zero_div_zero(self):
    """V_DIV_FIXUP_F32: 0/0 -> NaN (0xffc00000)."""
    instructions = [
      v_mov_b32_e32(v[0], 1.0),   # S0 = quotient (doesn't matter)
      v_mov_b32_e32(v[1], 0.0),   # S1 = denominator = 0
      v_mov_b32_e32(v[2], 0.0),   # S2 = numerator = 0
      v_div_fixup_f32(v[3], v[0], v[1], v[2]),
    ]
    st = run_program(instructions, n_lanes=1)
    import math
    self.assertTrue(math.isnan(i2f(st.vgpr[0][3])), "0/0 should be NaN")

  def test_div_fixup_f32_inf_div_inf(self):
    """V_DIV_FIXUP_F32: inf/inf -> NaN."""
    pos_inf = 0x7f800000
    instructions = [
      s_mov_b32(s[0], pos_inf),
      v_mov_b32_e32(v[0], 1.0),   # S0 = quotient
      v_mov_b32_e32(v[1], s[0]), # S1 = denominator = +inf
      v_mov_b32_e32(v[2], s[0]), # S2 = numerator = +inf
      v_div_fixup_f32(v[3], v[0], v[1], v[2]),
    ]
    st = run_program(instructions, n_lanes=1)
    import math
    self.assertTrue(math.isnan(i2f(st.vgpr[0][3])), "inf/inf should be NaN")

  def test_div_fixup_f32_x_div_zero(self):
    """V_DIV_FIXUP_F32: x/0 -> +/-inf based on sign."""
    instructions = [
      v_mov_b32_e32(v[0], 1.0),   # S0 = quotient
      v_mov_b32_e32(v[1], 0.0),   # S1 = denominator = 0
      v_mov_b32_e32(v[2], 1.0),   # S2 = numerator = 1.0
      v_div_fixup_f32(v[3], v[0], v[1], v[2]),
    ]
    st = run_program(instructions, n_lanes=1)
    import math
    self.assertTrue(math.isinf(i2f(st.vgpr[0][3])), "x/0 should be inf")
    self.assertGreater(i2f(st.vgpr[0][3]), 0, "1/0 should be +inf")

  def test_div_fixup_f32_neg_x_div_zero(self):
    """V_DIV_FIXUP_F32: -x/0 -> -inf."""
    instructions = [
      v_mov_b32_e32(v[0], 1.0),   # S0 = quotient
      v_mov_b32_e32(v[1], 0.0),   # S1 = denominator = 0
      v_mov_b32_e32(v[2], -1.0),  # S2 = numerator = -1.0
      v_div_fixup_f32(v[3], v[0], v[1], v[2]),
    ]
    st = run_program(instructions, n_lanes=1)
    import math
    self.assertTrue(math.isinf(i2f(st.vgpr[0][3])), "-x/0 should be inf")
    self.assertLess(i2f(st.vgpr[0][3]), 0, "-1/0 should be -inf")

  def test_div_fixup_f32_zero_div_x(self):
    """V_DIV_FIXUP_F32: 0/x -> 0."""
    instructions = [
      v_mov_b32_e32(v[0], 1.0),   # S0 = quotient
      v_mov_b32_e32(v[1], 2.0),   # S1 = denominator = 2.0
      v_mov_b32_e32(v[2], 0.0),   # S2 = numerator = 0
      v_div_fixup_f32(v[3], v[0], v[1], v[2]),
    ]
    st = run_program(instructions, n_lanes=1)
    self.assertEqual(i2f(st.vgpr[0][3]), 0.0, "0/x should be 0")

  def test_div_fixup_f32_x_div_inf(self):
    """V_DIV_FIXUP_F32: x/inf -> 0."""
    pos_inf = 0x7f800000
    instructions = [
      s_mov_b32(s[0], pos_inf),
      v_mov_b32_e32(v[0], 1.0),   # S0 = quotient
      v_mov_b32_e32(v[1], s[0]), # S1 = denominator = +inf
      v_mov_b32_e32(v[2], 1.0),   # S2 = numerator = 1.0
      v_div_fixup_f32(v[3], v[0], v[1], v[2]),
    ]
    st = run_program(instructions, n_lanes=1)
    self.assertEqual(i2f(st.vgpr[0][3]), 0.0, "x/inf should be 0")

  def test_div_fixup_f32_inf_div_x(self):
    """V_DIV_FIXUP_F32: inf/x -> inf."""
    pos_inf = 0x7f800000
    instructions = [
      s_mov_b32(s[0], pos_inf),
      v_mov_b32_e32(v[0], 1.0),   # S0 = quotient
      v_mov_b32_e32(v[1], 1.0),   # S1 = denominator = 1.0
      v_mov_b32_e32(v[2], s[0]), # S2 = numerator = +inf
      v_div_fixup_f32(v[3], v[0], v[1], v[2]),
    ]
    st = run_program(instructions, n_lanes=1)
    import math
    self.assertTrue(math.isinf(i2f(st.vgpr[0][3])), "inf/x should be inf")

  def test_div_fixup_f32_sign_propagation(self):
    """V_DIV_FIXUP_F32: sign is XOR of numer and denom signs."""
    instructions = [
      v_mov_b32_e32(v[0], 3.0),   # S0 = |quotient|
      v_mov_b32_e32(v[1], -2.0),  # S1 = denominator (negative)
      v_mov_b32_e32(v[2], 6.0),   # S2 = numerator (positive)
      v_div_fixup_f32(v[3], v[0], v[1], v[2]),
    ]
    st = run_program(instructions, n_lanes=1)
    # pos / neg = neg
    self.assertAlmostEqual(i2f(st.vgpr[0][3]), -3.0, places=5)

  def test_div_fixup_f32_neg_neg(self):
    """V_DIV_FIXUP_F32: neg/neg -> positive."""
    instructions = [
      v_mov_b32_e32(v[0], 3.0),   # S0 = |quotient|
      v_mov_b32_e32(v[1], -2.0),  # S1 = denominator (negative)
      v_mov_b32_e32(v[2], -6.0),  # S2 = numerator (negative)
      v_div_fixup_f32(v[3], v[0], v[1], v[2]),
    ]
    st = run_program(instructions, n_lanes=1)
    # neg / neg = pos
    self.assertAlmostEqual(i2f(st.vgpr[0][3]), 3.0, places=5)

  def test_div_fixup_f32_nan_estimate_overflow(self):
    """V_DIV_FIXUP_F32: NaN estimate returns overflow (inf).

    PDF doesn't check isNAN(S0), but hardware returns OVERFLOW if S0 is NaN.
    This happens when division fails (e.g., denorm denominator in V_DIV_SCALE).
    """
    quiet_nan = 0x7fc00000
    instructions = [
      s_mov_b32(s[0], quiet_nan),
      v_mov_b32_e32(v[0], s[0]),  # S0 = NaN (failed estimate)
      v_mov_b32_e32(v[1], 1.0),   # S1 = denominator = 1.0
      v_mov_b32_e32(v[2], 1.0),   # S2 = numerator = 1.0
      v_div_fixup_f32(v[3], v[0], v[1], v[2]),
    ]
    st = run_program(instructions, n_lanes=1)
    import math
    self.assertTrue(math.isinf(i2f(st.vgpr[0][3])), "NaN estimate should return inf")
    self.assertEqual(st.vgpr[0][3], 0x7f800000, "Should be +inf (pos/pos)")

  def test_div_fixup_f32_nan_estimate_sign(self):
    """V_DIV_FIXUP_F32: NaN estimate with negative sign returns -inf."""
    quiet_nan = 0x7fc00000
    instructions = [
      s_mov_b32(s[0], quiet_nan),
      v_mov_b32_e32(v[0], s[0]),  # S0 = NaN (failed estimate)
      v_mov_b32_e32(v[1], -1.0),  # S1 = denominator = -1.0
      v_mov_b32_e32(v[2], 1.0),   # S2 = numerator = 1.0
      v_div_fixup_f32(v[3], v[0], v[1], v[2]),
    ]
    st = run_program(instructions, n_lanes=1)
    import math
    self.assertTrue(math.isinf(i2f(st.vgpr[0][3])), "NaN estimate should return inf")
    self.assertEqual(st.vgpr[0][3], 0xff800000, "Should be -inf (pos/neg)")


class TestVCmpClass(unittest.TestCase):
  """Tests for V_CMP_CLASS_F32 float classification."""

  def test_cmp_class_quiet_nan(self):
    """V_CMP_CLASS_F32 detects quiet NaN."""
    quiet_nan = 0x7fc00000
    instructions = [
      s_mov_b32(s[0], quiet_nan),  # large int encodes as literal
      v_mov_b32_e32(v[0], s[0]),  # value to classify
      v_mov_b32_e32(v[1], 0b0000000010),  # bit 1 = quiet NaN (mask in VGPR for VOPC)
      v_cmp_class_f32_e32(v[0], v[1]),  # VOPC: src0=value, vsrc1=mask, writes VCC
    ]
    st = run_program(instructions, n_lanes=1)
    self.assertEqual(st.vcc & 1, 1, "Should detect quiet NaN")

  def test_cmp_class_signaling_nan(self):
    """V_CMP_CLASS_F32 detects signaling NaN."""
    signal_nan = 0x7f800001
    instructions = [
      s_mov_b32(s[0], signal_nan),  # large int encodes as literal
      v_mov_b32_e32(v[0], s[0]),  # value to classify
      v_mov_b32_e32(v[1], 0b0000000001),  # bit 0 = signaling NaN
      v_cmp_class_f32_e32(v[0], v[1]),  # VOPC: src0=value, vsrc1=mask, writes VCC
    ]
    st = run_program(instructions, n_lanes=1)
    self.assertEqual(st.vcc & 1, 1, "Should detect signaling NaN")

  def test_cmp_class_quiet_nan_not_signaling(self):
    """Quiet NaN does not match signaling NaN mask."""
    quiet_nan = 0x7fc00000
    instructions = [
      s_mov_b32(s[0], quiet_nan),  # large int encodes as literal
      v_mov_b32_e32(v[0], s[0]),  # value to classify
      v_mov_b32_e32(v[1], 0b0000000001),  # bit 0 = signaling NaN only
      v_cmp_class_f32_e32(v[0], v[1]),  # VOPC: src0=value, vsrc1=mask, writes VCC
    ]
    st = run_program(instructions, n_lanes=1)
    self.assertEqual(st.vcc & 1, 0, "Quiet NaN should not match signaling mask")

  def test_cmp_class_signaling_nan_not_quiet(self):
    """Signaling NaN does not match quiet NaN mask."""
    signal_nan = 0x7f800001
    instructions = [
      s_mov_b32(s[0], signal_nan),  # large int encodes as literal
      v_mov_b32_e32(v[0], s[0]),  # value to classify
      v_mov_b32_e32(v[1], 0b0000000010),  # bit 1 = quiet NaN only
      v_cmp_class_f32_e32(v[0], v[1]),  # VOPC: src0=value, vsrc1=mask, writes VCC
    ]
    st = run_program(instructions, n_lanes=1)
    self.assertEqual(st.vcc & 1, 0, "Signaling NaN should not match quiet mask")

  def test_cmp_class_positive_inf(self):
    """V_CMP_CLASS_F32 detects +inf."""
    pos_inf = 0x7f800000
    instructions = [
      s_mov_b32(s[0], pos_inf),  # large int encodes as literal
      s_mov_b32(s[1], 0b1000000000),  # bit 9 = +inf (512 is outside inline range)
      v_mov_b32_e32(v[0], s[0]),  # value to classify
      v_mov_b32_e32(v[1], s[1]),  # mask in VGPR
      v_cmp_class_f32_e32(v[0], v[1]),  # VOPC: src0=value, vsrc1=mask, writes VCC
    ]
    st = run_program(instructions, n_lanes=1)
    self.assertEqual(st.vcc & 1, 1, "Should detect +inf")

  def test_cmp_class_negative_inf(self):
    """V_CMP_CLASS_F32 detects -inf."""
    neg_inf = 0xff800000
    instructions = [
      s_mov_b32(s[0], neg_inf),  # large int encodes as literal
      v_mov_b32_e32(v[0], s[0]),  # value to classify
      v_mov_b32_e32(v[1], 0b0000000100),  # bit 2 = -inf
      v_cmp_class_f32_e32(v[0], v[1]),  # VOPC: src0=value, vsrc1=mask, writes VCC
    ]
    st = run_program(instructions, n_lanes=1)
    self.assertEqual(st.vcc & 1, 1, "Should detect -inf")

  def test_cmp_class_normal_positive(self):
    """V_CMP_CLASS_F32 detects positive normal."""
    instructions = [
      v_mov_b32_e32(v[0], 1.0),  # inline constant - value to classify
      s_mov_b32(s[1], 0b0100000000),  # bit 8 = positive normal (256 is outside inline range)
      v_mov_b32_e32(v[1], s[1]),  # mask in VGPR
      v_cmp_class_f32_e32(v[0], v[1]),  # VOPC: src0=value, vsrc1=mask, writes VCC
    ]
    st = run_program(instructions, n_lanes=1)
    self.assertEqual(st.vcc & 1, 1, "Should detect positive normal")

  def test_cmp_class_normal_negative(self):
    """V_CMP_CLASS_F32 detects negative normal."""
    instructions = [
      v_mov_b32_e32(v[0], -1.0),  # inline constant - value to classify
      v_mov_b32_e32(v[1], 0b0000001000),  # bit 3 = negative normal
      v_cmp_class_f32_e32(v[0], v[1]),  # VOPC: src0=value, vsrc1=mask, writes VCC
    ]
    st = run_program(instructions, n_lanes=1)
    self.assertEqual(st.vcc & 1, 1, "Should detect negative normal")


class TestBasicOps(unittest.TestCase):
  """Basic instruction tests."""

  def test_v_add_f32(self):
    """V_ADD_F32 adds two floats."""
    instructions = [
      v_mov_b32_e32(v[0], 1.0),  # inline constant
      v_mov_b32_e32(v[1], 2.0),  # inline constant
      v_add_f32_e32(v[2], v[0], v[1]),
    ]
    st = run_program(instructions, n_lanes=1)
    self.assertAlmostEqual(i2f(st.vgpr[0][2]), 3.0, places=5)

  def test_v_mul_f32(self):
    """V_MUL_F32 multiplies two floats."""
    instructions = [
      v_mov_b32_e32(v[0], 2.0),  # inline constant
      v_mov_b32_e32(v[1], 4.0),  # inline constant
      v_mul_f32_e32(v[2], v[0], v[1]),
    ]
    st = run_program(instructions, n_lanes=1)
    self.assertAlmostEqual(i2f(st.vgpr[0][2]), 8.0, places=5)

  def test_v_mov_b32(self):
    """V_MOV_B32 moves a value."""
    instructions = [
      s_mov_b32(s[0], 42),
      v_mov_b32_e32(v[0], s[0]),
    ]
    st = run_program(instructions, n_lanes=1)
    self.assertEqual(st.vgpr[0][0], 42)
>>>>>>> 35db73b2

  def test_s_add_u32(self):
    state = WaveState()
    state.sgpr[0], state.sgpr[1] = 100, 50
    kernel = s_add_u32(s[2], s[0], s[1]).to_bytes() + s_endpgm().to_bytes()
    prog = decode_program(kernel)
    exec_wave(prog, state, bytearray(65536), 1)
    self.assertEqual(state.sgpr[2], 150)
    self.assertEqual(state.scc, 0)  # no carry

  def test_s_add_u32_carry(self):
    state = WaveState()
    state.sgpr[0], state.sgpr[1] = 0xffffffff, 1
    kernel = s_add_u32(s[2], s[0], s[1]).to_bytes() + s_endpgm().to_bytes()
    prog = decode_program(kernel)
    exec_wave(prog, state, bytearray(65536), 1)
    self.assertEqual(state.sgpr[2], 0)
    self.assertEqual(state.scc, 1)  # carry

  def test_s_sub_u32(self):
    state = WaveState()
    state.sgpr[0], state.sgpr[1] = 100, 30
    kernel = s_sub_u32(s[2], s[0], s[1]).to_bytes() + s_endpgm().to_bytes()
    prog = decode_program(kernel)
    exec_wave(prog, state, bytearray(65536), 1)
    self.assertEqual(state.sgpr[2], 70)
    self.assertEqual(state.scc, 0)  # no borrow

  def test_s_and_b32(self):
    state = WaveState()
    state.sgpr[0], state.sgpr[1] = 0xff00, 0x0ff0
    kernel = s_and_b32(s[2], s[0], s[1]).to_bytes() + s_endpgm().to_bytes()
    prog = decode_program(kernel)
    exec_wave(prog, state, bytearray(65536), 1)
    self.assertEqual(state.sgpr[2], 0x0f00)

  def test_s_or_b32(self):
    state = WaveState()
    state.sgpr[0], state.sgpr[1] = 0xff00, 0x00ff
    kernel = s_or_b32(s[2], s[0], s[1]).to_bytes() + s_endpgm().to_bytes()
    prog = decode_program(kernel)
    exec_wave(prog, state, bytearray(65536), 1)
    self.assertEqual(state.sgpr[2], 0xffff)

  def test_s_lshl_b32(self):
    state = WaveState()
    state.sgpr[0], state.sgpr[1] = 1, 4
    kernel = s_lshl_b32(s[2], s[0], s[1]).to_bytes() + s_endpgm().to_bytes()
    prog = decode_program(kernel)
    exec_wave(prog, state, bytearray(65536), 1)
    self.assertEqual(state.sgpr[2], 16)

  def test_s_lshr_b32(self):
    state = WaveState()
    state.sgpr[0], state.sgpr[1] = 256, 4
    kernel = s_lshr_b32(s[2], s[0], s[1]).to_bytes() + s_endpgm().to_bytes()
    prog = decode_program(kernel)
    exec_wave(prog, state, bytearray(65536), 1)
    self.assertEqual(state.sgpr[2], 16)

  def test_s_mul_i32(self):
    state = WaveState()
    state.sgpr[0], state.sgpr[1] = 7, 6
    kernel = s_mul_i32(s[2], s[0], s[1]).to_bytes() + s_endpgm().to_bytes()
    prog = decode_program(kernel)
    exec_wave(prog, state, bytearray(65536), 1)
    self.assertEqual(state.sgpr[2], 42)

  def test_s_cmp_eq_u32(self):
    state = WaveState()
    state.sgpr[0], state.sgpr[1] = 42, 42
    kernel = s_cmp_eq_u32(s[0], s[1]).to_bytes() + s_endpgm().to_bytes()
    prog = decode_program(kernel)
    exec_wave(prog, state, bytearray(65536), 1)
    self.assertEqual(state.scc, 1)

  def test_s_cmp_lg_u32(self):
    state = WaveState()
    state.sgpr[0], state.sgpr[1] = 42, 43
    kernel = s_cmp_lg_u32(s[0], s[1]).to_bytes() + s_endpgm().to_bytes()
    prog = decode_program(kernel)
    exec_wave(prog, state, bytearray(65536), 1)
    self.assertEqual(state.scc, 1)

class TestVectorOps(unittest.TestCase):
  def test_v_mov_b32(self):
    kernel = make_store_kernel([v_mov_b32_e32(v[1], 42)])
    out = run_kernel(kernel, n_threads=1)
    self.assertEqual(out, [42])

  def test_v_add_nc_u32(self):
    kernel = make_store_kernel([
      v_mov_b32_e32(v[1], 10),
      v_mov_b32_e32(v[2], 32),
      v_add_nc_u32_e32(v[1], v[1], v[2]),
    ])
    out = run_kernel(kernel, n_threads=1)
    self.assertEqual(out, [42])

  def test_v_sub_nc_u32(self):
    kernel = make_store_kernel([
      v_mov_b32_e32(v[1], 50),
      v_mov_b32_e32(v[2], 8),
      v_sub_nc_u32_e32(v[1], v[1], v[2]),
    ])
    out = run_kernel(kernel, n_threads=1)
    self.assertEqual(out, [42])

  def test_v_mul_lo_u32(self):
    kernel = make_store_kernel([
      v_mov_b32_e32(v[1], 6),
      v_mov_b32_e32(v[2], 7),
      v_mul_lo_u32(v[1], v[1], v[2]),
    ])
    out = run_kernel(kernel, n_threads=1)
    self.assertEqual(out, [42])

  def test_v_and_b32(self):
    kernel = make_store_kernel([
      v_mov_b32_e32(v[1], 0xff0f),
      v_mov_b32_e32(v[2], 0x0fff),
      v_and_b32_e32(v[1], v[1], v[2]),
    ])
    out = run_kernel(kernel, n_threads=1)
    self.assertEqual(out, [0x0f0f])

  def test_v_or_b32(self):
    kernel = make_store_kernel([
      v_mov_b32_e32(v[1], 0xf000),
      v_mov_b32_e32(v[2], 0x000f),
      v_or_b32_e32(v[1], v[1], v[2]),
    ])
    out = run_kernel(kernel, n_threads=1)
    self.assertEqual(out, [0xf00f])

  def test_v_lshlrev_b32(self):
    kernel = make_store_kernel([
      v_mov_b32_e32(v[1], 1),
      v_lshlrev_b32_e32(v[1], 5, v[1]),
    ])
    out = run_kernel(kernel, n_threads=1)
    self.assertEqual(out, [32])

  def test_v_lshrrev_b32(self):
    kernel = make_store_kernel([
      v_mov_b32_e32(v[1], 128),
      v_lshrrev_b32_e32(v[1], 3, v[1]),
    ])
    out = run_kernel(kernel, n_threads=1)
    self.assertEqual(out, [16])

  def test_v_add_f32(self):
    kernel = make_store_kernel([
      v_mov_b32_e32(v[1], i32(1.5)),
      v_mov_b32_e32(v[2], i32(2.5)),
      v_add_f32_e32(v[1], v[1], v[2]),
    ])
    out = run_kernel(kernel, n_threads=1)
    self.assertEqual(f32(out[0]), 4.0)

  def test_v_mul_f32(self):
    kernel = make_store_kernel([
      v_mov_b32_e32(v[1], i32(3.0)),
      v_mov_b32_e32(v[2], i32(4.0)),
      v_mul_f32_e32(v[1], v[1], v[2]),
    ])
    out = run_kernel(kernel, n_threads=1)
    self.assertEqual(f32(out[0]), 12.0)

  def test_v_max_f32(self):
    kernel = make_store_kernel([
      v_mov_b32_e32(v[1], i32(3.0)),
      v_mov_b32_e32(v[2], i32(5.0)),
      v_max_f32_e32(v[1], v[1], v[2]),
    ])
    out = run_kernel(kernel, n_threads=1)
    self.assertEqual(f32(out[0]), 5.0)

  def test_v_min_f32(self):
    kernel = make_store_kernel([
      v_mov_b32_e32(v[1], i32(3.0)),
      v_mov_b32_e32(v[2], i32(5.0)),
      v_min_f32_e32(v[1], v[1], v[2]),
    ])
    out = run_kernel(kernel, n_threads=1)
    self.assertEqual(f32(out[0]), 3.0)

class TestThreading(unittest.TestCase):
  def test_thread_id(self):
    """Each thread should get its own thread ID in v0."""
    kernel = make_store_kernel([v_mov_b32_e32(v[1], v[0])], store_vreg=1)
    out = run_kernel(kernel, n_threads=4)
    self.assertEqual(out, [0, 1, 2, 3])

  def test_thread_local_ops(self):
    """Each thread computes tid * 10."""
    kernel = make_store_kernel([
      v_mov_b32_e32(v[2], 10),
      v_mul_lo_u32(v[1], v[0], v[2]),
    ])
    out = run_kernel(kernel, n_threads=4)
    self.assertEqual(out, [0, 10, 20, 30])

  def test_exec_mask(self):
    """Test that exec mask controls which lanes execute."""
    kernel = b''
    kernel += s_load_b64(s[2:3], s[0:1], 0, soffset=NULL).to_bytes()
    kernel += s_waitcnt(lgkmcnt=0).to_bytes()
    kernel += v_mov_b32_e32(v[1], 100).to_bytes()  # default value
    kernel += s_mov_b32(EXEC_LO, 0b0101).to_bytes()  # only lanes 0 and 2
    kernel += v_mov_b32_e32(v[1], 42).to_bytes()   # only for active lanes
    kernel += s_mov_b32(EXEC_LO, 0xf).to_bytes()   # restore all lanes
    kernel += v_lshlrev_b32_e32(v[3], 2, v[0]).to_bytes()
    kernel += global_store_b32(addr=v[3], data=v[1], saddr=s[2]).to_bytes()
    kernel += s_endpgm().to_bytes()
    out = run_kernel(kernel, n_threads=4)
    self.assertEqual(out, [42, 100, 42, 100])

class TestBranching(unittest.TestCase):
  def test_s_branch(self):
    """Test unconditional branch."""
    state = WaveState()
    kernel = b''
    kernel += s_mov_b32(s[0], 1).to_bytes()
    kernel += s_branch(1).to_bytes()  # skip next instruction
    kernel += s_mov_b32(s[0], 2).to_bytes()  # should be skipped
    kernel += s_mov_b32(s[1], 3).to_bytes()
    kernel += s_endpgm().to_bytes()
    prog = decode_program(kernel)
    exec_wave(prog, state, bytearray(65536), 1)
    self.assertEqual(state.sgpr[0], 1)  # not overwritten
    self.assertEqual(state.sgpr[1], 3)

  def test_s_cbranch_scc0(self):
    """Test conditional branch on SCC=0."""
    state = WaveState()
    state.scc = 0
    kernel = b''
    kernel += s_mov_b32(s[0], 1).to_bytes()
    kernel += s_cbranch_scc0(1).to_bytes()  # branch if scc=0
    kernel += s_mov_b32(s[0], 2).to_bytes()  # should be skipped
    kernel += s_endpgm().to_bytes()
    prog = decode_program(kernel)
    exec_wave(prog, state, bytearray(65536), 1)
    self.assertEqual(state.sgpr[0], 1)

  def test_s_cbranch_scc1(self):
    """Test conditional branch on SCC=1."""
    state = WaveState()
    state.scc = 1
    kernel = b''
    kernel += s_mov_b32(s[0], 1).to_bytes()
    kernel += s_cbranch_scc1(1).to_bytes()  # branch if scc=1
    kernel += s_mov_b32(s[0], 2).to_bytes()  # should be skipped
    kernel += s_endpgm().to_bytes()
    prog = decode_program(kernel)
    exec_wave(prog, state, bytearray(65536), 1)
    self.assertEqual(state.sgpr[0], 1)

  def test_unknown_sopp_opcode(self):
    """Regression test: unknown SOPP opcodes should be ignored, not crash."""
    state = WaveState()
    # Create a raw SOPP instruction with opcode 8 (undefined in our enum)
    # SOPP format: bits[31:23] = 0b101111111, bits[22:16] = op, bits[15:0] = simm16
    unknown_sopp = (0b101111111 << 23) | (8 << 16) | 0  # op=8, simm16=0
    kernel = unknown_sopp.to_bytes(4, 'little') + s_endpgm().to_bytes()
    prog = decode_program(kernel)
    # Should not raise an exception
    exec_wave(prog, state, bytearray(65536), 1)

class TestMemory(unittest.TestCase):
  def test_global_load_store(self):
    """Test global load followed by store."""
    # Create input buffer
    input_buf = (ctypes.c_uint32 * 4)(10, 20, 30, 40)
    input_ptr = ctypes.addressof(input_buf)
    output_buf = (ctypes.c_uint32 * 4)(*[0]*4)
    output_ptr = ctypes.addressof(output_buf)
    args = (ctypes.c_uint64 * 2)(output_ptr, input_ptr)
    args_ptr = ctypes.addressof(args)

    # Kernel: load from input[tid], add 1, store to output[tid]
    kernel = b''
    kernel += s_load_b64(s[2:3], s[0:1], soffset=NULL, offset=0).to_bytes()  # output ptr
    kernel += s_load_b64(s[4:5], s[0:1], soffset=NULL, offset=8).to_bytes()  # input ptr
    kernel += s_waitcnt(lgkmcnt=0).to_bytes()
    kernel += v_lshlrev_b32_e32(v[2], 2, v[0]).to_bytes()  # offset = tid * 4
    kernel += global_load_b32(vdst=v[1], addr=v[2], saddr=s[4]).to_bytes()
    kernel += s_waitcnt(vmcnt=0).to_bytes()
    kernel += v_add_nc_u32_e32(v[1], 1, v[1]).to_bytes()  # add 1
    kernel += global_store_b32(addr=v[2], data=v[1], saddr=s[2]).to_bytes()
    kernel += s_endpgm().to_bytes()

    kernel_buf = (ctypes.c_char * len(kernel))(*kernel)
    kernel_ptr = ctypes.addressof(kernel_buf)
    set_valid_mem_ranges({
      (input_ptr, ctypes.sizeof(input_buf)),
      (output_ptr, ctypes.sizeof(output_buf)),
      (args_ptr, ctypes.sizeof(args)),
      (kernel_ptr, len(kernel)),
    })
    result = run_asm(kernel_ptr, len(kernel), 1, 1, 1, 4, 1, 1, args_ptr)
    self.assertEqual(result, 0)
    self.assertEqual([output_buf[i] for i in range(4)], [11, 21, 31, 41])

class TestFloatOps(unittest.TestCase):
  def test_v_rcp_f32(self):
    kernel = make_store_kernel([
      v_mov_b32_e32(v[1], i32(4.0)),
      v_rcp_f32_e32(v[1], v[1]),
    ])
    out = run_kernel(kernel, n_threads=1)
    self.assertAlmostEqual(f32(out[0]), 0.25, places=5)

  def test_v_sqrt_f32(self):
    kernel = make_store_kernel([
      v_mov_b32_e32(v[1], i32(16.0)),
      v_sqrt_f32_e32(v[1], v[1]),
    ])
    out = run_kernel(kernel, n_threads=1)
    self.assertAlmostEqual(f32(out[0]), 4.0, places=5)

  def test_v_floor_f32(self):
    kernel = make_store_kernel([
      v_mov_b32_e32(v[1], i32(3.7)),
      v_floor_f32_e32(v[1], v[1]),
    ])
    out = run_kernel(kernel, n_threads=1)
    self.assertEqual(f32(out[0]), 3.0)

  def test_v_ceil_f32(self):
    kernel = make_store_kernel([
      v_mov_b32_e32(v[1], i32(3.2)),
      v_ceil_f32_e32(v[1], v[1]),
    ])
    out = run_kernel(kernel, n_threads=1)
    self.assertEqual(f32(out[0]), 4.0)

  def test_v_cvt_f32_i32(self):
    kernel = make_store_kernel([
      v_mov_b32_e32(v[1], 42),
      v_cvt_f32_i32_e32(v[1], v[1]),
    ])
    out = run_kernel(kernel, n_threads=1)
    self.assertEqual(f32(out[0]), 42.0)

  def test_v_cvt_i32_f32(self):
    kernel = make_store_kernel([
      v_mov_b32_e32(v[1], i32(42.9)),
      v_cvt_i32_f32_e32(v[1], v[1]),
    ])
    out = run_kernel(kernel, n_threads=1)
    self.assertEqual(out[0], 42)

class TestVOP3(unittest.TestCase):
  def test_v_fma_f32(self):
    """Test fused multiply-add: a*b + c"""
    kernel = make_store_kernel([
      v_mov_b32_e32(v[1], i32(2.0)),
      v_mov_b32_e32(v[2], i32(3.0)),
      v_mov_b32_e32(v[4], i32(4.0)),
      v_fma_f32(v[1], v[1], v[2], v[4]),  # 2*3+4 = 10
    ])
    out = run_kernel(kernel, n_threads=1)
    self.assertEqual(f32(out[0]), 10.0)

  def test_v_add3_u32(self):
    """Test 3-operand add."""
    kernel = make_store_kernel([
      v_mov_b32_e32(v[1], 10),
      v_mov_b32_e32(v[2], 20),
      v_mov_b32_e32(v[4], 12),
      v_add3_u32(v[1], v[1], v[2], v[4]),  # 10+20+12 = 42
    ])
    out = run_kernel(kernel, n_threads=1)
    self.assertEqual(out[0], 42)

  def test_v_neg_modifier(self):
    """Test VOP3 negation modifier."""
    kernel = make_store_kernel([
      v_mov_b32_e32(v[1], i32(5.0)),
      v_mov_b32_e32(v[2], i32(3.0)),
      # v_add_f32 with neg on src1: 5 + (-3) = 2
      v_add_f32(v[1], v[1], v[2], neg=0b010),
    ])
    out = run_kernel(kernel, n_threads=1)
    self.assertEqual(f32(out[0]), 2.0)

  def test_v_ldexp_f32(self):
    """Regression test: V_LDEXP_F32 used by exp()."""
    kernel = make_store_kernel([
      v_mov_b32_e32(v[1], i32(1.5)),
      v_mov_b32_e32(v[2], 3),  # exponent
      v_ldexp_f32(v[1], v[1], v[2]),  # 1.5 * 2^3 = 12.0
    ])
    out = run_kernel(kernel, n_threads=1)
    self.assertEqual(f32(out[0]), 12.0)

  def test_v_xad_u32(self):
    """Regression test: V_XAD_U32 (xor-add) used by random number generation."""
    kernel = make_store_kernel([
      v_mov_b32_e32(v[1], 3),
      v_mov_b32_e32(v[2], 4),
      v_mov_b32_e32(v[4], 5),
      v_xad_u32(v[1], v[1], v[2], v[4]),  # (3^4)+5 = 7+5 = 12
    ])
    out = run_kernel(kernel, n_threads=1)
    self.assertEqual(out[0], 12)

  def test_v_lshl_or_b32(self):
    """Regression test: V_LSHL_OR_B32 operand order is (s0 << s1) | s2, not (s0 << s2) | s1."""
    kernel = make_store_kernel([
      v_mov_b32_e32(v[1], 5),   # s0 = value to shift
      v_mov_b32_e32(v[2], 2),   # s1 = shift amount
      v_mov_b32_e32(v[4], 3),   # s2 = value to OR
      v_lshl_or_b32(v[1], v[1], v[2], v[4]),  # (5 << 2) | 3 = 20 | 3 = 23
    ])
    out = run_kernel(kernel, n_threads=1)
    self.assertEqual(out[0], 23)

  def test_v_sqrt_f32_negative(self):
    """Regression test: V_SQRT_F32 should return NaN for negative inputs, not 0."""
    kernel = make_store_kernel([
      v_mov_b32_e32(v[1], i32(-1.0)),
      v_sqrt_f32(v[1], v[1]),
    ])
    out = run_kernel(kernel, n_threads=1)
    self.assertTrue(math.isnan(f32(out[0])))

  def test_v_rsq_f32_negative(self):
    """Regression test: V_RSQ_F32 should return NaN for negative inputs, not inf."""
    kernel = make_store_kernel([
      v_mov_b32_e32(v[1], i32(-1.0)),
      v_rsq_f32(v[1], v[1]),
    ])
    out = run_kernel(kernel, n_threads=1)
    self.assertTrue(math.isnan(f32(out[0])))

class TestVOPD(unittest.TestCase):
  def test_vopd_add_nc_u32(self):
    """Test VOPD V_DUAL_ADD_NC_U32."""
    state = WaveState()
    state.vgpr[0][1] = 100
    state.vgpr[0][2] = 50
    # vdsty = (vdsty_enc << 1) | ((vdstx & 1) ^ 1), so for vdstx=3 (odd), vdsty=4 requires VGPR(4)
    kernel = VOPD(opx=VOPDOp.V_DUAL_MOV_B32, srcx0=v[1], vsrcx1=VGPR(0), vdstx=VGPR(3),
                  opy=VOPDOp.V_DUAL_ADD_NC_U32, srcy0=v[1], vsrcy1=VGPR(2), vdsty=VGPR(4)).to_bytes()
    kernel += s_endpgm().to_bytes()
    prog = decode_program(kernel)
    exec_wave(prog, state, bytearray(65536), 1)
    self.assertEqual(state.vgpr[0][3], 100)  # MOV result
    self.assertEqual(state.vgpr[0][4], 150)  # 100 + 50

  def test_vopd_lshlrev(self):
    """Test VOPD V_DUAL_LSHLREV_B32."""
    state = WaveState()
    state.vgpr[0][1] = 0x10
    state.vgpr[0][2] = 0
    # vdsty = (vdsty_enc << 1) | ((vdstx & 1) ^ 1), so for vdstx=3 (odd), vdsty=4 requires VGPR(4)
    kernel = VOPD(opx=VOPDOp.V_DUAL_MOV_B32, srcx0=v[1], vsrcx1=VGPR(0), vdstx=VGPR(3),
                  opy=VOPDOp.V_DUAL_LSHLREV_B32, srcy0=4, vsrcy1=VGPR(1), vdsty=VGPR(4)).to_bytes()  # V4 = V1 << 4
    kernel += s_endpgm().to_bytes()
    prog = decode_program(kernel)
    exec_wave(prog, state, bytearray(65536), 1)
    self.assertEqual(state.vgpr[0][3], 0x10)  # MOV result
    self.assertEqual(state.vgpr[0][4], 0x100)  # 0x10 << 4 = 0x100

  def test_vopd_and(self):
    """Test VOPD V_DUAL_AND_B32."""
    state = WaveState()
    state.vgpr[0][1] = 0xff
    state.vgpr[0][2] = 0x0f
    # vdsty = (vdsty_enc << 1) | ((vdstx & 1) ^ 1), so for vdstx=3 (odd), vdsty=4 requires VGPR(4)
    kernel = VOPD(opx=VOPDOp.V_DUAL_MOV_B32, srcx0=v[1], vsrcx1=VGPR(0), vdstx=VGPR(3),
                  opy=VOPDOp.V_DUAL_AND_B32, srcy0=v[1], vsrcy1=VGPR(2), vdsty=VGPR(4)).to_bytes()
    kernel += s_endpgm().to_bytes()
    prog = decode_program(kernel)
    exec_wave(prog, state, bytearray(65536), 1)
    self.assertEqual(state.vgpr[0][3], 0xff)
    self.assertEqual(state.vgpr[0][4], 0x0f)  # 0xff & 0x0f = 0x0f

  def test_vopd_parallel_read(self):
    """Regression: VOPD must read all inputs before writing - Y op reads register that X op writes."""
    state = WaveState()
    state.vgpr[0][4] = 0
    state.vgpr[0][7] = 5  # Y op reads v7 as vsrcy1, X op writes to v7
    # X: MOV v7, v0 (v0=0, so v7 becomes 0)
    # Y: ADD v6, v4, v7 (should use original v7=5, not the overwritten 0)
    # vdsty_enc=3 with vdstx=7 (odd) -> vdsty = (3 << 1) | (7&1)^1 = 6 | 0 = 6
    kernel = VOPD(opx=VOPDOp.V_DUAL_MOV_B32, srcx0=v[0], vsrcx1=VGPR(0), vdstx=VGPR(7),
                  opy=VOPDOp.V_DUAL_ADD_NC_U32, srcy0=v[4], vsrcy1=VGPR(7), vdsty=VGPR(6)).to_bytes()
    kernel += s_endpgm().to_bytes()
    prog = decode_program(kernel)
    exec_wave(prog, state, bytearray(65536), 1)
    self.assertEqual(state.vgpr[0][7], 0)  # X op: v7 = v0 = 0
    self.assertEqual(state.vgpr[0][6], 5)  # Y op: v6 = v4 + v7 = 0 + 5 (original v7)

class TestDecoder(unittest.TestCase):
  def test_vopd_literal_handling(self):
    """Regression test: VOPD srcx0/srcy0 with literal (255) wasn't consuming the literal dword."""
    state = WaveState()
    # Create VOPD with srcx0=255 (literal), followed by literal value 0x12345678
    vopd_bytes = VOPD(opx=8, srcx0=RawImm(255), vsrcx1=VGPR(0), vdstx=VGPR(1),  # MOV: V1 = literal
                      opy=8, srcy0=RawImm(128), vsrcy1=VGPR(0), vdsty=VGPR(2)).to_bytes()  # MOV: V2 = 0
    literal_bytes = (0x12345678).to_bytes(4, 'little')
    kernel = vopd_bytes + literal_bytes + s_endpgm().to_bytes()
    prog = decode_program(kernel)
    # Should decode as 3 instructions: VOPD (with literal), then S_ENDPGM
    # The literal should NOT be decoded as a separate instruction
    self.assertEqual(len(prog), 2)  # VOPD + S_ENDPGM
    exec_wave(prog, state, bytearray(65536), 1)
    self.assertEqual(state.vgpr[0][1], 0x12345678)

  def test_s_endpgm_stops_decode(self):
    """Regression test: decoder should stop at S_ENDPGM, not read past into metadata."""
    # Create a kernel followed by garbage that looks like an invalid instruction
    kernel = s_mov_b32(s[0], 42).to_bytes() + s_endpgm().to_bytes()
    garbage = bytes([0xff] * 16)  # garbage after kernel
    prog = decode_program(kernel + garbage)
    # Should only have 2 instructions (s_mov_b32 and s_endpgm)
    self.assertEqual(len(prog), 2)

class TestFloatConversion(unittest.TestCase):
  """Unit tests for i32/i16/f32/f16 float conversion functions."""

  def test_i32_preserves_nan_sign(self):
    """NaN sign bit should be preserved when converting float to int bits."""
    from extra.assembly.rdna3.emu import i32, f32
    # 0 * -inf produces a negative NaN
    neg_nan = 0.0 * float('-inf')
    bits = i32(neg_nan)
    # Should have sign bit set (0xffc00000), not canonical positive NaN (0x7fc00000)
    self.assertEqual(bits & 0x80000000, 0x80000000, f"Expected negative NaN, got 0x{bits:08x}")
    self.assertTrue(math.isnan(f32(bits)))

  def test_i32_preserves_positive_nan(self):
    """Positive NaN should remain positive."""
    from extra.assembly.rdna3.emu import i32, f32
    pos_nan = float('nan')
    bits = i32(pos_nan)
    # Standard Python NaN is positive (0x7fc00000)
    self.assertEqual(bits & 0x80000000, 0, f"Expected positive NaN, got 0x{bits:08x}")
    self.assertTrue(math.isnan(f32(bits)))

  def test_i32_overflow_to_inf(self):
    """Values too large for f32 should become inf."""
    from extra.assembly.rdna3.emu import i32, f32
    big = 2.0 ** 200
    self.assertEqual(i32(big), 0x7f800000)  # +inf
    self.assertEqual(i32(-big), 0xff800000)  # -inf

  def test_i32_inf(self):
    """Infinity should be preserved."""
    from extra.assembly.rdna3.emu import i32
    self.assertEqual(i32(float('inf')), 0x7f800000)
    self.assertEqual(i32(float('-inf')), 0xff800000)

  def test_i32_normal_values(self):
    """Normal float values should round-trip correctly (within f32 precision)."""
    from extra.assembly.rdna3.emu import i32, f32
    # Use values exactly representable in float32
    for val in [0.0, 1.0, -1.0, 0.5, -0.5, 100.0, -100.0, 1e10]:
      bits = i32(val)
      self.assertAlmostEqual(f32(bits), val, places=5)

  def test_i16_overflow_to_inf(self):
    """Values too large for f16 should become inf."""
    from extra.assembly.rdna3.emu import i16
    big = 100000.0  # way larger than f16 max (65504)
    self.assertEqual(i16(big), 0x7c00)  # +inf
    self.assertEqual(i16(-big), 0xfc00)  # -inf

  def test_i16_inf(self):
    """Infinity should be preserved."""
    from extra.assembly.rdna3.emu import i16
    self.assertEqual(i16(float('inf')), 0x7c00)
    self.assertEqual(i16(float('-inf')), 0xfc00)

  def test_fma_nan_sign_preserved(self):
    """FMA producing NaN should preserve the correct sign bit."""
    from extra.assembly.rdna3.emu import i32, f32
    # 0 * (-inf) + 1.0 = NaN (from 0 * -inf)
    a, b, c = 0.0, float('-inf'), 1.0
    result = i32(a * b + c)
    # The NaN should be negative since 0 * -inf produces negative NaN
    self.assertEqual(result & 0x80000000, 0x80000000, f"Expected negative NaN, got 0x{result:08x}")

class TestMultiWave(unittest.TestCase):
  def test_all_waves_execute(self):
    """Regression test: all waves in a workgroup must execute, not just the first."""
    n_threads = 64  # 2 waves of 32 threads each
    output = (ctypes.c_uint32 * n_threads)(*[0xdead] * n_threads)
    output_ptr = ctypes.addressof(output)
    args = (ctypes.c_uint64 * 1)(output_ptr)
    args_ptr = ctypes.addressof(args)

    # Simple kernel: store tid to output[tid]
    kernel = b''
    kernel += s_load_b64(s[2:3], s[0:1], soffset=NULL, offset=0).to_bytes()
    kernel += s_waitcnt(lgkmcnt=0).to_bytes()
    kernel += v_lshlrev_b32_e32(v[1], 2, v[0]).to_bytes()  # offset = tid * 4
    kernel += global_store_b32(addr=v[1], data=v[0], saddr=s[2]).to_bytes()
    kernel += s_endpgm().to_bytes()

    kernel_buf = (ctypes.c_char * len(kernel))(*kernel)
    kernel_ptr = ctypes.addressof(kernel_buf)
    set_valid_mem_ranges({
      (output_ptr, ctypes.sizeof(output)),
      (args_ptr, ctypes.sizeof(args)),
      (kernel_ptr, len(kernel)),
    })
    result = run_asm(kernel_ptr, len(kernel), 1, 1, 1, n_threads, 1, 1, args_ptr)
    self.assertEqual(result, 0)
    # All threads should have written their tid
    for i in range(n_threads):
      self.assertEqual(output[i], i, f"Thread {i} didn't execute")

class TestRegressions(unittest.TestCase):
  """Regression tests for bugs fixed in the emulator."""

  def test_v_fmac_f16(self):
    """V_FMAC_F16: fused multiply-add for FP16. Regression for VOP2 op 54."""
    from extra.assembly.rdna3.emu import i16, f16
    kernel = make_store_kernel([
      v_mov_b32_e32(v[1], i16(2.0)),  # v1.lo = 2.0 (fp16)
      v_mov_b32_e32(v[2], i16(3.0)),  # v2.lo = 3.0 (fp16)
      # v1 = v1 * v2 + v1 = 2.0 * 3.0 + 2.0 = 8.0
      VOP2(VOP2Op.V_FMAC_F16, v[1], v[1], v[2]),
    ])
    out = run_kernel(kernel, n_threads=1)
    self.assertAlmostEqual(f16(out[0] & 0xffff), 8.0, places=2)

  def test_v_cvt_f64_f32(self):
    """V_CVT_F64_F32: convert float32 to float64. Regression for VOP1 op 16."""
    kernel = b''
    kernel += s_load_b64(s[2:3], s[0:1], soffset=NULL, offset=0).to_bytes()
    kernel += s_waitcnt(lgkmcnt=0).to_bytes()
    kernel += v_mov_b32_e32(v[1], i32(3.14159)).to_bytes()
    kernel += VOP1(VOP1Op.V_CVT_F64_F32, v[4], v[1]).to_bytes()  # v4:v5 = f64(v1)
    kernel += v_lshlrev_b32_e32(v[3], 3, v[0]).to_bytes()  # offset = tid * 8
    kernel += global_store_b64(addr=v[3], data=v[4], saddr=s[2]).to_bytes()
    kernel += s_endpgm().to_bytes()
    output = (ctypes.c_double * 1)(0.0)
    output_ptr = ctypes.addressof(output)
    args = (ctypes.c_uint64 * 1)(output_ptr)
    args_ptr = ctypes.addressof(args)
    kernel_buf = (ctypes.c_char * len(kernel))(*kernel)
    kernel_ptr = ctypes.addressof(kernel_buf)
    set_valid_mem_ranges({(output_ptr, 8), (args_ptr, 8), (kernel_ptr, len(kernel))})
    run_asm(kernel_ptr, len(kernel), 1, 1, 1, 1, 1, 1, args_ptr)
    self.assertAlmostEqual(output[0], 3.14159, places=4)

  def test_v_add_f64(self):
    """V_ADD_F64: add two float64 values. Regression for VOP3 op 807."""
    from extra.assembly.rdna3.emu import i64_parts
    kernel = b''
    kernel += s_load_b64(s[2:3], s[0:1], soffset=NULL, offset=0).to_bytes()
    kernel += s_waitcnt(lgkmcnt=0).to_bytes()
    # Load 1.5 into v1:v2
    lo, hi = i64_parts(1.5)
    kernel += v_mov_b32_e32(v[1], lo).to_bytes()
    kernel += v_mov_b32_e32(v[2], hi).to_bytes()
    # Load 2.5 into v3:v4
    lo, hi = i64_parts(2.5)
    kernel += v_mov_b32_e32(v[3], lo).to_bytes()
    kernel += v_mov_b32_e32(v[4], hi).to_bytes()
    # v5:v6 = v1:v2 + v3:v4 = 1.5 + 2.5 = 4.0
    kernel += VOP3(VOP3Op.V_ADD_F64, v[5], v[1], v[3]).to_bytes()
    kernel += v_lshlrev_b32_e32(v[7], 3, v[0]).to_bytes()
    kernel += global_store_b64(addr=v[7], data=v[5], saddr=s[2]).to_bytes()
    kernel += s_endpgm().to_bytes()
    output = (ctypes.c_double * 1)(0.0)
    output_ptr = ctypes.addressof(output)
    args = (ctypes.c_uint64 * 1)(output_ptr)
    args_ptr = ctypes.addressof(args)
    kernel_buf = (ctypes.c_char * len(kernel))(*kernel)
    kernel_ptr = ctypes.addressof(kernel_buf)
    set_valid_mem_ranges({(output_ptr, 8), (args_ptr, 8), (kernel_ptr, len(kernel))})
    run_asm(kernel_ptr, len(kernel), 1, 1, 1, 1, 1, 1, args_ptr)
    self.assertAlmostEqual(output[0], 4.0, places=10)

  def test_flat_load_d16_hi_b16(self):
    """FLAT_LOAD_D16_HI_B16: load 16-bit to high half. Regression for FLAT op 35."""
    from extra.assembly.rdna3.emu import i16
    # Create a buffer with test data
    src_data = (ctypes.c_uint16 * 1)(0x1234)
    src_ptr = ctypes.addressof(src_data)
    output = (ctypes.c_uint32 * 1)(0xABCD0000)  # preset low bits
    output_ptr = ctypes.addressof(output)
    args = (ctypes.c_uint64 * 2)(output_ptr, src_ptr)
    args_ptr = ctypes.addressof(args)

    kernel = b''
    kernel += s_load_b128(s[0:3], s[0:1], soffset=NULL, offset=0).to_bytes()
    kernel += s_waitcnt(lgkmcnt=0).to_bytes()
    kernel += v_mov_b32_e32(v[1], 0xDEAD).to_bytes()  # initial value with low bits set
    kernel += v_mov_b32_e32(v[2], 0).to_bytes()  # offset = 0
    kernel += FLAT(FLATOp.FLAT_LOAD_D16_HI_B16, v[1], v[2], saddr=s[2], offset=0).to_bytes()
    kernel += s_waitcnt(vmcnt=0).to_bytes()
    kernel += v_lshlrev_b32_e32(v[3], 2, v[0]).to_bytes()
    kernel += global_store_b32(addr=v[3], data=v[1], saddr=s[0]).to_bytes()
    kernel += s_endpgm().to_bytes()

    kernel_buf = (ctypes.c_char * len(kernel))(*kernel)
    kernel_ptr = ctypes.addressof(kernel_buf)
    set_valid_mem_ranges({(output_ptr, 4), (src_ptr, 2), (args_ptr, 16), (kernel_ptr, len(kernel))})
    run_asm(kernel_ptr, len(kernel), 1, 1, 1, 1, 1, 1, args_ptr)
    # High 16 bits should be 0x1234, low 16 bits preserved as 0xDEAD
    self.assertEqual(output[0], 0x1234DEAD)

  def test_v_mad_u16(self):
    """V_MAD_U16: multiply-add unsigned 16-bit. Regression for VOP3 op 577."""
    kernel = make_store_kernel([
      v_mov_b32_e32(v[1], 10),  # a = 10
      v_mov_b32_e32(v[2], 20),  # b = 20
      v_mov_b32_e32(v[4], 5),   # c = 5
      VOP3(VOP3Op.V_MAD_U16, v[1], v[1], v[2], v[4]),  # v1 = 10*20+5 = 205
    ])
    out = run_kernel(kernel, n_threads=1)
    self.assertEqual(out[0] & 0xffff, 205)

  def test_v_lshrrev_b16(self):
    """V_LSHRREV_B16: logical shift right 16-bit. Regression for VOP3 op 825."""
    kernel = make_store_kernel([
      v_mov_b32_e32(v[1], 0x8000),  # value to shift
      v_mov_b32_e32(v[2], 4),       # shift amount
      VOP3(VOP3Op.V_LSHRREV_B16, v[1], v[2], v[1]),  # v1 = 0x8000 >> 4 = 0x0800
    ])
    out = run_kernel(kernel, n_threads=1)
    self.assertEqual(out[0] & 0xffff, 0x0800)

  def test_v_min_u16(self):
    """V_MIN_U16: minimum of two unsigned 16-bit values. Regression for VOP3 op 779."""
    kernel = make_store_kernel([
      v_mov_b32_e32(v[1], 100),
      v_mov_b32_e32(v[2], 50),
      VOP3(VOP3Op.V_MIN_U16, v[1], v[1], v[2]),
    ])
    out = run_kernel(kernel, n_threads=1)
    self.assertEqual(out[0] & 0xffff, 50)

class TestWMMA(unittest.TestCase):
  """Tests for WMMA (Wave Matrix Multiply Accumulate) instructions."""

  def test_wmma_f32_16x16x16_f16_identity(self):
    """V_WMMA_F32_16X16X16_F16 with identity matrix. Regression for VOP3P op 64."""
    from extra.assembly.rdna3.emu import i16, f16, exec_wmma_f32_16x16x16_f16, WaveState
    # Test using direct emulator call rather than full kernel to simplify
    st = WaveState()
    st.exec_mask = 0xffffffff  # all 32 lanes active

    # Set up A as identity matrix: A[i][i] = 1.0, rest = 0.0
    # Lane i holds row i of A in 8 regs (2 fp16 per reg)
    for lane in range(16):
      for reg in range(8):
        col0, col1 = reg * 2, reg * 2 + 1
        val0 = i16(1.0) if col0 == lane else 0
        val1 = i16(1.0) if col1 == lane else 0
        st.vgpr[lane][0 + reg] = val0 | (val1 << 16)  # src0 = v0:v7

    # Set up B as identity matrix: lane i holds column i of B
    for lane in range(16):
      for reg in range(8):
        row0, row1 = reg * 2, reg * 2 + 1
        val0 = i16(1.0) if row0 == lane else 0
        val1 = i16(1.0) if row1 == lane else 0
        st.vgpr[lane][8 + reg] = val0 | (val1 << 16)  # src1 = v8:v15

    # Set up C as zeros
    for lane in range(32):
      for reg in range(8):
        st.vgpr[lane][16 + reg] = 0  # src2 = v16:v23

    # Create a fake VOP3P instruction
    inst = VOP3P(VOP3POp.V_WMMA_F32_16X16X16_F16, v[24], src0=VGPR(0), src1=VGPR(8), src2=VGPR(16))

    # Execute WMMA
    exec_wmma_f32_16x16x16_f16(st, inst, 32)

    # Check result: C should be identity (since A @ B where both are identity)
    # Output i = row*16+col goes to lane (i%32), reg (i//32)
    for row in range(16):
      for col in range(16):
        idx = row * 16 + col
        lane, reg = idx % 32, idx // 32
        result = st.vgpr[lane][24 + reg]
        expected = 1.0 if row == col else 0.0
        self.assertAlmostEqual(f32(result), expected, places=3,
          msg=f"C[{row},{col}] = {f32(result)}, expected {expected}")

if __name__ == "__main__":
  unittest.main()<|MERGE_RESOLUTION|>--- conflicted
+++ resolved
@@ -1,58 +1,114 @@
-# Unit tests for RDNA3 Python emulator
-import unittest
-import ctypes
-import struct
-import math
-from extra.assembly.rdna3.emu import (
-  WaveState, decode_program, exec_wave, exec_workgroup, run_asm,
-  i32, f32, sext, WAVE_SIZE, set_valid_mem_ranges
-)
+#!/usr/bin/env python3
+"""Regression tests for the RDNA3 emulator instruction execution.
+Uses run_asm() with memory output, so tests can run on both emulator and real hardware.
+
+Set USE_HW=1 to run on both emulator and real hardware, comparing results.
+"""
+
+import ctypes, unittest, os, struct
 from extra.assembly.rdna3.autogen import *
 from extra.assembly.rdna3.lib import RawImm
-
-def run_kernel(kernel: bytes, n_threads: int = 1, n_outputs: int = 1) -> list[int]:
-  """Helper to run a kernel and return output values."""
-  output = (ctypes.c_uint32 * (n_threads * n_outputs))(*[0xdead] * (n_threads * n_outputs))
-  output_ptr = ctypes.addressof(output)
-  args = (ctypes.c_uint64 * 1)(output_ptr)
+from extra.assembly.rdna3.emu import WaveState, run_asm, set_valid_mem_ranges
+from extra.assembly.rdna3.pcode import _i32, _f32
+
+VCC = SrcEnum.VCC_LO  # For VOP3SD sdst field
+USE_HW = os.environ.get("USE_HW", "0") == "1"
+# Tolerance for float comparisons (in ULPs or absolute)
+FLOAT_TOLERANCE = 1e-5
+
+# Output buffer layout: vgpr[16][32], sgpr[16], vcc, scc
+# Each VGPR store writes 32 lanes (128 bytes), so vgpr[i] is at offset i*128
+N_VGPRS, N_SGPRS, WAVE_SIZE = 16, 16, 32
+VGPR_BYTES = N_VGPRS * WAVE_SIZE * 4  # 16 regs * 32 lanes * 4 bytes = 2048
+SGPR_BYTES = N_SGPRS * 4  # 16 regs * 4 bytes = 64
+OUT_BYTES = VGPR_BYTES + SGPR_BYTES + 8  # + vcc + scc
+
+def f2i(f: float) -> int: return _i32(f)
+def i2f(i: int) -> float: return _f32(i)
+def f2i64(f: float) -> int: return struct.unpack('<Q', struct.pack('<d', f))[0]
+def i642f(i: int) -> float: return struct.unpack('<d', struct.pack('<Q', i))[0]
+
+def assemble(instructions: list) -> bytes:
+  return b''.join(inst.to_bytes() for inst in instructions)
+
+def get_prologue_epilogue(n_lanes: int) -> tuple[list, list]:
+  """Generate prologue and epilogue instructions for state capture."""
+  # Prologue: save s[0:1] and v[0] before test clobbers them
+  # Use s[80:81] for args pointer (safe range, avoiding VCC=106-107 and staying under 100)
+  prologue = [
+    s_mov_b32(s[80], s[0]),
+    s_mov_b32(s[81], s[1]),
+    v_mov_b32_e32(v[255], v[0]),
+  ]
+  # Zero out test registers (v0-v15, s0-s15, vcc) so emu and hw start from same state
+  for i in range(N_VGPRS):
+    prologue.append(v_mov_b32_e32(v[i], 0))
+  for i in range(N_SGPRS):
+    prologue.append(s_mov_b32(s[i], 0))
+  prologue.append(s_mov_b32(s[SrcEnum.VCC_LO - 128], 0))  # zero VCC
+
+  # Epilogue: store wave state to memory
+  # Use s[90-99] for epilogue temps to stay in safe SGPR range (<100, avoiding VCC=106-107)
+  # s[90] = saved VCC, s[91] = saved SCC, s[92:93] = output addr, s[94] = saved EXEC
+  # Save VCC/SCC first before we clobber them
+  epilogue = [
+    s_mov_b32(s[90], SrcEnum.VCC_LO),  # save VCC
+    s_cselect_b32(s[91], 1, 0),  # save SCC
+    s_load_b64(s[92:93], s[80], 0, soffset=SrcEnum.NULL),
+    s_waitcnt(lgkmcnt=0),
+    v_lshlrev_b32_e32(v[240], 2, v[255]),  # v[240] = lane_id * 4
+  ]
+  # Store VGPRs: vgpr[i] at offset i*128 + lane_id*4
+  for i in range(N_VGPRS):
+    epilogue.append(global_store_b32(addr=v[240], data=v[i], saddr=s[92], offset=i * WAVE_SIZE * 4))
+  # Store SGPRs at VGPR_BYTES + i*4 (lane 0 only via exec mask)
+  epilogue.append(v_mov_b32_e32(v[241], 0))
+  epilogue.append(v_cmp_eq_u32_e32(v[255], v[241]))
+  epilogue.append(s_and_saveexec_b32(s[94], SrcEnum.VCC_LO))
+  epilogue.append(v_mov_b32_e32(v[240], 0))
+  for i in range(N_SGPRS):
+    epilogue.append(v_mov_b32_e32(v[243], s[i]))
+    epilogue.append(global_store_b32(addr=v[240], data=v[243], saddr=s[92], offset=VGPR_BYTES + i * 4))
+  # Store saved VCC
+  epilogue.append(v_mov_b32_e32(v[243], s[90]))
+  epilogue.append(global_store_b32(addr=v[240], data=v[243], saddr=s[92], offset=VGPR_BYTES + SGPR_BYTES))
+  # Store saved SCC
+  epilogue.append(v_mov_b32_e32(v[243], s[91]))
+  epilogue.append(global_store_b32(addr=v[240], data=v[243], saddr=s[92], offset=VGPR_BYTES + SGPR_BYTES + 4))
+  epilogue.append(s_mov_b32(s[SrcEnum.EXEC_LO - 128], s[94]))  # restore exec
+  epilogue.append(s_endpgm())
+
+  return prologue, epilogue
+
+def parse_output(out_buf: bytes, n_lanes: int) -> WaveState:
+  """Parse output buffer into WaveState."""
+  st = WaveState()
+  for i in range(N_VGPRS):
+    for lane in range(n_lanes):
+      off = i * WAVE_SIZE * 4 + lane * 4
+      st.vgpr[lane][i] = struct.unpack_from('<I', out_buf, off)[0]
+  for i in range(N_SGPRS):
+    st.sgpr[i] = struct.unpack_from('<I', out_buf, VGPR_BYTES + i * 4)[0]
+  st.vcc = struct.unpack_from('<I', out_buf, VGPR_BYTES + SGPR_BYTES)[0]
+  st.scc = struct.unpack_from('<I', out_buf, VGPR_BYTES + SGPR_BYTES + 4)[0]
+  return st
+
+def run_program_emu(instructions: list, n_lanes: int = 1) -> WaveState:
+  """Run instructions via emulator run_asm, dump state to memory, return WaveState."""
+  out_buf = (ctypes.c_uint8 * OUT_BYTES)(*([0] * OUT_BYTES))
+  out_addr = ctypes.addressof(out_buf)
+
+  prologue, epilogue = get_prologue_epilogue(n_lanes)
+  code = assemble(prologue + instructions + epilogue)
+
+  args = (ctypes.c_uint64 * 1)(out_addr)
   args_ptr = ctypes.addressof(args)
-  kernel_buf = (ctypes.c_char * len(kernel))(*kernel)
-  kernel_ptr = ctypes.addressof(kernel_buf)
-  # Register valid memory ranges for bounds checking
-  set_valid_mem_ranges({
-    (output_ptr, ctypes.sizeof(output)),
-    (args_ptr, ctypes.sizeof(args)),
-    (kernel_ptr, len(kernel)),
-  })
-  result = run_asm(kernel_ptr, len(kernel), 1, 1, 1, n_threads, 1, 1, args_ptr)
+  kernel_buf = (ctypes.c_char * len(code)).from_buffer_copy(code)
+  lib_ptr = ctypes.addressof(kernel_buf)
+
+  set_valid_mem_ranges({(out_addr, OUT_BYTES), (args_ptr, 8)})
+  result = run_asm(lib_ptr, len(code), 1, 1, 1, n_lanes, 1, 1, args_ptr)
   assert result == 0, f"run_asm failed with {result}"
-<<<<<<< HEAD
-  return [output[i] for i in range(n_threads * n_outputs)]
-
-def make_store_kernel(setup_instrs: list, store_vreg: int = 1) -> bytes:
-  """Create a kernel that runs setup instructions then stores v[store_vreg] to output[tid]."""
-  kernel = b''
-  # Load output pointer
-  kernel += s_load_b64(s[2:3], s[0:1], soffset=NULL, offset=0).to_bytes()
-  kernel += s_waitcnt(lgkmcnt=0).to_bytes()
-  # Run setup instructions
-  for instr in setup_instrs:
-    kernel += instr.to_bytes()
-  # Compute offset: v3 = tid * 4
-  kernel += v_lshlrev_b32_e32(v[3], 2, v[0]).to_bytes()
-  # Store result
-  kernel += global_store_b32(addr=v[3], data=v[store_vreg], saddr=s[2]).to_bytes()
-  kernel += s_endpgm().to_bytes()
-  return kernel
-
-class TestScalarOps(unittest.TestCase):
-  def test_s_mov_b32(self):
-    state = WaveState()
-    kernel = s_mov_b32(s[5], 42).to_bytes() + s_endpgm().to_bytes()
-    prog = decode_program(kernel)
-    exec_wave(prog, state, bytearray(65536), 1)
-    self.assertEqual(state.sgpr[5], 42)
-=======
 
   return parse_output(bytes(out_buf), n_lanes)
 
@@ -715,796 +771,1591 @@
     ]
     st = run_program(instructions, n_lanes=1)
     self.assertEqual(st.vgpr[0][0], 42)
->>>>>>> 35db73b2
 
   def test_s_add_u32(self):
-    state = WaveState()
-    state.sgpr[0], state.sgpr[1] = 100, 50
-    kernel = s_add_u32(s[2], s[0], s[1]).to_bytes() + s_endpgm().to_bytes()
-    prog = decode_program(kernel)
-    exec_wave(prog, state, bytearray(65536), 1)
-    self.assertEqual(state.sgpr[2], 150)
-    self.assertEqual(state.scc, 0)  # no carry
+    """S_ADD_U32 adds two scalar values."""
+    instructions = [
+      s_mov_b32(s[0], 100),
+      s_mov_b32(s[1], 200),
+      s_add_u32(s[2], s[0], s[1]),
+    ]
+    st = run_program(instructions, n_lanes=1)
+    self.assertEqual(st.sgpr[2], 300)
 
   def test_s_add_u32_carry(self):
-    state = WaveState()
-    state.sgpr[0], state.sgpr[1] = 0xffffffff, 1
-    kernel = s_add_u32(s[2], s[0], s[1]).to_bytes() + s_endpgm().to_bytes()
-    prog = decode_program(kernel)
-    exec_wave(prog, state, bytearray(65536), 1)
-    self.assertEqual(state.sgpr[2], 0)
-    self.assertEqual(state.scc, 1)  # carry
-
-  def test_s_sub_u32(self):
-    state = WaveState()
-    state.sgpr[0], state.sgpr[1] = 100, 30
-    kernel = s_sub_u32(s[2], s[0], s[1]).to_bytes() + s_endpgm().to_bytes()
-    prog = decode_program(kernel)
-    exec_wave(prog, state, bytearray(65536), 1)
-    self.assertEqual(state.sgpr[2], 70)
-    self.assertEqual(state.scc, 0)  # no borrow
-
-  def test_s_and_b32(self):
-    state = WaveState()
-    state.sgpr[0], state.sgpr[1] = 0xff00, 0x0ff0
-    kernel = s_and_b32(s[2], s[0], s[1]).to_bytes() + s_endpgm().to_bytes()
-    prog = decode_program(kernel)
-    exec_wave(prog, state, bytearray(65536), 1)
-    self.assertEqual(state.sgpr[2], 0x0f00)
-
-  def test_s_or_b32(self):
-    state = WaveState()
-    state.sgpr[0], state.sgpr[1] = 0xff00, 0x00ff
-    kernel = s_or_b32(s[2], s[0], s[1]).to_bytes() + s_endpgm().to_bytes()
-    prog = decode_program(kernel)
-    exec_wave(prog, state, bytearray(65536), 1)
-    self.assertEqual(state.sgpr[2], 0xffff)
-
-  def test_s_lshl_b32(self):
-    state = WaveState()
-    state.sgpr[0], state.sgpr[1] = 1, 4
-    kernel = s_lshl_b32(s[2], s[0], s[1]).to_bytes() + s_endpgm().to_bytes()
-    prog = decode_program(kernel)
-    exec_wave(prog, state, bytearray(65536), 1)
-    self.assertEqual(state.sgpr[2], 16)
-
-  def test_s_lshr_b32(self):
-    state = WaveState()
-    state.sgpr[0], state.sgpr[1] = 256, 4
-    kernel = s_lshr_b32(s[2], s[0], s[1]).to_bytes() + s_endpgm().to_bytes()
-    prog = decode_program(kernel)
-    exec_wave(prog, state, bytearray(65536), 1)
-    self.assertEqual(state.sgpr[2], 16)
-
-  def test_s_mul_i32(self):
-    state = WaveState()
-    state.sgpr[0], state.sgpr[1] = 7, 6
-    kernel = s_mul_i32(s[2], s[0], s[1]).to_bytes() + s_endpgm().to_bytes()
-    prog = decode_program(kernel)
-    exec_wave(prog, state, bytearray(65536), 1)
-    self.assertEqual(state.sgpr[2], 42)
-
-  def test_s_cmp_eq_u32(self):
-    state = WaveState()
-    state.sgpr[0], state.sgpr[1] = 42, 42
-    kernel = s_cmp_eq_u32(s[0], s[1]).to_bytes() + s_endpgm().to_bytes()
-    prog = decode_program(kernel)
-    exec_wave(prog, state, bytearray(65536), 1)
-    self.assertEqual(state.scc, 1)
-
-  def test_s_cmp_lg_u32(self):
-    state = WaveState()
-    state.sgpr[0], state.sgpr[1] = 42, 43
-    kernel = s_cmp_lg_u32(s[0], s[1]).to_bytes() + s_endpgm().to_bytes()
-    prog = decode_program(kernel)
-    exec_wave(prog, state, bytearray(65536), 1)
-    self.assertEqual(state.scc, 1)
-
-class TestVectorOps(unittest.TestCase):
-  def test_v_mov_b32(self):
-    kernel = make_store_kernel([v_mov_b32_e32(v[1], 42)])
-    out = run_kernel(kernel, n_threads=1)
-    self.assertEqual(out, [42])
-
-  def test_v_add_nc_u32(self):
-    kernel = make_store_kernel([
-      v_mov_b32_e32(v[1], 10),
-      v_mov_b32_e32(v[2], 32),
-      v_add_nc_u32_e32(v[1], v[1], v[2]),
-    ])
-    out = run_kernel(kernel, n_threads=1)
-    self.assertEqual(out, [42])
-
-  def test_v_sub_nc_u32(self):
-    kernel = make_store_kernel([
-      v_mov_b32_e32(v[1], 50),
-      v_mov_b32_e32(v[2], 8),
-      v_sub_nc_u32_e32(v[1], v[1], v[2]),
-    ])
-    out = run_kernel(kernel, n_threads=1)
-    self.assertEqual(out, [42])
-
-  def test_v_mul_lo_u32(self):
-    kernel = make_store_kernel([
-      v_mov_b32_e32(v[1], 6),
-      v_mov_b32_e32(v[2], 7),
-      v_mul_lo_u32(v[1], v[1], v[2]),
-    ])
-    out = run_kernel(kernel, n_threads=1)
-    self.assertEqual(out, [42])
+    """S_ADD_U32 sets SCC on overflow."""
+    instructions = [
+      s_mov_b32(s[0], 64),  # use inline constant for max
+      s_not_b32(s[0], s[0]),  # s0 = ~64 = 0xffffffbf, close to max
+      s_mov_b32(s[1], 64),
+      s_add_u32(s[2], s[0], s[1]),  # 0xffffffbf + 64 = 0xffffffff
+      s_mov_b32(s[3], 1),
+      s_add_u32(s[4], s[2], s[3]),  # 0xffffffff + 1 = overflow
+    ]
+    st = run_program(instructions, n_lanes=1)
+    self.assertEqual(st.sgpr[4], 0)
+    self.assertEqual(st.scc, 1)
+
+  def test_v_alignbit_b32(self):
+    """V_ALIGNBIT_B32 extracts bits from concatenated sources."""
+    instructions = [
+      s_mov_b32(s[0], 0x12),  # small values as inline constants
+      s_mov_b32(s[1], 0x34),
+      s_mov_b32(s[2], 4),  # shift amount
+      v_mov_b32_e32(v[0], s[2]),
+      v_alignbit_b32(v[1], s[0], s[1], v[0]),
+    ]
+    st = run_program(instructions, n_lanes=1)
+    # {0x12, 0x34} >> 4 = 0x0000001200000034 >> 4 = 0x20000003
+    expected = ((0x12 << 32) | 0x34) >> 4
+    self.assertEqual(st.vgpr[0][1], expected & 0xffffffff)
+
+
+class TestMultiLane(unittest.TestCase):
+  """Tests for multi-lane execution."""
+
+  def test_v_mov_all_lanes(self):
+    """V_MOV_B32 sets all lanes to the same value."""
+    instructions = [
+      s_mov_b32(s[0], 42),
+      v_mov_b32_e32(v[0], s[0]),
+    ]
+    st = run_program(instructions, n_lanes=4)
+    for lane in range(4):
+      self.assertEqual(st.vgpr[lane][0], 42)
+
+  def test_v_cmp_sets_vcc_bits(self):
+    """V_CMP_EQ sets VCC bits based on per-lane comparison."""
+    instructions = [
+      s_mov_b32(s[0], 5),
+      v_mov_b32_e32(v[0], s[0]),
+      v_mov_b32_e32(v[1], s[0]),
+      v_cmp_eq_u32_e32(v[0], v[1]),  # VOPC: src0, vsrc1 - writes VCC implicitly
+    ]
+    st = run_program(instructions, n_lanes=4)
+    self.assertEqual(st.vcc & 0xf, 0xf, "All lanes should match")
+
+
+class TestLaneInstructions(unittest.TestCase):
+  """Tests for cross-lane instructions (readlane, writelane, readfirstlane).
+
+  These are critical for wave-level reductions and WMMA matrix operations.
+
+  Note: V_READLANE_B32 and V_READFIRSTLANE_B32 write to SGPR, but the VOP1/VOP3
+  encoding has a 'vdst' field. We use RawImm to encode SGPR indices directly.
+  """
+
+  def _readlane(self, sdst_idx, vsrc, lane_idx):
+    """Helper to create V_READLANE_B32 with SGPR destination."""
+    return VOP3(VOP3Op.V_READLANE_B32, vdst=RawImm(sdst_idx), src0=vsrc, src1=lane_idx)
+
+  def _readfirstlane(self, sdst_idx, vsrc):
+    """Helper to create V_READFIRSTLANE_B32 with SGPR destination."""
+    return VOP1(VOP1Op.V_READFIRSTLANE_B32, vdst=RawImm(sdst_idx), src0=vsrc)
+
+  def test_v_readlane_b32_basic(self):
+    """V_READLANE_B32 reads a value from a specific lane's VGPR."""
+    # v[255] = lane_id from prologue; compute v[0] = lane_id * 10
+    instructions = [
+      v_lshlrev_b32_e32(v[0], 1, v[255]),  # v0 = lane_id * 2
+      v_lshlrev_b32_e32(v[1], 3, v[255]),  # v1 = lane_id * 8
+      v_add_nc_u32_e32(v[0], v[0], v[1]),  # v0 = lane_id * 10
+      # Now read lane 2's value (should be 20) into s0
+      self._readlane(0, v[0], 2),          # s0 = v0 from lane 2 = 20
+      v_mov_b32_e32(v[2], s[0]),           # broadcast to all lanes
+    ]
+    st = run_program(instructions, n_lanes=4)
+    # All lanes should have the value 20 (lane 2's value)
+    for lane in range(4):
+      self.assertEqual(st.vgpr[lane][2], 20, f"Lane {lane}: expected 20, got {st.vgpr[lane][2]}")
+
+  def test_v_readlane_b32_lane_0(self):
+    """V_READLANE_B32 reading from lane 0."""
+    instructions = [
+      v_lshlrev_b32_e32(v[0], 2, v[255]),  # v0 = lane_id * 4
+      v_add_nc_u32_e32(v[0], 100, v[0]),   # v0 = 100 + lane_id * 4
+      self._readlane(0, v[0], 0),          # s0 = lane 0's v0 = 100
+      v_mov_b32_e32(v[1], s[0]),
+    ]
+    st = run_program(instructions, n_lanes=4)
+    for lane in range(4):
+      self.assertEqual(st.vgpr[lane][1], 100)
+
+  def test_v_readlane_b32_last_lane(self):
+    """V_READLANE_B32 reading from the last active lane (lane 3 in 4-lane test)."""
+    instructions = [
+      v_lshlrev_b32_e32(v[0], 2, v[255]),  # v0 = lane_id * 4
+      v_add_nc_u32_e32(v[0], 100, v[0]),   # v0 = 100 + lane_id * 4
+      self._readlane(0, v[0], 3),          # s0 = lane 3's v0 = 112
+      v_mov_b32_e32(v[1], s[0]),
+    ]
+    st = run_program(instructions, n_lanes=4)
+    for lane in range(4):
+      self.assertEqual(st.vgpr[lane][1], 112)
+
+  def test_v_readlane_b32_different_vgpr(self):
+    """V_READLANE_B32 reading from different VGPR indices.
+
+    Regression test for bug where rd_lane was checked against VGPR values
+    instead of being used as an index (using 'in' operator on list instead
+    of checking if index is within bounds).
+    """
+    instructions = [
+      # Set up v[5] with per-lane values
+      v_lshlrev_b32_e32(v[5], 3, v[255]),  # v5 = lane_id * 8
+      v_add_nc_u32_e32(v[5], 50, v[5]),    # v5 = 50 + lane_id * 8
+      # Read lane 1's v[5] (should be 58)
+      self._readlane(0, v[5], 1),
+      v_mov_b32_e32(v[6], s[0]),
+    ]
+    st = run_program(instructions, n_lanes=4)
+    for lane in range(4):
+      self.assertEqual(st.vgpr[lane][6], 58, f"Lane {lane}: expected 58 from v[5] lane 1")
+
+  def test_v_readfirstlane_b32_basic(self):
+    """V_READFIRSTLANE_B32 reads from the first active lane."""
+    instructions = [
+      v_lshlrev_b32_e32(v[0], 2, v[255]),  # v0 = lane_id * 4
+      v_add_nc_u32_e32(v[0], 1000, v[0]),  # v0 = 1000 + lane_id * 4
+      self._readfirstlane(0, v[0]),        # s0 = first lane's v0 = 1000
+      v_mov_b32_e32(v[1], s[0]),
+    ]
+    st = run_program(instructions, n_lanes=4)
+    for lane in range(4):
+      self.assertEqual(st.vgpr[lane][1], 1000)
+
+  def test_v_readfirstlane_b32_different_vgpr(self):
+    """V_READFIRSTLANE_B32 reading from different VGPR index.
+
+    Regression test for bug where src0_idx bounds check was incorrect.
+    """
+    instructions = [
+      v_lshlrev_b32_e32(v[7], 5, v[255]),  # v7 = lane_id * 32
+      v_add_nc_u32_e32(v[7], 200, v[7]),   # v7 = 200 + lane_id * 32
+      self._readfirstlane(0, v[7]),        # s0 = first lane's v7 = 200
+      v_mov_b32_e32(v[8], s[0]),
+    ]
+    st = run_program(instructions, n_lanes=4)
+    for lane in range(4):
+      self.assertEqual(st.vgpr[lane][8], 200)
+
+  def test_v_writelane_b32_basic(self):
+    """V_WRITELANE_B32 writes a scalar to a specific lane's VGPR."""
+    instructions = [
+      v_mov_b32_e32(v[0], 0),              # Initialize v0 = 0 for all lanes
+      s_mov_b32(s[0], 999),                # Value to write
+      v_writelane_b32(v[0], s[0], 2),      # Write 999 to lane 2's v0
+    ]
+    st = run_program(instructions, n_lanes=4)
+    for lane in range(4):
+      if lane == 2:
+        self.assertEqual(st.vgpr[lane][0], 999, f"Lane 2 should have 999")
+      else:
+        self.assertEqual(st.vgpr[lane][0], 0, f"Lane {lane} should have 0")
+
+  def test_v_writelane_then_readlane(self):
+    """V_WRITELANE followed by V_READLANE to verify round-trip."""
+    instructions = [
+      v_mov_b32_e32(v[0], 0),
+      s_mov_b32(s[0], 0xdeadbeef),
+      v_writelane_b32(v[0], s[0], 1),      # Write to lane 1
+      self._readlane(1, v[0], 1),          # Read back from lane 1 into s1
+      v_mov_b32_e32(v[1], s[1]),
+    ]
+    st = run_program(instructions, n_lanes=4)
+    for lane in range(4):
+      self.assertEqual(st.vgpr[lane][1], 0xdeadbeef)
+
+  def test_v_readlane_for_reduction(self):
+    """Simulate a wave reduction using readlane - common pattern in WMMA/reductions.
+
+    This pattern is used when reducing across lanes, e.g., for computing
+    the sum of all elements in a wave.
+    """
+    # Each lane computes lane_id + 1, then we sum lanes 0-3 using readlane
+    instructions = [
+      v_add_nc_u32_e32(v[0], 1, v[255]),   # v0 = lane_id + 1 (1, 2, 3, 4)
+      # Read all 4 lanes and sum in scalar registers
+      self._readlane(0, v[0], 0),          # s0 = 1
+      self._readlane(1, v[0], 1),          # s1 = 2
+      s_add_u32(s[0], s[0], s[1]),         # s0 = 3
+      self._readlane(1, v[0], 2),          # s1 = 3
+      s_add_u32(s[0], s[0], s[1]),         # s0 = 6
+      self._readlane(1, v[0], 3),          # s1 = 4
+      s_add_u32(s[0], s[0], s[1]),         # s0 = 10
+      v_mov_b32_e32(v[1], s[0]),           # Broadcast sum to all lanes
+    ]
+    st = run_program(instructions, n_lanes=4)
+    for lane in range(4):
+      self.assertEqual(st.vgpr[lane][1], 10, f"Sum 1+2+3+4 should be 10")
+
+
+class TestTrigonometry(unittest.TestCase):
+  """Tests for trigonometric instructions."""
+
+  def test_v_sin_f32_small(self):
+    """V_SIN_F32 computes sin for small values."""
+    import math
+    # sin(1.0) ≈ 0.8414709848
+    instructions = [
+      v_mov_b32_e32(v[0], 1.0),
+      v_sin_f32_e32(v[1], v[0]),
+    ]
+    st = run_program(instructions, n_lanes=1)
+    result = i2f(st.vgpr[0][1])
+    expected = math.sin(1.0 * 2 * math.pi)  # V_SIN_F32 expects input in cycles (0-1 = 0-2π)
+    self.assertAlmostEqual(result, expected, places=4)
+
+  def test_v_sin_f32_quarter(self):
+    """V_SIN_F32 at 0.25 cycles = sin(π/2) = 1.0."""
+    instructions = [
+      s_mov_b32(s[0], f2i(0.25)),  # 0.25 is not an inline constant, use f2i
+      v_mov_b32_e32(v[0], s[0]),
+      v_sin_f32_e32(v[1], v[0]),
+    ]
+    st = run_program(instructions, n_lanes=1)
+    result = i2f(st.vgpr[0][1])
+    self.assertAlmostEqual(result, 1.0, places=4)
+
+  def test_v_sin_f32_large(self):
+    """V_SIN_F32 for large input value (132000.0)."""
+    import math
+    # This is the failing case: sin(132000.0) should be ≈ 0.294
+    # V_SIN_F32 input is in cycles, so we need frac(132000.0) * 2π
+    instructions = [
+      s_mov_b32(s[0], f2i(132000.0)),
+      v_mov_b32_e32(v[0], s[0]),
+      v_sin_f32_e32(v[1], v[0]),
+    ]
+    st = run_program(instructions, n_lanes=1)
+    result = i2f(st.vgpr[0][1])
+    # frac(132000.0) = 0, so sin(0) = 0... but actually V_SIN_F32 does its own frac internally
+    # The expected value is sin(frac(132000.0) * 2π) where frac is done in the instruction
+    # For 132000.0, the hardware computes frac(132000.0) ≈ 0.046875 (due to precision)
+    # sin(0.046875 * 2π) ≈ 0.294
+    expected = math.sin(132000.0 * 2 * math.pi)
+    # Allow some tolerance due to precision differences
+    self.assertAlmostEqual(result, expected, places=2, msg=f"sin(132000) got {result}, expected ~{expected}")
+
+
+class TestFMA(unittest.TestCase):
+  """Tests for FMA instructions - key for OCML sin argument reduction."""
+
+  def test_v_fma_f32_basic(self):
+    """V_FMA_F32: a*b+c basic case using inline constants only."""
+    # Inline float constants: 0.5, -0.5, 1.0, -1.0, 2.0, -2.0, 4.0, -4.0
+    instructions = [
+      v_mov_b32_e32(v[0], 2.0),  # inline constant
+      v_mov_b32_e32(v[1], 4.0),  # inline constant
+      v_mov_b32_e32(v[2], 1.0),  # inline constant
+      v_fma_f32(v[3], v[0], v[1], v[2]),  # 2*4+1 = 9
+    ]
+    st = run_program(instructions, n_lanes=1)
+    self.assertAlmostEqual(i2f(st.vgpr[0][3]), 9.0, places=5)
+
+  def test_v_fma_f32_negative(self):
+    """V_FMA_F32 with negative multiplier (used in sin reduction)."""
+    instructions = [
+      v_mov_b32_e32(v[0], -2.0),  # inline constant
+      v_mov_b32_e32(v[1], 4.0),   # inline constant
+      v_mov_b32_e32(v[2], 1.0),   # inline constant
+      v_fma_f32(v[3], v[0], v[1], v[2]),  # -2*4+1 = -7
+    ]
+    st = run_program(instructions, n_lanes=1)
+    self.assertAlmostEqual(i2f(st.vgpr[0][3]), -7.0, places=5)
+
+  def test_v_fmac_f32(self):
+    """V_FMAC_F32: d = d + a*b using inline constants."""
+    instructions = [
+      v_mov_b32_e32(v[0], 2.0),  # inline constant
+      v_mov_b32_e32(v[1], 4.0),  # inline constant
+      v_mov_b32_e32(v[2], 1.0),  # inline constant
+      v_fmac_f32_e32(v[2], v[0], v[1]),  # v2 = v2 + v0*v1 = 1 + 2*4 = 9
+    ]
+    st = run_program(instructions, n_lanes=1)
+    self.assertAlmostEqual(i2f(st.vgpr[0][2]), 9.0, places=5)
+
+  def test_v_fmaak_f32(self):
+    """V_FMAAK_F32: d = a * b + K using inline constants."""
+    instructions = [
+      v_mov_b32_e32(v[0], 2.0),  # inline constant
+      v_mov_b32_e32(v[1], 4.0),  # inline constant
+      v_fmaak_f32_e32(v[2], v[0], v[1], 0x3f800000),  # v2 = v0 * v1 + 1.0 = 2*4+1 = 9
+    ]
+    st = run_program(instructions, n_lanes=1)
+    self.assertAlmostEqual(i2f(st.vgpr[0][2]), 9.0, places=5)
+
+  def test_v_fma_f32_with_sgpr(self):
+    """V_FMA_F32: using SGPR for non-inline constant."""
+    # Use SGPR to load 3.0 which is not an inline constant
+    instructions = [
+      s_mov_b32(s[0], f2i(3.0)),  # 3.0 via literal in SGPR
+      v_mov_b32_e32(v[0], 2.0),   # inline constant
+      v_mov_b32_e32(v[1], s[0]),  # 3.0 from SGPR
+      v_mov_b32_e32(v[2], 4.0),   # inline constant
+      v_fma_f32(v[3], v[0], v[1], v[2]),  # 2*3+4 = 10
+    ]
+    st = run_program(instructions, n_lanes=1)
+    self.assertAlmostEqual(i2f(st.vgpr[0][3]), 10.0, places=5)
+
+
+class TestRounding(unittest.TestCase):
+  """Tests for rounding instructions - used in sin argument reduction."""
+
+  def test_v_rndne_f32_half_even(self):
+    """V_RNDNE_F32 rounds to nearest even."""
+    instructions = [
+      s_mov_b32(s[0], f2i(2.5)),
+      v_mov_b32_e32(v[0], s[0]),
+      v_rndne_f32_e32(v[1], v[0]),
+    ]
+    st = run_program(instructions, n_lanes=1)
+    self.assertAlmostEqual(i2f(st.vgpr[0][1]), 2.0, places=5)  # rounds to even
+
+  def test_v_rndne_f32_half_odd(self):
+    """V_RNDNE_F32 rounds 3.5 to 4 (nearest even)."""
+    instructions = [
+      s_mov_b32(s[0], f2i(3.5)),
+      v_mov_b32_e32(v[0], s[0]),
+      v_rndne_f32_e32(v[1], v[0]),
+    ]
+    st = run_program(instructions, n_lanes=1)
+    self.assertAlmostEqual(i2f(st.vgpr[0][1]), 4.0, places=5)
+
+  def test_v_rndne_f32_large(self):
+    """V_RNDNE_F32 with large value (like sin reduction uses)."""
+    # sin(1e5) reduction: 1e5 * (1/2pi) ≈ 15915.49...
+    val = 100000.0 * 0.15915494309189535  # 1/(2*pi)
+    instructions = [
+      s_mov_b32(s[0], f2i(val)),
+      v_mov_b32_e32(v[0], s[0]),
+      v_rndne_f32_e32(v[1], v[0]),
+    ]
+    st = run_program(instructions, n_lanes=1)
+    expected = round(val)  # Python's round does banker's rounding
+    self.assertAlmostEqual(i2f(st.vgpr[0][1]), expected, places=0)
+
+  def test_v_floor_f32(self):
+    """V_FLOOR_F32 floors to integer."""
+    instructions = [
+      s_mov_b32(s[0], f2i(3.7)),
+      v_mov_b32_e32(v[0], s[0]),
+      v_floor_f32_e32(v[1], v[0]),
+    ]
+    st = run_program(instructions, n_lanes=1)
+    self.assertAlmostEqual(i2f(st.vgpr[0][1]), 3.0, places=5)
+
+  def test_v_trunc_f32(self):
+    """V_TRUNC_F32 truncates toward zero."""
+    instructions = [
+      s_mov_b32(s[0], f2i(-3.7)),
+      v_mov_b32_e32(v[0], s[0]),
+      v_trunc_f32_e32(v[1], v[0]),
+    ]
+    st = run_program(instructions, n_lanes=1)
+    self.assertAlmostEqual(i2f(st.vgpr[0][1]), -3.0, places=5)
+
+  def test_v_fract_f32(self):
+    """V_FRACT_F32 returns fractional part."""
+    instructions = [
+      s_mov_b32(s[0], f2i(3.75)),
+      v_mov_b32_e32(v[0], s[0]),
+      v_fract_f32_e32(v[1], v[0]),
+    ]
+    st = run_program(instructions, n_lanes=1)
+    self.assertAlmostEqual(i2f(st.vgpr[0][1]), 0.75, places=5)
+
+  def test_v_fract_f32_large(self):
+    """V_FRACT_F32 with large value - precision matters here."""
+    instructions = [
+      s_mov_b32(s[0], f2i(132000.25)),
+      v_mov_b32_e32(v[0], s[0]),
+      v_fract_f32_e32(v[1], v[0]),
+    ]
+    st = run_program(instructions, n_lanes=1)
+    result = i2f(st.vgpr[0][1])
+    # For large floats, fract precision degrades
+    self.assertGreaterEqual(result, 0.0)
+    self.assertLess(result, 1.0)
+
+
+class TestConversion(unittest.TestCase):
+  """Tests for conversion instructions."""
+
+  def test_v_cvt_i32_f32_positive(self):
+    """V_CVT_I32_F32 converts float to signed int."""
+    instructions = [
+      s_mov_b32(s[0], f2i(42.7)),
+      v_mov_b32_e32(v[0], s[0]),
+      v_cvt_i32_f32_e32(v[1], v[0]),
+    ]
+    st = run_program(instructions, n_lanes=1)
+    self.assertEqual(st.vgpr[0][1], 42)
+
+  def test_v_cvt_i32_f32_negative(self):
+    """V_CVT_I32_F32 converts negative float to signed int."""
+    instructions = [
+      s_mov_b32(s[0], f2i(-42.7)),
+      v_mov_b32_e32(v[0], s[0]),
+      v_cvt_i32_f32_e32(v[1], v[0]),
+    ]
+    st = run_program(instructions, n_lanes=1)
+    # Result is signed, stored as unsigned
+    self.assertEqual(st.vgpr[0][1] & 0xffffffff, (-42) & 0xffffffff)
+
+  def test_v_cvt_i32_f32_large(self):
+    """V_CVT_I32_F32 with large float (used in sin for quadrant)."""
+    # sin reduction converts round(x * 1/2pi) to int for quadrant selection
+    instructions = [
+      s_mov_b32(s[0], f2i(15915.0)),  # ~1e5 / (2*pi)
+      v_mov_b32_e32(v[0], s[0]),
+      v_cvt_i32_f32_e32(v[1], v[0]),
+    ]
+    st = run_program(instructions, n_lanes=1)
+    self.assertEqual(st.vgpr[0][1], 15915)
+
+  def test_v_cvt_f32_i32(self):
+    """V_CVT_F32_I32 converts signed int to float."""
+    instructions = [
+      s_mov_b32(s[0], 42),
+      v_mov_b32_e32(v[0], s[0]),
+      v_cvt_f32_i32_e32(v[1], v[0]),
+    ]
+    st = run_program(instructions, n_lanes=1)
+    self.assertAlmostEqual(i2f(st.vgpr[0][1]), 42.0, places=5)
+
+  def test_v_cvt_f32_u32(self):
+    """V_CVT_F32_U32 converts unsigned int to float."""
+    instructions = [
+      s_mov_b32(s[0], 0xffffffff),  # max u32
+      v_mov_b32_e32(v[0], s[0]),
+      v_cvt_f32_u32_e32(v[1], v[0]),
+    ]
+    st = run_program(instructions, n_lanes=1)
+    self.assertAlmostEqual(i2f(st.vgpr[0][1]), 4294967296.0, places=-5)
+
+
+class TestBitManipulation(unittest.TestCase):
+  """Tests for bit manipulation - used in sin for quadrant selection."""
 
   def test_v_and_b32(self):
-    kernel = make_store_kernel([
-      v_mov_b32_e32(v[1], 0xff0f),
-      v_mov_b32_e32(v[2], 0x0fff),
-      v_and_b32_e32(v[1], v[1], v[2]),
-    ])
-    out = run_kernel(kernel, n_threads=1)
-    self.assertEqual(out, [0x0f0f])
-
-  def test_v_or_b32(self):
-    kernel = make_store_kernel([
-      v_mov_b32_e32(v[1], 0xf000),
-      v_mov_b32_e32(v[2], 0x000f),
-      v_or_b32_e32(v[1], v[1], v[2]),
-    ])
-    out = run_kernel(kernel, n_threads=1)
-    self.assertEqual(out, [0xf00f])
+    """V_AND_B32 bitwise and."""
+    instructions = [
+      s_mov_b32(s[0], 0xff),
+      s_mov_b32(s[1], 0x0f),
+      v_mov_b32_e32(v[0], s[0]),
+      v_and_b32_e32(v[1], s[1], v[0]),
+    ]
+    st = run_program(instructions, n_lanes=1)
+    self.assertEqual(st.vgpr[0][1], 0x0f)
+
+  def test_v_and_b32_quadrant(self):
+    """V_AND_B32 for quadrant extraction (n & 3)."""
+    instructions = [
+      s_mov_b32(s[0], 15915),  # some large number
+      v_mov_b32_e32(v[0], s[0]),
+      v_and_b32_e32(v[1], 3, v[0]),  # n & 3 for quadrant
+    ]
+    st = run_program(instructions, n_lanes=1)
+    self.assertEqual(st.vgpr[0][1], 15915 & 3)
+
+  def test_v_lshrrev_b32(self):
+    """V_LSHRREV_B32 logical shift right."""
+    instructions = [
+      s_mov_b32(s[0], 0xff00),
+      v_mov_b32_e32(v[0], s[0]),
+      v_lshrrev_b32_e32(v[1], 8, v[0]),
+    ]
+    st = run_program(instructions, n_lanes=1)
+    self.assertEqual(st.vgpr[0][1], 0xff)
 
   def test_v_lshlrev_b32(self):
-    kernel = make_store_kernel([
-      v_mov_b32_e32(v[1], 1),
-      v_lshlrev_b32_e32(v[1], 5, v[1]),
-    ])
-    out = run_kernel(kernel, n_threads=1)
-    self.assertEqual(out, [32])
-
-  def test_v_lshrrev_b32(self):
-    kernel = make_store_kernel([
-      v_mov_b32_e32(v[1], 128),
-      v_lshrrev_b32_e32(v[1], 3, v[1]),
-    ])
-    out = run_kernel(kernel, n_threads=1)
-    self.assertEqual(out, [16])
-
-  def test_v_add_f32(self):
-    kernel = make_store_kernel([
-      v_mov_b32_e32(v[1], i32(1.5)),
-      v_mov_b32_e32(v[2], i32(2.5)),
-      v_add_f32_e32(v[1], v[1], v[2]),
-    ])
-    out = run_kernel(kernel, n_threads=1)
-    self.assertEqual(f32(out[0]), 4.0)
-
-  def test_v_mul_f32(self):
-    kernel = make_store_kernel([
-      v_mov_b32_e32(v[1], i32(3.0)),
-      v_mov_b32_e32(v[2], i32(4.0)),
-      v_mul_f32_e32(v[1], v[1], v[2]),
-    ])
-    out = run_kernel(kernel, n_threads=1)
-    self.assertEqual(f32(out[0]), 12.0)
-
-  def test_v_max_f32(self):
-    kernel = make_store_kernel([
-      v_mov_b32_e32(v[1], i32(3.0)),
-      v_mov_b32_e32(v[2], i32(5.0)),
-      v_max_f32_e32(v[1], v[1], v[2]),
-    ])
-    out = run_kernel(kernel, n_threads=1)
-    self.assertEqual(f32(out[0]), 5.0)
-
-  def test_v_min_f32(self):
-    kernel = make_store_kernel([
-      v_mov_b32_e32(v[1], i32(3.0)),
-      v_mov_b32_e32(v[2], i32(5.0)),
-      v_min_f32_e32(v[1], v[1], v[2]),
-    ])
-    out = run_kernel(kernel, n_threads=1)
-    self.assertEqual(f32(out[0]), 3.0)
-
-class TestThreading(unittest.TestCase):
-  def test_thread_id(self):
-    """Each thread should get its own thread ID in v0."""
-    kernel = make_store_kernel([v_mov_b32_e32(v[1], v[0])], store_vreg=1)
-    out = run_kernel(kernel, n_threads=4)
-    self.assertEqual(out, [0, 1, 2, 3])
-
-  def test_thread_local_ops(self):
-    """Each thread computes tid * 10."""
-    kernel = make_store_kernel([
-      v_mov_b32_e32(v[2], 10),
-      v_mul_lo_u32(v[1], v[0], v[2]),
-    ])
-    out = run_kernel(kernel, n_threads=4)
-    self.assertEqual(out, [0, 10, 20, 30])
-
-  def test_exec_mask(self):
-    """Test that exec mask controls which lanes execute."""
-    kernel = b''
-    kernel += s_load_b64(s[2:3], s[0:1], 0, soffset=NULL).to_bytes()
-    kernel += s_waitcnt(lgkmcnt=0).to_bytes()
-    kernel += v_mov_b32_e32(v[1], 100).to_bytes()  # default value
-    kernel += s_mov_b32(EXEC_LO, 0b0101).to_bytes()  # only lanes 0 and 2
-    kernel += v_mov_b32_e32(v[1], 42).to_bytes()   # only for active lanes
-    kernel += s_mov_b32(EXEC_LO, 0xf).to_bytes()   # restore all lanes
-    kernel += v_lshlrev_b32_e32(v[3], 2, v[0]).to_bytes()
-    kernel += global_store_b32(addr=v[3], data=v[1], saddr=s[2]).to_bytes()
-    kernel += s_endpgm().to_bytes()
-    out = run_kernel(kernel, n_threads=4)
-    self.assertEqual(out, [42, 100, 42, 100])
-
-class TestBranching(unittest.TestCase):
-  def test_s_branch(self):
-    """Test unconditional branch."""
-    state = WaveState()
-    kernel = b''
-    kernel += s_mov_b32(s[0], 1).to_bytes()
-    kernel += s_branch(1).to_bytes()  # skip next instruction
-    kernel += s_mov_b32(s[0], 2).to_bytes()  # should be skipped
-    kernel += s_mov_b32(s[1], 3).to_bytes()
-    kernel += s_endpgm().to_bytes()
-    prog = decode_program(kernel)
-    exec_wave(prog, state, bytearray(65536), 1)
-    self.assertEqual(state.sgpr[0], 1)  # not overwritten
-    self.assertEqual(state.sgpr[1], 3)
-
-  def test_s_cbranch_scc0(self):
-    """Test conditional branch on SCC=0."""
-    state = WaveState()
-    state.scc = 0
-    kernel = b''
-    kernel += s_mov_b32(s[0], 1).to_bytes()
-    kernel += s_cbranch_scc0(1).to_bytes()  # branch if scc=0
-    kernel += s_mov_b32(s[0], 2).to_bytes()  # should be skipped
-    kernel += s_endpgm().to_bytes()
-    prog = decode_program(kernel)
-    exec_wave(prog, state, bytearray(65536), 1)
-    self.assertEqual(state.sgpr[0], 1)
-
-  def test_s_cbranch_scc1(self):
-    """Test conditional branch on SCC=1."""
-    state = WaveState()
-    state.scc = 1
-    kernel = b''
-    kernel += s_mov_b32(s[0], 1).to_bytes()
-    kernel += s_cbranch_scc1(1).to_bytes()  # branch if scc=1
-    kernel += s_mov_b32(s[0], 2).to_bytes()  # should be skipped
-    kernel += s_endpgm().to_bytes()
-    prog = decode_program(kernel)
-    exec_wave(prog, state, bytearray(65536), 1)
-    self.assertEqual(state.sgpr[0], 1)
-
-  def test_unknown_sopp_opcode(self):
-    """Regression test: unknown SOPP opcodes should be ignored, not crash."""
-    state = WaveState()
-    # Create a raw SOPP instruction with opcode 8 (undefined in our enum)
-    # SOPP format: bits[31:23] = 0b101111111, bits[22:16] = op, bits[15:0] = simm16
-    unknown_sopp = (0b101111111 << 23) | (8 << 16) | 0  # op=8, simm16=0
-    kernel = unknown_sopp.to_bytes(4, 'little') + s_endpgm().to_bytes()
-    prog = decode_program(kernel)
-    # Should not raise an exception
-    exec_wave(prog, state, bytearray(65536), 1)
-
-class TestMemory(unittest.TestCase):
-  def test_global_load_store(self):
-    """Test global load followed by store."""
-    # Create input buffer
-    input_buf = (ctypes.c_uint32 * 4)(10, 20, 30, 40)
-    input_ptr = ctypes.addressof(input_buf)
-    output_buf = (ctypes.c_uint32 * 4)(*[0]*4)
-    output_ptr = ctypes.addressof(output_buf)
-    args = (ctypes.c_uint64 * 2)(output_ptr, input_ptr)
-    args_ptr = ctypes.addressof(args)
-
-    # Kernel: load from input[tid], add 1, store to output[tid]
-    kernel = b''
-    kernel += s_load_b64(s[2:3], s[0:1], soffset=NULL, offset=0).to_bytes()  # output ptr
-    kernel += s_load_b64(s[4:5], s[0:1], soffset=NULL, offset=8).to_bytes()  # input ptr
-    kernel += s_waitcnt(lgkmcnt=0).to_bytes()
-    kernel += v_lshlrev_b32_e32(v[2], 2, v[0]).to_bytes()  # offset = tid * 4
-    kernel += global_load_b32(vdst=v[1], addr=v[2], saddr=s[4]).to_bytes()
-    kernel += s_waitcnt(vmcnt=0).to_bytes()
-    kernel += v_add_nc_u32_e32(v[1], 1, v[1]).to_bytes()  # add 1
-    kernel += global_store_b32(addr=v[2], data=v[1], saddr=s[2]).to_bytes()
-    kernel += s_endpgm().to_bytes()
-
-    kernel_buf = (ctypes.c_char * len(kernel))(*kernel)
-    kernel_ptr = ctypes.addressof(kernel_buf)
-    set_valid_mem_ranges({
-      (input_ptr, ctypes.sizeof(input_buf)),
-      (output_ptr, ctypes.sizeof(output_buf)),
-      (args_ptr, ctypes.sizeof(args)),
-      (kernel_ptr, len(kernel)),
-    })
-    result = run_asm(kernel_ptr, len(kernel), 1, 1, 1, 4, 1, 1, args_ptr)
-    self.assertEqual(result, 0)
-    self.assertEqual([output_buf[i] for i in range(4)], [11, 21, 31, 41])
-
-class TestFloatOps(unittest.TestCase):
-  def test_v_rcp_f32(self):
-    kernel = make_store_kernel([
-      v_mov_b32_e32(v[1], i32(4.0)),
-      v_rcp_f32_e32(v[1], v[1]),
-    ])
-    out = run_kernel(kernel, n_threads=1)
-    self.assertAlmostEqual(f32(out[0]), 0.25, places=5)
-
-  def test_v_sqrt_f32(self):
-    kernel = make_store_kernel([
-      v_mov_b32_e32(v[1], i32(16.0)),
-      v_sqrt_f32_e32(v[1], v[1]),
-    ])
-    out = run_kernel(kernel, n_threads=1)
-    self.assertAlmostEqual(f32(out[0]), 4.0, places=5)
-
-  def test_v_floor_f32(self):
-    kernel = make_store_kernel([
-      v_mov_b32_e32(v[1], i32(3.7)),
-      v_floor_f32_e32(v[1], v[1]),
-    ])
-    out = run_kernel(kernel, n_threads=1)
-    self.assertEqual(f32(out[0]), 3.0)
-
-  def test_v_ceil_f32(self):
-    kernel = make_store_kernel([
-      v_mov_b32_e32(v[1], i32(3.2)),
-      v_ceil_f32_e32(v[1], v[1]),
-    ])
-    out = run_kernel(kernel, n_threads=1)
-    self.assertEqual(f32(out[0]), 4.0)
-
-  def test_v_cvt_f32_i32(self):
-    kernel = make_store_kernel([
-      v_mov_b32_e32(v[1], 42),
-      v_cvt_f32_i32_e32(v[1], v[1]),
-    ])
-    out = run_kernel(kernel, n_threads=1)
-    self.assertEqual(f32(out[0]), 42.0)
-
-  def test_v_cvt_i32_f32(self):
-    kernel = make_store_kernel([
-      v_mov_b32_e32(v[1], i32(42.9)),
-      v_cvt_i32_f32_e32(v[1], v[1]),
-    ])
-    out = run_kernel(kernel, n_threads=1)
-    self.assertEqual(out[0], 42)
-
-class TestVOP3(unittest.TestCase):
-  def test_v_fma_f32(self):
-    """Test fused multiply-add: a*b + c"""
-    kernel = make_store_kernel([
-      v_mov_b32_e32(v[1], i32(2.0)),
-      v_mov_b32_e32(v[2], i32(3.0)),
-      v_mov_b32_e32(v[4], i32(4.0)),
-      v_fma_f32(v[1], v[1], v[2], v[4]),  # 2*3+4 = 10
-    ])
-    out = run_kernel(kernel, n_threads=1)
-    self.assertEqual(f32(out[0]), 10.0)
-
-  def test_v_add3_u32(self):
-    """Test 3-operand add."""
-    kernel = make_store_kernel([
-      v_mov_b32_e32(v[1], 10),
-      v_mov_b32_e32(v[2], 20),
-      v_mov_b32_e32(v[4], 12),
-      v_add3_u32(v[1], v[1], v[2], v[4]),  # 10+20+12 = 42
-    ])
-    out = run_kernel(kernel, n_threads=1)
-    self.assertEqual(out[0], 42)
-
-  def test_v_neg_modifier(self):
-    """Test VOP3 negation modifier."""
-    kernel = make_store_kernel([
-      v_mov_b32_e32(v[1], i32(5.0)),
-      v_mov_b32_e32(v[2], i32(3.0)),
-      # v_add_f32 with neg on src1: 5 + (-3) = 2
-      v_add_f32(v[1], v[1], v[2], neg=0b010),
-    ])
-    out = run_kernel(kernel, n_threads=1)
-    self.assertEqual(f32(out[0]), 2.0)
-
-  def test_v_ldexp_f32(self):
-    """Regression test: V_LDEXP_F32 used by exp()."""
-    kernel = make_store_kernel([
-      v_mov_b32_e32(v[1], i32(1.5)),
-      v_mov_b32_e32(v[2], 3),  # exponent
-      v_ldexp_f32(v[1], v[1], v[2]),  # 1.5 * 2^3 = 12.0
-    ])
-    out = run_kernel(kernel, n_threads=1)
-    self.assertEqual(f32(out[0]), 12.0)
-
-  def test_v_xad_u32(self):
-    """Regression test: V_XAD_U32 (xor-add) used by random number generation."""
-    kernel = make_store_kernel([
-      v_mov_b32_e32(v[1], 3),
-      v_mov_b32_e32(v[2], 4),
-      v_mov_b32_e32(v[4], 5),
-      v_xad_u32(v[1], v[1], v[2], v[4]),  # (3^4)+5 = 7+5 = 12
-    ])
-    out = run_kernel(kernel, n_threads=1)
-    self.assertEqual(out[0], 12)
-
-  def test_v_lshl_or_b32(self):
-    """Regression test: V_LSHL_OR_B32 operand order is (s0 << s1) | s2, not (s0 << s2) | s1."""
-    kernel = make_store_kernel([
-      v_mov_b32_e32(v[1], 5),   # s0 = value to shift
-      v_mov_b32_e32(v[2], 2),   # s1 = shift amount
-      v_mov_b32_e32(v[4], 3),   # s2 = value to OR
-      v_lshl_or_b32(v[1], v[1], v[2], v[4]),  # (5 << 2) | 3 = 20 | 3 = 23
-    ])
-    out = run_kernel(kernel, n_threads=1)
-    self.assertEqual(out[0], 23)
-
-  def test_v_sqrt_f32_negative(self):
-    """Regression test: V_SQRT_F32 should return NaN for negative inputs, not 0."""
-    kernel = make_store_kernel([
-      v_mov_b32_e32(v[1], i32(-1.0)),
-      v_sqrt_f32(v[1], v[1]),
-    ])
-    out = run_kernel(kernel, n_threads=1)
-    self.assertTrue(math.isnan(f32(out[0])))
-
-  def test_v_rsq_f32_negative(self):
-    """Regression test: V_RSQ_F32 should return NaN for negative inputs, not inf."""
-    kernel = make_store_kernel([
-      v_mov_b32_e32(v[1], i32(-1.0)),
-      v_rsq_f32(v[1], v[1]),
-    ])
-    out = run_kernel(kernel, n_threads=1)
-    self.assertTrue(math.isnan(f32(out[0])))
-
-class TestVOPD(unittest.TestCase):
-  def test_vopd_add_nc_u32(self):
-    """Test VOPD V_DUAL_ADD_NC_U32."""
-    state = WaveState()
-    state.vgpr[0][1] = 100
-    state.vgpr[0][2] = 50
-    # vdsty = (vdsty_enc << 1) | ((vdstx & 1) ^ 1), so for vdstx=3 (odd), vdsty=4 requires VGPR(4)
-    kernel = VOPD(opx=VOPDOp.V_DUAL_MOV_B32, srcx0=v[1], vsrcx1=VGPR(0), vdstx=VGPR(3),
-                  opy=VOPDOp.V_DUAL_ADD_NC_U32, srcy0=v[1], vsrcy1=VGPR(2), vdsty=VGPR(4)).to_bytes()
-    kernel += s_endpgm().to_bytes()
-    prog = decode_program(kernel)
-    exec_wave(prog, state, bytearray(65536), 1)
-    self.assertEqual(state.vgpr[0][3], 100)  # MOV result
-    self.assertEqual(state.vgpr[0][4], 150)  # 100 + 50
-
-  def test_vopd_lshlrev(self):
-    """Test VOPD V_DUAL_LSHLREV_B32."""
-    state = WaveState()
-    state.vgpr[0][1] = 0x10
-    state.vgpr[0][2] = 0
-    # vdsty = (vdsty_enc << 1) | ((vdstx & 1) ^ 1), so for vdstx=3 (odd), vdsty=4 requires VGPR(4)
-    kernel = VOPD(opx=VOPDOp.V_DUAL_MOV_B32, srcx0=v[1], vsrcx1=VGPR(0), vdstx=VGPR(3),
-                  opy=VOPDOp.V_DUAL_LSHLREV_B32, srcy0=4, vsrcy1=VGPR(1), vdsty=VGPR(4)).to_bytes()  # V4 = V1 << 4
-    kernel += s_endpgm().to_bytes()
-    prog = decode_program(kernel)
-    exec_wave(prog, state, bytearray(65536), 1)
-    self.assertEqual(state.vgpr[0][3], 0x10)  # MOV result
-    self.assertEqual(state.vgpr[0][4], 0x100)  # 0x10 << 4 = 0x100
-
-  def test_vopd_and(self):
-    """Test VOPD V_DUAL_AND_B32."""
-    state = WaveState()
-    state.vgpr[0][1] = 0xff
-    state.vgpr[0][2] = 0x0f
-    # vdsty = (vdsty_enc << 1) | ((vdstx & 1) ^ 1), so for vdstx=3 (odd), vdsty=4 requires VGPR(4)
-    kernel = VOPD(opx=VOPDOp.V_DUAL_MOV_B32, srcx0=v[1], vsrcx1=VGPR(0), vdstx=VGPR(3),
-                  opy=VOPDOp.V_DUAL_AND_B32, srcy0=v[1], vsrcy1=VGPR(2), vdsty=VGPR(4)).to_bytes()
-    kernel += s_endpgm().to_bytes()
-    prog = decode_program(kernel)
-    exec_wave(prog, state, bytearray(65536), 1)
-    self.assertEqual(state.vgpr[0][3], 0xff)
-    self.assertEqual(state.vgpr[0][4], 0x0f)  # 0xff & 0x0f = 0x0f
-
-  def test_vopd_parallel_read(self):
-    """Regression: VOPD must read all inputs before writing - Y op reads register that X op writes."""
-    state = WaveState()
-    state.vgpr[0][4] = 0
-    state.vgpr[0][7] = 5  # Y op reads v7 as vsrcy1, X op writes to v7
-    # X: MOV v7, v0 (v0=0, so v7 becomes 0)
-    # Y: ADD v6, v4, v7 (should use original v7=5, not the overwritten 0)
-    # vdsty_enc=3 with vdstx=7 (odd) -> vdsty = (3 << 1) | (7&1)^1 = 6 | 0 = 6
-    kernel = VOPD(opx=VOPDOp.V_DUAL_MOV_B32, srcx0=v[0], vsrcx1=VGPR(0), vdstx=VGPR(7),
-                  opy=VOPDOp.V_DUAL_ADD_NC_U32, srcy0=v[4], vsrcy1=VGPR(7), vdsty=VGPR(6)).to_bytes()
-    kernel += s_endpgm().to_bytes()
-    prog = decode_program(kernel)
-    exec_wave(prog, state, bytearray(65536), 1)
-    self.assertEqual(state.vgpr[0][7], 0)  # X op: v7 = v0 = 0
-    self.assertEqual(state.vgpr[0][6], 5)  # Y op: v6 = v4 + v7 = 0 + 5 (original v7)
-
-class TestDecoder(unittest.TestCase):
-  def test_vopd_literal_handling(self):
-    """Regression test: VOPD srcx0/srcy0 with literal (255) wasn't consuming the literal dword."""
-    state = WaveState()
-    # Create VOPD with srcx0=255 (literal), followed by literal value 0x12345678
-    vopd_bytes = VOPD(opx=8, srcx0=RawImm(255), vsrcx1=VGPR(0), vdstx=VGPR(1),  # MOV: V1 = literal
-                      opy=8, srcy0=RawImm(128), vsrcy1=VGPR(0), vdsty=VGPR(2)).to_bytes()  # MOV: V2 = 0
-    literal_bytes = (0x12345678).to_bytes(4, 'little')
-    kernel = vopd_bytes + literal_bytes + s_endpgm().to_bytes()
-    prog = decode_program(kernel)
-    # Should decode as 3 instructions: VOPD (with literal), then S_ENDPGM
-    # The literal should NOT be decoded as a separate instruction
-    self.assertEqual(len(prog), 2)  # VOPD + S_ENDPGM
-    exec_wave(prog, state, bytearray(65536), 1)
-    self.assertEqual(state.vgpr[0][1], 0x12345678)
-
-  def test_s_endpgm_stops_decode(self):
-    """Regression test: decoder should stop at S_ENDPGM, not read past into metadata."""
-    # Create a kernel followed by garbage that looks like an invalid instruction
-    kernel = s_mov_b32(s[0], 42).to_bytes() + s_endpgm().to_bytes()
-    garbage = bytes([0xff] * 16)  # garbage after kernel
-    prog = decode_program(kernel + garbage)
-    # Should only have 2 instructions (s_mov_b32 and s_endpgm)
-    self.assertEqual(len(prog), 2)
-
-class TestFloatConversion(unittest.TestCase):
-  """Unit tests for i32/i16/f32/f16 float conversion functions."""
-
-  def test_i32_preserves_nan_sign(self):
-    """NaN sign bit should be preserved when converting float to int bits."""
-    from extra.assembly.rdna3.emu import i32, f32
-    # 0 * -inf produces a negative NaN
-    neg_nan = 0.0 * float('-inf')
-    bits = i32(neg_nan)
-    # Should have sign bit set (0xffc00000), not canonical positive NaN (0x7fc00000)
-    self.assertEqual(bits & 0x80000000, 0x80000000, f"Expected negative NaN, got 0x{bits:08x}")
-    self.assertTrue(math.isnan(f32(bits)))
-
-  def test_i32_preserves_positive_nan(self):
-    """Positive NaN should remain positive."""
-    from extra.assembly.rdna3.emu import i32, f32
-    pos_nan = float('nan')
-    bits = i32(pos_nan)
-    # Standard Python NaN is positive (0x7fc00000)
-    self.assertEqual(bits & 0x80000000, 0, f"Expected positive NaN, got 0x{bits:08x}")
-    self.assertTrue(math.isnan(f32(bits)))
-
-  def test_i32_overflow_to_inf(self):
-    """Values too large for f32 should become inf."""
-    from extra.assembly.rdna3.emu import i32, f32
-    big = 2.0 ** 200
-    self.assertEqual(i32(big), 0x7f800000)  # +inf
-    self.assertEqual(i32(-big), 0xff800000)  # -inf
-
-  def test_i32_inf(self):
-    """Infinity should be preserved."""
-    from extra.assembly.rdna3.emu import i32
-    self.assertEqual(i32(float('inf')), 0x7f800000)
-    self.assertEqual(i32(float('-inf')), 0xff800000)
-
-  def test_i32_normal_values(self):
-    """Normal float values should round-trip correctly (within f32 precision)."""
-    from extra.assembly.rdna3.emu import i32, f32
-    # Use values exactly representable in float32
-    for val in [0.0, 1.0, -1.0, 0.5, -0.5, 100.0, -100.0, 1e10]:
-      bits = i32(val)
-      self.assertAlmostEqual(f32(bits), val, places=5)
-
-  def test_i16_overflow_to_inf(self):
-    """Values too large for f16 should become inf."""
-    from extra.assembly.rdna3.emu import i16
-    big = 100000.0  # way larger than f16 max (65504)
-    self.assertEqual(i16(big), 0x7c00)  # +inf
-    self.assertEqual(i16(-big), 0xfc00)  # -inf
-
-  def test_i16_inf(self):
-    """Infinity should be preserved."""
-    from extra.assembly.rdna3.emu import i16
-    self.assertEqual(i16(float('inf')), 0x7c00)
-    self.assertEqual(i16(float('-inf')), 0xfc00)
-
-  def test_fma_nan_sign_preserved(self):
-    """FMA producing NaN should preserve the correct sign bit."""
-    from extra.assembly.rdna3.emu import i32, f32
-    # 0 * (-inf) + 1.0 = NaN (from 0 * -inf)
-    a, b, c = 0.0, float('-inf'), 1.0
-    result = i32(a * b + c)
-    # The NaN should be negative since 0 * -inf produces negative NaN
-    self.assertEqual(result & 0x80000000, 0x80000000, f"Expected negative NaN, got 0x{result:08x}")
-
-class TestMultiWave(unittest.TestCase):
-  def test_all_waves_execute(self):
-    """Regression test: all waves in a workgroup must execute, not just the first."""
-    n_threads = 64  # 2 waves of 32 threads each
-    output = (ctypes.c_uint32 * n_threads)(*[0xdead] * n_threads)
-    output_ptr = ctypes.addressof(output)
-    args = (ctypes.c_uint64 * 1)(output_ptr)
-    args_ptr = ctypes.addressof(args)
-
-    # Simple kernel: store tid to output[tid]
-    kernel = b''
-    kernel += s_load_b64(s[2:3], s[0:1], soffset=NULL, offset=0).to_bytes()
-    kernel += s_waitcnt(lgkmcnt=0).to_bytes()
-    kernel += v_lshlrev_b32_e32(v[1], 2, v[0]).to_bytes()  # offset = tid * 4
-    kernel += global_store_b32(addr=v[1], data=v[0], saddr=s[2]).to_bytes()
-    kernel += s_endpgm().to_bytes()
-
-    kernel_buf = (ctypes.c_char * len(kernel))(*kernel)
-    kernel_ptr = ctypes.addressof(kernel_buf)
-    set_valid_mem_ranges({
-      (output_ptr, ctypes.sizeof(output)),
-      (args_ptr, ctypes.sizeof(args)),
-      (kernel_ptr, len(kernel)),
-    })
-    result = run_asm(kernel_ptr, len(kernel), 1, 1, 1, n_threads, 1, 1, args_ptr)
-    self.assertEqual(result, 0)
-    # All threads should have written their tid
-    for i in range(n_threads):
-      self.assertEqual(output[i], i, f"Thread {i} didn't execute")
-
-class TestRegressions(unittest.TestCase):
-  """Regression tests for bugs fixed in the emulator."""
-
-  def test_v_fmac_f16(self):
-    """V_FMAC_F16: fused multiply-add for FP16. Regression for VOP2 op 54."""
-    from extra.assembly.rdna3.emu import i16, f16
-    kernel = make_store_kernel([
-      v_mov_b32_e32(v[1], i16(2.0)),  # v1.lo = 2.0 (fp16)
-      v_mov_b32_e32(v[2], i16(3.0)),  # v2.lo = 3.0 (fp16)
-      # v1 = v1 * v2 + v1 = 2.0 * 3.0 + 2.0 = 8.0
-      VOP2(VOP2Op.V_FMAC_F16, v[1], v[1], v[2]),
-    ])
-    out = run_kernel(kernel, n_threads=1)
-    self.assertAlmostEqual(f16(out[0] & 0xffff), 8.0, places=2)
-
-  def test_v_cvt_f64_f32(self):
-    """V_CVT_F64_F32: convert float32 to float64. Regression for VOP1 op 16."""
-    kernel = b''
-    kernel += s_load_b64(s[2:3], s[0:1], soffset=NULL, offset=0).to_bytes()
-    kernel += s_waitcnt(lgkmcnt=0).to_bytes()
-    kernel += v_mov_b32_e32(v[1], i32(3.14159)).to_bytes()
-    kernel += VOP1(VOP1Op.V_CVT_F64_F32, v[4], v[1]).to_bytes()  # v4:v5 = f64(v1)
-    kernel += v_lshlrev_b32_e32(v[3], 3, v[0]).to_bytes()  # offset = tid * 8
-    kernel += global_store_b64(addr=v[3], data=v[4], saddr=s[2]).to_bytes()
-    kernel += s_endpgm().to_bytes()
-    output = (ctypes.c_double * 1)(0.0)
-    output_ptr = ctypes.addressof(output)
-    args = (ctypes.c_uint64 * 1)(output_ptr)
-    args_ptr = ctypes.addressof(args)
-    kernel_buf = (ctypes.c_char * len(kernel))(*kernel)
-    kernel_ptr = ctypes.addressof(kernel_buf)
-    set_valid_mem_ranges({(output_ptr, 8), (args_ptr, 8), (kernel_ptr, len(kernel))})
-    run_asm(kernel_ptr, len(kernel), 1, 1, 1, 1, 1, 1, args_ptr)
-    self.assertAlmostEqual(output[0], 3.14159, places=4)
-
-  def test_v_add_f64(self):
-    """V_ADD_F64: add two float64 values. Regression for VOP3 op 807."""
-    from extra.assembly.rdna3.emu import i64_parts
-    kernel = b''
-    kernel += s_load_b64(s[2:3], s[0:1], soffset=NULL, offset=0).to_bytes()
-    kernel += s_waitcnt(lgkmcnt=0).to_bytes()
-    # Load 1.5 into v1:v2
-    lo, hi = i64_parts(1.5)
-    kernel += v_mov_b32_e32(v[1], lo).to_bytes()
-    kernel += v_mov_b32_e32(v[2], hi).to_bytes()
-    # Load 2.5 into v3:v4
-    lo, hi = i64_parts(2.5)
-    kernel += v_mov_b32_e32(v[3], lo).to_bytes()
-    kernel += v_mov_b32_e32(v[4], hi).to_bytes()
-    # v5:v6 = v1:v2 + v3:v4 = 1.5 + 2.5 = 4.0
-    kernel += VOP3(VOP3Op.V_ADD_F64, v[5], v[1], v[3]).to_bytes()
-    kernel += v_lshlrev_b32_e32(v[7], 3, v[0]).to_bytes()
-    kernel += global_store_b64(addr=v[7], data=v[5], saddr=s[2]).to_bytes()
-    kernel += s_endpgm().to_bytes()
-    output = (ctypes.c_double * 1)(0.0)
-    output_ptr = ctypes.addressof(output)
-    args = (ctypes.c_uint64 * 1)(output_ptr)
-    args_ptr = ctypes.addressof(args)
-    kernel_buf = (ctypes.c_char * len(kernel))(*kernel)
-    kernel_ptr = ctypes.addressof(kernel_buf)
-    set_valid_mem_ranges({(output_ptr, 8), (args_ptr, 8), (kernel_ptr, len(kernel))})
-    run_asm(kernel_ptr, len(kernel), 1, 1, 1, 1, 1, 1, args_ptr)
-    self.assertAlmostEqual(output[0], 4.0, places=10)
-
-  def test_flat_load_d16_hi_b16(self):
-    """FLAT_LOAD_D16_HI_B16: load 16-bit to high half. Regression for FLAT op 35."""
-    from extra.assembly.rdna3.emu import i16
-    # Create a buffer with test data
-    src_data = (ctypes.c_uint16 * 1)(0x1234)
-    src_ptr = ctypes.addressof(src_data)
-    output = (ctypes.c_uint32 * 1)(0xABCD0000)  # preset low bits
-    output_ptr = ctypes.addressof(output)
-    args = (ctypes.c_uint64 * 2)(output_ptr, src_ptr)
-    args_ptr = ctypes.addressof(args)
-
-    kernel = b''
-    kernel += s_load_b128(s[0:3], s[0:1], soffset=NULL, offset=0).to_bytes()
-    kernel += s_waitcnt(lgkmcnt=0).to_bytes()
-    kernel += v_mov_b32_e32(v[1], 0xDEAD).to_bytes()  # initial value with low bits set
-    kernel += v_mov_b32_e32(v[2], 0).to_bytes()  # offset = 0
-    kernel += FLAT(FLATOp.FLAT_LOAD_D16_HI_B16, v[1], v[2], saddr=s[2], offset=0).to_bytes()
-    kernel += s_waitcnt(vmcnt=0).to_bytes()
-    kernel += v_lshlrev_b32_e32(v[3], 2, v[0]).to_bytes()
-    kernel += global_store_b32(addr=v[3], data=v[1], saddr=s[0]).to_bytes()
-    kernel += s_endpgm().to_bytes()
-
-    kernel_buf = (ctypes.c_char * len(kernel))(*kernel)
-    kernel_ptr = ctypes.addressof(kernel_buf)
-    set_valid_mem_ranges({(output_ptr, 4), (src_ptr, 2), (args_ptr, 16), (kernel_ptr, len(kernel))})
-    run_asm(kernel_ptr, len(kernel), 1, 1, 1, 1, 1, 1, args_ptr)
-    # High 16 bits should be 0x1234, low 16 bits preserved as 0xDEAD
-    self.assertEqual(output[0], 0x1234DEAD)
-
-  def test_v_mad_u16(self):
-    """V_MAD_U16: multiply-add unsigned 16-bit. Regression for VOP3 op 577."""
-    kernel = make_store_kernel([
-      v_mov_b32_e32(v[1], 10),  # a = 10
-      v_mov_b32_e32(v[2], 20),  # b = 20
-      v_mov_b32_e32(v[4], 5),   # c = 5
-      VOP3(VOP3Op.V_MAD_U16, v[1], v[1], v[2], v[4]),  # v1 = 10*20+5 = 205
-    ])
-    out = run_kernel(kernel, n_threads=1)
-    self.assertEqual(out[0] & 0xffff, 205)
-
-  def test_v_lshrrev_b16(self):
-    """V_LSHRREV_B16: logical shift right 16-bit. Regression for VOP3 op 825."""
-    kernel = make_store_kernel([
-      v_mov_b32_e32(v[1], 0x8000),  # value to shift
-      v_mov_b32_e32(v[2], 4),       # shift amount
-      VOP3(VOP3Op.V_LSHRREV_B16, v[1], v[2], v[1]),  # v1 = 0x8000 >> 4 = 0x0800
-    ])
-    out = run_kernel(kernel, n_threads=1)
-    self.assertEqual(out[0] & 0xffff, 0x0800)
-
-  def test_v_min_u16(self):
-    """V_MIN_U16: minimum of two unsigned 16-bit values. Regression for VOP3 op 779."""
-    kernel = make_store_kernel([
-      v_mov_b32_e32(v[1], 100),
-      v_mov_b32_e32(v[2], 50),
-      VOP3(VOP3Op.V_MIN_U16, v[1], v[1], v[2]),
-    ])
-    out = run_kernel(kernel, n_threads=1)
-    self.assertEqual(out[0] & 0xffff, 50)
+    """V_LSHLREV_B32 logical shift left."""
+    instructions = [
+      s_mov_b32(s[0], 0xff),
+      v_mov_b32_e32(v[0], s[0]),
+      v_lshlrev_b32_e32(v[1], 8, v[0]),
+    ]
+    st = run_program(instructions, n_lanes=1)
+    self.assertEqual(st.vgpr[0][1], 0xff00)
+
+  def test_v_xor_b32(self):
+    """V_XOR_B32 bitwise xor (used in sin for sign)."""
+    instructions = [
+      s_mov_b32(s[0], 0x80000000),  # sign bit
+      s_mov_b32(s[1], f2i(1.0)),
+      v_mov_b32_e32(v[0], s[1]),
+      v_xor_b32_e32(v[1], s[0], v[0]),  # flip sign
+    ]
+    st = run_program(instructions, n_lanes=1)
+    self.assertAlmostEqual(i2f(st.vgpr[0][1]), -1.0, places=5)
+
+
+class TestOCMLSinSequence(unittest.TestCase):
+  """Test the specific instruction sequence used in OCML sin."""
+
+  def test_sin_reduction_step1_mul(self):
+    """First step: v12 = |x| * (1/2pi)."""
+    import math
+    one_over_2pi = 1.0 / (2.0 * math.pi)  # 0x3e22f983 in hex
+    x = 100000.0
+    instructions = [
+      s_mov_b32(s[0], f2i(x)),
+      s_mov_b32(s[1], f2i(one_over_2pi)),
+      v_mov_b32_e32(v[0], s[0]),
+      v_mul_f32_e32(v[1], s[1], v[0]),
+    ]
+    st = run_program(instructions, n_lanes=1)
+    result = i2f(st.vgpr[0][1])
+    expected = x * one_over_2pi
+    self.assertAlmostEqual(result, expected, places=0)
+
+  def test_sin_reduction_step2_round(self):
+    """Second step: round to nearest integer."""
+    import math
+    one_over_2pi = 1.0 / (2.0 * math.pi)
+    x = 100000.0
+    val = x * one_over_2pi  # ~15915.49
+    instructions = [
+      s_mov_b32(s[0], f2i(val)),
+      v_mov_b32_e32(v[0], s[0]),
+      v_rndne_f32_e32(v[1], v[0]),
+    ]
+    st = run_program(instructions, n_lanes=1)
+    result = i2f(st.vgpr[0][1])
+    expected = round(val)
+    self.assertAlmostEqual(result, expected, places=0)
+
+  def test_sin_reduction_step3_fma(self):
+    """Third step: x - n * (pi/2) via FMA."""
+    import math
+    # This is where precision matters - the FMA does: |x| + (-pi/2) * n
+    neg_half_pi = -math.pi / 2.0  # 0xbfc90fda
+    x = 100000.0
+    n = 15915.0
+    instructions = [
+      s_mov_b32(s[0], f2i(neg_half_pi)),
+      s_mov_b32(s[1], f2i(n)),
+      s_mov_b32(s[2], f2i(x)),
+      v_mov_b32_e32(v[0], s[0]),
+      v_mov_b32_e32(v[1], s[1]),
+      v_mov_b32_e32(v[2], s[2]),
+      v_fma_f32(v[3], v[0], v[1], v[2]),  # x + (-pi/2) * n
+    ]
+    st = run_program(instructions, n_lanes=1)
+    result = i2f(st.vgpr[0][3])
+    expected = x + neg_half_pi * n
+    # Allow some tolerance due to float precision
+    self.assertAlmostEqual(result, expected, places=2)
+
+  def test_sin_1e5_full_reduction(self):
+    """Full reduction sequence for sin(1e5)."""
+    import math
+    x = 100000.0
+    one_over_2pi = 1.0 / (2.0 * math.pi)
+    neg_half_pi = -math.pi / 2.0
+
+    instructions = [
+      # Load constants
+      s_mov_b32(s[0], f2i(x)),
+      s_mov_b32(s[1], f2i(one_over_2pi)),
+      s_mov_b32(s[2], f2i(neg_half_pi)),
+      # Step 1: v1 = x * (1/2pi)
+      v_mov_b32_e32(v[0], s[0]),
+      v_mul_f32_e32(v[1], s[1], v[0]),
+      # Step 2: v2 = round(v1)
+      v_rndne_f32_e32(v[2], v[1]),
+      # Step 3: v3 = x + (-pi/2) * round_val (FMA)
+      v_fma_f32(v[3], s[2], v[2], v[0]),
+      # Step 4: convert to int for quadrant
+      v_cvt_i32_f32_e32(v[4], v[2]),
+      # Step 5: quadrant = n & 3
+      v_and_b32_e32(v[5], 3, v[4]),
+    ]
+    st = run_program(instructions, n_lanes=1)
+
+    # Check intermediate values
+    mul_result = i2f(st.vgpr[0][1])
+    round_result = i2f(st.vgpr[0][2])
+    reduced = i2f(st.vgpr[0][3])
+    quadrant = st.vgpr[0][5]
+
+    # Verify results match expected
+    expected_mul = x * one_over_2pi
+    expected_round = round(expected_mul)
+    expected_reduced = x + neg_half_pi * expected_round
+    expected_quadrant = int(expected_round) & 3
+
+    self.assertAlmostEqual(mul_result, expected_mul, places=0, msg=f"mul: got {mul_result}, expected {expected_mul}")
+    self.assertAlmostEqual(round_result, expected_round, places=0, msg=f"round: got {round_result}, expected {expected_round}")
+    self.assertEqual(quadrant, expected_quadrant, f"quadrant: got {quadrant}, expected {expected_quadrant}")
+
+
+class TestMad64(unittest.TestCase):
+  """Tests for V_MAD_U64_U32 - critical for OCML Payne-Hanek sin reduction."""
+
+  def test_v_mad_u64_u32_simple(self):
+    """V_MAD_U64_U32: D = S0 * S1 + S2 (64-bit result)."""
+    # 3 * 4 + 5 = 17
+    instructions = [
+      s_mov_b32(s[0], 3),
+      s_mov_b32(s[1], 4),
+      v_mov_b32_e32(v[2], 5),  # S2 lo
+      v_mov_b32_e32(v[3], 0),  # S2 hi
+      v_mad_u64_u32(v[4], SrcEnum.NULL, s[0], s[1], v[2]),  # result in v[4:5]
+    ]
+    st = run_program(instructions, n_lanes=1)
+    result_lo = st.vgpr[0][4]
+    result_hi = st.vgpr[0][5]
+    result = result_lo | (result_hi << 32)
+    self.assertEqual(result, 17)
+
+  def test_v_mad_u64_u32_large_mult(self):
+    """V_MAD_U64_U32 with large values that overflow 32 bits."""
+    # 0x80000000 * 2 + 0 = 0x100000000
+    instructions = [
+      s_mov_b32(s[0], 0x80000000),
+      s_mov_b32(s[1], 2),
+      v_mov_b32_e32(v[2], 0),
+      v_mov_b32_e32(v[3], 0),
+      v_mad_u64_u32(v[4], SrcEnum.NULL, s[0], s[1], v[2]),
+    ]
+    st = run_program(instructions, n_lanes=1)
+    result_lo = st.vgpr[0][4]
+    result_hi = st.vgpr[0][5]
+    result = result_lo | (result_hi << 32)
+    self.assertEqual(result, 0x100000000)
+
+  def test_v_mad_u64_u32_with_add(self):
+    """V_MAD_U64_U32 with 64-bit addend."""
+    # 1000 * 1000 + 0x100000000 = 1000000 + 0x100000000 = 0x1000F4240
+    instructions = [
+      s_mov_b32(s[0], 1000),
+      s_mov_b32(s[1], 1000),
+      v_mov_b32_e32(v[2], 0),  # S2 lo
+      v_mov_b32_e32(v[3], 1),  # S2 hi = 0x100000000
+      v_mad_u64_u32(v[4], SrcEnum.NULL, s[0], s[1], v[2]),
+    ]
+    st = run_program(instructions, n_lanes=1)
+    result_lo = st.vgpr[0][4]
+    result_hi = st.vgpr[0][5]
+    result = result_lo | (result_hi << 32)
+    expected = 1000 * 1000 + 0x100000000
+    self.assertEqual(result, expected)
+
+  def test_v_mad_u64_u32_max_values(self):
+    """V_MAD_U64_U32 with max u32 values."""
+    # 0xFFFFFFFF * 0xFFFFFFFF + 0 = 0xFFFFFFFE00000001
+    instructions = [
+      s_mov_b32(s[0], 0xFFFFFFFF),
+      s_mov_b32(s[1], 0xFFFFFFFF),
+      v_mov_b32_e32(v[2], 0),
+      v_mov_b32_e32(v[3], 0),
+      v_mad_u64_u32(v[4], SrcEnum.NULL, s[0], s[1], v[2]),
+    ]
+    st = run_program(instructions, n_lanes=1)
+    result_lo = st.vgpr[0][4]
+    result_hi = st.vgpr[0][5]
+    result = result_lo | (result_hi << 32)
+    expected = 0xFFFFFFFF * 0xFFFFFFFF
+    self.assertEqual(result, expected)
+
+
+class TestClz(unittest.TestCase):
+  """Tests for V_CLZ_I32_U32 - count leading zeros, used in Payne-Hanek."""
+
+  def test_v_clz_i32_u32_zero(self):
+    """V_CLZ_I32_U32 of 0 returns -1 (all bits are 0)."""
+    instructions = [
+      v_mov_b32_e32(v[0], 0),
+      v_clz_i32_u32_e32(v[1], v[0]),
+    ]
+    st = run_program(instructions, n_lanes=1)
+    # -1 as unsigned 32-bit
+    self.assertEqual(st.vgpr[0][1], 0xFFFFFFFF)
+
+  def test_v_clz_i32_u32_one(self):
+    """V_CLZ_I32_U32 of 1 returns 31 (31 leading zeros)."""
+    instructions = [
+      v_mov_b32_e32(v[0], 1),
+      v_clz_i32_u32_e32(v[1], v[0]),
+    ]
+    st = run_program(instructions, n_lanes=1)
+    self.assertEqual(st.vgpr[0][1], 31)
+
+  def test_v_clz_i32_u32_msb_set(self):
+    """V_CLZ_I32_U32 of 0x80000000 returns 0 (no leading zeros)."""
+    instructions = [
+      s_mov_b32(s[0], 0x80000000),
+      v_mov_b32_e32(v[0], s[0]),
+      v_clz_i32_u32_e32(v[1], v[0]),
+    ]
+    st = run_program(instructions, n_lanes=1)
+    self.assertEqual(st.vgpr[0][1], 0)
+
+  def test_v_clz_i32_u32_half(self):
+    """V_CLZ_I32_U32 of 0x8000 (bit 15) returns 16."""
+    instructions = [
+      s_mov_b32(s[0], 0x8000),
+      v_mov_b32_e32(v[0], s[0]),
+      v_clz_i32_u32_e32(v[1], v[0]),
+    ]
+    st = run_program(instructions, n_lanes=1)
+    self.assertEqual(st.vgpr[0][1], 16)
+
+  def test_v_clz_i32_u32_all_ones(self):
+    """V_CLZ_I32_U32 of 0xFFFFFFFF returns 0."""
+    instructions = [
+      s_mov_b32(s[0], 0xFFFFFFFF),
+      v_mov_b32_e32(v[0], s[0]),
+      v_clz_i32_u32_e32(v[1], v[0]),
+    ]
+    st = run_program(instructions, n_lanes=1)
+    self.assertEqual(st.vgpr[0][1], 0)
+
+
+class TestCtz(unittest.TestCase):
+  """Tests for V_CTZ_I32_B32 - count trailing zeros."""
+
+  def test_v_ctz_i32_b32_zero(self):
+    """V_CTZ_I32_B32 of 0 returns -1 (all bits are 0)."""
+    instructions = [
+      v_mov_b32_e32(v[0], 0),
+      v_ctz_i32_b32_e32(v[1], v[0]),
+    ]
+    st = run_program(instructions, n_lanes=1)
+    self.assertEqual(st.vgpr[0][1], 0xFFFFFFFF)
+
+  def test_v_ctz_i32_b32_one(self):
+    """V_CTZ_I32_B32 of 1 returns 0 (no trailing zeros)."""
+    instructions = [
+      v_mov_b32_e32(v[0], 1),
+      v_ctz_i32_b32_e32(v[1], v[0]),
+    ]
+    st = run_program(instructions, n_lanes=1)
+    self.assertEqual(st.vgpr[0][1], 0)
+
+  def test_v_ctz_i32_b32_msb_set(self):
+    """V_CTZ_I32_B32 of 0x80000000 returns 31."""
+    instructions = [
+      s_mov_b32(s[0], 0x80000000),
+      v_mov_b32_e32(v[0], s[0]),
+      v_ctz_i32_b32_e32(v[1], v[0]),
+    ]
+    st = run_program(instructions, n_lanes=1)
+    self.assertEqual(st.vgpr[0][1], 31)
+
+  def test_v_ctz_i32_b32_half(self):
+    """V_CTZ_I32_B32 of 0x8000 (bit 15) returns 15."""
+    instructions = [
+      s_mov_b32(s[0], 0x8000),
+      v_mov_b32_e32(v[0], s[0]),
+      v_ctz_i32_b32_e32(v[1], v[0]),
+    ]
+    st = run_program(instructions, n_lanes=1)
+    self.assertEqual(st.vgpr[0][1], 15)
+
+  def test_v_ctz_i32_b32_all_ones(self):
+    """V_CTZ_I32_B32 of 0xFFFFFFFF returns 0."""
+    instructions = [
+      s_mov_b32(s[0], 0xFFFFFFFF),
+      v_mov_b32_e32(v[0], s[0]),
+      v_ctz_i32_b32_e32(v[1], v[0]),
+    ]
+    st = run_program(instructions, n_lanes=1)
+    self.assertEqual(st.vgpr[0][1], 0)
+
+
+class TestDivision(unittest.TestCase):
+  """Tests for division instructions - V_RCP, V_DIV_SCALE, V_DIV_FMAS, V_DIV_FIXUP."""
+
+  def test_v_rcp_f32_normal(self):
+    """V_RCP_F32 of 2.0 returns 0.5."""
+    instructions = [
+      v_mov_b32_e32(v[0], 2.0),
+      v_rcp_f32_e32(v[1], v[0]),
+    ]
+    st = run_program(instructions, n_lanes=1)
+    self.assertAlmostEqual(i2f(st.vgpr[0][1]), 0.5, places=5)
+
+  def test_v_rcp_f32_inf(self):
+    """V_RCP_F32 of +inf returns 0."""
+    instructions = [
+      s_mov_b32(s[0], 0x7f800000),  # +inf
+      v_mov_b32_e32(v[0], s[0]),
+      v_rcp_f32_e32(v[1], v[0]),
+    ]
+    st = run_program(instructions, n_lanes=1)
+    self.assertEqual(i2f(st.vgpr[0][1]), 0.0)
+
+  def test_v_rcp_f32_neg_inf(self):
+    """V_RCP_F32 of -inf returns -0."""
+    instructions = [
+      s_mov_b32(s[0], 0xff800000),  # -inf
+      v_mov_b32_e32(v[0], s[0]),
+      v_rcp_f32_e32(v[1], v[0]),
+    ]
+    st = run_program(instructions, n_lanes=1)
+    result = i2f(st.vgpr[0][1])
+    self.assertEqual(result, 0.0)
+    # Check it's negative zero
+    self.assertEqual(st.vgpr[0][1], 0x80000000)
+
+  def test_v_rcp_f32_zero(self):
+    """V_RCP_F32 of 0 returns +inf."""
+    instructions = [
+      v_mov_b32_e32(v[0], 0),
+      v_rcp_f32_e32(v[1], v[0]),
+    ]
+    st = run_program(instructions, n_lanes=1)
+    import math
+    self.assertTrue(math.isinf(i2f(st.vgpr[0][1])))
+
+  def test_v_div_fixup_f32_normal(self):
+    """V_DIV_FIXUP_F32 normal division 1.0/2.0."""
+    # S0 = approximation (from rcp * scale), S1 = denominator, S2 = numerator
+    instructions = [
+      s_mov_b32(s[0], f2i(0.5)),   # approximation
+      s_mov_b32(s[1], f2i(2.0)),   # denominator
+      s_mov_b32(s[2], f2i(1.0)),   # numerator
+      v_mov_b32_e32(v[0], s[0]),
+      v_div_fixup_f32(v[1], v[0], s[1], s[2]),
+    ]
+    st = run_program(instructions, n_lanes=1)
+    self.assertAlmostEqual(i2f(st.vgpr[0][1]), 0.5, places=5)
+
+  def test_v_div_fixup_f32_one_div_inf(self):
+    """V_DIV_FIXUP_F32: 1.0 / +inf = 0."""
+    # For x/inf: S0=approx(~0), S1=inf, S2=x
+    instructions = [
+      s_mov_b32(s[0], 0),           # approximation (rcp of inf = 0)
+      s_mov_b32(s[1], 0x7f800000),  # denominator = +inf
+      s_mov_b32(s[2], f2i(1.0)),    # numerator = 1.0
+      v_mov_b32_e32(v[0], s[0]),
+      v_div_fixup_f32(v[1], v[0], s[1], s[2]),
+    ]
+    st = run_program(instructions, n_lanes=1)
+    self.assertEqual(i2f(st.vgpr[0][1]), 0.0)
+
+  def test_v_div_fixup_f32_one_div_neg_inf(self):
+    """V_DIV_FIXUP_F32: 1.0 / -inf = -0."""
+    instructions = [
+      s_mov_b32(s[0], 0x80000000),  # approximation (rcp of -inf = -0)
+      s_mov_b32(s[1], 0xff800000),  # denominator = -inf
+      s_mov_b32(s[2], f2i(1.0)),    # numerator = 1.0
+      v_mov_b32_e32(v[0], s[0]),
+      v_div_fixup_f32(v[1], v[0], s[1], s[2]),
+    ]
+    st = run_program(instructions, n_lanes=1)
+    self.assertEqual(st.vgpr[0][1], 0x80000000)  # -0.0
+
+  def test_v_div_fixup_f32_inf_div_inf(self):
+    """V_DIV_FIXUP_F32: inf / inf = NaN."""
+    import math
+    instructions = [
+      s_mov_b32(s[0], 0),           # approximation
+      s_mov_b32(s[1], 0x7f800000),  # denominator = +inf
+      s_mov_b32(s[2], 0x7f800000),  # numerator = +inf
+      v_mov_b32_e32(v[0], s[0]),
+      v_div_fixup_f32(v[1], v[0], s[1], s[2]),
+    ]
+    st = run_program(instructions, n_lanes=1)
+    self.assertTrue(math.isnan(i2f(st.vgpr[0][1])))
+
+  def test_v_div_fixup_f32_zero_div_zero(self):
+    """V_DIV_FIXUP_F32: 0 / 0 = NaN."""
+    import math
+    instructions = [
+      s_mov_b32(s[0], 0),  # approximation
+      s_mov_b32(s[1], 0),  # denominator = 0
+      s_mov_b32(s[2], 0),  # numerator = 0
+      v_mov_b32_e32(v[0], s[0]),
+      v_div_fixup_f32(v[1], v[0], s[1], s[2]),
+    ]
+    st = run_program(instructions, n_lanes=1)
+    self.assertTrue(math.isnan(i2f(st.vgpr[0][1])))
+
+  def test_v_div_fixup_f32_x_div_zero(self):
+    """V_DIV_FIXUP_F32: 1.0 / 0 = +inf."""
+    import math
+    instructions = [
+      s_mov_b32(s[0], 0x7f800000),  # approximation (rcp of 0 = inf)
+      s_mov_b32(s[1], 0),           # denominator = 0
+      s_mov_b32(s[2], f2i(1.0)),    # numerator = 1.0
+      v_mov_b32_e32(v[0], s[0]),
+      v_div_fixup_f32(v[1], v[0], s[1], s[2]),
+    ]
+    st = run_program(instructions, n_lanes=1)
+    result = i2f(st.vgpr[0][1])
+    self.assertTrue(math.isinf(result) and result > 0)
+
+  def test_v_div_fixup_f32_neg_x_div_zero(self):
+    """V_DIV_FIXUP_F32: -1.0 / 0 = -inf."""
+    import math
+    instructions = [
+      s_mov_b32(s[0], 0xff800000),  # approximation (rcp of 0 = inf, with sign)
+      s_mov_b32(s[1], 0),           # denominator = 0
+      s_mov_b32(s[2], f2i(-1.0)),   # numerator = -1.0
+      v_mov_b32_e32(v[0], s[0]),
+      v_div_fixup_f32(v[1], v[0], s[1], s[2]),
+    ]
+    st = run_program(instructions, n_lanes=1)
+    result = i2f(st.vgpr[0][1])
+    self.assertTrue(math.isinf(result) and result < 0)
+
+
+class TestSpecialValues(unittest.TestCase):
+  """Tests for special float values - inf, nan, zero handling."""
+
+  def test_v_mul_f32_zero_times_inf(self):
+    """V_MUL_F32: 0 * inf = NaN."""
+    import math
+    instructions = [
+      v_mov_b32_e32(v[0], 0),
+      s_mov_b32(s[0], 0x7f800000),  # +inf
+      v_mov_b32_e32(v[1], s[0]),
+      v_mul_f32_e32(v[2], v[0], v[1]),
+    ]
+    st = run_program(instructions, n_lanes=1)
+    self.assertTrue(math.isnan(i2f(st.vgpr[0][2])))
+
+  def test_v_add_f32_inf_minus_inf(self):
+    """V_ADD_F32: inf + (-inf) = NaN."""
+    import math
+    instructions = [
+      s_mov_b32(s[0], 0x7f800000),  # +inf
+      s_mov_b32(s[1], 0xff800000),  # -inf
+      v_mov_b32_e32(v[0], s[0]),
+      v_mov_b32_e32(v[1], s[1]),
+      v_add_f32_e32(v[2], v[0], v[1]),
+    ]
+    st = run_program(instructions, n_lanes=1)
+    self.assertTrue(math.isnan(i2f(st.vgpr[0][2])))
+
+  def test_v_fma_f32_with_inf(self):
+    """V_FMA_F32: 1.0 * inf + 0 = inf."""
+    import math
+    instructions = [
+      v_mov_b32_e32(v[0], 1.0),
+      s_mov_b32(s[0], 0x7f800000),  # +inf
+      v_mov_b32_e32(v[1], s[0]),
+      v_mov_b32_e32(v[2], 0),
+      v_fma_f32(v[3], v[0], v[1], v[2]),
+    ]
+    st = run_program(instructions, n_lanes=1)
+    result = i2f(st.vgpr[0][3])
+    self.assertTrue(math.isinf(result) and result > 0)
+
+  def test_v_exp_f32_large_negative(self):
+    """V_EXP_F32 of large negative value (2^-100) returns very small number."""
+    instructions = [
+      s_mov_b32(s[0], f2i(-100.0)),
+      v_mov_b32_e32(v[0], s[0]),
+      v_exp_f32_e32(v[1], v[0]),
+    ]
+    st = run_program(instructions, n_lanes=1)
+    # V_EXP_F32 computes 2^x, so 2^-100 is ~7.9e-31 (very small but not 0)
+    result = i2f(st.vgpr[0][1])
+    self.assertLess(result, 1e-20)  # Just verify it's very small
+
+  def test_v_exp_f32_large_positive(self):
+    """V_EXP_F32 of large positive value (2^100) returns very large number."""
+    instructions = [
+      s_mov_b32(s[0], f2i(100.0)),
+      v_mov_b32_e32(v[0], s[0]),
+      v_exp_f32_e32(v[1], v[0]),
+    ]
+    st = run_program(instructions, n_lanes=1)
+    # V_EXP_F32 computes 2^x, so 2^100 is ~1.27e30 (very large)
+    result = i2f(st.vgpr[0][1])
+    self.assertGreater(result, 1e20)  # Just verify it's very large
+
+
+class TestF16Conversions(unittest.TestCase):
+  """Tests for f16 conversion and packing instructions."""
+
+  def test_v_cvt_f16_f32_basic(self):
+    """V_CVT_F16_F32 converts f32 to f16 in low 16 bits."""
+    from extra.assembly.rdna3.pcode import _f16
+    instructions = [
+      v_mov_b32_e32(v[0], 1.0),  # f32 1.0 = 0x3f800000
+      v_cvt_f16_f32_e32(v[1], v[0]),
+    ]
+    st = run_program(instructions, n_lanes=1)
+    result = st.vgpr[0][1]
+    # f16 1.0 = 0x3c00, should be in low 16 bits
+    lo_bits = result & 0xffff
+    self.assertEqual(lo_bits, 0x3c00, f"Expected 0x3c00, got 0x{lo_bits:04x}")
+
+  def test_v_cvt_f16_f32_negative(self):
+    """V_CVT_F16_F32 converts negative f32 to f16."""
+    from extra.assembly.rdna3.pcode import _f16
+    instructions = [
+      v_mov_b32_e32(v[0], -2.0),  # f32 -2.0 = 0xc0000000
+      v_cvt_f16_f32_e32(v[1], v[0]),
+    ]
+    st = run_program(instructions, n_lanes=1)
+    result = st.vgpr[0][1]
+    lo_bits = result & 0xffff
+    # f16 -2.0 = 0xc000
+    self.assertEqual(lo_bits, 0xc000, f"Expected 0xc000, got 0x{lo_bits:04x}")
+
+  def test_v_cvt_f16_f32_small(self):
+    """V_CVT_F16_F32 converts small f32 value."""
+    from extra.assembly.rdna3.pcode import _f16, f32_to_f16
+    instructions = [
+      v_mov_b32_e32(v[0], 0.5),
+      v_cvt_f16_f32_e32(v[1], v[0]),
+    ]
+    st = run_program(instructions, n_lanes=1)
+    result = st.vgpr[0][1]
+    lo_bits = result & 0xffff
+    expected = f32_to_f16(0.5)  # Should be 0x3800
+    self.assertEqual(lo_bits, expected, f"Expected 0x{expected:04x}, got 0x{lo_bits:04x}")
+
+  def test_v_cvt_f16_f32_preserves_high_bits(self):
+    """V_CVT_F16_F32 preserves high 16 bits of destination.
+
+    Hardware verified: V_CVT_F16_F32 only writes to the low 16 bits of the
+    destination register, preserving the high 16 bits. This is important for
+    the common pattern of converting two f32 values and packing them.
+    """
+    instructions = [
+      s_mov_b32(s[0], 0xdead0000),  # Pre-fill with garbage in high bits
+      v_mov_b32_e32(v[1], s[0]),
+      v_mov_b32_e32(v[0], 1.0),
+      v_cvt_f16_f32_e32(v[1], v[0]),
+    ]
+    st = run_program(instructions, n_lanes=1)
+    result = st.vgpr[0][1]
+    hi_bits = (result >> 16) & 0xffff
+    lo_bits = result & 0xffff
+    self.assertEqual(lo_bits, 0x3c00, f"Low bits should be 0x3c00, got 0x{lo_bits:04x}")
+    self.assertEqual(hi_bits, 0xdead, f"High bits should be preserved as 0xdead, got 0x{hi_bits:04x}")
+
+  def test_v_cvt_f16_f32_same_src_dst_preserves_high_bits(self):
+    """V_CVT_F16_F32 with same src/dst preserves high bits of source.
+
+    Regression test: When converting v0 in-place (v_cvt_f16_f32 v0, v0),
+    the high 16 bits of the original f32 value are preserved in the result.
+    For f32 1.0 (0x3f800000), the result should be 0x3f803c00:
+    - Low 16 bits: 0x3c00 (f16 1.0)
+    - High 16 bits: 0x3f80 (preserved from original f32)
+    """
+    instructions = [
+      v_mov_b32_e32(v[0], 1.0),      # v0 = 0x3f800000
+      v_cvt_f16_f32_e32(v[0], v[0]), # convert v0 in-place
+    ]
+    st = run_program(instructions, n_lanes=1)
+    result = st.vgpr[0][0]
+    # Hardware preserves high bits: 0x3f800000 -> 0x3f803c00
+    self.assertEqual(result, 0x3f803c00, f"Expected 0x3f803c00, got 0x{result:08x}")
+
+  def test_v_cvt_f16_f32_reads_full_32bit_source(self):
+    """V_CVT_F16_F32 must read full 32-bit f32 source, not just low 16 bits.
+
+    Regression test for a bug where V_CVT_F16_F32 was incorrectly treated as having
+    a 16-bit source because '_F16' is in the instruction name. The CVT naming convention
+    is V_CVT_DST_SRC, so V_CVT_F16_F32 has a 32-bit f32 source and 16-bit f16 destination.
+
+    The bug caused the emulator to only read the low 16 bits of the source register,
+    which would produce wrong results when the significant bits of the f32 value are
+    in the upper bits (as they are for most f32 values > 1.0 or < -1.0).
+    """
+    from extra.assembly.rdna3.pcode import _f16
+    # Use f32 value 1.5 = 0x3fc00000. If only low 16 bits (0x0000) are read, result is wrong.
+    # Correct f16 result: 0x3e00 (1.5 in half precision)
+    instructions = [
+      s_mov_b32(s[0], 0x3fc00000),  # f32 1.5
+      v_mov_b32_e32(v[0], s[0]),
+      v_cvt_f16_f32_e32(v[1], v[0]),
+    ]
+    st = run_program(instructions, n_lanes=1)
+    result = st.vgpr[0][1]
+    lo_bits = result & 0xffff
+    # f16(1.5) = 0x3e00
+    self.assertEqual(lo_bits, 0x3e00, f"Expected f16(1.5)=0x3e00, got 0x{lo_bits:04x} ({_f16(lo_bits)})")
+
+  def test_v_cvt_f16_f32_then_pack_for_wmma(self):
+    """Regression test: f32->f16 conversion followed by pack for WMMA input.
+
+    This sequence is used in fused fp16 GEMM kernels where f32 data is loaded,
+    converted to f16, packed into pairs, and fed to WMMA instructions.
+
+    The bug was: V_CVT_F16_F32 was treated as having 16-bit source (because '_F16'
+    is in the name), causing it to read only low 16 bits of the f32 input.
+    This resulted in WMMA receiving zero inputs and producing zero outputs.
+    """
+    from extra.assembly.rdna3.pcode import _f16
+    # Simulate loading two f32 values and converting/packing for WMMA
+    # f32 1.5 = 0x3fc00000, f32 2.5 = 0x40200000
+    # After CVT: f16 1.5 = 0x3e00, f16 2.5 = 0x4100
+    # After PACK: 0x41003e00 (hi=2.5, lo=1.5)
+    instructions = [
+      s_mov_b32(s[0], 0x3fc00000),  # f32 1.5
+      s_mov_b32(s[1], 0x40200000),  # f32 2.5
+      v_mov_b32_e32(v[0], s[0]),
+      v_mov_b32_e32(v[1], s[1]),
+      v_cvt_f16_f32_e32(v[2], v[0]),  # v2 = f16(1.5) = 0x3e00
+      v_cvt_f16_f32_e32(v[3], v[1]),  # v3 = f16(2.5) = 0x4100
+      v_pack_b32_f16(v[4], v[2], v[3]),  # v4 = pack(v2, v3) = 0x41003e00
+    ]
+    st = run_program(instructions, n_lanes=1)
+
+    # Check intermediate CVT results
+    v2_lo = st.vgpr[0][2] & 0xffff
+    v3_lo = st.vgpr[0][3] & 0xffff
+    self.assertEqual(v2_lo, 0x3e00, f"v2 should be f16(1.5)=0x3e00, got 0x{v2_lo:04x} ({_f16(v2_lo)})")
+    self.assertEqual(v3_lo, 0x4100, f"v3 should be f16(2.5)=0x4100, got 0x{v3_lo:04x} ({_f16(v3_lo)})")
+
+    # Check packed result
+    result = st.vgpr[0][4]
+    self.assertEqual(result, 0x41003e00, f"Expected packed 0x41003e00, got 0x{result:08x}")
+
+  def test_v_pack_b32_f16_basic(self):
+    """V_PACK_B32_F16 packs two f16 values into one 32-bit register."""
+    from extra.assembly.rdna3.pcode import _f16
+    instructions = [
+      # First convert two f32 values to f16
+      v_mov_b32_e32(v[0], 1.0),   # Will become f16 0x3c00
+      v_mov_b32_e32(v[2], -2.0),  # Will become f16 0xc000
+      v_cvt_f16_f32_e32(v[1], v[0]),  # v1 low = 0x3c00
+      v_cvt_f16_f32_e32(v[3], v[2]),  # v3 low = 0xc000
+      # Now pack them: v4 = (v3.f16 << 16) | v1.f16
+      v_pack_b32_f16(v[4], v[1], v[3]),
+    ]
+    st = run_program(instructions, n_lanes=1)
+    result = st.vgpr[0][4]
+    lo_bits = result & 0xffff
+    hi_bits = (result >> 16) & 0xffff
+    # Expected: lo=0x3c00 (1.0), hi=0xc000 (-2.0)
+    self.assertEqual(lo_bits, 0x3c00, f"Lo should be 0x3c00 (1.0), got 0x{lo_bits:04x} ({_f16(lo_bits)})")
+    self.assertEqual(hi_bits, 0xc000, f"Hi should be 0xc000 (-2.0), got 0x{hi_bits:04x} ({_f16(hi_bits)})")
+
+  def test_v_pack_b32_f16_both_positive(self):
+    """V_PACK_B32_F16 packs two positive f16 values."""
+    from extra.assembly.rdna3.pcode import _f16
+    instructions = [
+      v_mov_b32_e32(v[0], 0.5),   # f16 0x3800
+      v_mov_b32_e32(v[2], 2.0),   # f16 0x4000
+      v_cvt_f16_f32_e32(v[1], v[0]),
+      v_cvt_f16_f32_e32(v[3], v[2]),
+      v_pack_b32_f16(v[4], v[1], v[3]),
+    ]
+    st = run_program(instructions, n_lanes=1)
+    result = st.vgpr[0][4]
+    lo_bits = result & 0xffff
+    hi_bits = (result >> 16) & 0xffff
+    self.assertEqual(lo_bits, 0x3800, f"Lo should be 0x3800 (0.5), got 0x{lo_bits:04x}")
+    self.assertEqual(hi_bits, 0x4000, f"Hi should be 0x4000 (2.0), got 0x{hi_bits:04x}")
+
+  def test_v_pack_b32_f16_zeros(self):
+    """V_PACK_B32_F16 packs two zero values."""
+    instructions = [
+      v_mov_b32_e32(v[0], 0),
+      v_mov_b32_e32(v[2], 0),
+      v_cvt_f16_f32_e32(v[1], v[0]),
+      v_cvt_f16_f32_e32(v[3], v[2]),
+      v_pack_b32_f16(v[4], v[1], v[3]),
+    ]
+    st = run_program(instructions, n_lanes=1)
+    result = st.vgpr[0][4]
+    self.assertEqual(result, 0, f"Expected 0x00000000, got 0x{result:08x}")
+
+
+class TestPackInstructions(unittest.TestCase):
+  """Tests for pack instructions."""
+
+  def test_v_pack_b32_f16(self):
+    """V_PACK_B32_F16 packs two f16 values into one 32-bit register."""
+    instructions = []
+    # f16 1.0 = 0x3c00, f16 2.0 = 0x4000
+    instructions.append(s_mov_b32(s[0], 0x3c00))  # f16 1.0
+    instructions.append(s_mov_b32(s[1], 0x4000))  # f16 2.0
+    instructions.append(v_mov_b32_e32(v[0], s[0]))
+    instructions.append(v_mov_b32_e32(v[1], s[1]))
+    # Pack: v[2] = (v[1].f16 << 16) | v[0].f16
+    instructions.append(v_pack_b32_f16(v[2], v[0], v[1]))
+
+    st = run_program(instructions, n_lanes=1)
+    result = st.vgpr[0][2]
+    # Expected: hi=0x4000 (2.0), lo=0x3c00 (1.0) -> 0x40003c00
+    self.assertEqual(result, 0x40003c00, f"Expected 0x40003c00, got 0x{result:08x}")
+
+  def test_v_pack_b32_f16_with_cvt(self):
+    """V_PACK_B32_F16 after V_CVT_F16_F32 conversions."""
+    instructions = []
+    # f32 1.0 = 0x3f800000
+    instructions.append(s_mov_b32(s[0], 0x3f800000))
+    instructions.append(v_mov_b32_e32(v[0], s[0]))  # f32 1.0
+    instructions.append(v_mov_b32_e32(v[1], s[0]))  # f32 1.0
+    # Convert to f16
+    instructions.append(v_cvt_f16_f32_e32(v[2], v[0]))  # v[2].f16 = 1.0
+    instructions.append(v_cvt_f16_f32_e32(v[3], v[1]))  # v[3].f16 = 1.0
+    # Pack
+    instructions.append(v_pack_b32_f16(v[4], v[2], v[3]))
+
+    st = run_program(instructions, n_lanes=1)
+    result = st.vgpr[0][4]
+    # Expected: 0x3c003c00 (two f16 1.0 values)
+    self.assertEqual(result, 0x3c003c00, f"Expected 0x3c003c00, got 0x{result:08x}")
+
+  def test_v_pack_b32_f16_packed_sources(self):
+    """V_PACK_B32_F16 with sources that have packed f16 pairs (both hi and lo used).
+    This mimics what happens in matmul kernels where VGPRs contain packed f16 data.
+    """
+    instructions = []
+    # v0 = 0x40003c00 (hi=f16 2.0, lo=f16 1.0)
+    # v1 = 0x44004200 (hi=f16 4.0, lo=f16 3.0)
+    # V_PACK_B32_F16 with default opsel=0 reads low halves from each source
+    # Result should be: hi=v1.lo=0x4200 (3.0), lo=v0.lo=0x3c00 (1.0) -> 0x42003c00
+    instructions.append(s_mov_b32(s[0], 0x40003c00))  # packed: hi=2.0, lo=1.0
+    instructions.append(s_mov_b32(s[1], 0x44004200))  # packed: hi=4.0, lo=3.0
+    instructions.append(v_mov_b32_e32(v[0], s[0]))
+    instructions.append(v_mov_b32_e32(v[1], s[1]))
+    instructions.append(v_pack_b32_f16(v[2], v[0], v[1]))
+
+    st = run_program(instructions, n_lanes=1)
+    result = st.vgpr[0][2]
+    # Expected: hi=0x4200 (3.0), lo=0x3c00 (1.0) -> 0x42003c00
+    self.assertEqual(result, 0x42003c00, f"Expected 0x42003c00, got 0x{result:08x}")
+
+  def test_v_pack_b32_f16_opsel_hi_hi(self):
+    """V_PACK_B32_F16 with opsel=0b0011 to read high halves from both sources.
+    This is used when extracting the high f16 values from packed registers.
+    """
+    # v0 = 0x40003c00 (hi=f16 2.0, lo=f16 1.0)
+    # v1 = 0x44004200 (hi=f16 4.0, lo=f16 3.0)
+    # With opsel=0b0011: read hi from v0 (0x4000=2.0) and hi from v1 (0x4400=4.0)
+    # Result should be: hi=v1.hi=0x4400 (4.0), lo=v0.hi=0x4000 (2.0) -> 0x44004000
+    inst = v_pack_b32_f16(v[2], v[0], v[1])
+    inst._values['opsel'] = 0b0011  # opsel[0]=1 for src0 hi, opsel[1]=1 for src1 hi
+
+    instructions = [
+      s_mov_b32(s[0], 0x40003c00),  # packed: hi=2.0, lo=1.0
+      s_mov_b32(s[1], 0x44004200),  # packed: hi=4.0, lo=3.0
+      v_mov_b32_e32(v[0], s[0]),
+      v_mov_b32_e32(v[1], s[1]),
+      inst,
+    ]
+
+    st = run_program(instructions, n_lanes=1)
+    result = st.vgpr[0][2]
+    # Expected: hi=0x4400 (4.0), lo=0x4000 (2.0) -> 0x44004000
+    self.assertEqual(result, 0x44004000, f"Expected 0x44004000, got 0x{result:08x}")
+
+  def test_v_pack_b32_f16_opsel_lo_hi(self):
+    """V_PACK_B32_F16 with opsel=0b0010 to read lo from src0, hi from src1."""
+    # v0 = 0x40003c00 (hi=f16 2.0, lo=f16 1.0)
+    # v1 = 0x44004200 (hi=f16 4.0, lo=f16 3.0)
+    # With opsel=0b0010: read lo from v0 (0x3c00=1.0), hi from v1 (0x4400=4.0)
+    # Result should be: hi=v1.hi=0x4400 (4.0), lo=v0.lo=0x3c00 (1.0) -> 0x44003c00
+    inst = v_pack_b32_f16(v[2], v[0], v[1])
+    inst._values['opsel'] = 0b0010  # opsel[0]=0 for src0 lo, opsel[1]=1 for src1 hi
+
+    instructions = [
+      s_mov_b32(s[0], 0x40003c00),
+      s_mov_b32(s[1], 0x44004200),
+      v_mov_b32_e32(v[0], s[0]),
+      v_mov_b32_e32(v[1], s[1]),
+      inst,
+    ]
+
+    st = run_program(instructions, n_lanes=1)
+    result = st.vgpr[0][2]
+    # Expected: hi=0x4400 (4.0), lo=0x3c00 (1.0) -> 0x44003c00
+    self.assertEqual(result, 0x44003c00, f"Expected 0x44003c00, got 0x{result:08x}")
+
+  def test_v_pack_b32_f16_opsel_hi_lo(self):
+    """V_PACK_B32_F16 with opsel=0b0001 to read hi from src0, lo from src1."""
+    # v0 = 0x40003c00 (hi=f16 2.0, lo=f16 1.0)
+    # v1 = 0x44004200 (hi=f16 4.0, lo=f16 3.0)
+    # With opsel=0b0001: read hi from v0 (0x4000=2.0), lo from v1 (0x4200=3.0)
+    # Result should be: hi=v1.lo=0x4200 (3.0), lo=v0.hi=0x4000 (2.0) -> 0x42004000
+    inst = v_pack_b32_f16(v[2], v[0], v[1])
+    inst._values['opsel'] = 0b0001  # opsel[0]=1 for src0 hi, opsel[1]=0 for src1 lo
+
+    instructions = [
+      s_mov_b32(s[0], 0x40003c00),
+      s_mov_b32(s[1], 0x44004200),
+      v_mov_b32_e32(v[0], s[0]),
+      v_mov_b32_e32(v[1], s[1]),
+      inst,
+    ]
+
+    st = run_program(instructions, n_lanes=1)
+    result = st.vgpr[0][2]
+    # Expected: hi=0x4200 (3.0), lo=0x4000 (2.0) -> 0x42004000
+    self.assertEqual(result, 0x42004000, f"Expected 0x42004000, got 0x{result:08x}")
+
 
 class TestWMMA(unittest.TestCase):
-  """Tests for WMMA (Wave Matrix Multiply Accumulate) instructions."""
-
-  def test_wmma_f32_16x16x16_f16_identity(self):
-    """V_WMMA_F32_16X16X16_F16 with identity matrix. Regression for VOP3P op 64."""
-    from extra.assembly.rdna3.emu import i16, f16, exec_wmma_f32_16x16x16_f16, WaveState
-    # Test using direct emulator call rather than full kernel to simplify
-    st = WaveState()
-    st.exec_mask = 0xffffffff  # all 32 lanes active
-
-    # Set up A as identity matrix: A[i][i] = 1.0, rest = 0.0
-    # Lane i holds row i of A in 8 regs (2 fp16 per reg)
-    for lane in range(16):
-      for reg in range(8):
-        col0, col1 = reg * 2, reg * 2 + 1
-        val0 = i16(1.0) if col0 == lane else 0
-        val1 = i16(1.0) if col1 == lane else 0
-        st.vgpr[lane][0 + reg] = val0 | (val1 << 16)  # src0 = v0:v7
-
-    # Set up B as identity matrix: lane i holds column i of B
-    for lane in range(16):
-      for reg in range(8):
-        row0, row1 = reg * 2, reg * 2 + 1
-        val0 = i16(1.0) if row0 == lane else 0
-        val1 = i16(1.0) if row1 == lane else 0
-        st.vgpr[lane][8 + reg] = val0 | (val1 << 16)  # src1 = v8:v15
-
-    # Set up C as zeros
+  """Tests for WMMA (Wave Matrix Multiply-Accumulate) instructions."""
+
+  def test_v_wmma_f32_16x16x16_f16_basic(self):
+    """V_WMMA_F32_16X16X16_F16 basic test - verify emulator matches hardware."""
+    # WMMA does D = A @ B + C where A,B are 16x16 f16, C,D are 16x16 f32
+    # Use: A=v[16:23], B=v[24:31], C=D=v[0:7] (output in captured range v[0:15])
+    instructions = []
+
+    # f16 1.0 = 0x3c00, packed pair = 0x3c003c00
+    instructions.append(s_mov_b32(s[0], 0x3c003c00))
+
+    # Set A (v16-v23) and B (v24-v31) to all 1.0s
+    for i in range(16, 32):
+      instructions.append(v_mov_b32_e32(v[i], s[0]))
+
+    # Set C (v0-v7) to all 0s (will also be output D)
+    for i in range(8):
+      instructions.append(v_mov_b32_e32(v[i], 0))
+
+    # Execute WMMA: v[0:7] = A @ B + C
+    instructions.append(v_wmma_f32_16x16x16_f16(v[0], v[16], v[24], v[0]))
+
+    # Just run and compare - USE_HW=1 will verify emulator matches hardware
+    st = run_program(instructions, n_lanes=32)
+
+    # Verify at least some output is non-zero (actual values depend on WMMA layout)
+    # Output should be 16.0 (16 x 1.0 x 1.0) for each element
+    any_nonzero = any(st.vgpr[lane][0] != 0 for lane in range(32))
+    self.assertTrue(any_nonzero, "WMMA should produce non-zero output")
+
+  def test_v_wmma_f32_16x16x16_f16_all_ones(self):
+    """V_WMMA_F32_16X16X16_F16 with all ones should produce 16.0 for each output element.
+    This verifies the matrix multiply is computing the correct sum.
+    """
+    instructions = []
+
+    # f16 1.0 = 0x3c00, packed pair = 0x3c003c00
+    instructions.append(s_mov_b32(s[0], 0x3c003c00))
+
+    # Set A (v16-v23) and B (v24-v31) to all 1.0s
+    for i in range(16, 32):
+      instructions.append(v_mov_b32_e32(v[i], s[0]))
+
+    # Set C (v0-v7) to all 0s (will also be output D)
+    for i in range(8):
+      instructions.append(v_mov_b32_e32(v[i], 0))
+
+    # Execute WMMA: v[0:7] = A @ B + C
+    instructions.append(v_wmma_f32_16x16x16_f16(v[0], v[16], v[24], v[0]))
+
+    st = run_program(instructions, n_lanes=32)
+
+    # All output elements should be 16.0 (sum of 16 * 1.0 * 1.0)
+    expected = f2i(16.0)
     for lane in range(32):
       for reg in range(8):
-        st.vgpr[lane][16 + reg] = 0  # src2 = v16:v23
-
-    # Create a fake VOP3P instruction
-    inst = VOP3P(VOP3POp.V_WMMA_F32_16X16X16_F16, v[24], src0=VGPR(0), src1=VGPR(8), src2=VGPR(16))
-
-    # Execute WMMA
-    exec_wmma_f32_16x16x16_f16(st, inst, 32)
-
-    # Check result: C should be identity (since A @ B where both are identity)
-    # Output i = row*16+col goes to lane (i%32), reg (i//32)
-    for row in range(16):
-      for col in range(16):
-        idx = row * 16 + col
-        lane, reg = idx % 32, idx // 32
-        result = st.vgpr[lane][24 + reg]
-        expected = 1.0 if row == col else 0.0
-        self.assertAlmostEqual(f32(result), expected, places=3,
-          msg=f"C[{row},{col}] = {f32(result)}, expected {expected}")
-
-if __name__ == "__main__":
+        result = st.vgpr[lane][reg]
+        self.assertEqual(result, expected, f"v[{reg}] lane {lane}: expected 0x{expected:08x} (16.0), got 0x{result:08x} ({i2f(result)})")
+
+  def test_v_wmma_f32_16x16x16_f16_with_accumulator(self):
+    """V_WMMA_F32_16X16X16_F16 with non-zero accumulator.
+    Verifies that C matrix is properly added to the product.
+    """
+    instructions = []
+
+    # f16 1.0 = 0x3c00, packed pair = 0x3c003c00
+    instructions.append(s_mov_b32(s[0], 0x3c003c00))
+    # f32 5.0 = 0x40a00000
+    instructions.append(s_mov_b32(s[1], f2i(5.0)))
+
+    # Set A (v16-v23) and B (v24-v31) to all 1.0s
+    for i in range(16, 32):
+      instructions.append(v_mov_b32_e32(v[i], s[0]))
+
+    # Set C (v0-v7) to all 5.0s
+    for i in range(8):
+      instructions.append(v_mov_b32_e32(v[i], s[1]))
+
+    # Execute WMMA: v[0:7] = A @ B + C = 16.0 + 5.0 = 21.0
+    instructions.append(v_wmma_f32_16x16x16_f16(v[0], v[16], v[24], v[0]))
+
+    st = run_program(instructions, n_lanes=32)
+
+    # All output elements should be 21.0 (16.0 + 5.0)
+    expected = f2i(21.0)
+    for lane in range(32):
+      for reg in range(8):
+        result = st.vgpr[lane][reg]
+        self.assertEqual(result, expected, f"v[{reg}] lane {lane}: expected 0x{expected:08x} (21.0), got 0x{result:08x} ({i2f(result)})")
+
+
+class TestVOP3P(unittest.TestCase):
+  """Tests for VOP3P packed 16-bit operations."""
+
+  def test_v_pk_add_f16_basic(self):
+    """V_PK_ADD_F16 adds two packed f16 values."""
+    from extra.assembly.rdna3.pcode import _f16
+    # v0 = packed (1.0, 2.0), v1 = packed (3.0, 4.0)
+    # Result should be packed (4.0, 6.0)
+    instructions = [
+      s_mov_b32(s[0], 0x40003c00),  # packed f16: hi=2.0, lo=1.0
+      s_mov_b32(s[1], 0x44004200),  # packed f16: hi=4.0, lo=3.0
+      v_mov_b32_e32(v[0], s[0]),
+      v_mov_b32_e32(v[1], s[1]),
+      v_pk_add_f16(v[2], v[0], v[1]),
+    ]
+    st = run_program(instructions, n_lanes=1)
+    result = st.vgpr[0][2]
+    # Expected: lo=1.0+3.0=4.0 (0x4400), hi=2.0+4.0=6.0 (0x4600) -> 0x46004400
+    lo = _f16(result & 0xffff)
+    hi = _f16((result >> 16) & 0xffff)
+    self.assertAlmostEqual(lo, 4.0, places=2, msg=f"lo: expected 4.0, got {lo}")
+    self.assertAlmostEqual(hi, 6.0, places=2, msg=f"hi: expected 6.0, got {hi}")
+
+  def test_v_pk_add_f16_with_inline_constant(self):
+    """V_PK_ADD_F16 with inline constant POS_ONE (1.0).
+    Inline constants for VOP3P are f16 values in the low 16 bits only.
+    The opsel_hi bits (default=0b11) select lo half for hi result, so both halves use the constant.
+    """
+    from extra.assembly.rdna3.pcode import _f16
+    # v0 = packed (1.0, 1.0), add POS_ONE
+    # With default opsel_hi=0b11: both lo and hi results use lo half of src1 (the constant)
+    # But opsel_hi=1 means src1 hi comes from lo half - wait, let me check the actual encoding
+    # Default opsel_hi=3 means: bit0=1 (src0 hi from hi), bit1=1 (src1 hi from hi)
+    # Since inline constant has 0 in hi half, hi result = v0.hi + 0 = 1.0
+    instructions = [
+      s_mov_b32(s[0], 0x3c003c00),  # packed f16: hi=1.0, lo=1.0
+      v_mov_b32_e32(v[0], s[0]),
+      v_pk_add_f16(v[1], v[0], SrcEnum.POS_ONE),  # Add inline constant 1.0
+    ]
+    st = run_program(instructions, n_lanes=1)
+    result = st.vgpr[0][1]
+    lo = _f16(result & 0xffff)
+    hi = _f16((result >> 16) & 0xffff)
+    # lo = 1.0 + 1.0 = 2.0, hi = 1.0 + 0.0 = 1.0 (inline const hi half is 0)
+    self.assertAlmostEqual(lo, 2.0, places=2, msg=f"lo: expected 2.0, got {lo} (result=0x{result:08x})")
+    self.assertAlmostEqual(hi, 1.0, places=2, msg=f"hi: expected 1.0, got {hi} (result=0x{result:08x})")
+
+  def test_v_pk_mul_f16_basic(self):
+    """V_PK_MUL_F16 multiplies two packed f16 values."""
+    from extra.assembly.rdna3.pcode import _f16
+    # v0 = packed (2.0, 3.0), v1 = packed (4.0, 5.0)
+    # Result should be packed (8.0, 15.0)
+    instructions = [
+      s_mov_b32(s[0], 0x42004000),  # packed f16: hi=3.0, lo=2.0
+      s_mov_b32(s[1], 0x45004400),  # packed f16: hi=5.0, lo=4.0
+      v_mov_b32_e32(v[0], s[0]),
+      v_mov_b32_e32(v[1], s[1]),
+      v_pk_mul_f16(v[2], v[0], v[1]),
+    ]
+    st = run_program(instructions, n_lanes=1)
+    result = st.vgpr[0][2]
+    lo = _f16(result & 0xffff)
+    hi = _f16((result >> 16) & 0xffff)
+    self.assertAlmostEqual(lo, 8.0, places=1, msg=f"lo: expected 8.0, got {lo}")
+    self.assertAlmostEqual(hi, 15.0, places=1, msg=f"hi: expected 15.0, got {hi}")
+
+  def test_v_pk_mul_f16_with_inline_constant(self):
+    """V_PK_MUL_F16 with inline constant POS_TWO (2.0).
+    Inline constant has value only in low 16 bits, hi is 0.
+    """
+    from extra.assembly.rdna3.pcode import _f16
+    # v0 = packed (3.0, 4.0), multiply by POS_TWO
+    # lo = 3.0 * 2.0 = 6.0, hi = 4.0 * 0.0 = 0.0 (inline const hi is 0)
+    instructions = [
+      s_mov_b32(s[0], 0x44004200),  # packed f16: hi=4.0, lo=3.0
+      v_mov_b32_e32(v[0], s[0]),
+      v_pk_mul_f16(v[1], v[0], SrcEnum.POS_TWO),
+    ]
+    st = run_program(instructions, n_lanes=1)
+    result = st.vgpr[0][1]
+    lo = _f16(result & 0xffff)
+    hi = _f16((result >> 16) & 0xffff)
+    self.assertAlmostEqual(lo, 6.0, places=1, msg=f"lo: expected 6.0, got {lo}")
+    self.assertAlmostEqual(hi, 0.0, places=1, msg=f"hi: expected 0.0, got {hi}")
+
+  def test_v_pk_fma_f16_basic(self):
+    """V_PK_FMA_F16: D = A * B + C for packed f16."""
+    from extra.assembly.rdna3.pcode import _f16
+    # A = packed (2.0, 3.0), B = packed (4.0, 5.0), C = packed (1.0, 1.0)
+    # Result should be packed (2*4+1=9.0, 3*5+1=16.0)
+    instructions = [
+      s_mov_b32(s[0], 0x42004000),  # A: hi=3.0, lo=2.0
+      s_mov_b32(s[1], 0x45004400),  # B: hi=5.0, lo=4.0
+      s_mov_b32(s[2], 0x3c003c00),  # C: hi=1.0, lo=1.0
+      v_mov_b32_e32(v[0], s[0]),
+      v_mov_b32_e32(v[1], s[1]),
+      v_mov_b32_e32(v[2], s[2]),
+      v_pk_fma_f16(v[3], v[0], v[1], v[2]),
+    ]
+    st = run_program(instructions, n_lanes=1)
+    result = st.vgpr[0][3]
+    lo = _f16(result & 0xffff)
+    hi = _f16((result >> 16) & 0xffff)
+    self.assertAlmostEqual(lo, 9.0, places=1, msg=f"lo: expected 9.0, got {lo}")
+    self.assertAlmostEqual(hi, 16.0, places=0, msg=f"hi: expected 16.0, got {hi}")
+
+
+class TestF64Conversions(unittest.TestCase):
+  """Tests for 64-bit float operations and conversions."""
+
+  def test_v_add_f64_inline_constant(self):
+    """V_ADD_F64 with inline constant POS_ONE (1.0) as f64."""
+    one_f64 = f2i64(1.0)
+    instructions = [
+      s_mov_b32(s[0], one_f64 & 0xffffffff),
+      s_mov_b32(s[1], one_f64 >> 32),
+      v_mov_b32_e32(v[0], s[0]),
+      v_mov_b32_e32(v[1], s[1]),
+      v_add_f64(v[2:4], v[0:2], SrcEnum.POS_ONE),  # 1.0 + 1.0 = 2.0
+    ]
+    st = run_program(instructions, n_lanes=1)
+    result = i642f(st.vgpr[0][2] | (st.vgpr[0][3] << 32))
+    self.assertAlmostEqual(result, 2.0, places=5)
+
+  def test_v_ldexp_f64_negative_exponent(self):
+    """V_LDEXP_F64 with negative exponent (-32)."""
+    val = -8.0
+    val_bits = f2i64(val)
+    expected = -8.0 * (2.0 ** -32)  # -1.862645149230957e-09
+    instructions = [
+      s_mov_b32(s[0], val_bits & 0xffffffff),
+      s_mov_b32(s[1], val_bits >> 32),
+      v_mov_b32_e32(v[0], s[0]),
+      v_mov_b32_e32(v[1], s[1]),
+      v_ldexp_f64(v[2:4], v[0:2], 0xffffffe0),  # -32
+    ]
+    st = run_program(instructions, n_lanes=1)
+    result = i642f(st.vgpr[0][2] | (st.vgpr[0][3] << 32))
+    self.assertAlmostEqual(result, expected, places=15)
+
+  def test_f64_to_i64_conversion_sequence(self):
+    """Test the f64->i64 conversion sequence used by the compiler.
+
+    The compiler generates:
+      v_trunc_f64 -> v_ldexp_f64 (by -32) -> v_floor_f64 -> v_fma_f64 (by -2^32)
+      -> v_cvt_u32_f64 (low bits) -> v_cvt_i32_f64 (high bits)
+
+    The FMA computes: trunc + (-2^32) * floor = trunc - floor * 2^32
+    which gives the low 32 bits as a positive float (for proper u32 conversion).
+    """
+    val = -8.0
+    val_bits = f2i64(val)
+    lit = -4294967296.0  # -2^32 (note: NEGATIVE, so FMA does trunc - floor * 2^32)
+    lit_bits = f2i64(lit)
+
+    instructions = [
+      s_mov_b32(s[0], val_bits & 0xffffffff),
+      s_mov_b32(s[1], val_bits >> 32),
+      v_trunc_f64_e32(v[0:2], s[0:2]),
+      v_ldexp_f64(v[2:4], v[0:2], 0xffffffe0),  # -32
+      v_floor_f64_e32(v[2:4], v[2:4]),
+      s_mov_b32(s[2], lit_bits & 0xffffffff),
+      s_mov_b32(s[3], lit_bits >> 32),
+      v_fma_f64(v[0:2], s[2:4], v[2:4], v[0:2]),
+      v_cvt_u32_f64_e32(v[4], v[0:2]),
+      v_cvt_i32_f64_e32(v[5], v[2:4]),
+    ]
+    st = run_program(instructions, n_lanes=1)
+    # v4 = low 32 bits, v5 = high 32 bits (sign extended)
+    lo = st.vgpr[0][4]
+    hi = st.vgpr[0][5]
+    # For -8: lo should be 0xfffffff8, hi should be 0xffffffff
+    result = struct.unpack('<q', struct.pack('<II', lo, hi))[0]
+    self.assertEqual(result, -8, f"Expected -8, got {result} (lo=0x{lo:08x}, hi=0x{hi:08x})")
+
+
+if __name__ == '__main__':
   unittest.main()