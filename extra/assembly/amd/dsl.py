# library for RDNA3 assembly DSL
# mypy: ignore-errors
from __future__ import annotations
from enum import IntEnum
from typing import overload, Annotated, TypeVar, Generic

# Bit field DSL
class BitField:
  def __init__(self, hi: int, lo: int, name: str | None = None): self.hi, self.lo, self.name, self._marker = hi, lo, name, None
  def __set_name__(self, owner, name):
    import typing
    self.name, self._owner = name, owner
    # Cache marker at class definition time
    hints = typing.get_type_hints(owner, include_extras=True)
    if name in hints:
      hint = hints[name]
      if typing.get_origin(hint) is Annotated:
        args = typing.get_args(hint)
        self._marker = args[1] if len(args) > 1 else None
  def __eq__(self, val: int) -> tuple[BitField, int]: return (self, val)  # type: ignore
  def mask(self) -> int: return (1 << (self.hi - self.lo + 1)) - 1
  @property
  def marker(self) -> type | None: return self._marker
  @overload
  def __get__(self, obj: None, objtype: type) -> BitField: ...
  @overload
  def __get__(self, obj: object, objtype: type | None = None) -> int: ...
  def __get__(self, obj, objtype=None):
    if obj is None: return self
    val = unwrap(obj._values.get(self.name, 0))
    # Convert to IntEnum if marker is an IntEnum subclass
    if self.marker and isinstance(self.marker, type) and issubclass(self.marker, IntEnum):
      try: return self.marker(val)
      except ValueError: pass
    return val

class _Bits:
  def __getitem__(self, key) -> BitField: return BitField(key.start, key.stop) if isinstance(key, slice) else BitField(key, key)
bits = _Bits()

# Source operand with modifiers - base class for anything that can be a src with neg/abs
class SrcMod:
  __slots__ = ('val', 'neg', 'abs_')
  def __init__(self, val: int, neg: bool = False, abs_: bool = False): self.val, self.neg, self.abs_ = val, neg, abs_
  def __repr__(self): return f"{'-' if self.neg else ''}{'|' if self.abs_ else ''}{self.val}{'|' if self.abs_ else ''}"
  def __neg__(self): return SrcMod(self.val, not self.neg, self.abs_)
  def __abs__(self): return SrcMod(self.val, self.neg, True)

# Register types
class Reg(SrcMod):
  __slots__ = ('idx', 'count', 'hi')
  def __init__(self, idx: int, count: int = 1, hi: bool = False, neg: bool = False, abs_: bool = False):
    self.idx, self.count, self.hi = idx, count, hi
    super().__init__(idx, neg, abs_)
  def __repr__(self): return f"{self.__class__.__name__.lower()[0]}[{self.idx}]" if self.count == 1 else f"{self.__class__.__name__.lower()[0]}[{self.idx}:{self.idx + self.count}]"
  def __neg__(self): return self.__class__(self.idx, self.count, self.hi, not self.neg, self.abs_)
  def __abs__(self): return self.__class__(self.idx, self.count, self.hi, self.neg, True)
  @property
  def l(self): return self.__class__(self.idx, self.count, False, self.neg, self.abs_)
  @property
  def h(self): return self.__class__(self.idx, self.count, True, self.neg, self.abs_)

T = TypeVar('T', bound=Reg)
class _RegFactory(Generic[T]):
  def __init__(self, cls: type[T], name: str): self._cls, self._name = cls, name
  @overload
  def __getitem__(self, key: int) -> Reg: ...
  @overload
  def __getitem__(self, key: slice) -> Reg: ...
  def __getitem__(self, key: int | slice) -> Reg:
    return self._cls(key.start, key.stop - key.start + 1) if isinstance(key, slice) else self._cls(key)
  def __repr__(self): return f"<{self._name} factory>"

class SGPR(Reg): pass
class VGPR(Reg): pass
class TTMP(Reg): pass
s: _RegFactory[SGPR] = _RegFactory(SGPR, "SGPR")
v: _RegFactory[VGPR] = _RegFactory(VGPR, "VGPR")
ttmp: _RegFactory[TTMP] = _RegFactory(TTMP, "TTMP")

# Special registers as SrcMod objects (support -VCC_LO, abs(EXEC_LO), etc.)
VCC_LO, VCC_HI, VCC = SrcMod(106), SrcMod(107), SrcMod(106)
EXEC_LO, EXEC_HI, EXEC = SrcMod(126), SrcMod(127), SrcMod(126)
SCC, M0, NULL, OFF = SrcMod(253), SrcMod(125), SrcMod(124), SrcMod(124)

# Field type markers (runtime classes for validation)
class _SSrc: pass
class _Src: pass
class _Imm: pass
class _SImm: pass
class _VDSTYEnc: pass  # VOPD vdsty: encoded = actual >> 1, actual = (encoded << 1) | ((vdstx & 1) ^ 1)
class _SGPRField: pass
class _VGPRField: pass

# Type aliases for annotations - tells mypy it's a BitField while preserving marker info
SSrc = Annotated[BitField, _SSrc]
Src = Annotated[BitField, _Src]
Imm = Annotated[BitField, _Imm]
SImm = Annotated[BitField, _SImm]
VDSTYEnc = Annotated[BitField, _VDSTYEnc]
SGPRField = Annotated[BitField, _SGPRField]
VGPRField = Annotated[BitField, _VGPRField]
class RawImm:
  def __init__(self, val: int): self.val = val
  def __repr__(self): return f"RawImm({self.val})"
  def __eq__(self, other): return isinstance(other, RawImm) and self.val == other.val

def unwrap(val) -> int:
  if isinstance(val, RawImm): return val.val
  if isinstance(val, SrcMod) and not isinstance(val, Reg): return val.val  # Special registers like VCC_LO, NULL
  if hasattr(val, 'value'): return val.value  # IntEnum
  if hasattr(val, 'idx'): return val.idx  # Reg
  return val

# Encoding helpers
FLOAT_ENC = {0.5: 240, -0.5: 241, 1.0: 242, -1.0: 243, 2.0: 244, -2.0: 245, 4.0: 246, -4.0: 247}
SRC_FIELDS = {'src0', 'src1', 'src2', 'ssrc0', 'ssrc1', 'soffset', 'srcx0', 'srcy0'}
RAW_FIELDS = {'vdata', 'vdst', 'vaddr', 'addr', 'data', 'data0', 'data1', 'sdst', 'sdata', 'vsrc1'}

def _encode_reg(val: Reg) -> int:
  if isinstance(val, TTMP): return 108 + val.idx
  return val.idx  # hi bit is handled via opsel, not in register encoding

def encode_src(val) -> int:
  if isinstance(val, VGPR): return 256 + _encode_reg(val)
  if isinstance(val, Reg): return _encode_reg(val)
  if isinstance(val, SrcMod) and not isinstance(val, Reg):
    # SrcMod wraps either special registers (VCC_LO=106, EXEC_LO=126, etc.) or literals
    # Special register values are in valid encoding ranges - return as-is
    # Literals (large integers) need 255 marker
    v = val.val
    # Valid source encoding ranges: 0-127 (SGPRs/special), 128-192 (inline const), 193-208 (neg inline), 240-247 (float), 251-253 (special)
    if 0 <= v <= 127 or 240 <= v <= 255: return v  # SGPRs, special regs, float constants
    if 128 <= v <= 192: return v  # Inline positive constants (0-64)
    if 193 <= v <= 208: return v  # Inline negative constants (-1 to -16)
    return 255  # Literal marker - value stored separately
  if hasattr(val, 'value'): return val.value  # IntEnum
  if isinstance(val, float): return 128 if val == 0.0 else FLOAT_ENC.get(val, 255)
  return 128 + val if isinstance(val, int) and 0 <= val <= 64 else 192 + (-val) if isinstance(val, int) and -16 <= val <= -1 else 255

# Instruction base class
class Inst:
  _fields: dict[str, BitField]
  _encoding: tuple[BitField, int] | None = None
  _defaults: dict[str, int] = {}
  _values: dict[str, int | RawImm]
  _words: int  # size in 32-bit words, set by decode_program
  _literal: int | None

  def __init_subclass__(cls, **kwargs):
    super().__init_subclass__(**kwargs)
    cls._fields = {n: v[0] if isinstance(v, tuple) else v for n, v in cls.__dict__.items() if isinstance(v, BitField) or (isinstance(v, tuple) and len(v) == 2 and isinstance(v[0], BitField))}
    if 'encoding' in cls._fields and isinstance(cls.__dict__.get('encoding'), tuple): cls._encoding = cls.__dict__['encoding']

  def __init__(self, *args, literal: int | None = None, **kwargs):
    self._values, self._literal = dict(self._defaults), literal
    # Map positional args to field names
    field_names = [n for n in self._fields if n != 'encoding']
    orig_args = dict(zip(field_names, args))
    orig_args.update(kwargs)
    self._values.update(orig_args)
    # Validate register counts for SMEM instructions (before encoding)
    if self.__class__.__name__ == 'SMEM':
      op_val = orig_args.get(field_names[0]) if args else orig_args.get('op')
      if op_val is not None:
        if hasattr(op_val, 'value'): op_val = op_val.value
        expected_cnt = {0:1, 1:2, 2:4, 3:8, 4:16, 8:1, 9:2, 10:4, 11:8, 12:16}.get(op_val)
        sdata_val = orig_args.get('sdata')
        if expected_cnt is not None and isinstance(sdata_val, Reg) and sdata_val.count != expected_cnt:
          raise ValueError(f"SMEM op {op_val} expects {expected_cnt} registers, got {sdata_val.count}")
    # Validate register counts for SOP1 instructions (b32 = 1 reg, b64 = 2 regs)
    if self.__class__.__name__ == 'SOP1':
      op_val = orig_args.get(field_names[0]) if args else orig_args.get('op')
      if op_val is not None and hasattr(op_val, 'name'):
        expected = 2 if op_val.name.endswith('_B64') else 1
        sdst_val, ssrc0_val = orig_args.get('sdst'), orig_args.get('ssrc0')
        if isinstance(sdst_val, Reg) and sdst_val.count != expected:
          raise ValueError(f"SOP1 {op_val.name} expects {expected} destination register(s), got {sdst_val.count}")
        if isinstance(ssrc0_val, Reg) and ssrc0_val.count != expected:
          raise ValueError(f"SOP1 {op_val.name} expects {expected} source register(s), got {ssrc0_val.count}")
    # FLAT: set sve=1 when addr is a VGPR for scratch only
    # For scratch (seg=1), sve=1 means addr VGPR is used; sve=0 means addr is "off"
    # For global (seg=2) and flat (seg=0), sve is always 0
    if self.__class__.__name__ == 'FLAT' and 'sve' in self._fields:
      seg_val = self._values.get('seg', 0)
      if isinstance(seg_val, RawImm): seg_val = seg_val.val
      addr_val = orig_args.get('addr')
      if seg_val == 1 and isinstance(addr_val, VGPR): self._values['sve'] = 1
    # VOP3P: v_fma_mix* instructions (opcodes 32-34) have opsel_hi default of 0, not 7
    if self.__class__.__name__ == 'VOP3P':
      op_val = orig_args.get(field_names[0]) if args else orig_args.get('op')
      if hasattr(op_val, 'value'): op_val = op_val.value
      if op_val in (32, 33, 34) and 'opsel_hi' not in orig_args and 'opsel_hi2' not in orig_args:
        self._values['opsel_hi'] = 0
        self._values['opsel_hi2'] = 0
    # Type check and encode values
    for name, val in list(self._values.items()):
      if name == 'encoding': continue
      # For RawImm, only process RAW_FIELDS to unwrap to int
      if isinstance(val, RawImm):
        if name in RAW_FIELDS: self._values[name] = val.val
        continue
      field = self._fields.get(name)
      marker = field.marker if field else None
      # Type validation
      if marker is _SGPRField:
        if isinstance(val, VGPR): raise TypeError(f"field '{name}' requires SGPR, got VGPR")
        if not isinstance(val, (SGPR, TTMP, SrcMod, int, RawImm)): raise TypeError(f"field '{name}' requires SGPR, got {type(val).__name__}")
      if marker is _VGPRField:
        if not isinstance(val, VGPR): raise TypeError(f"field '{name}' requires VGPR, got {type(val).__name__}")
      if marker is _SSrc and isinstance(val, VGPR): raise TypeError(f"field '{name}' requires scalar source, got VGPR")
      # Encode source fields as RawImm for consistent disassembly
      if name in SRC_FIELDS:
        encoded = encode_src(val)
        # For VOP1/VOP2/VOPC (no opsel field), encode hi bit in src value
        if isinstance(val, Reg) and val.hi and 'opsel' not in self._fields:
          encoded |= 0x80
        self._values[name] = RawImm(encoded)
        # Handle neg/abs/opsel modifiers for VOP3 instructions
        if isinstance(val, SrcMod):
          if val.neg and 'neg' in self._fields:
            neg_bit = {'src0': 1, 'src1': 2, 'src2': 4}.get(name, 0)
            cur_neg = self._values.get('neg', 0)
            self._values['neg'] = (cur_neg.val if isinstance(cur_neg, RawImm) else cur_neg) | neg_bit
          if val.abs_ and 'abs' in self._fields:
            abs_bit = {'src0': 1, 'src1': 2, 'src2': 4}.get(name, 0)
            cur_abs = self._values.get('abs', 0)
            self._values['abs'] = (cur_abs.val if isinstance(cur_abs, RawImm) else cur_abs) | abs_bit
        # Handle hi (opsel) for 16-bit ops - only for formats with opsel field
        if isinstance(val, Reg) and val.hi and 'opsel' in self._fields:
          opsel_bit = {'src0': 1, 'src1': 2, 'src2': 4}.get(name, 0)
          cur_opsel = self._values.get('opsel', 0)
          self._values['opsel'] = (cur_opsel.val if isinstance(cur_opsel, RawImm) else cur_opsel) | opsel_bit
        # Track literal value if needed (encoded as 255)
        # For 64-bit ops, store literal in high 32 bits (to match from_bytes decoding and to_bytes encoding)
        if encoded == 255 and self._literal is None:
          if isinstance(val, SrcMod) and not isinstance(val, Reg):
            # SrcMod wrapping a literal value
            self._literal = (val.val << 32) if self._is_64bit_op() else val.val
          elif isinstance(val, int) and not isinstance(val, IntEnum):
            self._literal = (val << 32) if self._is_64bit_op() else val
          elif isinstance(val, float):
            import struct
            lit32 = struct.unpack('<I', struct.pack('<f', val))[0]
            self._literal = (lit32 << 32) if self._is_64bit_op() else lit32
      # Encode raw register fields for consistent repr
      elif name in RAW_FIELDS:
        if isinstance(val, Reg):
          encoded = _encode_reg(val)
          # For VOP1/VOP2/VOPC (no opsel field), encode hi bit in register value
          if val.hi and 'opsel' not in self._fields:
            encoded |= 0x80
          self._values[name] = encoded
          # Handle vdst hi (opsel bit 3) for 16-bit ops - only for formats with opsel field
          if name == 'vdst' and val.hi and 'opsel' in self._fields:
            cur_opsel = self._values.get('opsel', 0)
            self._values['opsel'] = (cur_opsel.val if isinstance(cur_opsel, RawImm) else cur_opsel) | 8
        elif hasattr(val, 'value'): self._values[name] = val.value  # IntEnum like SrcEnum.NULL
      # Encode sbase (divided by 2) and srsrc/ssamp (divided by 4)
      elif name == 'sbase':
        if isinstance(val, Reg): self._values[name] = val.idx // 2
        elif isinstance(val, SrcMod): self._values[name] = val.val // 2  # Special regs like VCC_LO
      elif name in {'srsrc', 'ssamp'} and isinstance(val, Reg):
        self._values[name] = val.idx // 4
      # VOPD vdsty: encode as actual >> 1 (constraint: vdsty parity must be opposite of vdstx)
      elif marker is _VDSTYEnc and isinstance(val, VGPR):
        self._values[name] = val.idx >> 1

  def _encode_field(self, name: str, val) -> int:
    if isinstance(val, RawImm): return val.val
    if isinstance(val, SrcMod) and not isinstance(val, Reg): return val.val  # Special regs like VCC_LO
    if name in {'srsrc', 'ssamp'}: return val.idx // 4 if isinstance(val, Reg) else val
    if name == 'sbase': return val.idx // 2 if isinstance(val, Reg) else val.val // 2 if isinstance(val, SrcMod) else val
    if name in RAW_FIELDS: return _encode_reg(val) if isinstance(val, Reg) else val
    if isinstance(val, Reg) or name in SRC_FIELDS: return encode_src(val)
    return val.value if hasattr(val, 'value') else val

  def to_int(self) -> int:
    word = (self._encoding[1] & self._encoding[0].mask()) << self._encoding[0].lo if self._encoding else 0
    for n, bf in self._fields.items():
      if n != 'encoding' and n in self._values: word |= (self._encode_field(n, self._values[n]) & bf.mask()) << bf.lo
    return word

  def _get_literal(self) -> int | None:
    for n in SRC_FIELDS:
      if n in self._values and not isinstance(v := self._values[n], RawImm) and isinstance(v, int) and not isinstance(v, IntEnum) and not (0 <= v <= 64 or -16 <= v <= -1): return v
    return None

  def _is_64bit_op(self) -> bool:
    """Check if this instruction uses 64-bit operands (and thus 64-bit literals).
    Exception: V_LDEXP_F64 has 32-bit integer src1, so its literal is 32-bit."""
    op = self._values.get('op')
    if op is None: return False
    # op may be an enum (from __init__) or an int (from from_int)
    op_name = op.name if hasattr(op, 'name') else None
    if op_name is None and self.__class__.__name__ == 'VOP3':
      from extra.assembly.amd.autogen.rdna3 import VOP3Op
      try: op_name = VOP3Op(op).name
      except ValueError: pass
    if op_name is None and self.__class__.__name__ == 'VOPC':
      from extra.assembly.amd.autogen.rdna3 import VOPCOp
      try: op_name = VOPCOp(op).name
      except ValueError: pass
    if op_name is None: return False
    # V_LDEXP_F64 has 32-bit integer exponent in src1, so literal is 32-bit
    if op_name == 'V_LDEXP_F64': return False
    return op_name.endswith(('_F64', '_B64', '_I64', '_U64'))

  def to_bytes(self) -> bytes:
    result = self.to_int().to_bytes(self._size(), 'little')
    lit = self._get_literal() or getattr(self, '_literal', None)
    if lit is None: return result
    # For 64-bit ops, literal is stored in high 32 bits internally, but encoded as 4 bytes
    lit32 = (lit >> 32) if self._is_64bit_op() else lit
    return result + (lit32 & 0xffffffff).to_bytes(4, 'little')

  @classmethod
  def _size(cls) -> int: return 4 if issubclass(cls, Inst32) else 8
  def size(self) -> int:
    # Literal is always 4 bytes in the binary (for 64-bit ops, it's in high 32 bits)
    return self._size() + (4 if self._literal is not None else 0)

  @classmethod
  def from_int(cls, word: int):
    inst = object.__new__(cls)
    inst._values = {n: RawImm(v) if n in SRC_FIELDS else v for n, bf in cls._fields.items() if n != 'encoding' for v in [(word >> bf.lo) & bf.mask()]}
    inst._literal = None
    return inst

  @classmethod
  def from_bytes(cls, data: bytes):
    inst = cls.from_int(int.from_bytes(data[:cls._size()], 'little'))
    op_val = inst._values.get('op', 0)
    has_literal = cls.__name__ == 'VOP2' and op_val in (44, 45, 55, 56)
    has_literal = has_literal or (cls.__name__ == 'SOP2' and op_val in (69, 70))
    # VOPD fmaak/fmamk always have a literal (opx/opy value 1 or 2)
    opx, opy = inst._values.get('opx', 0), inst._values.get('opy', 0)
    has_literal = has_literal or (cls.__name__ == 'VOPD' and (opx in (1, 2) or opy in (1, 2)))
    for n in SRC_FIELDS:
      if n in inst._values and isinstance(inst._values[n], RawImm) and inst._values[n].val == 255: has_literal = True
    if has_literal:
      # For 64-bit ops, the literal is 32 bits placed in the HIGH 32 bits of the 64-bit value
      # (low 32 bits are zero). This is how AMD hardware interprets 32-bit literals for 64-bit ops.
      if len(data) >= cls._size() + 4:
        lit32 = int.from_bytes(data[cls._size():cls._size()+4], 'little')
        inst._literal = (lit32 << 32) if inst._is_64bit_op() else lit32
    return inst

  def __repr__(self):
    # Use _fields order and exclude fields that are 0/default (for consistent repr after roundtrip)
    def is_zero(v): return (isinstance(v, int) and v == 0) or (isinstance(v, VGPR) and v.idx == 0 and v.count == 1)
    items = [(k, self._values[k]) for k in self._fields if k in self._values and k != 'encoding'
             and not (is_zero(self._values[k]) and k not in {'op'})]
    lit = f", literal={hex(self._literal)}" if self._literal is not None else ""
    return f"{self.__class__.__name__}({', '.join(f'{k}={v}' for k, v in items)}{lit})"

  def __getattr__(self, name: str):
    if name.startswith('_'): raise AttributeError(name)
    return unwrap(self._values.get(name, 0))

  def lit(self, v: int) -> str:
    from extra.assembly.amd.asm import decode_src
    return f"0x{self._literal:x}" if v == 255 and self._literal else decode_src(v)

  def __eq__(self, other):
    if not isinstance(other, Inst): return NotImplemented
    return self.__class__ == other.__class__ and self._values == other._values and self._literal == other._literal

  def __hash__(self): return hash((self.__class__.__name__, tuple(sorted((k, repr(v)) for k, v in self._values.items())), self._literal))

  def disasm(self) -> str:
    from extra.assembly.amd.asm import disasm
    return disasm(self)

class Inst32(Inst): pass
<<<<<<< HEAD
class Inst64(Inst): pass
=======
class Inst64(Inst): pass

# ═══════════════════════════════════════════════════════════════════════════════
# CODE GENERATION: generates autogen/__init__.py by parsing AMD ISA PDFs
# Supports both RDNA3.5 and CDNA4 instruction set PDFs - auto-detects format
# ═══════════════════════════════════════════════════════════════════════════════

PDF_URLS = {
  "rdna3": "https://docs.amd.com/api/khub/documents/UVVZM22UN7tMUeiW_4ShTQ/content",  # RDNA3.5
  "rdna4": "https://docs.amd.com/api/khub/documents/uQpkEvk3pv~kfAb2x~j4uw/content",
  "cdna": ["https://www.amd.com/content/dam/amd/en/documents/instinct-tech-docs/instruction-set-architectures/amd-instinct-mi300-cdna3-instruction-set-architecture.pdf",
           "https://www.amd.com/content/dam/amd/en/documents/instinct-tech-docs/instruction-set-architectures/amd-instinct-cdna4-instruction-set-architecture.pdf"],
}
FIELD_TYPES = {'SSRC0': 'SSrc', 'SSRC1': 'SSrc', 'SOFFSET': 'SSrc', 'SADDR': 'SSrc', 'SRC0': 'Src', 'SRC1': 'Src', 'SRC2': 'Src',
  'SDST': 'SGPRField', 'SBASE': 'SGPRField', 'SDATA': 'SGPRField', 'SRSRC': 'SGPRField', 'VDST': 'VGPRField', 'VSRC1': 'VGPRField', 'VDATA': 'VGPRField',
  'VADDR': 'VGPRField', 'ADDR': 'VGPRField', 'DATA': 'VGPRField', 'DATA0': 'VGPRField', 'DATA1': 'VGPRField', 'SIMM16': 'SImm', 'OFFSET': 'Imm',
  'OPX': 'VOPDOp', 'OPY': 'VOPDOp', 'SRCX0': 'Src', 'SRCY0': 'Src', 'VSRCX1': 'VGPRField', 'VSRCY1': 'VGPRField', 'VDSTX': 'VGPRField', 'VDSTY': 'VDSTYEnc'}
FIELD_ORDER = {
  'SOP2': ['op', 'sdst', 'ssrc0', 'ssrc1'], 'SOP1': ['op', 'sdst', 'ssrc0'], 'SOPC': ['op', 'ssrc0', 'ssrc1'],
  'SOPK': ['op', 'sdst', 'simm16'], 'SOPP': ['op', 'simm16'], 'VOP1': ['op', 'vdst', 'src0'], 'VOPC': ['op', 'src0', 'vsrc1'],
  'VOP2': ['op', 'vdst', 'src0', 'vsrc1'], 'VOP3SD': ['op', 'vdst', 'sdst', 'src0', 'src1', 'src2', 'clmp'],
  'SMEM': ['op', 'sdata', 'sbase', 'soffset', 'offset', 'glc', 'dlc'], 'DS': ['op', 'vdst', 'addr', 'data0', 'data1'],
  'VOP3': ['op', 'vdst', 'src0', 'src1', 'src2', 'omod', 'neg', 'abs', 'clmp', 'opsel'],
  'VOP3P': ['op', 'vdst', 'src0', 'src1', 'src2', 'neg', 'neg_hi', 'opsel', 'opsel_hi', 'clmp'],
  'FLAT': ['op', 'vdst', 'addr', 'data', 'saddr', 'offset', 'seg', 'dlc', 'glc', 'slc'],
  'MUBUF': ['op', 'vdata', 'vaddr', 'srsrc', 'soffset', 'offset', 'offen', 'idxen', 'glc', 'dlc', 'slc', 'tfe'],
  'MTBUF': ['op', 'vdata', 'vaddr', 'srsrc', 'soffset', 'offset', 'format', 'offen', 'idxen', 'glc', 'dlc', 'slc', 'tfe'],
  'MIMG': ['op', 'vdata', 'vaddr', 'srsrc', 'ssamp', 'dmask', 'dim', 'unrm', 'dlc', 'glc', 'slc'],
  'EXP': ['en', 'target', 'vsrc0', 'vsrc1', 'vsrc2', 'vsrc3', 'done', 'row'],
  'VINTERP': ['op', 'vdst', 'src0', 'src1', 'src2', 'waitexp', 'clmp', 'opsel', 'neg'],
  'VOPD': ['opx', 'opy', 'vdstx', 'vdsty', 'srcx0', 'vsrcx1', 'srcy0', 'vsrcy1'],
  'LDSDIR': ['op', 'vdst', 'attr', 'attr_chan', 'wait_va']}
SRC_EXTRAS = {233: 'DPP8', 234: 'DPP8FI', 250: 'DPP16', 251: 'VCCZ', 252: 'EXECZ', 254: 'LDS_DIRECT'}
FLOAT_MAP = {'0.5': 'POS_HALF', '-0.5': 'NEG_HALF', '1.0': 'POS_ONE', '-1.0': 'NEG_ONE', '2.0': 'POS_TWO', '-2.0': 'NEG_TWO',
  '4.0': 'POS_FOUR', '-4.0': 'NEG_FOUR', '1/(2*PI)': 'INV_2PI', '0': 'ZERO'}

def _parse_bits(s: str) -> tuple[int, int] | None:
  import re
  return (int(m.group(1)), int(m.group(2) or m.group(1))) if (m := re.match(r'\[(\d+)(?::(\d+))?\]', s)) else None

def _parse_fields_table(table: list, fmt: str, enums: set[str]) -> list[tuple]:
  import re
  fields = []
  for row in table[1:]:
    if not row or not row[0]: continue
    name, bits_str = row[0].split('\n')[0].strip(), (row[1] or '').split('\n')[0].strip()
    if not (bits := _parse_bits(bits_str)): continue
    enc_val, hi, lo = None, bits[0], bits[1]
    if name == 'ENCODING' and row[2]:
      # Handle both RDNA3 ('bXX) and CDNA4 (Must be: XX) encoding formats
      if m := re.search(r"(?:'b|Must be:\s*)([01_]+)", row[2]):
        enc_bits = m.group(1).replace('_', '')
        enc_val = int(enc_bits, 2)
        declared_width, actual_width = hi - lo + 1, len(enc_bits)
        if actual_width > declared_width: lo = hi - actual_width + 1
    ftype = f"{fmt}Op" if name == 'OP' and f"{fmt}Op" in enums else FIELD_TYPES.get(name.upper())
    fields.append((name, hi, lo, enc_val, ftype))
  return fields

def _parse_single_pdf(url: str) -> dict:
  """Parse a single PDF and return raw data (formats, enums, src_enum, doc_name, is_cdna)."""
  import re, pdfplumber
  from tinygrad.helpers import fetch

  pdf = pdfplumber.open(fetch(url))

  # Auto-detect document type from first page
  first_page_text = pdf.pages[0].extract_text() or ''
  is_cdna4 = 'CDNA4' in first_page_text or 'CDNA 4' in first_page_text
  is_cdna3 = 'CDNA3' in first_page_text or 'CDNA 3' in first_page_text or 'MI300' in first_page_text
  is_cdna = is_cdna3 or is_cdna4
  is_rdna4 = 'RDNA4' in first_page_text or 'RDNA 4' in first_page_text
  is_rdna35 = 'RDNA3.5' in first_page_text or 'RDNA 3.5' in first_page_text  # Check 3.5 before 3
  is_rdna3 = not is_rdna35 and ('RDNA3' in first_page_text or 'RDNA 3' in first_page_text)
  doc_name = "CDNA4" if is_cdna4 else "CDNA3" if is_cdna3 else "RDNA4" if is_rdna4 else "RDNA3.5" if is_rdna35 else "RDNA3" if is_rdna3 else "Unknown"

  # Find the "Microcode Formats" section - search for SOP2 format definition
  microcode_start = None
  total_pages = len(pdf.pages)
  # Search from likely locations (formats are typically 20-95% through the document - RDNA3 has them at ~25%)
  for i in range(int(total_pages * 0.2), total_pages):
    text = pdf.pages[i].extract_text() or ''
    # Look for "X.Y.Z. SOP2" section header or "Chapter X. Microcode Formats"
    if re.search(r'\d+\.\d+\.\d+\.\s+SOP2\b', text) or re.search(r'Chapter \d+\.\s+Microcode Formats', text):
      microcode_start = i
      break
  if microcode_start is None: microcode_start = int(total_pages * 0.9)

  pages = pdf.pages[microcode_start:microcode_start + 50]
  page_texts = [p.extract_text() or '' for p in pages]
  page_tables = [[t.extract() for t in p.find_tables()] for p in pages]
  full_text = '\n'.join(page_texts)

  # parse SSRC encoding from first page with VCC_LO
  src_enum = dict(SRC_EXTRAS)
  for text in page_texts[:10]:
    if 'SSRC0' in text and 'VCC_LO' in text:
      for m in re.finditer(r'^(\d+)\s+(\S+)', text, re.M):
        val, name = int(m.group(1)), m.group(2).rstrip('.:')
        if name in FLOAT_MAP: src_enum[val] = FLOAT_MAP[name]
        elif re.match(r'^[A-Z][A-Z0-9_]*$', name): src_enum[val] = name
      break

  # parse opcode tables
  enums: dict[str, dict[int, str]] = {}
  for m in re.finditer(r'Table \d+\. (\w+) Opcodes(.*?)(?=Table \d+\.|\n\d+\.\d+\.\d+\.\s+\w+\s*\nDescription|$)', full_text, re.S):
    if ops := {int(x.group(1)): x.group(2) for x in re.finditer(r'(\d+)\s+([A-Z][A-Z0-9_]+)', m.group(2))}:
      enums[m.group(1) + "Op"] = ops
  if vopd_m := re.search(r'Table \d+\. VOPD Y-Opcodes\n(.*?)(?=Table \d+\.|15\.\d)', full_text, re.S):
    if ops := {int(x.group(1)): x.group(2) for x in re.finditer(r'(\d+)\s+(V_DUAL_\w+)', vopd_m.group(1))}:
      enums["VOPDOp"] = ops
  enum_names = set(enums.keys())

  def is_fields_table(t) -> bool: return t and len(t) > 1 and t[0] and 'Field' in str(t[0][0] or '')
  def has_encoding(fields) -> bool: return any(f[0] == 'ENCODING' for f in fields)
  def has_header_before_fields(text) -> bool:
    return (pos := text.find('Field Name')) != -1 and bool(re.search(r'\d+\.\d+\.\d+\.\s+\w+\s*\n', text[:pos]))

  # find format headers with their page indices
  format_headers = []
  for i, text in enumerate(page_texts):
    for m in re.finditer(r'\d+\.\d+\.\d+\.\s+(\w+)\s*\n?Description', text): format_headers.append((m.group(1), i, m.start()))
    for m in re.finditer(r'\d+\.\d+\.\d+\.\s+(\w+)\s*\n', text):
      fmt_name = m.group(1)
      if is_cdna and fmt_name.isupper() and len(fmt_name) >= 2:
        format_headers.append((fmt_name, i, m.start()))
      elif m.start() > len(text) - 200 and 'Description' not in text[m.end():] and i + 1 < len(page_texts):
        next_text = page_texts[i + 1].lstrip()
        if next_text.startswith('Description') or (next_text.startswith('"RDNA') and 'Description' in next_text[:200]):
          format_headers.append((fmt_name, i, m.start()))

  # parse instruction formats
  formats: dict[str, list] = {}
  for fmt_name, page_idx, header_pos in format_headers:
    if fmt_name in formats: continue
    text, tables = page_texts[page_idx], page_tables[page_idx]
    field_pos = text.find('Field Name', header_pos)

    fields = None
    for offset in range(3):
      if page_idx + offset >= len(pages): break
      if offset > 0 and has_header_before_fields(page_texts[page_idx + offset]): break
      for t in page_tables[page_idx + offset] if offset > 0 or field_pos > header_pos else []:
        if is_fields_table(t) and (f := _parse_fields_table(t, fmt_name, enum_names)) and has_encoding(f):
          fields = f
          break
      if fields: break

    if not fields and field_pos > header_pos:
      for t in tables:
        if is_fields_table(t) and (f := _parse_fields_table(t, fmt_name, enum_names)):
          fields = f
          break

    if not fields: continue
    field_names = {f[0] for f in fields}

    for pg_offset in range(1, 3):
      if page_idx + pg_offset >= len(pages) or has_header_before_fields(page_texts[page_idx + pg_offset]): break
      for t in page_tables[page_idx + pg_offset]:
        if is_fields_table(t) and (extra := _parse_fields_table(t, fmt_name, enum_names)) and not has_encoding(extra):
          for ef in extra:
            if ef[0] not in field_names:
              fields.append(ef)
              field_names.add(ef[0])
          break
    formats[fmt_name] = fields

  # fix known PDF errors - assert if already present (so we know when the bug is fixed)
  if 'SMEM' in formats:
    formats['SMEM'] = [(n, 13 if n == 'DLC' else 14 if n == 'GLC' else h, 13 if n == 'DLC' else 14 if n == 'GLC' else l, e, t)
                       for n, h, l, e, t in formats['SMEM']]
  # add missing opcodes not in PDF tables (RDNA3/RDNA3.5 specific)
  if doc_name in ('RDNA3', 'RDNA3.5'):
    if 'SOPPOp' in enums:
      assert 8 not in enums['SOPPOp'], "S_WAITCNT_DEPCTR now in PDF, remove workaround"
      enums['SOPPOp'][8] = 'S_WAITCNT_DEPCTR'
    if 'DSOp' in enums:
      gws_ops = {24: 'DS_GWS_SEMA_RELEASE_ALL', 25: 'DS_GWS_INIT', 26: 'DS_GWS_SEMA_V',
                 27: 'DS_GWS_SEMA_BR', 28: 'DS_GWS_SEMA_P', 29: 'DS_GWS_BARRIER'}
      for k in gws_ops: assert k not in enums['DSOp'], f"{gws_ops[k]} now in PDF, remove workaround"
      enums['DSOp'].update(gws_ops)
    if 'FLATOp' in enums:
      flat_ops = {40: 'GLOBAL_LOAD_ADDTID_B32', 41: 'GLOBAL_STORE_ADDTID_B32', 55: 'FLAT_ATOMIC_CSUB_U32'}
      for k in flat_ops: assert k not in enums['FLATOp'], f"{flat_ops[k]} now in PDF, remove workaround"
      enums['FLATOp'].update(flat_ops)

  return {"formats": formats, "enums": enums, "src_enum": src_enum, "doc_name": doc_name, "is_cdna": is_cdna}

def _merge_results(results: list[dict]) -> dict:
  """Merge multiple PDF parse results into a superset. Asserts if any conflicts."""
  merged = {"formats": {}, "enums": {}, "src_enum": dict(SRC_EXTRAS), "doc_names": [], "is_cdna": False}
  for r in results:
    merged["doc_names"].append(r["doc_name"])
    merged["is_cdna"] = merged["is_cdna"] or r["is_cdna"]
    # Merge src_enum (union, assert no conflicts)
    for val, name in r["src_enum"].items():
      if val in merged["src_enum"]:
        assert merged["src_enum"][val] == name, f"SrcEnum conflict: {val} = {merged['src_enum'][val]} vs {name}"
      else:
        merged["src_enum"][val] = name
    # Merge enums (union of ops per enum, assert no conflicts)
    for enum_name, ops in r["enums"].items():
      if enum_name not in merged["enums"]: merged["enums"][enum_name] = {}
      for val, name in ops.items():
        if val in merged["enums"][enum_name]:
          assert merged["enums"][enum_name][val] == name, f"{enum_name} conflict: {val} = {merged['enums'][enum_name][val]} vs {name}"
        else:
          merged["enums"][enum_name][val] = name
    # Merge formats (union of fields, assert no bit position conflicts for same field name)
    for fmt_name, fields in r["formats"].items():
      if fmt_name not in merged["formats"]:
        merged["formats"][fmt_name] = list(fields)
      else:
        existing = {f[0]: (f[1], f[2]) for f in merged["formats"][fmt_name]}  # name -> (hi, lo)
        for f in fields:
          name, hi, lo = f[0], f[1], f[2]
          if name in existing:
            assert existing[name] == (hi, lo), f"Format {fmt_name} field {name} conflict: bits {existing[name]} vs ({hi}, {lo})"
          else:
            merged["formats"][fmt_name].append(f)
  return merged

def generate(output_path: str | None = None, arch: str = "rdna3") -> dict:
  """Generate instruction definitions from AMD ISA PDF(s). Returns dict with formats for testing."""
  urls = PDF_URLS[arch]
  if isinstance(urls, str): urls = [urls]

  # Parse all PDFs and merge
  results = [_parse_single_pdf(url) for url in urls]
  if len(results) == 1:
    merged = results[0]
    doc_name = merged["doc_name"]
  else:
    merged = _merge_results(results)
    doc_name = "+".join(merged["doc_names"])

  formats, enums, src_enum = merged["formats"], merged["enums"], merged["src_enum"]

  # generate output
  def enum_lines(name, items):
    return [f"class {name}(IntEnum):"] + [f"  {n} = {v}" for v, n in sorted(items.items())] + [""]
  def field_key(f): return order.index(f[0].lower()) if f[0].lower() in order else 1000
  lines = [f"# autogenerated from AMD {doc_name} ISA PDF by dsl.py - do not edit", "from enum import IntEnum",
           "from typing import Annotated",
           "from extra.assembly.amd.dsl import bits, BitField, Inst32, Inst64, SGPR, VGPR, TTMP as TTMP, s as s, v as v, ttmp as ttmp, SSrc, Src, SImm, Imm, VDSTYEnc, SGPRField, VGPRField",
           "import functools", ""]
  lines += enum_lines("SrcEnum", src_enum) + sum([enum_lines(n, ops) for n, ops in sorted(enums.items())], [])
  # Format-specific field defaults (verified against LLVM test vectors)
  format_defaults = {'VOP3P': {'opsel_hi': 3, 'opsel_hi2': 1}}
  lines.append("# instruction formats")
  for fmt_name, fields in sorted(formats.items()):
    base = "Inst64" if max(f[1] for f in fields) > 31 or fmt_name == 'VOP3SD' else "Inst32"
    order = FIELD_ORDER.get(fmt_name, [])
    lines.append(f"class {fmt_name}({base}):")
    if enc := next((f for f in fields if f[0] == 'ENCODING'), None):
      enc_str = f"bits[{enc[1]}:{enc[2]}] == 0b{enc[3]:b}" if enc[1] != enc[2] else f"bits[{enc[1]}] == {enc[3]}"
      lines.append(f"  encoding = {enc_str}")
    if defaults := format_defaults.get(fmt_name):
      lines.append(f"  _defaults = {defaults}")
    for name, hi, lo, _, ftype in sorted([f for f in fields if f[0] != 'ENCODING'], key=field_key):
      if ftype and ftype.endswith('Op'):
        ann = f":Annotated[BitField, {ftype}]"
      else:
        ann = f":{ftype}" if ftype else ""
      lines.append(f"  {name.lower()}{ann} = bits[{hi}]" if hi == lo else f"  {name.lower()}{ann} = bits[{hi}:{lo}]")
    lines.append("")
  lines.append("# instruction helpers")
  for cls_name, ops in sorted(enums.items()):
    fmt = cls_name[:-2]
    for op_val, name in sorted(ops.items()):
      seg = {"GLOBAL": ", seg=2", "SCRATCH": ", seg=1"}.get(fmt, "")
      tgt = {"GLOBAL": "FLAT, GLOBALOp", "SCRATCH": "FLAT, SCRATCHOp"}.get(fmt, f"{fmt}, {cls_name}")
      if fmt in formats or fmt in ("GLOBAL", "SCRATCH"):
        if fmt in ("VOP1", "VOP2", "VOPC"):
          suffix = "_e32"
        elif fmt == "VOP3" and op_val < 512:
          suffix = "_e64"
        else:
          suffix = ""
        if name in ('V_FMAMK_F32', 'V_FMAMK_F16'):
          lines.append(f"def {name.lower()}{suffix}(vdst, src0, K, vsrc1): return {fmt}({cls_name}.{name}, vdst, src0, vsrc1, literal=K)")
        elif name in ('V_FMAAK_F32', 'V_FMAAK_F16'):
          lines.append(f"def {name.lower()}{suffix}(vdst, src0, vsrc1, K): return {fmt}({cls_name}.{name}, vdst, src0, vsrc1, literal=K)")
        else:
          lines.append(f"{name.lower()}{suffix} = functools.partial({tgt}.{name}{seg})")
  skip_exports = {'DPP8', 'DPP16'}
  src_names = {name for _, name in src_enum.items()}
  lines += [""] + [f"{name} = SrcEnum.{name}" for _, name in sorted(src_enum.items()) if name not in skip_exports]
  if "NULL" in src_names: lines.append("OFF = NULL\n")

  if output_path is not None:
    import pathlib
    pathlib.Path(output_path).write_text('\n'.join(lines))
  return {"formats": formats, "enums": enums, "src_enum": src_enum}

if __name__ == "__main__":
  import argparse
  parser = argparse.ArgumentParser(description="Generate instruction definitions from AMD ISA PDF")
  parser.add_argument("--arch", choices=list(PDF_URLS.keys()) + ["all"], default="rdna3", help="Target architecture (default: rdna3)")
  args = parser.parse_args()
  if args.arch == "all":
    for arch in PDF_URLS.keys():
      result = generate(f"extra/assembly/amd/autogen/{arch}/__init__.py", arch=arch)
      print(f"{arch}: generated SrcEnum ({len(result['src_enum'])}) + {len(result['enums'])} opcode enums + {len(result['formats'])} format classes")
  else:
    result = generate(f"extra/assembly/amd/autogen/{args.arch}/__init__.py", arch=args.arch)
    print(f"generated SrcEnum ({len(result['src_enum'])}) + {len(result['enums'])} opcode enums + {len(result['formats'])} format classes")
>>>>>>> 49d1bf93
<|MERGE_RESOLUTION|>--- conflicted
+++ resolved
@@ -373,315 +373,4 @@
     return disasm(self)
 
 class Inst32(Inst): pass
-<<<<<<< HEAD
-class Inst64(Inst): pass
-=======
-class Inst64(Inst): pass
-
-# ═══════════════════════════════════════════════════════════════════════════════
-# CODE GENERATION: generates autogen/__init__.py by parsing AMD ISA PDFs
-# Supports both RDNA3.5 and CDNA4 instruction set PDFs - auto-detects format
-# ═══════════════════════════════════════════════════════════════════════════════
-
-PDF_URLS = {
-  "rdna3": "https://docs.amd.com/api/khub/documents/UVVZM22UN7tMUeiW_4ShTQ/content",  # RDNA3.5
-  "rdna4": "https://docs.amd.com/api/khub/documents/uQpkEvk3pv~kfAb2x~j4uw/content",
-  "cdna": ["https://www.amd.com/content/dam/amd/en/documents/instinct-tech-docs/instruction-set-architectures/amd-instinct-mi300-cdna3-instruction-set-architecture.pdf",
-           "https://www.amd.com/content/dam/amd/en/documents/instinct-tech-docs/instruction-set-architectures/amd-instinct-cdna4-instruction-set-architecture.pdf"],
-}
-FIELD_TYPES = {'SSRC0': 'SSrc', 'SSRC1': 'SSrc', 'SOFFSET': 'SSrc', 'SADDR': 'SSrc', 'SRC0': 'Src', 'SRC1': 'Src', 'SRC2': 'Src',
-  'SDST': 'SGPRField', 'SBASE': 'SGPRField', 'SDATA': 'SGPRField', 'SRSRC': 'SGPRField', 'VDST': 'VGPRField', 'VSRC1': 'VGPRField', 'VDATA': 'VGPRField',
-  'VADDR': 'VGPRField', 'ADDR': 'VGPRField', 'DATA': 'VGPRField', 'DATA0': 'VGPRField', 'DATA1': 'VGPRField', 'SIMM16': 'SImm', 'OFFSET': 'Imm',
-  'OPX': 'VOPDOp', 'OPY': 'VOPDOp', 'SRCX0': 'Src', 'SRCY0': 'Src', 'VSRCX1': 'VGPRField', 'VSRCY1': 'VGPRField', 'VDSTX': 'VGPRField', 'VDSTY': 'VDSTYEnc'}
-FIELD_ORDER = {
-  'SOP2': ['op', 'sdst', 'ssrc0', 'ssrc1'], 'SOP1': ['op', 'sdst', 'ssrc0'], 'SOPC': ['op', 'ssrc0', 'ssrc1'],
-  'SOPK': ['op', 'sdst', 'simm16'], 'SOPP': ['op', 'simm16'], 'VOP1': ['op', 'vdst', 'src0'], 'VOPC': ['op', 'src0', 'vsrc1'],
-  'VOP2': ['op', 'vdst', 'src0', 'vsrc1'], 'VOP3SD': ['op', 'vdst', 'sdst', 'src0', 'src1', 'src2', 'clmp'],
-  'SMEM': ['op', 'sdata', 'sbase', 'soffset', 'offset', 'glc', 'dlc'], 'DS': ['op', 'vdst', 'addr', 'data0', 'data1'],
-  'VOP3': ['op', 'vdst', 'src0', 'src1', 'src2', 'omod', 'neg', 'abs', 'clmp', 'opsel'],
-  'VOP3P': ['op', 'vdst', 'src0', 'src1', 'src2', 'neg', 'neg_hi', 'opsel', 'opsel_hi', 'clmp'],
-  'FLAT': ['op', 'vdst', 'addr', 'data', 'saddr', 'offset', 'seg', 'dlc', 'glc', 'slc'],
-  'MUBUF': ['op', 'vdata', 'vaddr', 'srsrc', 'soffset', 'offset', 'offen', 'idxen', 'glc', 'dlc', 'slc', 'tfe'],
-  'MTBUF': ['op', 'vdata', 'vaddr', 'srsrc', 'soffset', 'offset', 'format', 'offen', 'idxen', 'glc', 'dlc', 'slc', 'tfe'],
-  'MIMG': ['op', 'vdata', 'vaddr', 'srsrc', 'ssamp', 'dmask', 'dim', 'unrm', 'dlc', 'glc', 'slc'],
-  'EXP': ['en', 'target', 'vsrc0', 'vsrc1', 'vsrc2', 'vsrc3', 'done', 'row'],
-  'VINTERP': ['op', 'vdst', 'src0', 'src1', 'src2', 'waitexp', 'clmp', 'opsel', 'neg'],
-  'VOPD': ['opx', 'opy', 'vdstx', 'vdsty', 'srcx0', 'vsrcx1', 'srcy0', 'vsrcy1'],
-  'LDSDIR': ['op', 'vdst', 'attr', 'attr_chan', 'wait_va']}
-SRC_EXTRAS = {233: 'DPP8', 234: 'DPP8FI', 250: 'DPP16', 251: 'VCCZ', 252: 'EXECZ', 254: 'LDS_DIRECT'}
-FLOAT_MAP = {'0.5': 'POS_HALF', '-0.5': 'NEG_HALF', '1.0': 'POS_ONE', '-1.0': 'NEG_ONE', '2.0': 'POS_TWO', '-2.0': 'NEG_TWO',
-  '4.0': 'POS_FOUR', '-4.0': 'NEG_FOUR', '1/(2*PI)': 'INV_2PI', '0': 'ZERO'}
-
-def _parse_bits(s: str) -> tuple[int, int] | None:
-  import re
-  return (int(m.group(1)), int(m.group(2) or m.group(1))) if (m := re.match(r'\[(\d+)(?::(\d+))?\]', s)) else None
-
-def _parse_fields_table(table: list, fmt: str, enums: set[str]) -> list[tuple]:
-  import re
-  fields = []
-  for row in table[1:]:
-    if not row or not row[0]: continue
-    name, bits_str = row[0].split('\n')[0].strip(), (row[1] or '').split('\n')[0].strip()
-    if not (bits := _parse_bits(bits_str)): continue
-    enc_val, hi, lo = None, bits[0], bits[1]
-    if name == 'ENCODING' and row[2]:
-      # Handle both RDNA3 ('bXX) and CDNA4 (Must be: XX) encoding formats
-      if m := re.search(r"(?:'b|Must be:\s*)([01_]+)", row[2]):
-        enc_bits = m.group(1).replace('_', '')
-        enc_val = int(enc_bits, 2)
-        declared_width, actual_width = hi - lo + 1, len(enc_bits)
-        if actual_width > declared_width: lo = hi - actual_width + 1
-    ftype = f"{fmt}Op" if name == 'OP' and f"{fmt}Op" in enums else FIELD_TYPES.get(name.upper())
-    fields.append((name, hi, lo, enc_val, ftype))
-  return fields
-
-def _parse_single_pdf(url: str) -> dict:
-  """Parse a single PDF and return raw data (formats, enums, src_enum, doc_name, is_cdna)."""
-  import re, pdfplumber
-  from tinygrad.helpers import fetch
-
-  pdf = pdfplumber.open(fetch(url))
-
-  # Auto-detect document type from first page
-  first_page_text = pdf.pages[0].extract_text() or ''
-  is_cdna4 = 'CDNA4' in first_page_text or 'CDNA 4' in first_page_text
-  is_cdna3 = 'CDNA3' in first_page_text or 'CDNA 3' in first_page_text or 'MI300' in first_page_text
-  is_cdna = is_cdna3 or is_cdna4
-  is_rdna4 = 'RDNA4' in first_page_text or 'RDNA 4' in first_page_text
-  is_rdna35 = 'RDNA3.5' in first_page_text or 'RDNA 3.5' in first_page_text  # Check 3.5 before 3
-  is_rdna3 = not is_rdna35 and ('RDNA3' in first_page_text or 'RDNA 3' in first_page_text)
-  doc_name = "CDNA4" if is_cdna4 else "CDNA3" if is_cdna3 else "RDNA4" if is_rdna4 else "RDNA3.5" if is_rdna35 else "RDNA3" if is_rdna3 else "Unknown"
-
-  # Find the "Microcode Formats" section - search for SOP2 format definition
-  microcode_start = None
-  total_pages = len(pdf.pages)
-  # Search from likely locations (formats are typically 20-95% through the document - RDNA3 has them at ~25%)
-  for i in range(int(total_pages * 0.2), total_pages):
-    text = pdf.pages[i].extract_text() or ''
-    # Look for "X.Y.Z. SOP2" section header or "Chapter X. Microcode Formats"
-    if re.search(r'\d+\.\d+\.\d+\.\s+SOP2\b', text) or re.search(r'Chapter \d+\.\s+Microcode Formats', text):
-      microcode_start = i
-      break
-  if microcode_start is None: microcode_start = int(total_pages * 0.9)
-
-  pages = pdf.pages[microcode_start:microcode_start + 50]
-  page_texts = [p.extract_text() or '' for p in pages]
-  page_tables = [[t.extract() for t in p.find_tables()] for p in pages]
-  full_text = '\n'.join(page_texts)
-
-  # parse SSRC encoding from first page with VCC_LO
-  src_enum = dict(SRC_EXTRAS)
-  for text in page_texts[:10]:
-    if 'SSRC0' in text and 'VCC_LO' in text:
-      for m in re.finditer(r'^(\d+)\s+(\S+)', text, re.M):
-        val, name = int(m.group(1)), m.group(2).rstrip('.:')
-        if name in FLOAT_MAP: src_enum[val] = FLOAT_MAP[name]
-        elif re.match(r'^[A-Z][A-Z0-9_]*$', name): src_enum[val] = name
-      break
-
-  # parse opcode tables
-  enums: dict[str, dict[int, str]] = {}
-  for m in re.finditer(r'Table \d+\. (\w+) Opcodes(.*?)(?=Table \d+\.|\n\d+\.\d+\.\d+\.\s+\w+\s*\nDescription|$)', full_text, re.S):
-    if ops := {int(x.group(1)): x.group(2) for x in re.finditer(r'(\d+)\s+([A-Z][A-Z0-9_]+)', m.group(2))}:
-      enums[m.group(1) + "Op"] = ops
-  if vopd_m := re.search(r'Table \d+\. VOPD Y-Opcodes\n(.*?)(?=Table \d+\.|15\.\d)', full_text, re.S):
-    if ops := {int(x.group(1)): x.group(2) for x in re.finditer(r'(\d+)\s+(V_DUAL_\w+)', vopd_m.group(1))}:
-      enums["VOPDOp"] = ops
-  enum_names = set(enums.keys())
-
-  def is_fields_table(t) -> bool: return t and len(t) > 1 and t[0] and 'Field' in str(t[0][0] or '')
-  def has_encoding(fields) -> bool: return any(f[0] == 'ENCODING' for f in fields)
-  def has_header_before_fields(text) -> bool:
-    return (pos := text.find('Field Name')) != -1 and bool(re.search(r'\d+\.\d+\.\d+\.\s+\w+\s*\n', text[:pos]))
-
-  # find format headers with their page indices
-  format_headers = []
-  for i, text in enumerate(page_texts):
-    for m in re.finditer(r'\d+\.\d+\.\d+\.\s+(\w+)\s*\n?Description', text): format_headers.append((m.group(1), i, m.start()))
-    for m in re.finditer(r'\d+\.\d+\.\d+\.\s+(\w+)\s*\n', text):
-      fmt_name = m.group(1)
-      if is_cdna and fmt_name.isupper() and len(fmt_name) >= 2:
-        format_headers.append((fmt_name, i, m.start()))
-      elif m.start() > len(text) - 200 and 'Description' not in text[m.end():] and i + 1 < len(page_texts):
-        next_text = page_texts[i + 1].lstrip()
-        if next_text.startswith('Description') or (next_text.startswith('"RDNA') and 'Description' in next_text[:200]):
-          format_headers.append((fmt_name, i, m.start()))
-
-  # parse instruction formats
-  formats: dict[str, list] = {}
-  for fmt_name, page_idx, header_pos in format_headers:
-    if fmt_name in formats: continue
-    text, tables = page_texts[page_idx], page_tables[page_idx]
-    field_pos = text.find('Field Name', header_pos)
-
-    fields = None
-    for offset in range(3):
-      if page_idx + offset >= len(pages): break
-      if offset > 0 and has_header_before_fields(page_texts[page_idx + offset]): break
-      for t in page_tables[page_idx + offset] if offset > 0 or field_pos > header_pos else []:
-        if is_fields_table(t) and (f := _parse_fields_table(t, fmt_name, enum_names)) and has_encoding(f):
-          fields = f
-          break
-      if fields: break
-
-    if not fields and field_pos > header_pos:
-      for t in tables:
-        if is_fields_table(t) and (f := _parse_fields_table(t, fmt_name, enum_names)):
-          fields = f
-          break
-
-    if not fields: continue
-    field_names = {f[0] for f in fields}
-
-    for pg_offset in range(1, 3):
-      if page_idx + pg_offset >= len(pages) or has_header_before_fields(page_texts[page_idx + pg_offset]): break
-      for t in page_tables[page_idx + pg_offset]:
-        if is_fields_table(t) and (extra := _parse_fields_table(t, fmt_name, enum_names)) and not has_encoding(extra):
-          for ef in extra:
-            if ef[0] not in field_names:
-              fields.append(ef)
-              field_names.add(ef[0])
-          break
-    formats[fmt_name] = fields
-
-  # fix known PDF errors - assert if already present (so we know when the bug is fixed)
-  if 'SMEM' in formats:
-    formats['SMEM'] = [(n, 13 if n == 'DLC' else 14 if n == 'GLC' else h, 13 if n == 'DLC' else 14 if n == 'GLC' else l, e, t)
-                       for n, h, l, e, t in formats['SMEM']]
-  # add missing opcodes not in PDF tables (RDNA3/RDNA3.5 specific)
-  if doc_name in ('RDNA3', 'RDNA3.5'):
-    if 'SOPPOp' in enums:
-      assert 8 not in enums['SOPPOp'], "S_WAITCNT_DEPCTR now in PDF, remove workaround"
-      enums['SOPPOp'][8] = 'S_WAITCNT_DEPCTR'
-    if 'DSOp' in enums:
-      gws_ops = {24: 'DS_GWS_SEMA_RELEASE_ALL', 25: 'DS_GWS_INIT', 26: 'DS_GWS_SEMA_V',
-                 27: 'DS_GWS_SEMA_BR', 28: 'DS_GWS_SEMA_P', 29: 'DS_GWS_BARRIER'}
-      for k in gws_ops: assert k not in enums['DSOp'], f"{gws_ops[k]} now in PDF, remove workaround"
-      enums['DSOp'].update(gws_ops)
-    if 'FLATOp' in enums:
-      flat_ops = {40: 'GLOBAL_LOAD_ADDTID_B32', 41: 'GLOBAL_STORE_ADDTID_B32', 55: 'FLAT_ATOMIC_CSUB_U32'}
-      for k in flat_ops: assert k not in enums['FLATOp'], f"{flat_ops[k]} now in PDF, remove workaround"
-      enums['FLATOp'].update(flat_ops)
-
-  return {"formats": formats, "enums": enums, "src_enum": src_enum, "doc_name": doc_name, "is_cdna": is_cdna}
-
-def _merge_results(results: list[dict]) -> dict:
-  """Merge multiple PDF parse results into a superset. Asserts if any conflicts."""
-  merged = {"formats": {}, "enums": {}, "src_enum": dict(SRC_EXTRAS), "doc_names": [], "is_cdna": False}
-  for r in results:
-    merged["doc_names"].append(r["doc_name"])
-    merged["is_cdna"] = merged["is_cdna"] or r["is_cdna"]
-    # Merge src_enum (union, assert no conflicts)
-    for val, name in r["src_enum"].items():
-      if val in merged["src_enum"]:
-        assert merged["src_enum"][val] == name, f"SrcEnum conflict: {val} = {merged['src_enum'][val]} vs {name}"
-      else:
-        merged["src_enum"][val] = name
-    # Merge enums (union of ops per enum, assert no conflicts)
-    for enum_name, ops in r["enums"].items():
-      if enum_name not in merged["enums"]: merged["enums"][enum_name] = {}
-      for val, name in ops.items():
-        if val in merged["enums"][enum_name]:
-          assert merged["enums"][enum_name][val] == name, f"{enum_name} conflict: {val} = {merged['enums'][enum_name][val]} vs {name}"
-        else:
-          merged["enums"][enum_name][val] = name
-    # Merge formats (union of fields, assert no bit position conflicts for same field name)
-    for fmt_name, fields in r["formats"].items():
-      if fmt_name not in merged["formats"]:
-        merged["formats"][fmt_name] = list(fields)
-      else:
-        existing = {f[0]: (f[1], f[2]) for f in merged["formats"][fmt_name]}  # name -> (hi, lo)
-        for f in fields:
-          name, hi, lo = f[0], f[1], f[2]
-          if name in existing:
-            assert existing[name] == (hi, lo), f"Format {fmt_name} field {name} conflict: bits {existing[name]} vs ({hi}, {lo})"
-          else:
-            merged["formats"][fmt_name].append(f)
-  return merged
-
-def generate(output_path: str | None = None, arch: str = "rdna3") -> dict:
-  """Generate instruction definitions from AMD ISA PDF(s). Returns dict with formats for testing."""
-  urls = PDF_URLS[arch]
-  if isinstance(urls, str): urls = [urls]
-
-  # Parse all PDFs and merge
-  results = [_parse_single_pdf(url) for url in urls]
-  if len(results) == 1:
-    merged = results[0]
-    doc_name = merged["doc_name"]
-  else:
-    merged = _merge_results(results)
-    doc_name = "+".join(merged["doc_names"])
-
-  formats, enums, src_enum = merged["formats"], merged["enums"], merged["src_enum"]
-
-  # generate output
-  def enum_lines(name, items):
-    return [f"class {name}(IntEnum):"] + [f"  {n} = {v}" for v, n in sorted(items.items())] + [""]
-  def field_key(f): return order.index(f[0].lower()) if f[0].lower() in order else 1000
-  lines = [f"# autogenerated from AMD {doc_name} ISA PDF by dsl.py - do not edit", "from enum import IntEnum",
-           "from typing import Annotated",
-           "from extra.assembly.amd.dsl import bits, BitField, Inst32, Inst64, SGPR, VGPR, TTMP as TTMP, s as s, v as v, ttmp as ttmp, SSrc, Src, SImm, Imm, VDSTYEnc, SGPRField, VGPRField",
-           "import functools", ""]
-  lines += enum_lines("SrcEnum", src_enum) + sum([enum_lines(n, ops) for n, ops in sorted(enums.items())], [])
-  # Format-specific field defaults (verified against LLVM test vectors)
-  format_defaults = {'VOP3P': {'opsel_hi': 3, 'opsel_hi2': 1}}
-  lines.append("# instruction formats")
-  for fmt_name, fields in sorted(formats.items()):
-    base = "Inst64" if max(f[1] for f in fields) > 31 or fmt_name == 'VOP3SD' else "Inst32"
-    order = FIELD_ORDER.get(fmt_name, [])
-    lines.append(f"class {fmt_name}({base}):")
-    if enc := next((f for f in fields if f[0] == 'ENCODING'), None):
-      enc_str = f"bits[{enc[1]}:{enc[2]}] == 0b{enc[3]:b}" if enc[1] != enc[2] else f"bits[{enc[1]}] == {enc[3]}"
-      lines.append(f"  encoding = {enc_str}")
-    if defaults := format_defaults.get(fmt_name):
-      lines.append(f"  _defaults = {defaults}")
-    for name, hi, lo, _, ftype in sorted([f for f in fields if f[0] != 'ENCODING'], key=field_key):
-      if ftype and ftype.endswith('Op'):
-        ann = f":Annotated[BitField, {ftype}]"
-      else:
-        ann = f":{ftype}" if ftype else ""
-      lines.append(f"  {name.lower()}{ann} = bits[{hi}]" if hi == lo else f"  {name.lower()}{ann} = bits[{hi}:{lo}]")
-    lines.append("")
-  lines.append("# instruction helpers")
-  for cls_name, ops in sorted(enums.items()):
-    fmt = cls_name[:-2]
-    for op_val, name in sorted(ops.items()):
-      seg = {"GLOBAL": ", seg=2", "SCRATCH": ", seg=1"}.get(fmt, "")
-      tgt = {"GLOBAL": "FLAT, GLOBALOp", "SCRATCH": "FLAT, SCRATCHOp"}.get(fmt, f"{fmt}, {cls_name}")
-      if fmt in formats or fmt in ("GLOBAL", "SCRATCH"):
-        if fmt in ("VOP1", "VOP2", "VOPC"):
-          suffix = "_e32"
-        elif fmt == "VOP3" and op_val < 512:
-          suffix = "_e64"
-        else:
-          suffix = ""
-        if name in ('V_FMAMK_F32', 'V_FMAMK_F16'):
-          lines.append(f"def {name.lower()}{suffix}(vdst, src0, K, vsrc1): return {fmt}({cls_name}.{name}, vdst, src0, vsrc1, literal=K)")
-        elif name in ('V_FMAAK_F32', 'V_FMAAK_F16'):
-          lines.append(f"def {name.lower()}{suffix}(vdst, src0, vsrc1, K): return {fmt}({cls_name}.{name}, vdst, src0, vsrc1, literal=K)")
-        else:
-          lines.append(f"{name.lower()}{suffix} = functools.partial({tgt}.{name}{seg})")
-  skip_exports = {'DPP8', 'DPP16'}
-  src_names = {name for _, name in src_enum.items()}
-  lines += [""] + [f"{name} = SrcEnum.{name}" for _, name in sorted(src_enum.items()) if name not in skip_exports]
-  if "NULL" in src_names: lines.append("OFF = NULL\n")
-
-  if output_path is not None:
-    import pathlib
-    pathlib.Path(output_path).write_text('\n'.join(lines))
-  return {"formats": formats, "enums": enums, "src_enum": src_enum}
-
-if __name__ == "__main__":
-  import argparse
-  parser = argparse.ArgumentParser(description="Generate instruction definitions from AMD ISA PDF")
-  parser.add_argument("--arch", choices=list(PDF_URLS.keys()) + ["all"], default="rdna3", help="Target architecture (default: rdna3)")
-  args = parser.parse_args()
-  if args.arch == "all":
-    for arch in PDF_URLS.keys():
-      result = generate(f"extra/assembly/amd/autogen/{arch}/__init__.py", arch=arch)
-      print(f"{arch}: generated SrcEnum ({len(result['src_enum'])}) + {len(result['enums'])} opcode enums + {len(result['formats'])} format classes")
-  else:
-    result = generate(f"extra/assembly/amd/autogen/{args.arch}/__init__.py", arch=args.arch)
-    print(f"generated SrcEnum ({len(result['src_enum'])}) + {len(result['enums'])} opcode enums + {len(result['formats'])} format classes")
->>>>>>> 49d1bf93
+class Inst64(Inst): pass