# RDNA3 assembler and disassembler
from __future__ import annotations
import re
from extra.assembly.amd.dsl import Inst, RawImm, Reg, SrcMod, SGPR, VGPR, TTMP, s, v, ttmp, _RegFactory
from extra.assembly.amd.dsl import VCC_LO, VCC_HI, VCC, EXEC_LO, EXEC_HI, EXEC, SCC, M0, NULL, OFF
from extra.assembly.amd.dsl import SPECIAL_GPRS, SPECIAL_PAIRS, FLOAT_DEC, FLOAT_ENC, decode_src
from extra.assembly.amd.autogen.rdna3 import ins
from extra.assembly.amd.autogen.rdna3.ins import (VOP1, VOP2, VOP3, VOP3SD, VOP3P, VOPC, VOPD, VINTERP, SOP1, SOP2, SOPC, SOPK, SOPP, SMEM, DS, FLAT, MUBUF, MTBUF, MIMG, EXP,
  VOP1Op, VOP2Op, VOP3Op, VOP3SDOp, VOPDOp, SOP1Op, SOPKOp, SOPPOp, SMEMOp, DSOp, MUBUFOp)

def _matches_encoding(word: int, cls: type[Inst]) -> bool:
  """Check if word matches the encoding pattern of an instruction class."""
  if cls._encoding is None: return False
  bf, val = cls._encoding
  return ((word >> bf.lo) & bf.mask()) == val

# Order matters: more specific encodings first, VOP2 last (it's a catch-all for bit31=0)
_FORMATS_64 = [VOPD, VOP3P, VINTERP, VOP3, DS, FLAT, MUBUF, MTBUF, MIMG, SMEM, EXP]
_FORMATS_32 = [SOP1, SOPC, SOPP, SOPK, VOPC, VOP1, SOP2, VOP2]  # SOP2/VOP2 are catch-alls

def detect_format(data: bytes) -> type[Inst]:
  """Detect instruction format from machine code bytes."""
  assert len(data) >= 4, f"need at least 4 bytes, got {len(data)}"
  word = int.from_bytes(data[:4], 'little')
  # Check 64-bit formats first (bits[31:30] == 0b11)
  if (word >> 30) == 0b11:
    for cls in _FORMATS_64:
      if _matches_encoding(word, cls):
        return VOP3SD if cls is VOP3 and ((word >> 16) & 0x3ff) in Inst._VOP3SD_OPS else cls
    raise ValueError(f"unknown 64-bit format word={word:#010x}")
  # 32-bit formats
  for cls in _FORMATS_32:
    if _matches_encoding(word, cls): return cls
  raise ValueError(f"unknown 32-bit format word={word:#010x}")

# ═══════════════════════════════════════════════════════════════════════════════
# CONSTANTS
# ═══════════════════════════════════════════════════════════════════════════════

HWREG = {1: 'HW_REG_MODE', 2: 'HW_REG_STATUS', 3: 'HW_REG_TRAPSTS', 4: 'HW_REG_HW_ID', 5: 'HW_REG_GPR_ALLOC',
         6: 'HW_REG_LDS_ALLOC', 7: 'HW_REG_IB_STS', 15: 'HW_REG_SH_MEM_BASES', 18: 'HW_REG_PERF_SNAPSHOT_PC_LO',
         19: 'HW_REG_PERF_SNAPSHOT_PC_HI', 20: 'HW_REG_FLAT_SCR_LO', 21: 'HW_REG_FLAT_SCR_HI', 22: 'HW_REG_XNACK_MASK',
         23: 'HW_REG_HW_ID1', 24: 'HW_REG_HW_ID2', 25: 'HW_REG_POPS_PACKER', 28: 'HW_REG_IB_STS2'}
HWREG_IDS = {v.lower(): k for k, v in HWREG.items()}
MSG = {128: 'MSG_RTN_GET_DOORBELL', 129: 'MSG_RTN_GET_DDID', 130: 'MSG_RTN_GET_TMA',
       131: 'MSG_RTN_GET_REALTIME', 132: 'MSG_RTN_SAVE_WAVE', 133: 'MSG_RTN_GET_TBA'}

# ═══════════════════════════════════════════════════════════════════════════════
# HELPERS
# ═══════════════════════════════════════════════════════════════════════════════

def _reg(p: str, b: int, n: int = 1) -> str: return f"{p}{b}" if n == 1 else f"{p}[{b}:{b+n-1}]"
def _sreg(b: int, n: int = 1) -> str: return _reg("s", b, n)
def _vreg(b: int, n: int = 1) -> str: return _reg("v", b, n)
def _ttmp(b: int, n: int = 1) -> str: return _reg("ttmp", b - 108, n) if 108 <= b <= 123 else None
def _sreg_or_ttmp(b: int, n: int = 1) -> str: return _ttmp(b, n) or _sreg(b, n)

def _fmt_sdst(v: int, n: int = 1) -> str:
  if v == 124: return "null"
  if t := _ttmp(v, n): return t
  if n > 1: return SPECIAL_PAIRS.get(v) or _sreg(v, n)
  return SPECIAL_GPRS.get(v, f"s{v}")

def _fmt_src(v: int, n: int = 1) -> str:
  if n == 1: return decode_src(v)
  if v >= 256: return _vreg(v - 256, n)
  if v <= 105: return _sreg(v, n)
  if n == 2 and v in SPECIAL_PAIRS: return SPECIAL_PAIRS[v]
  if t := _ttmp(v, n): return t
  return decode_src(v)

def _fmt_v16(v: int, base: int = 256, hi_thresh: int = 384) -> str:
  return f"v{(v - base) & 0x7f}.{'h' if v >= hi_thresh else 'l'}"

def waitcnt(vmcnt: int = 0x3f, expcnt: int = 0x7, lgkmcnt: int = 0x3f) -> int:
  return (expcnt & 0x7) | ((lgkmcnt & 0x3f) << 4) | ((vmcnt & 0x3f) << 10)

def _has(op: str, *subs) -> bool: return any(s in op for s in subs)
def _omod(v: int) -> str: return {1: " mul:2", 2: " mul:4", 3: " div:2"}.get(v, "")
def _src16(inst, v: int) -> str: return _fmt_v16(v) if v >= 256 else inst.lit(v)  # format 16-bit src: vgpr.h/l or literal
def _mods(*pairs) -> str: return " ".join(m for c, m in pairs if c)
def _fmt_bits(label: str, val: int, count: int) -> str: return f"{label}:[{','.join(str((val >> i) & 1) for i in range(count))}]"

def _vop3_src(inst, v: int, neg: int, abs_: int, hi: int, n: int, f16: bool, any_hi: bool) -> str:
  """Format VOP3 source operand with modifiers."""
  if n > 1: s = _fmt_src(v, n)
  elif f16 and v >= 256: s = f"v{v - 256}.h" if hi else (f"v{v - 256}.l" if any_hi else inst.lit(v))
  else: s = inst.lit(v)
  if abs_: s = f"|{s}|"
  return f"-{s}" if neg else s

def _opsel_str(opsel: int, n: int, need: bool, is16_d: bool) -> str:
  """Format op_sel modifier string."""
  if not need: return ""
  if is16_d and (opsel & 8): return f" op_sel:[1,1,1{',1' if n == 3 else ''}]"
  if n == 3: return f" op_sel:[{opsel & 1},{(opsel >> 1) & 1},{(opsel >> 2) & 1},{(opsel >> 3) & 1}]"
  return f" op_sel:[{opsel & 1},{(opsel >> 1) & 1},{(opsel >> 2) & 1}]"

# ═══════════════════════════════════════════════════════════════════════════════
# DISASSEMBLER
# ═══════════════════════════════════════════════════════════════════════════════

def _disasm_vop1(inst: VOP1) -> str:
  name = inst.op_name.lower()
  if inst.op in (VOP1Op.V_NOP, VOP1Op.V_PIPEFLUSH): return name
  if inst.op == VOP1Op.V_READFIRSTLANE_B32: return f"v_readfirstlane_b32 {decode_src(inst.vdst)}, v{inst.src0 - 256 if inst.src0 >= 256 else inst.src0}"
  # 16-bit dst: uses .h/.l suffix (determined by name pattern, not dtype - e.g. sat_pk_u8_i16 outputs 8-bit but uses 16-bit encoding)
  parts = name.split('_')
  is_16d = any(p in ('f16','i16','u16','b16') for p in parts[-2:-1]) or (len(parts) >= 2 and parts[-1] in ('f16','i16','u16','b16') and 'cvt' not in name)
  dst = _vreg(inst.vdst, inst.dst_regs()) if inst.dst_regs() > 1 else _fmt_v16(inst.vdst, 0, 128) if is_16d else f"v{inst.vdst}"
  src = _fmt_src(inst.src0, inst.src_regs(0)) if inst.src_regs(0) > 1 else _src16(inst, inst.src0) if inst.is_src_16(0) and 'sat_pk' not in name else inst.lit(inst.src0)
  return f"{name}_e32 {dst}, {src}"

def _disasm_vop2(inst: VOP2) -> str:
  name = inst.op_name.lower()
  suf = "" if inst.op == VOP2Op.V_DOT2ACC_F32_F16 else "_e32"
  # fmaak: dst = src0 * vsrc1 + K, fmamk: dst = src0 * K + vsrc1
  if inst.op in (VOP2Op.V_FMAAK_F32, VOP2Op.V_FMAAK_F16): return f"{name}{suf} v{inst.vdst}, {inst.lit(inst.src0)}, v{inst.vsrc1}, 0x{inst._literal:x}"
  if inst.op in (VOP2Op.V_FMAMK_F32, VOP2Op.V_FMAMK_F16): return f"{name}{suf} v{inst.vdst}, {inst.lit(inst.src0)}, 0x{inst._literal:x}, v{inst.vsrc1}"
  if inst.is_16bit(): return f"{name}{suf} {_fmt_v16(inst.vdst, 0, 128)}, {_src16(inst, inst.src0)}, {_fmt_v16(inst.vsrc1, 0, 128)}"
  return f"{name}{suf} v{inst.vdst}, {inst.lit(inst.src0)}, v{inst.vsrc1}" + (", vcc_lo" if inst.op == VOP2Op.V_CNDMASK_B32 else "")

def _disasm_vopc(inst: VOPC) -> str:
  name = inst.op_name.lower()
  s0 = _fmt_src(inst.src0, inst.src_regs(0)) if inst.src_regs(0) > 1 else _src16(inst, inst.src0) if inst.is_16bit() else inst.lit(inst.src0)
  s1 = _vreg(inst.vsrc1, inst.src_regs(1)) if inst.src_regs(1) > 1 else _fmt_v16(inst.vsrc1, 0, 128) if inst.is_16bit() else f"v{inst.vsrc1}"
  return f"{name}_e32 {s0}, {s1}" if inst.op.value >= 128 else f"{name}_e32 vcc_lo, {s0}, {s1}"

NO_ARG_SOPP = {SOPPOp.S_ENDPGM, SOPPOp.S_BARRIER, SOPPOp.S_WAKEUP, SOPPOp.S_ICACHE_INV,
               SOPPOp.S_WAIT_IDLE, SOPPOp.S_ENDPGM_SAVED, SOPPOp.S_CODE_END, SOPPOp.S_ENDPGM_ORDERED_PS_DONE}

def _disasm_sopp(inst: SOPP) -> str:
  name = inst.op_name.lower()
  if inst.op in NO_ARG_SOPP: return name
  if inst.op == SOPPOp.S_WAITCNT:
    vm, exp, lgkm = (inst.simm16 >> 10) & 0x3f, inst.simm16 & 0xf, (inst.simm16 >> 4) & 0x3f
    p = [f"vmcnt({vm})" if vm != 0x3f else "", f"expcnt({exp})" if exp != 7 else "", f"lgkmcnt({lgkm})" if lgkm != 0x3f else ""]
    return f"s_waitcnt {' '.join(x for x in p if x) or '0'}"
  if inst.op == SOPPOp.S_DELAY_ALU:
    deps, skips = ['VALU_DEP_1','VALU_DEP_2','VALU_DEP_3','VALU_DEP_4','TRANS32_DEP_1','TRANS32_DEP_2','TRANS32_DEP_3','FMA_ACCUM_CYCLE_1','SALU_CYCLE_1','SALU_CYCLE_2','SALU_CYCLE_3'], ['SAME','NEXT','SKIP_1','SKIP_2','SKIP_3','SKIP_4']
    id0, skip, id1 = inst.simm16 & 0xf, (inst.simm16 >> 4) & 0x7, (inst.simm16 >> 7) & 0xf
    dep = lambda v: deps[v-1] if 0 < v <= len(deps) else str(v)
    p = [f"instid0({dep(id0)})" if id0 else "", f"instskip({skips[skip]})" if skip else "", f"instid1({dep(id1)})" if id1 else ""]
    return f"s_delay_alu {' | '.join(x for x in p if x) or '0'}"
  return f"{name} {inst.simm16}" if name.startswith(('s_cbranch', 's_branch')) else f"{name} 0x{inst.simm16:x}"

def _disasm_smem(inst: SMEM) -> str:
  name = inst.op_name.lower()
  if inst.op in (SMEMOp.S_GL1_INV, SMEMOp.S_DCACHE_INV): return name
  off_s = f"{decode_src(inst.soffset)} offset:0x{inst.offset:x}" if inst.offset and inst.soffset != 124 else f"0x{inst.offset:x}" if inst.offset else decode_src(inst.soffset)
  sbase_idx, sbase_count = inst.sbase * 2, 4 if (8 <= inst.op.value <= 12 or name == 's_atc_probe_buffer') else 2
  sbase_str = _fmt_src(sbase_idx, sbase_count) if sbase_count == 2 else _sreg(sbase_idx, sbase_count) if sbase_idx <= 105 else _reg("ttmp", sbase_idx - 108, sbase_count)
  if name in ('s_atc_probe', 's_atc_probe_buffer'): return f"{name} {inst.sdata}, {sbase_str}, {off_s}"
  return f"{name} {_fmt_sdst(inst.sdata, inst.dst_regs())}, {sbase_str}, {off_s}" + _mods((inst.glc, " glc"), (inst.dlc, " dlc"))

def _disasm_flat(inst: FLAT) -> str:
  name = inst.op_name.lower()
  seg = ['flat', 'scratch', 'global'][inst.seg] if inst.seg < 3 else 'flat'
  instr = f"{seg}_{name.split('_', 1)[1] if '_' in name else name}"
  off_val = inst.offset if seg == 'flat' else (inst.offset if inst.offset < 4096 else inst.offset - 8192)
  w = inst.dst_regs() * (2 if 'cmpswap' in name else 1)
  mods = f"{f' offset:{off_val}' if off_val else ''}{' glc' if inst.glc else ''}{' slc' if inst.slc else ''}{' dlc' if inst.dlc else ''}"
  # saddr
  if seg == 'flat' or inst.saddr == 0x7F: saddr_s = ""
  elif inst.saddr == 124: saddr_s = ", off"
  elif seg == 'scratch': saddr_s = f", {decode_src(inst.saddr)}"
  elif inst.saddr in SPECIAL_PAIRS: saddr_s = f", {SPECIAL_PAIRS[inst.saddr]}"
  elif t := _ttmp(inst.saddr, 2): saddr_s = f", {t}"
  else: saddr_s = f", {_sreg(inst.saddr, 2) if inst.saddr < 106 else decode_src(inst.saddr)}"
  # addtid: no addr
  if 'addtid' in name: return f"{instr} v{inst.data if 'store' in name else inst.vdst}{saddr_s}{mods}"
  # addr width
  addr_s = "off" if not inst.sve and seg == 'scratch' else _vreg(inst.addr, 1 if seg == 'scratch' or (inst.saddr not in (0x7F, 124)) else 2)
  data_s, vdst_s = _vreg(inst.data, w), _vreg(inst.vdst, w // 2 if 'cmpswap' in name else w)
  if 'atomic' in name:
    return f"{instr} {vdst_s}, {addr_s}, {data_s}{saddr_s if seg != 'flat' else ''}{mods}" if inst.glc else f"{instr} {addr_s}, {data_s}{saddr_s if seg != 'flat' else ''}{mods}"
  if 'store' in name: return f"{instr} {addr_s}, {data_s}{saddr_s}{mods}"
  return f"{instr} {_vreg(inst.vdst, w)}, {addr_s}{saddr_s}{mods}"

def _disasm_ds(inst: DS) -> str:
  op, name = inst.op, inst.op_name.lower()
  gds = " gds" if inst.gds else ""
  off = f" offset:{inst.offset0 | (inst.offset1 << 8)}" if inst.offset0 or inst.offset1 else ""
  off2 = f" offset0:{inst.offset0} offset1:{inst.offset1}" if inst.offset0 or inst.offset1 else ""
  w = inst.dst_regs()
  d0, d1, dst, addr = _vreg(inst.data0, w), _vreg(inst.data1, w), _vreg(inst.vdst, w), f"v{inst.addr}"

  if op == DSOp.DS_NOP: return name
  if op == DSOp.DS_BVH_STACK_RTN_B32: return f"{name} v{inst.vdst}, {addr}, v{inst.data0}, {_vreg(inst.data1, 4)}{off}{gds}"
  if 'gws_sema' in name and op != DSOp.DS_GWS_SEMA_BR: return f"{name}{off}{gds}"
  if 'gws_' in name: return f"{name} {addr}{off}{gds}"
  if op in (DSOp.DS_CONSUME, DSOp.DS_APPEND): return f"{name} v{inst.vdst}{off}{gds}"
  if 'gs_reg' in name: return f"{name} {_vreg(inst.vdst, 2)}, v{inst.data0}{off}{gds}"
  if '2addr' in name:
    if 'load' in name: return f"{name} {_vreg(inst.vdst, w*2)}, {addr}{off2}{gds}"
    if 'store' in name and 'xchg' not in name: return f"{name} {addr}, {d0}, {d1}{off2}{gds}"
    return f"{name} {_vreg(inst.vdst, w*2)}, {addr}, {d0}, {d1}{off2}{gds}"
  if 'load' in name: return f"{name} v{inst.vdst}{off}{gds}" if 'addtid' in name else f"{name} {dst}, {addr}{off}{gds}"
  if 'store' in name and not _has(name, 'cmp', 'xchg'):
    return f"{name} v{inst.data0}{off}{gds}" if 'addtid' in name else f"{name} {addr}, {d0}{off}{gds}"
  if 'swizzle' in name or op == DSOp.DS_ORDERED_COUNT: return f"{name} v{inst.vdst}, {addr}{off}{gds}"
  if 'permute' in name: return f"{name} v{inst.vdst}, {addr}, v{inst.data0}{off}{gds}"
  if 'condxchg' in name: return f"{name} {_vreg(inst.vdst, 2)}, {addr}, {_vreg(inst.data0, 2)}{off}{gds}"
  if _has(name, 'cmpstore', 'mskor', 'wrap'):
    return f"{name} {dst}, {addr}, {d0}, {d1}{off}{gds}" if '_rtn' in name else f"{name} {addr}, {d0}, {d1}{off}{gds}"
  return f"{name} {dst}, {addr}, {d0}{off}{gds}" if '_rtn' in name else f"{name} {addr}, {d0}{off}{gds}"

def _disasm_vop3(inst: VOP3) -> str:
  op, name = inst.op, inst.op_name.lower()

  # VOP3SD (shared encoding)
  if isinstance(op, VOP3SDOp):
    sdst = (inst.clmp << 7) | (inst.opsel << 3) | inst.abs
    def src(v, neg, n): s = _fmt_src(v, n) if n > 1 else inst.lit(v); return f"-{s}" if neg else s
    s0, s1, s2 = src(inst.src0, inst.neg & 1, inst.src_regs(0)), src(inst.src1, inst.neg & 2, inst.src_regs(1)), src(inst.src2, inst.neg & 4, inst.src_regs(2))
    dst = _vreg(inst.vdst, inst.dst_regs()) if inst.dst_regs() > 1 else f"v{inst.vdst}"
    srcs = f"{s0}, {s1}, {s2}" if inst.num_srcs() == 3 else f"{s0}, {s1}"
    return f"{name} {dst}, {_fmt_sdst(sdst, 1)}, {srcs}" + _omod(inst.omod)

  # Detect 16-bit operand sizes (for .h/.l suffix handling)
  is16_d = is16_s = is16_s2 = False
  if 'cvt_pk' in name: is16_s = name.endswith('16')
  elif m := re.match(r'v_(?:cvt|frexp_exp)_([a-z0-9_]+)_([a-z0-9]+)', name):
    is16_d, is16_s = _has(m.group(1), 'f16','i16','u16','b16'), _has(m.group(2), 'f16','i16','u16','b16')
    is16_s2 = is16_s
  elif re.match(r'v_mad_[iu]32_[iu]16', name): is16_s = True
  elif 'pack_b32' in name: is16_s = is16_s2 = True
  else: is16_d = is16_s = is16_s2 = inst.is_16bit()

  any_hi = inst.opsel != 0
  s0 = _vop3_src(inst, inst.src0, inst.neg&1, inst.abs&1, inst.opsel&1, inst.src_regs(0), is16_s, any_hi)
  s1 = _vop3_src(inst, inst.src1, inst.neg&2, inst.abs&2, inst.opsel&2, inst.src_regs(1), is16_s, any_hi)
  s2 = _vop3_src(inst, inst.src2, inst.neg&4, inst.abs&4, inst.opsel&4, inst.src_regs(2), is16_s2, any_hi)

  # Destination
  dn = inst.dst_regs()
  if op == VOP3Op.V_READLANE_B32: dst = _fmt_sdst(inst.vdst, 1)
  elif dn > 1: dst = _vreg(inst.vdst, dn)
  elif is16_d: dst = f"v{inst.vdst}.h" if (inst.opsel & 8) else f"v{inst.vdst}.l" if any_hi else f"v{inst.vdst}"
  else: dst = f"v{inst.vdst}"

  cl, om = " clamp" if inst.clmp else "", _omod(inst.omod)
  nonvgpr_opsel = (inst.src0 < 256 and (inst.opsel & 1)) or (inst.src1 < 256 and (inst.opsel & 2)) or (inst.src2 < 256 and (inst.opsel & 4))
  need_opsel = nonvgpr_opsel or (inst.opsel and not is16_s)

  if inst.op < 256:  # VOPC
    return f"{name}_e64 {s0}, {s1}" if name.startswith('v_cmpx') else f"{name}_e64 {_fmt_sdst(inst.vdst, 1)}, {s0}, {s1}"
  if inst.op < 384:  # VOP2
    n = inst.num_srcs()
    os = _opsel_str(inst.opsel, n, need_opsel, is16_d)
    return f"{name}_e64 {dst}, {s0}, {s1}, {s2}{os}{cl}{om}" if n == 3 else f"{name}_e64 {dst}, {s0}, {s1}{os}{cl}{om}"
  if inst.op < 512:  # VOP1
    return f"{name}_e64" if op in (VOP3Op.V_NOP, VOP3Op.V_PIPEFLUSH) else f"{name}_e64 {dst}, {s0}{_opsel_str(inst.opsel, 1, need_opsel, is16_d)}{cl}{om}"
  # Native VOP3
  n = inst.num_srcs()
  os = _opsel_str(inst.opsel, n, need_opsel, is16_d)
  return f"{name} {dst}, {s0}, {s1}, {s2}{os}{cl}{om}" if n == 3 else f"{name} {dst}, {s0}, {s1}{os}{cl}{om}"

def _disasm_vop3sd(inst: VOP3SD) -> str:
  name = inst.op_name.lower()
  def src(v, neg, n): s = _fmt_src(v, n) if n > 1 else inst.lit(v); return f"-{s}" if neg else s
  s0, s1, s2 = src(inst.src0, inst.neg & 1, inst.src_regs(0)), src(inst.src1, inst.neg & 2, inst.src_regs(1)), src(inst.src2, inst.neg & 4, inst.src_regs(2))
  dst = _vreg(inst.vdst, inst.dst_regs()) if inst.dst_regs() > 1 else f"v{inst.vdst}"
  srcs = f"{s0}, {s1}, {s2}" if inst.num_srcs() == 3 else f"{s0}, {s1}"
  suffix = "_e64" if name.startswith('v_') and 'co_' in name else ""
  return f"{name}{suffix} {dst}, {_fmt_sdst(inst.sdst, 1)}, {srcs}{' clamp' if inst.clmp else ''}{_omod(inst.omod)}"

def _disasm_vopd(inst: VOPD) -> str:
  lit = inst._literal or inst.literal
  vdst_y, nx, ny = (inst.vdsty << 1) | ((inst.vdstx & 1) ^ 1), VOPDOp(inst.opx).name.lower(), VOPDOp(inst.opy).name.lower()
  def half(n, vd, s0, vs1): return f"{n} v{vd}, {inst.lit(s0)}{f', 0x{lit:x}' if lit and _has(n, 'fmaak', 'fmamk') else ''}" if 'mov' in n else f"{n} v{vd}, {inst.lit(s0)}, v{vs1}{f', 0x{lit:x}' if lit and _has(n, 'fmaak', 'fmamk') else ''}"
  return f"{half(nx, inst.vdstx, inst.srcx0, inst.vsrcx1)} :: {half(ny, vdst_y, inst.srcy0, inst.vsrcy1)}"

def _disasm_vop3p(inst: VOP3P) -> str:
  name = inst.op_name.lower()
  is_wmma, n, is_fma_mix = 'wmma' in name, inst.num_srcs(), 'fma_mix' in name
  if is_wmma:
    sc = 2 if 'iu4' in name else 4 if 'iu8' in name else 8
    src0, src1, src2, dst = _fmt_src(inst.src0, sc), _fmt_src(inst.src1, sc), _fmt_src(inst.src2, 8), _vreg(inst.vdst, 8)
  else: src0, src1, src2, dst = _fmt_src(inst.src0, 1), _fmt_src(inst.src1, 1), _fmt_src(inst.src2, 1), f"v{inst.vdst}"
  opsel_hi = inst.opsel_hi | (inst.opsel_hi2 << 2)
  if is_fma_mix:
    def m(s, neg, abs_): return f"-{f'|{s}|' if abs_ else s}" if neg else (f"|{s}|" if abs_ else s)
    src0, src1, src2 = m(src0, inst.neg & 1, inst.neg_hi & 1), m(src1, inst.neg & 2, inst.neg_hi & 2), m(src2, inst.neg & 4, inst.neg_hi & 4)
    mods = ([_fmt_bits("op_sel", inst.opsel, n)] if inst.opsel else []) + ([_fmt_bits("op_sel_hi", opsel_hi, n)] if opsel_hi else []) + (["clamp"] if inst.clmp else [])
  else:
    mods = ([_fmt_bits("op_sel", inst.opsel, n)] if inst.opsel else []) + ([_fmt_bits("op_sel_hi", opsel_hi, n)] if opsel_hi != (7 if n == 3 else 3) else []) + \
           ([_fmt_bits("neg_lo", inst.neg, n)] if inst.neg else []) + ([_fmt_bits("neg_hi", inst.neg_hi, n)] if inst.neg_hi else []) + (["clamp"] if inst.clmp else [])
  return f"{name} {dst}, {src0}, {src1}, {src2}{' ' + ' '.join(mods) if mods else ''}" if n == 3 else f"{name} {dst}, {src0}, {src1}{' ' + ' '.join(mods) if mods else ''}"

def _disasm_buf(inst: MUBUF | MTBUF) -> str:
  name = inst.op_name.lower()
  if inst.op in (MUBUFOp.BUFFER_GL0_INV, MUBUFOp.BUFFER_GL1_INV): return name
  w = (2 if _has(name, 'xyz', 'xyzw') else 1) if 'd16' in name else \
      ((2 if _has(name, 'b64', 'u64', 'i64') else 1) * (2 if 'cmpswap' in name else 1)) if 'atomic' in name else \
      {'b32':1,'b64':2,'b96':3,'b128':4,'b16':1,'x':1,'xy':2,'xyz':3,'xyzw':4}.get(name.split('_')[-1], 1)
  if inst.tfe: w += 1
  vaddr = _vreg(inst.vaddr, 2) if inst.offen and inst.idxen else f"v{inst.vaddr}" if inst.offen or inst.idxen else "off"
  srsrc = _sreg_or_ttmp(inst.srsrc*4, 4)
  mods = ([f"format:{inst.format}"] if isinstance(inst, MTBUF) else []) + [m for c, m in [(inst.idxen,"idxen"),(inst.offen,"offen"),(inst.offset,f"offset:{inst.offset}"),(inst.glc,"glc"),(inst.dlc,"dlc"),(inst.slc,"slc"),(inst.tfe,"tfe")] if c]
  return f"{name} {_vreg(inst.vdata, w)}, {vaddr}, {srsrc}, {decode_src(inst.soffset)}{' ' + ' '.join(mods) if mods else ''}"

def _mimg_vaddr_width(name: str, dim: int, a16: bool) -> int:
  """Calculate vaddr register count for MIMG sample/gather operations."""
  #                    1d,2d,3d,cube,1d_arr,2d_arr,2d_msaa,2d_msaa_arr
  base =              [1, 2, 3, 3,   2,     3,     3,      4][dim]  # address coords
  grad =              [1, 2, 3, 2,   1,     2,     2,      2][dim]  # gradient coords (for derivatives)
  if 'get_resinfo' in name: return 1  # only mip level
  packed, unpacked = 0, 0
  if '_mip' in name: packed += 1
  elif 'sample' in name or 'gather' in name:
    if '_o' in name: unpacked += 1                                              # offset
    if re.search(r'_c(_|$)', name): unpacked += 1                               # compare (not _cl)
    if '_d' in name: unpacked += (grad + 1) & ~1 if '_g16' in name else grad*2  # derivatives
    if '_b' in name: unpacked += 1                                              # bias
    if '_l' in name and '_cl' not in name and '_lz' not in name: packed += 1    # LOD
    if '_cl' in name: packed += 1                                               # clamp
  return (base + packed + 1) // 2 + unpacked if a16 else base + packed + unpacked

def _disasm_mimg(inst: MIMG) -> str:
  name = inst.op_name.lower()
  srsrc_base = inst.srsrc * 4
  srsrc_str = _sreg_or_ttmp(srsrc_base, 8)
  # BVH intersect ray: special case with 4 SGPR srsrc
  if 'bvh' in name:
    vaddr = (9 if '64' in name else 8) if inst.a16 else (12 if '64' in name else 11)
    return f"{name} {_vreg(inst.vdata, 4)}, {_vreg(inst.vaddr, vaddr)}, {_sreg_or_ttmp(srsrc_base, 4)}{' a16' if inst.a16 else ''}"
  # vdata width from dmask (gather4/msaa_load always 4), d16 packs, tfe adds 1
  vdata = 4 if 'gather4' in name or 'msaa_load' in name else (bin(inst.dmask).count('1') or 1)
  if inst.d16: vdata = (vdata + 1) // 2
  if inst.tfe: vdata += 1
  # vaddr width
  dim_names = ['1d', '2d', '3d', 'cube', '1d_array', '2d_array', '2d_msaa', '2d_msaa_array']
  dim = dim_names[inst.dim] if inst.dim < len(dim_names) else f"dim_{inst.dim}"
  vaddr = _mimg_vaddr_width(name, inst.dim, inst.a16)
  vaddr_str = f"v{inst.vaddr}" if vaddr == 1 else _vreg(inst.vaddr, vaddr)
  # modifiers
  mods = [f"dmask:0x{inst.dmask:x}"] if inst.dmask and (inst.dmask != 15 or 'atomic' in name) else []
  mods.append(f"dim:SQ_RSRC_IMG_{dim.upper()}")
  for flag, mod in [(inst.unrm,"unorm"),(inst.glc,"glc"),(inst.slc,"slc"),(inst.dlc,"dlc"),(inst.r128,"r128"),
                    (inst.a16,"a16"),(inst.tfe,"tfe"),(inst.lwe,"lwe"),(inst.d16,"d16")]:
    if flag: mods.append(mod)
  # ssamp for sample/gather/get_lod
  ssamp_str = ""
  if 'sample' in name or 'gather' in name or 'get_lod' in name:
    ssamp_str = ", " + _sreg_or_ttmp(inst.ssamp * 4, 4)
  return f"{name} {_vreg(inst.vdata, vdata)}, {vaddr_str}, {srsrc_str}{ssamp_str} {' '.join(mods)}"

def _disasm_sop1(inst: SOP1) -> str:
  op, name = inst.op, inst.op_name.lower()
  if op == SOP1Op.S_GETPC_B64: return f"{name} {_fmt_sdst(inst.sdst, 2)}"
  if op in (SOP1Op.S_SETPC_B64, SOP1Op.S_RFE_B64): return f"{name} {_fmt_src(inst.ssrc0, 2)}"
  if op == SOP1Op.S_SWAPPC_B64: return f"{name} {_fmt_sdst(inst.sdst, 2)}, {_fmt_src(inst.ssrc0, 2)}"
  if op in (SOP1Op.S_SENDMSG_RTN_B32, SOP1Op.S_SENDMSG_RTN_B64): return f"{name} {_fmt_sdst(inst.sdst, inst.dst_regs())}, sendmsg({MSG.get(inst.ssrc0, str(inst.ssrc0))})"
  return f"{name} {_fmt_sdst(inst.sdst, inst.dst_regs())}, {inst.lit(inst.ssrc0) if inst.src_regs(0) == 1 else _fmt_src(inst.ssrc0, inst.src_regs(0))}"

def _disasm_sop2(inst: SOP2) -> str:
  return f"{inst.op_name.lower()} {_fmt_sdst(inst.sdst, inst.dst_regs())}, {inst.lit(inst.ssrc0) if inst.ssrc0 == 255 else _fmt_src(inst.ssrc0, inst.src_regs(0))}, {inst.lit(inst.ssrc1) if inst.ssrc1 == 255 else _fmt_src(inst.ssrc1, inst.src_regs(1))}"

def _disasm_sopc(inst: SOPC) -> str:
  return f"{inst.op_name.lower()} {_fmt_src(inst.ssrc0, inst.src_regs(0))}, {_fmt_src(inst.ssrc1, inst.src_regs(1))}"

def _disasm_sopk(inst: SOPK) -> str:
  op, name = inst.op, inst.op_name.lower()
  if op == SOPKOp.S_VERSION: return f"{name} 0x{inst.simm16:x}"
  if op in (SOPKOp.S_SETREG_B32, SOPKOp.S_GETREG_B32):
    hid, hoff, hsz = inst.simm16 & 0x3f, (inst.simm16 >> 6) & 0x1f, ((inst.simm16 >> 11) & 0x1f) + 1
    hs = f"0x{inst.simm16:x}" if hid in (16, 17) else f"hwreg({HWREG.get(hid, str(hid))}, {hoff}, {hsz})"
    return f"{name} {hs}, {_fmt_sdst(inst.sdst, 1)}" if op == SOPKOp.S_SETREG_B32 else f"{name} {_fmt_sdst(inst.sdst, 1)}, {hs}"
  return f"{name} {_fmt_sdst(inst.sdst, inst.dst_regs())}, 0x{inst.simm16:x}"

def _disasm_vinterp(inst: VINTERP) -> str:
  mods = _mods((inst.waitexp, f"wait_exp:{inst.waitexp}"), (inst.clmp, "clamp"))
<<<<<<< HEAD
  return f"{name} v{inst.vdst}, {src0}, {src1}, {src2}" + (" " + mods if mods else "")

def _disasm_vflat(inst) -> str:
  """Disassemble RDNA4 VFLAT/VGLOBAL/VSCRATCH instructions."""
  # Get op enum based on class name
  cls_name = type(inst).__name__
  from extra.assembly.amd.autogen.rdna4.enum import VFLATOp, VGLOBALOp, VSCRATCHOp
  op_enum = {'VFLAT': VFLATOp, 'VGLOBAL': VGLOBALOp, 'VSCRATCH': VSCRATCHOp}[cls_name]
  name = op_enum(inst.op).name.lower()
  # Determine data width from instruction name suffix
  suffix = name.split('_')[-1]
  w = {'b32':1,'b64':2,'b96':3,'b128':4,'u8':1,'i8':1,'u16':1,'i16':1,'u32':1,'i32':1,'u64':2,'i64':2,'f32':1,'f64':2,'f16':1,'bf16':1}.get(suffix, 1)
  if 'cmpswap' in name: w *= 2
  # Handle signed 24-bit offset
  ioffset = inst.ioffset if inst.ioffset < 0x800000 else inst.ioffset - 0x1000000
  # Build modifiers
  th_map = {0: '', 1: ' th:TH_ATOMIC_RETURN', 2: ' th:TH_ATOMIC_NT', 3: ' th:TH_ATOMIC_CASCADE_NT'}
  mods = f"{f' offset:{ioffset}' if ioffset else ''}{th_map.get(inst.th, '')}"
  # Format operands - 64-bit addr when saddr is NULL (124 or 0x7f)
  vdst_s = _vreg(inst.vdst, w // 2 if 'cmpswap' in name else w)
  vaddr_s = _vreg(inst.vaddr, 2 if inst.saddr in (124, 0x7f) else 1)
  vsrc_s = _vreg(inst.vsrc, w)
  # Atomic with return value
  if 'atomic' in name and inst.th == 1:
    return f"{name} {vdst_s}, {vaddr_s}, {vsrc_s}{mods}"
  # Atomic without return
  if 'atomic' in name:
    return f"{name} {vaddr_s}, {vsrc_s}{mods}"
  # Store
  if 'store' in name:
    return f"{name} {vaddr_s}, {vsrc_s}{mods}"
  # Load
  return f"{name} {vdst_s}, {vaddr_s}{mods}"

def _disasm_generic(inst: Inst) -> str:
  name = f"op_{inst.op}"
  def format_field(field_name, val):
    val = unwrap(val)
    if field_name in SRC_FIELDS: return inst.lit(val) if val != 255 else "0xff"
    return f"{'s' if field_name == 'sdst' else 'v'}{val}" if field_name in ('sdst', 'vdst') else f"v{val}" if field_name == 'vsrc1' else f"0x{val:x}" if field_name == 'simm16' else str(val)
  operands = [format_field(field_name, inst._values.get(field_name, 0)) for field_name in inst._fields if field_name not in ('encoding', 'op')]
  return f"{name} {', '.join(operands)}" if operands else name

# Map class names to handlers (allows same handler for RDNA3/RDNA4 variants)
DISASM_HANDLERS_BY_NAME = {
  'VOP1': _disasm_vop1, 'VOP2': _disasm_vop2, 'VOPC': _disasm_vopc, 'VOP3': _disasm_vop3, 'VOP3SD': _disasm_vop3sd,
  'VOPD': _disasm_vopd, 'VOP3P': _disasm_vop3p, 'VINTERP': _disasm_vinterp, 'SOPP': _disasm_sopp, 'SMEM': _disasm_smem,
  'DS': _disasm_ds, 'VDS': _disasm_ds,  # RDNA4 VDS uses same format as DS
  'FLAT': _disasm_flat, 'VFLAT': _disasm_vflat, 'VGLOBAL': _disasm_vflat, 'VSCRATCH': _disasm_vflat,  # RDNA4 uses new format
  'MUBUF': _disasm_buf, 'MTBUF': _disasm_buf, 'VBUFFER': _disasm_buf,  # RDNA4 VBUFFER uses MUBUF format
  'MIMG': _disasm_mimg, 'VIMAGE': _disasm_mimg, 'VSAMPLE': _disasm_mimg,  # RDNA4 VIMAGE/VSAMPLE use MIMG format
  'SOP1': _disasm_sop1, 'SOP2': _disasm_sop2, 'SOPC': _disasm_sopc, 'SOPK': _disasm_sopk,
}

def disasm(inst: Inst) -> str: return DISASM_HANDLERS_BY_NAME.get(type(inst).__name__, _disasm_generic)(inst)
=======
  return f"{inst.op_name.lower()} v{inst.vdst}, {inst.lit(inst.src0, inst.neg & 1)}, {inst.lit(inst.src1, inst.neg & 2)}, {inst.lit(inst.src2, inst.neg & 4)}" + (" " + mods if mods else "")

DISASM_HANDLERS = {VOP1: _disasm_vop1, VOP2: _disasm_vop2, VOPC: _disasm_vopc, VOP3: _disasm_vop3, VOP3SD: _disasm_vop3sd, VOPD: _disasm_vopd, VOP3P: _disasm_vop3p,
                   VINTERP: _disasm_vinterp, SOPP: _disasm_sopp, SMEM: _disasm_smem, DS: _disasm_ds, FLAT: _disasm_flat, MUBUF: _disasm_buf, MTBUF: _disasm_buf,
                   MIMG: _disasm_mimg, SOP1: _disasm_sop1, SOP2: _disasm_sop2, SOPC: _disasm_sopc, SOPK: _disasm_sopk}

def disasm(inst: Inst) -> str: return DISASM_HANDLERS[type(inst)](inst)
>>>>>>> 29402034

# ═══════════════════════════════════════════════════════════════════════════════
# ASSEMBLER
# ═══════════════════════════════════════════════════════════════════════════════

SPEC_REGS = {'vcc_lo': RawImm(106), 'vcc_hi': RawImm(107), 'vcc': RawImm(106), 'null': RawImm(124), 'off': RawImm(124), 'm0': RawImm(125),
             'exec_lo': RawImm(126), 'exec_hi': RawImm(127), 'exec': RawImm(126), 'scc': RawImm(253), 'src_scc': RawImm(253)}
FLOATS = {str(k): k for k in FLOAT_ENC}  # Valid float literal strings: '0.5', '-0.5', '1.0', etc.
REG_MAP: dict[str, _RegFactory] = {'s': s, 'v': v, 't': ttmp, 'ttmp': ttmp}
SMEM_OPS = {'s_load_b32', 's_load_b64', 's_load_b128', 's_load_b256', 's_load_b512',
            's_buffer_load_b32', 's_buffer_load_b64', 's_buffer_load_b128', 's_buffer_load_b256', 's_buffer_load_b512'}
SPEC_DSL = {'vcc_lo': 'VCC_LO', 'vcc_hi': 'VCC_HI', 'vcc': 'VCC_LO', 'null': 'NULL', 'off': 'OFF', 'm0': 'M0',
            'exec_lo': 'EXEC_LO', 'exec_hi': 'EXEC_HI', 'exec': 'EXEC_LO', 'scc': 'SCC', 'src_scc': 'SCC'}

def _op2dsl(op: str) -> str:
  op = op.strip()
  neg = op.startswith('-') and not (op[1:2].isdigit() or (len(op) > 2 and op[1] == '0' and op[2] in 'xX'))
  if neg: op = op[1:]
  abs_ = (op.startswith('|') and op.endswith('|')) or (op.startswith('abs(') and op.endswith(')'))
  if abs_: op = op[1:-1] if op.startswith('|') else op[4:-1]
  hi = ".h" if op.endswith('.h') else ".l" if op.endswith('.l') else ""
  if hi: op = op[:-2]
  lo = op.lower()
  def wrap(b): return f"{'-' if neg else ''}abs({b}){hi}" if abs_ else f"-{b}{hi}" if neg else f"{b}{hi}"
  if lo in SPEC_DSL: return wrap(SPEC_DSL[lo])
  if op in FLOATS: return wrap(op)
  rp = {'s': 's', 'v': 'v', 't': 'ttmp', 'ttmp': 'ttmp'}
  if m := re.match(r'^([svt](?:tmp)?)\[(\d+):(\d+)\]$', lo): return wrap(f"{rp[m.group(1)]}[{m.group(2)}:{m.group(3)}]")
  if m := re.match(r'^([svt](?:tmp)?)(\d+)$', lo): return wrap(f"{rp[m.group(1)]}[{m.group(2)}]")
  if re.match(r'^-?\d+$|^-?0x[0-9a-fA-F]+$', op): return f"SrcMod({op}, neg={neg}, abs_={abs_})" if neg or abs_ else op
  return wrap(op)

def _parse_ops(s: str) -> list[str]:
  ops, cur, depth, pipe = [], "", 0, False
  for c in s:
    if c in '[(': depth += 1
    elif c in '])': depth -= 1
    elif c == '|': pipe = not pipe
    if c == ',' and depth == 0 and not pipe: ops.append(cur.strip()); cur = ""
    else: cur += c
  if cur.strip(): ops.append(cur.strip())
  return ops

def _extract(text: str, pat: str, flags=re.I):
  if m := re.search(pat, text, flags): return m, text[:m.start()] + text[m.end():]
  return None, text

def get_dsl(text: str) -> str:
  text, kw = text.strip(), []
  # Extract modifiers
  for pat, val in [(r'\s+mul:2(?:\s|$)', 1), (r'\s+mul:4(?:\s|$)', 2), (r'\s+div:2(?:\s|$)', 3)]:
    if (m := _extract(text, pat))[0]: kw.append(f'omod={val}'); text = m[1]; break
  if (m := _extract(text, r'\s+clamp(?:\s|$)'))[0]: kw.append('clmp=1'); text = m[1]
  opsel, m, text = None, *_extract(text, r'\s+op_sel:\[([^\]]+)\]')
  if m:
    bits, mn = [int(x.strip()) for x in m.group(1).split(',')], text.split()[0].lower()
    is3p = mn.startswith(('v_pk_', 'v_wmma_', 'v_dot'))
    opsel = (bits[0] | (bits[1] << 1) | (bits[2] << 2)) if len(bits) == 3 and is3p else \
            (bits[0] | (bits[1] << 1) | (bits[2] << 3)) if len(bits) == 3 else sum(b << i for i, b in enumerate(bits))
  m, text = _extract(text, r'\s+wait_exp:(\d+)'); waitexp = m.group(1) if m else None
  m, text = _extract(text, r'\s+offset:(0x[0-9a-fA-F]+|-?\d+)'); off_val = m.group(1) if m else None
  m, text = _extract(text, r'\s+dlc(?:\s|$)'); dlc = 1 if m else None
  m, text = _extract(text, r'\s+glc(?:\s|$)'); glc = 1 if m else None
  m, text = _extract(text, r'\s+slc(?:\s|$)'); slc = 1 if m else None
  m, text = _extract(text, r'\s+neg_lo:\[([^\]]+)\]'); neg_lo = sum(int(x.strip()) << i for i, x in enumerate(m.group(1).split(','))) if m else None
  m, text = _extract(text, r'\s+neg_hi:\[([^\]]+)\]'); neg_hi = sum(int(x.strip()) << i for i, x in enumerate(m.group(1).split(','))) if m else None
  if waitexp: kw.append(f'waitexp={waitexp}')

  parts = text.replace(',', ' ').split()
  if not parts: raise ValueError("empty instruction")
  mn, op_str = parts[0].lower(), text[len(parts[0]):].strip()
  ops, args = _parse_ops(op_str), [_op2dsl(o) for o in _parse_ops(op_str)]

  # s_waitcnt
  if mn == 's_waitcnt':
    vm, exp, lgkm = 0x3f, 0x7, 0x3f
    for p in op_str.replace(',', ' ').split():
      if m := re.match(r'vmcnt\((\d+)\)', p): vm = int(m.group(1))
      elif m := re.match(r'expcnt\((\d+)\)', p): exp = int(m.group(1))
      elif m := re.match(r'lgkmcnt\((\d+)\)', p): lgkm = int(m.group(1))
      elif re.match(r'^0x[0-9a-f]+$|^\d+$', p): return f"s_waitcnt(simm16={int(p, 0)})"
    return f"s_waitcnt(simm16={waitcnt(vm, exp, lgkm)})"

  # VOPD
  if '::' in text:
    xp, yp = text.split('::')
    xps, yps = xp.strip().replace(',', ' ').split(), yp.strip().replace(',', ' ').split()
    xo, yo = [_op2dsl(p) for p in xps[1:]], [_op2dsl(p) for p in yps[1:]]
    vdx, sx0, vsx1 = xo[0], xo[1] if len(xo) > 1 else '0', xo[2] if len(xo) > 2 else 'v[0]'
    vdy, sy0, vsy1 = yo[0], yo[1] if len(yo) > 1 else '0', yo[2] if len(yo) > 2 else 'v[0]'
    lit = xo[3] if 'fmaak' in xps[0].lower() and len(xo) > 3 else yo[3] if 'fmaak' in yps[0].lower() and len(yo) > 3 else None
    if 'fmamk' in xps[0].lower() and len(xo) > 3: lit, vsx1 = xo[2], xo[3]
    elif 'fmamk' in yps[0].lower() and len(yo) > 3: lit, vsy1 = yo[2], yo[3]
    return f"VOPD(VOPDOp.{xps[0].upper()}, VOPDOp.{yps[0].upper()}, vdstx={vdx}, vdsty={vdy}, srcx0={sx0}, vsrcx1={vsx1}, srcy0={sy0}, vsrcy1={vsy1}{f', literal={lit}' if lit else ''})"

  # Special instructions
  if mn == 's_setreg_imm32_b32': raise ValueError(f"unsupported: {mn}")
  if mn in ('s_setpc_b64', 's_rfe_b64'): return f"{mn}(ssrc0={args[0]})"
  if mn in ('s_sendmsg_rtn_b32', 's_sendmsg_rtn_b64'): return f"{mn}(sdst={args[0]}, ssrc0=RawImm({args[1].strip()}))"
  if mn == 's_version': return f"{mn}(simm16={args[0]})"
  if mn == 's_setreg_b32': return f"{mn}(simm16={args[0]}, sdst={args[1]})"

  # SMEM
  if mn in SMEM_OPS:
    gs, ds = ", glc=1" if glc else "", ", dlc=1" if dlc else ""
    if len(ops) >= 3 and re.match(r'^-?[0-9]|^-?0x', ops[2].strip().lower()):
      return f"{mn}(sdata={args[0]}, sbase={args[1]}, offset={args[2]}, soffset=RawImm(124){gs}{ds})"
    if off_val and len(ops) >= 3: return f"{mn}(sdata={args[0]}, sbase={args[1]}, offset={off_val}, soffset={args[2]}{gs}{ds})"
    if len(ops) >= 3: return f"{mn}(sdata={args[0]}, sbase={args[1]}, soffset={args[2]}{gs}{ds})"

  # Buffer
  if mn.startswith('buffer_') and len(ops) >= 2 and ops[1].strip().lower() == 'off':
    return f"{mn}(vdata={args[0]}, vaddr=0, srsrc={args[2]}, soffset={f'RawImm({args[3].strip()})' if len(args) > 3 else 'RawImm(0)'})"

  # FLAT/GLOBAL/SCRATCH load/store/atomic - saddr needs RawImm(124) for off/null
  def _saddr(a): return 'RawImm(124)' if a in ('OFF', 'NULL') else a
  flat_mods = f"{f', offset={off_val}' if off_val else ''}{', glc=1' if glc else ''}{', slc=1' if slc else ''}{', dlc=1' if dlc else ''}"
  for pre, flds in [('flat_load','vdst,addr,saddr'), ('global_load','vdst,addr,saddr'), ('scratch_load','vdst,addr,saddr'),
                    ('flat_store','addr,data,saddr'), ('global_store','addr,data,saddr'), ('scratch_store','addr,data,saddr')]:
    if mn.startswith(pre) and len(args) >= 2:
      f0, f1, f2 = flds.split(',')
      return f"{mn}({f0}={args[0]}, {f1}={args[1]}{f', {f2}={_saddr(args[2])}' if len(args) >= 3 else ', saddr=RawImm(124)'}{flat_mods})"
  for pre in ('flat_atomic', 'global_atomic', 'scratch_atomic'):
    if mn.startswith(pre):
      if glc and len(args) >= 3: return f"{mn}(vdst={args[0]}, addr={args[1]}, data={args[2]}{f', saddr={_saddr(args[3])}' if len(args) >= 4 else ', saddr=RawImm(124)'}{flat_mods})"
      if len(args) >= 2: return f"{mn}(addr={args[0]}, data={args[1]}{f', saddr={_saddr(args[2])}' if len(args) >= 3 else ', saddr=RawImm(124)'}{flat_mods})"

  # DS instructions
  if mn.startswith('ds_'):
    off0, off1 = (str(int(off_val, 0) & 0xff), str((int(off_val, 0) >> 8) & 0xff)) if off_val else ("0", "0")
    gds_s = ", gds=1" if 'gds' in text.lower().split()[-1:] else ""
    off_kw = f", offset0={off0}, offset1={off1}{gds_s}"
    if mn == 'ds_nop' or mn in ('ds_gws_sema_v', 'ds_gws_sema_p', 'ds_gws_sema_release_all'): return f"{mn}({off_kw.lstrip(', ')})"
    if 'gws_' in mn: return f"{mn}(addr={args[0]}{off_kw})"
    if 'consume' in mn or 'append' in mn: return f"{mn}(vdst={args[0]}{off_kw})"
    if 'gs_reg' in mn: return f"{mn}(vdst={args[0]}, data0={args[1]}{off_kw})"
    if '2addr' in mn:
      if 'load' in mn: return f"{mn}(vdst={args[0]}, addr={args[1]}{off_kw})"
      if 'store' in mn and 'xchg' not in mn: return f"{mn}(addr={args[0]}, data0={args[1]}, data1={args[2]}{off_kw})"
      return f"{mn}(vdst={args[0]}, addr={args[1]}, data0={args[2]}, data1={args[3]}{off_kw})"
    if 'load' in mn: return f"{mn}(vdst={args[0]}{off_kw})" if 'addtid' in mn else f"{mn}(vdst={args[0]}, addr={args[1]}{off_kw})"
    if 'store' in mn and not _has(mn, 'cmp', 'xchg'):
      return f"{mn}(data0={args[0]}{off_kw})" if 'addtid' in mn else f"{mn}(addr={args[0]}, data0={args[1]}{off_kw})"
    if 'swizzle' in mn or 'ordered_count' in mn: return f"{mn}(vdst={args[0]}, addr={args[1]}{off_kw})"
    if 'permute' in mn: return f"{mn}(vdst={args[0]}, addr={args[1]}, data0={args[2]}{off_kw})"
    if 'bvh' in mn: return f"{mn}(vdst={args[0]}, addr={args[1]}, data0={args[2]}, data1={args[3]}{off_kw})"
    if 'condxchg' in mn: return f"{mn}(vdst={args[0]}, addr={args[1]}, data0={args[2]}{off_kw})"
    if _has(mn, 'cmpstore', 'mskor', 'wrap'):
      return f"{mn}(vdst={args[0]}, addr={args[1]}, data0={args[2]}, data1={args[3]}{off_kw})" if '_rtn' in mn else f"{mn}(addr={args[0]}, data0={args[1]}, data1={args[2]}{off_kw})"
    return f"{mn}(vdst={args[0]}, addr={args[1]}, data0={args[2]}{off_kw})" if '_rtn' in mn else f"{mn}(addr={args[0]}, data0={args[1]}{off_kw})"

  # v_fmaak/v_fmamk literal extraction
  lit_s = ""
  if mn in ('v_fmaak_f32', 'v_fmaak_f16') and len(args) == 4: lit_s, args = f", literal={args[3].strip()}", args[:3]
  elif mn in ('v_fmamk_f32', 'v_fmamk_f16') and len(args) == 4: lit_s, args = f", literal={args[2].strip()}", [args[0], args[1], args[3]]

  # VCC ops cleanup
  vcc_ops = {'v_add_co_ci_u32', 'v_sub_co_ci_u32', 'v_subrev_co_ci_u32'}
  if mn.replace('_e32', '') in vcc_ops and len(args) >= 5: mn, args = mn.replace('_e32', '') + '_e32', [args[0], args[2], args[3]]
  if mn.replace('_e64', '') in vcc_ops and mn.endswith('_e64'): mn = mn.replace('_e64', '')
  if mn.startswith('v_cmp') and not mn.endswith('_e64') and len(args) >= 3 and ops[0].strip().lower() in ('vcc_lo', 'vcc_hi', 'vcc'): args = args[1:]
  if 'cmpx' in mn and mn.endswith('_e64') and len(args) == 2: args = ['RawImm(126)'] + args

  fn = mn.replace('.', '_')
  if opsel is not None: args = [re.sub(r'\.[hl]$', '', a) for a in args]

  # v_fma_mix*: extract inline neg/abs modifiers
  if 'fma_mix' in mn and neg_lo is None and neg_hi is None:
    inline_neg, inline_abs, clean_args = 0, 0, [args[0]]
    for i, op in enumerate(ops[1:4]):
      op = op.strip()
      neg = op.startswith('-') and not (op[1:2].isdigit() or (len(op) > 2 and op[1] == '0' and op[2] in 'xX'))
      if neg: op = op[1:]
      abs_ = op.startswith('|') and op.endswith('|')
      if abs_: op = op[1:-1]
      if neg: inline_neg |= (1 << i)
      if abs_: inline_abs |= (1 << i)
      clean_args.append(_op2dsl(op))
    args = clean_args + args[4:]
    if inline_neg: neg_lo = inline_neg
    if inline_abs: neg_hi = inline_abs

  all_kw = list(kw)
  if lit_s: all_kw.append(lit_s.lstrip(', '))
  if opsel is not None: all_kw.append(f'opsel={opsel}')
  if neg_lo is not None: all_kw.append(f'neg={neg_lo}')
  if neg_hi is not None: all_kw.append(f'neg_hi={neg_hi}')
  if 'bvh' in mn and 'intersect_ray' in mn: all_kw.extend(['dmask=15', 'unrm=1', 'r128=1'])

  a_str, kw_str = ', '.join(args), ', '.join(all_kw)
  return f"{fn}({a_str}, {kw_str})" if kw_str and a_str else f"{fn}({kw_str})" if kw_str else f"{fn}({a_str})"

def asm(text: str) -> Inst:
  dsl = get_dsl(text)
  ns = {n: getattr(ins, n) for n in dir(ins) if not n.startswith('_')}
  ns.update({'s': s, 'v': v, 'ttmp': ttmp, 'abs': abs, 'RawImm': RawImm, 'SrcMod': SrcMod, 'VGPR': VGPR, 'SGPR': SGPR, 'TTMP': TTMP,
             'VCC_LO': VCC_LO, 'VCC_HI': VCC_HI, 'VCC': VCC, 'EXEC_LO': EXEC_LO, 'EXEC_HI': EXEC_HI, 'EXEC': EXEC, 'SCC': SCC, 'M0': M0, 'NULL': NULL, 'OFF': OFF})
  try: return eval(dsl, ns)
  except NameError:
    if m := re.match(r'^(v_\w+)(\(.*\))$', dsl): return eval(f"{m.group(1)}_e32{m.group(2)}", ns)
    raise<|MERGE_RESOLUTION|>--- conflicted
+++ resolved
@@ -371,63 +371,6 @@
 
 def _disasm_vinterp(inst: VINTERP) -> str:
   mods = _mods((inst.waitexp, f"wait_exp:{inst.waitexp}"), (inst.clmp, "clamp"))
-<<<<<<< HEAD
-  return f"{name} v{inst.vdst}, {src0}, {src1}, {src2}" + (" " + mods if mods else "")
-
-def _disasm_vflat(inst) -> str:
-  """Disassemble RDNA4 VFLAT/VGLOBAL/VSCRATCH instructions."""
-  # Get op enum based on class name
-  cls_name = type(inst).__name__
-  from extra.assembly.amd.autogen.rdna4.enum import VFLATOp, VGLOBALOp, VSCRATCHOp
-  op_enum = {'VFLAT': VFLATOp, 'VGLOBAL': VGLOBALOp, 'VSCRATCH': VSCRATCHOp}[cls_name]
-  name = op_enum(inst.op).name.lower()
-  # Determine data width from instruction name suffix
-  suffix = name.split('_')[-1]
-  w = {'b32':1,'b64':2,'b96':3,'b128':4,'u8':1,'i8':1,'u16':1,'i16':1,'u32':1,'i32':1,'u64':2,'i64':2,'f32':1,'f64':2,'f16':1,'bf16':1}.get(suffix, 1)
-  if 'cmpswap' in name: w *= 2
-  # Handle signed 24-bit offset
-  ioffset = inst.ioffset if inst.ioffset < 0x800000 else inst.ioffset - 0x1000000
-  # Build modifiers
-  th_map = {0: '', 1: ' th:TH_ATOMIC_RETURN', 2: ' th:TH_ATOMIC_NT', 3: ' th:TH_ATOMIC_CASCADE_NT'}
-  mods = f"{f' offset:{ioffset}' if ioffset else ''}{th_map.get(inst.th, '')}"
-  # Format operands - 64-bit addr when saddr is NULL (124 or 0x7f)
-  vdst_s = _vreg(inst.vdst, w // 2 if 'cmpswap' in name else w)
-  vaddr_s = _vreg(inst.vaddr, 2 if inst.saddr in (124, 0x7f) else 1)
-  vsrc_s = _vreg(inst.vsrc, w)
-  # Atomic with return value
-  if 'atomic' in name and inst.th == 1:
-    return f"{name} {vdst_s}, {vaddr_s}, {vsrc_s}{mods}"
-  # Atomic without return
-  if 'atomic' in name:
-    return f"{name} {vaddr_s}, {vsrc_s}{mods}"
-  # Store
-  if 'store' in name:
-    return f"{name} {vaddr_s}, {vsrc_s}{mods}"
-  # Load
-  return f"{name} {vdst_s}, {vaddr_s}{mods}"
-
-def _disasm_generic(inst: Inst) -> str:
-  name = f"op_{inst.op}"
-  def format_field(field_name, val):
-    val = unwrap(val)
-    if field_name in SRC_FIELDS: return inst.lit(val) if val != 255 else "0xff"
-    return f"{'s' if field_name == 'sdst' else 'v'}{val}" if field_name in ('sdst', 'vdst') else f"v{val}" if field_name == 'vsrc1' else f"0x{val:x}" if field_name == 'simm16' else str(val)
-  operands = [format_field(field_name, inst._values.get(field_name, 0)) for field_name in inst._fields if field_name not in ('encoding', 'op')]
-  return f"{name} {', '.join(operands)}" if operands else name
-
-# Map class names to handlers (allows same handler for RDNA3/RDNA4 variants)
-DISASM_HANDLERS_BY_NAME = {
-  'VOP1': _disasm_vop1, 'VOP2': _disasm_vop2, 'VOPC': _disasm_vopc, 'VOP3': _disasm_vop3, 'VOP3SD': _disasm_vop3sd,
-  'VOPD': _disasm_vopd, 'VOP3P': _disasm_vop3p, 'VINTERP': _disasm_vinterp, 'SOPP': _disasm_sopp, 'SMEM': _disasm_smem,
-  'DS': _disasm_ds, 'VDS': _disasm_ds,  # RDNA4 VDS uses same format as DS
-  'FLAT': _disasm_flat, 'VFLAT': _disasm_vflat, 'VGLOBAL': _disasm_vflat, 'VSCRATCH': _disasm_vflat,  # RDNA4 uses new format
-  'MUBUF': _disasm_buf, 'MTBUF': _disasm_buf, 'VBUFFER': _disasm_buf,  # RDNA4 VBUFFER uses MUBUF format
-  'MIMG': _disasm_mimg, 'VIMAGE': _disasm_mimg, 'VSAMPLE': _disasm_mimg,  # RDNA4 VIMAGE/VSAMPLE use MIMG format
-  'SOP1': _disasm_sop1, 'SOP2': _disasm_sop2, 'SOPC': _disasm_sopc, 'SOPK': _disasm_sopk,
-}
-
-def disasm(inst: Inst) -> str: return DISASM_HANDLERS_BY_NAME.get(type(inst).__name__, _disasm_generic)(inst)
-=======
   return f"{inst.op_name.lower()} v{inst.vdst}, {inst.lit(inst.src0, inst.neg & 1)}, {inst.lit(inst.src1, inst.neg & 2)}, {inst.lit(inst.src2, inst.neg & 4)}" + (" " + mods if mods else "")
 
 DISASM_HANDLERS = {VOP1: _disasm_vop1, VOP2: _disasm_vop2, VOPC: _disasm_vopc, VOP3: _disasm_vop3, VOP3SD: _disasm_vop3sd, VOPD: _disasm_vopd, VOP3P: _disasm_vop3p,
@@ -435,7 +378,6 @@
                    MIMG: _disasm_mimg, SOP1: _disasm_sop1, SOP2: _disasm_sop2, SOPC: _disasm_sopc, SOPK: _disasm_sopk}
 
 def disasm(inst: Inst) -> str: return DISASM_HANDLERS[type(inst)](inst)
->>>>>>> 29402034
 
 # ═══════════════════════════════════════════════════════════════════════════════
 # ASSEMBLER
