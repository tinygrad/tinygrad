--- conflicted
+++ resolved
@@ -1,7 +1,12 @@
 import numpy as np
 from tinygrad.helpers import getenv
 from tinygrad import dtypes, Tensor
-<<<<<<< HEAD
+
+dtype_in = dtypes.half if getenv("HALF") else dtypes.bfloat16 if getenv("BFLOAT16") else dtypes.float
+acc_dtype = dtypes.half if getenv("ACC_HALF") else dtypes.bfloat16 if getenv("ACC_BFLOAT16") else None
+if getenv("INT"):  dtype_in, acc_dtype = dtypes.int8, dtypes.int32
+if getenv("UINT"): dtype_in, acc_dtype = dtypes.uint8, dtypes.int32
+
 dtype_in = (
     dtypes.half if getenv("HALF") else
     dtypes.bfloat16 if getenv("BFLOAT16") else
@@ -18,17 +23,9 @@
     None
 )
 
-if getenv("INT"):
-  dtype_in = dtypes.int8
-  acc_dtype = dtypes.int32
-=======
-
-dtype_in = dtypes.half if getenv("HALF") else dtypes.bfloat16 if getenv("BFLOAT16") else dtypes.float
-acc_dtype = dtypes.half if getenv("ACC_HALF") else dtypes.bfloat16 if getenv("ACC_BFLOAT16") else None
-if getenv("INT"):  dtype_in, acc_dtype = dtypes.int8, dtypes.int32
+if getenv("INT"): dtype_in = dtypes.int8acc_dtype = dtypes.int32
 if getenv("UINT"): dtype_in, acc_dtype = dtypes.uint8, dtypes.int32
 
->>>>>>> d957a4f1
 N = getenv("N", 4096)
 M = getenv("M", N)
 K = getenv("K", N)
