--- conflicted
+++ resolved
@@ -127,32 +127,19 @@
 
   def _parse_input(self, name: str, value: Any, spec: OnnxValue):
     if spec.is_optional and value is None: return None
-<<<<<<< HEAD
-    if value is None: raise RuntimeError(f"'{name}' is not marked as optional, but received a None value")
-    requires_grad = self.is_training if spec.dtype in dtypes.floats else False
-    if not isinstance(value, Tensor): value = Tensor(value, dtype=spec.dtype, requires_grad=requires_grad)
-    self._validate_shape(name, value, spec)
-    return value
-
-  def _parse_output(self, name: str):
-    value, spec = self.graph_values[name], self.graph_outputs[name]
-    if not isinstance(value, Tensor): return value
-    self._validate_shape(name, value, spec)
-    return value
-=======
     # TODO: need true float16 for dtype checking
+    requires_grad = self.is_training if spec.dtype in dtypes.floats else False  
     if spec.is_sequence:
       if not isinstance(value, Sequence): raise RuntimeError(f"{name} received {value}, expected a sequence type")
-      sequence = [Tensor(v, dtype=spec.dtype, requires_grad=self.is_training) if not isinstance(v, Tensor) else v for v in value]
+      sequence = [Tensor(v, dtype=spec.dtype, requires_grad=requires_grad) if not isinstance(v, Tensor) else v for v in value]
       if not all_same(tuple(t.shape for t in sequence)): raise RuntimeError(f"Shapes for {name} sequence must be homogeneous")
       return sequence
-    tensor = Tensor(value, dtype=spec.dtype, requires_grad=self.is_training) if not isinstance(value, Tensor) else value
+    tensor = Tensor(value, dtype=spec.dtype, requires_grad=requires_grad) if not isinstance(value, Tensor) else value
     for dim, (onnx_dim, user_dim_input) in enumerate(zip(spec.shape, tensor.shape, strict=True)):
       if isinstance(onnx_dim, str):
         onnx_dim = self.variable_dims[onnx_dim] if onnx_dim in self.variable_dims else self.variable_dims.setdefault(onnx_dim, int(user_dim_input))
       if user_dim_input != onnx_dim: raise RuntimeError(f"{name} has mismatch on {dim=}. Expected {onnx_dim}, received {user_dim_input}.")
     return tensor
->>>>>>> e8e43c6d
 
   def _dispatch_op(self, op, inps, opts):
     if op in self.onnx_ops:
