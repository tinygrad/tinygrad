from __future__ import annotations
from google.protobuf.internal.containers import RepeatedCompositeFieldContainer
import importlib
import numpy as np
from tinygrad.tensor import Tensor
from tinygrad.helpers import prod, getenv, DEBUG, dtypes
from typing import List,Dict
from onnx.onnx_pb import AttributeProto, ModelProto, TensorProto, TypeProto
try:
  from onnx.helper import tensor_dtype_to_np_dtype
except ImportError:
  # for onnx < 1.13
  from onnx.mapping import TENSOR_TYPE_TO_NP_TYPE
  tensor_dtype_to_np_dtype = lambda x: TENSOR_TYPE_TO_NP_TYPE[x]

# global numpy cache for parameters
numpy_cache = {}
def safe_numpy(t) -> np.ndarray:
  if not isinstance(t, Tensor): return t
  global numpy_cache
  if t not in numpy_cache:
    if DEBUG >= 1:
      print("numpy cache miss", t)
    tmp = t.numpy()
    numpy_cache[t] = tmp if len(tmp.shape) else tmp.reshape(1)
  assert len(numpy_cache[t].shape) > 0
  return numpy_cache[t]

onnx_ops = importlib.import_module('extra.onnx_ops')

ONNXLIMIT = getenv("ONNXLIMIT", -1)

def get_run_onnx(onnx_model: ModelProto):
  def type_parse(type_proto: TypeProto):
    while True:
      attr = type_proto.WhichOneof('value')
      if attr == 'tensor_type': return tuple(x.dim_value for x in getattr(type_proto, attr).shape.dim)
      elif attr == 'sequence_type':
        type_proto = getattr(type_proto, attr).elem_type
        attr = type_proto.WhichOneof('value')
        t_shape = [(x.dim_value,) for x in getattr(type_proto, attr).shape.dim]
        return (1, t_shape)
      elif attr == 'map_type': raise NotImplementedError(f"map_type is not implemented: {type_proto}")
      elif attr == 'opaque_type': raise NotImplementedError(f"opaque_type is not implemented: {type_proto}")
      elif attr == 'sparse_tensor_type': raise NotImplementedError(f"sparse_tensor_type is not implemented: {type_proto}")
      elif attr == 'optional_type': type_proto = getattr(type_proto, attr).elem_type
      else: raise Exception(f"unknown attr: {attr}, {type_proto}")

  def buffer_parse(inp: TensorProto) -> Tensor:
    if inp.data_type in (1,10,6,7):
      # TODO: this is shared with below
      if len(inp.float_data) > 0:
        ret = Tensor(np.array(inp.float_data, dtype=np.float32).reshape(inp.dims), requires_grad=False)
      elif len(inp.int64_data) > 0:
        ret = Tensor(np.array(inp.int64_data, dtype=np.float32).reshape(inp.dims), requires_grad=False)
      elif len(inp.int32_data) > 0:
        ret = Tensor(np.array(inp.int32_data, dtype=np.int32).reshape(inp.dims), requires_grad=False)
      else:
        ret = Tensor(np.frombuffer(inp.raw_data, dtype=tensor_dtype_to_np_dtype(inp.data_type)).reshape(inp.dims).astype(np.float32).copy(), requires_grad=False)
    else:
      raise Exception(f"bad data type {inp.name} {inp.dims} {inp.data_type}")
    return ret

  def attribute_parse(a: AttributeProto) -> float | int | str | Tensor | tuple[float] | tuple[int]:
    # TODO: this is not complete, see onnx/onnx_ml_pb2.pyi for a complete list
    if a.type == AttributeProto.FLOAT: return float(a.f)
    elif a.type == AttributeProto.INT: return int(a.i)
    elif a.type == AttributeProto.STRING: return a.s.decode("utf-8")
    elif a.type == AttributeProto.TENSOR: return buffer_parse(a.t) # TENSOR
    elif a.type == AttributeProto.FLOATS: return tuple(float(x) for x in a.floats)
    elif a.type == AttributeProto.INTS: return tuple(int(x) for x in a.ints)
    elif a.type == AttributeProto.STRINGS: return tuple(x.decode("utf-8") for x in a.strings)
    elif a.type == AttributeProto.GRAPH: raise Exception(f"graph not implemented: {a.g}")
    else: raise Exception(f"can't parse {a.type} {a}")
  def attribute_to_dict(a: RepeatedCompositeFieldContainer[AttributeProto]): return {x.name:attribute_parse(x) for x in a}

  tensors: Dict[str, Tensor] = {}

  # get weights and biases
  for inp in onnx_model.graph.initializer:
    if len(inp.raw_data) > 0:
      tensors[inp.name] = buffer_parse(inp)
    elif len(inp.float_data) > 0:
      tensors[inp.name] = Tensor(np.array(inp.float_data, dtype=np.float32).reshape(inp.dims), requires_grad=False)
    elif len(inp.int64_data) > 0:
      tensors[inp.name] = Tensor(np.array(inp.int64_data, dtype=np.float32).reshape(inp.dims), requires_grad=False)
    else:
      print(inp.name, inp.dims, inp.data_type, len(inp.raw_data))
      print(inp)
      raise Exception("no data")
    if DEBUG >= 1:
      print("realize", inp.name)
    tensors[inp.name].realize()

  # preparse the attributes
  attribute_dict = {}
  domain = ""
  for num,n in enumerate(onnx_model.graph.node):
    attribute_dict[num] = attribute_to_dict(n.attribute)
    if n.domain: domain = n.domain

  onnx_model_version = onnx_model.opset_import[0].version

  def run_onnx(inputs={}, debug=False):
    if getenv("DEBUGONNX"): debug = True
    input_tensors: Dict[str,Tensor] = {}
    intermediate_tensors: Dict[str,Tensor] = {}
    output_tensor_names = [x.name for x in onnx_model.graph.output]

    # get inputs
    for inp in onnx_model.graph.input:
      if inp.name in tensors: continue
<<<<<<< HEAD
      shape = type_parse(inp.type)
      if len(shape) >= 1 and shape[0] == 0 and shape != (0,): shape = tuple([1]+list(shape[1:]))   # 1 batch size
=======
      tmp=inp.type.optional_type.elem_type.tensor_type if inp.type.HasField("optional_type") else (inp.type.sequence_type.elem_type.tensor_type if inp.type.HasField("sequence_type") else inp.type.tensor_type)
      shape = shape_to_tuple(tmp.shape)
      if len(shape) >= 1: shape = tuple([x if x != 0 else 1 for x in shape])  # replace all dynamic dims with 1 for now
>>>>>>> fa5e8772
      if inp.name in inputs:
        if isinstance(inputs[inp.name], Tensor):
          input_tensors[inp.name] = inputs[inp.name]
        elif isinstance(inputs[inp.name], list):
          input_tensors[inp.name] = [Tensor(i, requires_grad=False) for i in inputs[inp.name]]
        elif domain == "ai.onnx.preview.training": # not sure if in real use the domain is "ai.onnx.preview.training"
          input_tensors[inp.name] = Tensor(inputs[inp.name], requires_grad=True) # TODO there isn't a good way to parse which inp requires_grad, some are manually turned off in optimizers
        else:
          input_tensors[inp.name] = Tensor(inputs[inp.name], requires_grad=False)
        input_shape = input_tensors[inp.name].shape if isinstance(input_tensors[inp.name], Tensor) else (1, [i.shape for i in input_tensors[inp.name]])
        assert input_shape == shape, f"wrong shape for input {inp.name}, {input_shape} isn't {shape}"
        for _,v in input_tensors.items():
          if isinstance(v, Tensor):
            v.realize()
          elif isinstance(v, list):
            for v_ in v: v_.realize()
          else:
            raise Exception(f"unknown input type: {type(v)}")
      else:
        raise Exception(f"no data for {inp.name} with shape {shape}")

    def fetch_tensor(x: str):
      if x in tensors: return tensors[x]
      if x in intermediate_tensors: return intermediate_tensors[x]
      if x != str(): return input_tensors[x]
      return None

    for num,n in enumerate(onnx_model.graph.node):
      inp: List[Tensor] = []
      if debug: print("inputs:")
      for x in n.input:
        t = fetch_tensor(x)
        if debug: print(f"\t{x} - {t}")
        # if debug: print(f"{t.numpy() if isinstance(t, Tensor) else t}")
        inp.append(t)
      opt = attribute_dict[num]
      if debug: print(f"{num}: op {n.op_type} shape {[x.shape if isinstance(x, Tensor) else x for x in inp]} opt {opt}")
      # free ones
      if n.op_type == "Relu": ret = inp[0].relu()
      elif n.op_type == "Sigmoid": ret = inp[0].sigmoid()
      elif n.op_type == "Tanh": ret = inp[0].tanh()
      elif n.op_type == "MatMul": ret = inp[0].matmul(inp[1])
      # one liners
      elif n.op_type == "Elu": ret = inp[0].elu(alpha=opt.get('alpha', 1.0))
      elif n.op_type == "Concat": ret = inp[0].cat(*inp[1:], dim=opt['axis'])
      elif n.op_type == "Transpose": ret = inp[0].permute(order=opt.get('perm', list(range(len(inp[0].shape))[::-1])))
      elif n.op_type == "Squeeze":
        axes = opt['axes'] if 'axes' in opt else safe_numpy(inp[1])
        axes = [int(x) if x >= 0 else int(x+inp[0].ndim) for x in axes]
        ret = inp[0].reshape([s for i,s in enumerate(inp[0].shape) if i not in axes])
      elif n.op_type == "Div":
        # in openpilot, due to SHUFFLE_PAD_OPS issues, we are spending an extra kernel
        ret = inp[0].div(inp[1]) if inp[0].dtype == dtypes.float else inp[0].div(inp[1]).floor()
      elif n.op_type == "Constant":
        if 'value' in opt: ret = opt['value'] # tensor
        elif 'value_float' in opt: ret = Tensor(np.array(opt['value_float'], dtype=np.float32), requires_grad=False)
        elif 'value_int' in opt: ret = Tensor(np.array(opt['value_int'], dtype=np.int64), requires_grad=False)
        elif 'value_floats' in opt: ret = Tensor(np.array(opt['value_floats'], dtype=np.float32), requires_grad=False)
        elif 'value_ints' in opt: ret = Tensor(np.array(opt['value_ints'], dtype=np.int64), requires_grad=False)
        else: raise NotImplementedError(f'Constant not implemented for {opt}')
      elif n.op_type == "Reshape": ret = inp[0].reshape([int(x) if x != 0 else inp[0].shape[i] for i,x in enumerate(safe_numpy(inp[1]))])
      elif n.op_type in ["Add", "Sub", "Mul", "Pow"]:
        if all(isinstance(x, Tensor) for x in inp) and (len(inp[0].shape) != len(inp[1].shape)) and (prod(inp[0].shape) == prod(inp[1].shape)):
          inp[1] = inp[1].reshape(inp[0].shape)
        # TODO: is this right?
        if 'broadcast' in opt: inp[1] = inp[1].reshape([-1 if i == opt['broadcast'] else 1 for i in range(len(inp[0].shape))])
        if n.op_type == "Add": ret = inp[0] + inp[1]
        if n.op_type == "Sub": ret = inp[0] - inp[1]
        if n.op_type == "Mul": ret = (inp[0] * inp[1]).cast(inp[0].dtype)
        if n.op_type == "Pow": ret = (inp[0].float() ** inp[1].float()).cast(inp[0].dtype)
      elif n.op_type == "Split":
        if 'axis' not in opt: opt['axis'] = 0
        if 'num_outputs' in opt or len(inp) == 1:
          opt['split'] = [inp[0].shape[opt['axis']] // len(n.output)] * len(n.output)
          for i in range(inp[0].shape[opt['axis']] % len(n.output)):
            opt['split'][i] += 1
        if 'split' not in opt: opt['split'] = [int(x) for x in safe_numpy(inp[1])]  # split can be a tensor
        i = 0
        arg = [(0,x) for x in inp[0].shape]
        for o,s in zip(n.output, opt['split']):
          arg[opt['axis']] = (i,i+s)
          intermediate_tensors[o] = inp[0].slice(arg=arg)
          i = i+s
        continue
      elif n.op_type == "Slice":
<<<<<<< HEAD
        if onnx_model_version < 10:
          axes = list(opt.get("axes", range(inp[0].ndim)))
          ends = list(opt["ends"])
          starts = list(opt["starts"])
          steps = [1]*inp[0].ndim
        else:
          starts, ends = inp[1:3]
          axes = safe_numpy(Tensor.arange(inp[0].ndim, dtype=dtypes.int32) if len(inp) <= 3 else inp[3]).tolist()
          steps = safe_numpy(inp[4]) if len(inp) > 4 else [1]*inp[0].ndim
          starts, ends = safe_numpy(starts.ceil().cast(dtypes.int32)).tolist(), safe_numpy(ends.ceil().cast(dtypes.int32)).tolist()
        arg = [(0,x,1) for x in inp[0].shape]
        for i, axis in enumerate(axes):
          axis = int(axis) + inp[0].ndim if axis < 0 else int(axis)
          starts[i], ends[i] = starts[i] + inp[0].shape[axis] if starts[i] < 0 else starts[i], ends[i] + inp[0].shape[axis] if ends[i] < 0 else ends[i]
          starts[i], ends[i] = max(0, min(starts[i], inp[0].shape[axis])), max(0, min(ends[i], inp[0].shape[axis]))
          if starts[i] > ends[i] and steps[i] >= 0: steps[i] = -steps[i]
          arg[axis] = (starts[i], ends[i], steps[i])
        new_shape = tuple((s, e) if st > 0 else (e+1, s+1) for s, e, st in arg)
        if any(s==e for s,e in new_shape): ret = inp[0].shrink(new_shape)
        else: ret = inp[0].__getitem__(tuple([slice(s,e,st) for s,e,st in arg]))
=======
        assert onnx_model_version >= 10, f'only onnx version >= 10 supported for slice'
        arg = [(0,x) for x in inp[0].shape]
        starts, ends = inp[1:3]
        axes = safe_numpy(Tensor.arange(inp[0].ndim, dtype=dtypes.int32) if len(inp) <= 3 else inp[3])
        steps = safe_numpy(inp[4])[0] if len(inp) > 4 else 1
        starts, ends = safe_numpy(starts.cast(dtypes.int32)).tolist(), safe_numpy(ends.cast(dtypes.int32)).tolist() # TODO: when indexing is added use that
        for i,axis in enumerate(axes.tolist()):
          assert axis % 1 == 0
          axis = int(axis)
          arg[axis] = (starts[i] if starts[i] >= 0 else inp[0].shape[axis]+starts[i], ends[i] if ends[i] >= 0 else inp[0].shape[axis]+ends[i])
        ret = inp[0].slice(arg=arg)
>>>>>>> fa5e8772
      elif n.op_type == "Shrink":
        bias = opt['bias'] if 'bias' in opt else 0
        ret = (inp[0] < -opt['lambd'])*(inp[0]+bias) + (inp[0] > opt['lambd'])*(inp[0]-bias)
      elif n.op_type == "Gradient":
        assert len(opt["xs"]) == len(inp), f"len(opt['xs']):{len(opt['xs'])}, len(inp):{len(inp)} output and input has to match"
        y = opt["y"]
        intermediate_tensors[y].backward()
        ret = tuple([t.grad for t in inp])
      elif hasattr(onnx_ops, n.op_type):
        fxn = getattr(onnx_ops, n.op_type)
        if isinstance(fxn, dict):
          for k in sorted(fxn.keys()):
            if k <= onnx_model_version:
              real_fxn = fxn[k]
        else:
          real_fxn = fxn
        ret = real_fxn(*inp, **opt)
      else:
        print("UNSUPPORTED", n.op_type, n.input, n.output)
        raise Exception(f"op_type {n.op_type} not supported")
      if not isinstance(ret, tuple): ret = (ret, )
      # else: print(ret); print(len(ret))
      assert len(n.output) <= len(ret), f"expected output size must be less than {len(ret)}, it's {n.output}"
      if debug: print([x.shape if isinstance(x, Tensor) else None for x in ret])
      if debug: print("outputs:")
      for i in range(len(n.output)):
        if debug: print(f"\t{n.output[i]} - {ret[i]}")
        # if debug: print(f"{ret[i].numpy() if isinstance(ret[i], Tensor) else type(ret[i])}")
        intermediate_tensors[n.output[i]] = ret[i]
      if num == ONNXLIMIT:
        output_tensor_names = n.output
        break

    return {outp:intermediate_tensors[outp] for outp in output_tensor_names}
  return run_onnx<|MERGE_RESOLUTION|>--- conflicted
+++ resolved
@@ -110,14 +110,9 @@
     # get inputs
     for inp in onnx_model.graph.input:
       if inp.name in tensors: continue
-<<<<<<< HEAD
       shape = type_parse(inp.type)
-      if len(shape) >= 1 and shape[0] == 0 and shape != (0,): shape = tuple([1]+list(shape[1:]))   # 1 batch size
-=======
-      tmp=inp.type.optional_type.elem_type.tensor_type if inp.type.HasField("optional_type") else (inp.type.sequence_type.elem_type.tensor_type if inp.type.HasField("sequence_type") else inp.type.tensor_type)
-      shape = shape_to_tuple(tmp.shape)
+      # if len(shape) >= 1 and shape[0] == 0 and shape != (0,): shape = tuple([1]+list(shape[1:]))   # 1 batch size
       if len(shape) >= 1: shape = tuple([x if x != 0 else 1 for x in shape])  # replace all dynamic dims with 1 for now
->>>>>>> fa5e8772
       if inp.name in inputs:
         if isinstance(inputs[inp.name], Tensor):
           input_tensors[inp.name] = inputs[inp.name]
@@ -203,7 +198,6 @@
           i = i+s
         continue
       elif n.op_type == "Slice":
-<<<<<<< HEAD
         if onnx_model_version < 10:
           axes = list(opt.get("axes", range(inp[0].ndim)))
           ends = list(opt["ends"])
@@ -224,19 +218,6 @@
         new_shape = tuple((s, e) if st > 0 else (e+1, s+1) for s, e, st in arg)
         if any(s==e for s,e in new_shape): ret = inp[0].shrink(new_shape)
         else: ret = inp[0].__getitem__(tuple([slice(s,e,st) for s,e,st in arg]))
-=======
-        assert onnx_model_version >= 10, f'only onnx version >= 10 supported for slice'
-        arg = [(0,x) for x in inp[0].shape]
-        starts, ends = inp[1:3]
-        axes = safe_numpy(Tensor.arange(inp[0].ndim, dtype=dtypes.int32) if len(inp) <= 3 else inp[3])
-        steps = safe_numpy(inp[4])[0] if len(inp) > 4 else 1
-        starts, ends = safe_numpy(starts.cast(dtypes.int32)).tolist(), safe_numpy(ends.cast(dtypes.int32)).tolist() # TODO: when indexing is added use that
-        for i,axis in enumerate(axes.tolist()):
-          assert axis % 1 == 0
-          axis = int(axis)
-          arg[axis] = (starts[i] if starts[i] >= 0 else inp[0].shape[axis]+starts[i], ends[i] if ends[i] >= 0 else inp[0].shape[axis]+ends[i])
-        ret = inp[0].slice(arg=arg)
->>>>>>> fa5e8772
       elif n.op_type == "Shrink":
         bias = opt['bias'] if 'bias' in opt else 0
         ret = (inp[0] < -opt['lambd'])*(inp[0]+bias) + (inp[0] > opt['lambd'])*(inp[0]-bias)
