from typing import Any, Sequence, cast, Literal, Callable
import dataclasses, functools, io, math, types
from tinygrad.tensor import Tensor, _broadcast_shape, ReductionStr
from tinygrad.helpers import getenv, DEBUG, all_same, prod, flatten, make_tuple
from tinygrad.dtype import DType, ConstType, dtypes, ImageDType
from tinygrad.device import is_dtype_supported

# ***** protobuf parsing ******
from onnx import AttributeProto, ModelProto, TensorProto, TypeProto, helper
import numpy as np

def dtype_parse(onnx_dtype: int) -> DType:
<<<<<<< HEAD
  dtype = DTYPE_MAP[onnx_dtype]
  return dtype if is_dtype_supported(dtype) else (dtypes.float if dtypes.is_float(dtype) else dtypes.int)

# src: onnx/onnx_ml_pb2.pyi
ATTRIBUTE_MAP: dict[AttributeProto.AttributeType, Callable[[AttributeProto], Any]] = {
  AttributeProto.FLOAT: lambda a: float(a.f), AttributeProto.INT: lambda a: int(a.i),
  AttributeProto.STRING: lambda a: a.s.decode("utf-8"), AttributeProto.TENSOR: lambda a: buffer_parse(a.t),
  AttributeProto.FLOATS: lambda a: tuple(float(x) for x in a.floats), AttributeProto.INTS: lambda a: tuple(int(x) for x in a.ints),
  AttributeProto.STRINGS: lambda a: tuple(x.decode("utf-8") for x in a.strings)
}
=======
  supported: dict[int, DType] = {
    TensorProto.FLOAT:dtypes.float32, TensorProto.UINT8:dtypes.uint8, TensorProto.INT8:dtypes.int8,
    TensorProto.UINT16:dtypes.uint16, TensorProto.INT16:dtypes.int16, TensorProto.INT32:dtypes.int32, TensorProto.INT64:dtypes.int64,
    TensorProto.BOOL:dtypes.bool, TensorProto.FLOAT16:dtypes.float32, TensorProto.DOUBLE:dtypes.double, TensorProto.UINT32:dtypes.uint32,
    TensorProto.UINT64:dtypes.uint64, TensorProto.BFLOAT16:dtypes.bfloat16,
  }
  unsupported = {
    TensorProto.UNDEFINED, TensorProto.STRING, TensorProto.COMPLEX64, TensorProto.COMPLEX128, TensorProto.FLOAT8E4M3FN, TensorProto.FLOAT8E4M3FNUZ,
    TensorProto.FLOAT8E5M2, TensorProto.FLOAT8E5M2FNUZ, TensorProto.UINT4, TensorProto.INT4
  }
  if onnx_dtype in unsupported: raise NotImplementedError(f"onnx dtype {TensorProto.DataType.Name(onnx_dtype)} is not supported")
  return supported[onnx_dtype] if is_dtype_supported(supported[onnx_dtype]) else dtypes.float

>>>>>>> f92820d3
def attribute_parse(onnx_attribute: AttributeProto):
  supported: dict[AttributeProto.AttributeType, Callable[[AttributeProto], Any]] = {
    AttributeProto.FLOAT: lambda a: float(a.f), AttributeProto.INT: lambda a: int(a.i),
    AttributeProto.STRING: lambda a: a.s.decode("utf-8"), AttributeProto.TENSOR: lambda a: buffer_parse(a.t),
    AttributeProto.FLOATS: lambda a: tuple(float(x) for x in a.floats), AttributeProto.INTS: lambda a: tuple(int(x) for x in a.ints),
    AttributeProto.STRINGS: lambda a: tuple(x.decode("utf-8") for x in a.strings)
  }
  unsupported = {
    AttributeProto.UNDEFINED, AttributeProto.GRAPH, AttributeProto.SPARSE_TENSOR, AttributeProto.TYPE_PROTO, AttributeProto.TENSORS,
    AttributeProto.GRAPHS, AttributeProto.SPARSE_TENSORS, AttributeProto.TYPE_PROTOS
  }
  if onnx_attribute.type in unsupported:
    raise NotImplementedError(f"attribute with type {AttributeProto.AttributeType.Name(onnx_attribute.type)} is not supported")
  return supported[onnx_attribute.type](onnx_attribute)

def buffer_parse(onnx_tensor: TensorProto) -> Tensor:
  if onnx_tensor.string_data: raise NotImplementedError("Parsing for buffer with string data is not implemented.")
  dtype, shape = dtype_parse(onnx_tensor.data_type), tuple(onnx_tensor.dims)
  if data := list(onnx_tensor.float_data) or list(onnx_tensor.int32_data) or list(onnx_tensor.int64_data) or list(onnx_tensor.double_data) or \
             list(onnx_tensor.uint64_data):
    if len(data) == 1: return Tensor(data[0], dtype=dtype).reshape(shape)
    return Tensor(data, dtype=dtype).reshape(shape).realize()
  if onnx_tensor.HasField("raw_data"):
    np_buffer = np.frombuffer(onnx_tensor.raw_data, dtype=helper.tensor_dtype_to_np_dtype(onnx_tensor.data_type)).copy().reshape(shape)
    if np_buffer.size == 1: return Tensor(np_buffer.item(), dtype=dtype).reshape(shape)
    return Tensor(np_buffer, dtype=dtype)
  return Tensor(None)

def type_parse(onnx_type: TypeProto):
  elem_type = onnx_type
  if elem_type.HasField("map_type") or elem_type.HasField("sparse_tensor_type") or elem_type.HasField("opaque_type"):
    raise NotImplementedError("parsing for map_type, sparse_tensor_type and opaque_type are not implemented")
  if is_optional := elem_type.HasField("optional_type"): elem_type = elem_type.optional_type.elem_type
  if is_sequence := elem_type.HasField("sequence_type"): elem_type = elem_type.sequence_type.elem_type
  if elem_type.HasField("tensor_type"):
    shape = tuple(d.dim_param or d.dim_value for d in elem_type.tensor_type.shape.dim)
    dtype = dtype_parse(elem_type.tensor_type.elem_type)
    return OnnxValue(shape, dtype, is_optional, is_sequence)
  raise RuntimeError(f"TypeProto was not parsed properly: {onnx_type=}")

# ***** onnx spec *****
@dataclasses.dataclass(frozen=True)
class OnnxValue:
  shape: tuple[str|int, ...]
  dtype: DType
  is_optional: bool
  is_sequence: bool

@dataclasses.dataclass(frozen=True)
class OnnxNode:
  num: int
  op: str
  inputs: tuple[str, ...]
  outputs: tuple[str, ...]
  opts: dict[str, Any]

# ***** python const *****
required_input_python_consts: dict[str, tuple[int, ...]] = {
  "Tile": (1,), "Range": (0,1,2), "Expand": (1,), "Reshape": (1,), "Squeeze": (1,), "Unsqueeze": (1,), "Trilu": (1,), "ConstantOfShape": (0,),
  "CumSum": (1,), "Pad": (1,2,3), "MaxUnpool": (2,), "Dropout": (1,2), "CenterCropPad": (1,), "OneHot": (1,), "Compress": (1,),
  "ImageDecoder": (0,), "AffineGrid": (1,), "Resize": (1,2,3), "Upsample": (1,), "Split": (1,), "Slice": (1,2,3,4),
  **{"Reduce"+r: (1,) for r in ("Max", "Min", "Sum", "Mean", "SumSquare", "Prod", "L1", "L2", "LogSum", "LogSumExp")},
  **{optim: (1,) for optim in ("Adam", "Adagrad", "Momentum")}
}

cache_misses = 0
@functools.lru_cache(None)
def _cached_to_python_const(t:Tensor):
  if t.dtype is dtypes.uint8: return t.data().tobytes()
  if 0 in t.shape: return []
  return t.tolist()

# Tensor -> python value cache for parameters
def to_python_const(t:Any, op:str, idx:int) -> list[ConstType]|ConstType|bytes:
  if idx not in required_input_python_consts.get(op, ()) or not isinstance(t, Tensor): return t
  global cache_misses
  ret = _cached_to_python_const(t)
  if (info := _cached_to_python_const.cache_info()).misses > cache_misses and DEBUG >= 3:
    print(f"Cache miss for {t}")
    cache_misses = info.misses
  return ret

# ***** runner ******
debug = int(getenv("DEBUGONNX", "0"))
limit = int(getenv("ONNXLIMIT", "-1"))
class OnnxRunner:
  def __init__(self, model: ModelProto):
    # parse model protobuf
    self.is_training = any(n.domain in {"ai.onnx.training", "ai.onnx.preview.training"} for n in model.graph.node)
    self.old_training, self.old_no_grad = Tensor.training, Tensor.no_grad
    Tensor.training = True if self.is_training else False
    Tensor.no_grad = False if self.is_training else True
    self.graph_values = {"": None, **{x.name:buffer_parse(x) for x in model.graph.initializer}}
    self.graph_inputs = {x.name:type_parse(x.type) for x in model.graph.input if x.name not in self.graph_values}
    self.graph_outputs = tuple(x.name for x in model.graph.output)
    self.graph_nodes = tuple(OnnxNode(num, n.op_type, tuple(n.input), tuple(n.output), {x.name:attribute_parse(x) for x in n.attribute})
                       for num,n in enumerate(model.graph.node))
    self.opset_version = model.opset_import[0].version
    self.variable_dims: dict[str, int] = {}

    self.onnx_ops = onnx_ops

  def _parse_input(self, name: str, value: Any, spec: OnnxValue):
    if spec.is_optional and value is None: return None
    # TODO: need true float16 for dtype checking
    if spec.is_sequence:
      if not isinstance(value, Sequence): raise RuntimeError(f"{name} received {value}, expected a sequence type")
      sequence = [Tensor(v, dtype=spec.dtype, requires_grad=self.is_training) if not isinstance(v, Tensor) else v for v in value]
      if not all_same(tuple(t.shape for t in sequence)): raise RuntimeError(f"Shapes for {name} sequence must be homogeneous")
      return sequence
    tensor = Tensor(value, dtype=spec.dtype, requires_grad=self.is_training) if not isinstance(value, Tensor) else value
    for dim, (onnx_dim, user_dim_input) in enumerate(zip(spec.shape, tensor.shape, strict=True)):
      if isinstance(onnx_dim, str):
        onnx_dim = self.variable_dims[onnx_dim] if onnx_dim in self.variable_dims else self.variable_dims.setdefault(onnx_dim, int(user_dim_input))
      if user_dim_input != onnx_dim: raise RuntimeError(f"{name} has mismatch on {dim=}. Expected {onnx_dim}, received {user_dim_input}.")
    return tensor

  def _dispatch_op(self, op, inps, opts):
    if op in self.onnx_ops:
      fxn = self.onnx_ops[op]
      if isinstance(fxn, dict):
        for k in sorted(fxn.keys()):
          if k <= self.opset_version:
            real_fxn = fxn[k]
      else: real_fxn = fxn
      return real_fxn(*inps, **opts)
    raise NotImplementedError(f"{op=} not supported")

  def __call__(self, inputs:dict[str, Any], debug=debug):
    for name, input_spec in self.graph_inputs.items():
      if name not in inputs: raise RuntimeError(f"Please provide input data for {name}")
      self.graph_values[name] = self._parse_input(name, inputs[name], input_spec)

    for node in self.graph_nodes:
      inps = [to_python_const(self.graph_values[name], node.op, i) for i,name in enumerate(node.inputs)]
      opts = node.opts

      # provide additional opts
      if node.op == "Split" and 'num_outputs' not in opts: opts['num_outputs'] = len(node.outputs)
      if node.op == "Gradient": opts['intermediate_tensors'] = self.graph_values

      if debug >= 1: print(f"{node.num}: op '{node.op}' opt {opts}")
      if debug >= 2 and node.inputs: print("\tinputs:\n" + "\n".join(f"\t\t{x} - {i!r}" for x,i in zip(node.inputs, inps)))
      ret = self._dispatch_op(node.op, inps, opts)
      ret = ret if isinstance(ret, tuple) else (ret,)
      if debug >= 2: print("\toutputs:\n" + "\n".join(f"\t\t{x} - {o!r}" for x,o in zip(node.outputs, ret)))

      self.graph_values.update(dict(zip(node.outputs, ret[:len(node.outputs)], strict=True)))

      if node.num == limit:
        Tensor.training, Tensor.no_grad = self.old_training, self.old_no_grad
        return {name:self.graph_values[name] for name in node.outputs}
    Tensor.training, Tensor.no_grad = self.old_training, self.old_no_grad
    return {name:self.graph_values[name] for name in self.graph_outputs}

####################
##### ONNX OPS #####
####################
def get_onnx_ops():
  # ***** helper functions *****
  def _axes(axes, noop_with_empty_axes): return axes or ([] if noop_with_empty_axes else None)

  # (padding_top, padding_left, ..., padding_bottom, padding_right, ...) -> (padding_left, padding_right, padding_top, padding_bottom, ...)
  def _onnx_pads_to_tiny_pads(pads): return tuple(flatten(reversed(list(zip(pads, pads[len(pads)//2:])))))

  AUTO_PAD_OPTIONS = Literal["NOTSET", "SAME_UPPER", "SAME_LOWER", "VALID"]
  # (padding_height, padding_width) -> (padding_top, padding_left, padding_bottom, padding_right)
  def _auto_pad(pads, auto_pad: AUTO_PAD_OPTIONS):
    if auto_pad == "SAME_UPPER": return [pads[i]//2 for i in range(len(pads))] + [pads[i]-pads[i]//2 for i in range(len(pads))]
    return [pads[i]-pads[i]//2 for i in range(len(pads))] + [pads[i]//2 for i in range(len(pads))]

  def _resolve_pool_pads(x:Tensor, p_, k_, d_, s_, auto_pad:AUTO_PAD_OPTIONS):
    i_, (s_,d_,p_) = x.shape[-len(k_):], (make_tuple(x, len(k_)*2) for x in (s_, d_, p_))
    if auto_pad == "NOTSET": return _onnx_pads_to_tiny_pads(p_ if len(p_)==len(k_)*2 else p_*2)
    o_ = [((i - (1 if auto_pad in ("SAME_UPPER", "SAME_LOWER") else k)) // s + 1) for i,k,s in zip(i_, k_, s_)]
    return _onnx_pads_to_tiny_pads(_auto_pad([(o-1)*s+k-i for o,i,k,s in zip(o_, i_, k_, s_)], auto_pad))

  def _clamp_cast(x:Tensor, dtype:DType): return x.clamp(dtypes.min(dtype), dtypes.max(dtype)).cast(dtype)

  def _prepare_quantize(x:Tensor, scale:Tensor, zero_point:Tensor|int, axis=1, block_size=0):
    if axis < 0: axis += x.ndim
    # https://github.com/onnx/onnx/blob/main/onnx/reference/ops/op_quantize_linear.py#L31
    def reshape(val:Tensor):
      if val.numel() == 1: return val
      if block_size == 0: return val.reshape([val.shape[0] if dim == axis else 1 for dim in range(x.ndim)])
      return val.repeat_interleave(block_size, axis)
    return (reshape(scale), reshape(zero_point) if isinstance(zero_point, Tensor) else zero_point)

  def _op_integer(op, inputs:list[Tensor], zero_points:list[Tensor], **opts):
    adjusted_inputs = [inp.int() - zp for inp, zp in zip(inputs, zero_points)]
    return op(*adjusted_inputs, **opts)

  def _qlinearop_quantized(op, inputs:list[Tensor], zero_points:list[Tensor], scales:list[Tensor], out_scale:Tensor, out_zero_point:Tensor, **opts):
    # op execution is done in quantized int
    out = _op_integer(op, inputs, zero_points, **opts)
    assert dtypes.is_int(out.dtype), "quantized op should've done math in int"
    out_quantized = (out * prod(scales) / out_scale).round() + out_zero_point
    return _clamp_cast(out_quantized, out_zero_point.dtype)

  def _qlinearop_float(op, inputs:list[Tensor], zero_points:list[Tensor], scales:list[Tensor], out_scale:Tensor, out_zero_point:Tensor, **opts):
    # op execution is done in float32
    dequantized_inputs = [(inp.int() - zp) * scale for inp, zp, scale in zip(inputs, zero_points, scales)]
    out = op(*dequantized_inputs, **opts)
    assert dtypes.is_float(out.dtype), "op should've done math in float"
    out_quantized = (out / out_scale).round() + out_zero_point
    return _clamp_cast(out_quantized, out_zero_point.dtype)

  def _onnx_training(input_group_size):
    def __decorator(func):
      def ___wrapper(R:Tensor, T:int, *inputs:Tensor, **kwargs):
        R = R.detach()
        groups = len(inputs) // input_group_size
        ret = [func(R, T, *inps, **kwargs) for inps in (inputs[i::groups] for i in range(groups))]
        return tuple(flatten(zip(*ret)))
      return ___wrapper
    return __decorator

  # ***** Property/Graph Ops *****
  def Identity(x:Tensor): return x
  def Constant(sparse_value:Tensor|None=None, value:Tensor|None=None, value_float:float|None=None, value_floats:list[float]|None=None,
              value_int:int|None=None, value_ints:list[int]|None=None, value_string:str|None=None, value_strings:list[str]|None=None):
    if value is not None: return value
    if value_float is not None: return Tensor(value_float, dtype=dtypes.float32, requires_grad=False)
    if value_floats is not None: return Tensor(list(value_floats), dtype=dtypes.float32, requires_grad=False)
    if value_int is not None: return Tensor(value_int, dtype=dtypes.int64, requires_grad=False)
    if value_ints is not None: return Tensor(list(value_ints), dtype=dtypes.int64, requires_grad=False)
    if value_string is not None or value_strings is not None and sparse_value is not None:
      raise NotImplementedError('Constant OP not implemented for value_string, value_strings and sparse_value')

  def Range(start:float|int, limit:float|int, delta:float|int): return Tensor.arange(start=start, stop=limit, step=delta)

  def ImageDecoder(encoded_stream:bytes, pixel_format="RGB"):
    try: import PIL.Image
    except ImportError as e: raise ImportError("Pillow must be installed for the ImageDecoder operator") from e
    img = PIL.Image.open(io.BytesIO(encoded_stream))
    if pixel_format == "BGR": return Tensor(np.array(img))[:, :, ::-1]
    if pixel_format == "RGB": return Tensor(np.array(img))
    if pixel_format == "Grayscale": return Tensor(np.array(img.convert("L"))).unsqueeze(-1) # (H, W) to (H, W, 1)
    raise ValueError(f"pixel_format={pixel_format!r} is not supported.")

  def EyeLike(x:Tensor, dtype:int|None=None, k:int=0):
    ret = Tensor.eye(cast(int, min(x.shape)), dtype=dtype_parse(dtype) if dtype is not None else x.dtype)
    return ret if x.size(0) == x.size(1) else ret.pad(tuple(None if d == ret.size(0) else (k, d-ret.shape[0]-k) for d in x.shape))

  def OptionalHasElement(x:Tensor|None=None): return Tensor(x is not None and x.numel() > 0)
  def OptionalGetElement(x:Tensor|None=None): return x if x is not None else Tensor([])
  def ConstantOfShape(shape:list[int], value:Tensor|None=None):
    if value is None: value = Tensor(0, dtype=dtypes.float32)
    return Tensor.ones(*shape, dtype=value.dtype) * (value if shape != [0] else 1)

  def Size(data:Tensor): return data.numel()
  def Shape(data:Tensor, end:int|None=None, start:int=0): return Tensor(data.shape[start:end], dtype=dtypes.int64)

  # ***** Unary Ops (math) *****
  def Not(x:Tensor): return x.logical_not()
  def Clip(x: Tensor, min:Tensor|None=None, max:Tensor|None=None):
    return x.clip(float('-inf') if min is None else min, float('inf') if max is None else max).cast(x.dtype)

  # ***** Unary Ops (activation) *****
  def Softmax_1(x:Tensor, axis:int=1): return x.softmax(axis)
  def Softmax_13(x:Tensor, axis:int=-1): return x.softmax(axis)
  Softmax = {1:Softmax_1, 13:Softmax_13}
  def HardSigmoid(x:Tensor, alpha:float=0.2, beta:float=0.5): return (alpha*x + beta).clip(0, 1)
  def Gelu(x:Tensor, approximate:str|None=None): return x.gelu() if approximate == "tanh" else 0.5 * x * (1 + (x/math.sqrt(2)).erf())
  def FastGelu(x:Tensor, bias:Tensor|None=None):
    # this is tanh approximated
    return (x + bias).gelu() if bias is not None else x.gelu()
  # TODO: fix this
  def PRelu(X:Tensor, slope:Tensor):
    slope = slope[0] if slope.shape[-1] != X.shape[-1] else slope
    return (X > 0).where(X, X * slope)
  def LeakyRelu(X:Tensor, alpha:float=0.01): return X.leakyrelu(alpha)
  def ThresholdedRelu(X:Tensor, alpha:float=1.0): return (X > alpha).where(X, 0)
  def LogSoftmax(x: Tensor, axis:int=-1): return x.log_softmax(axis)
  def Binarizer(x:Tensor, threshold:float=0.0): return (x > threshold).float()

  # ***** Unary Ops (broadcasted) *****
  def Add(x:Tensor,y:Tensor, broadcast=None, axis=None): return x + y if x.dtype == dtypes.float or isinstance(x.dtype, ImageDType) else (x + y).cast(x.dtype)
  def Sub(x:Tensor|int,y:Tensor): return x - y # some test has input as int
  def Div(x:Tensor,y:Tensor): return (x/y).cast(x.dtype)
  def Less(x:Tensor,y:Tensor): return x < y
  def LessOrEqual(x:Tensor,y:Tensor): return x <= y
  def Greater(x:Tensor,y:Tensor): return x > y
  def GreaterOrEqual(x:Tensor,y:Tensor): return x >= y
  def Equal(x:Tensor,y:Tensor): return x == y
  def And(x:Tensor,y:Tensor): return (x==y).where(x, False)
  def Or(x:Tensor,y:Tensor): return (x==y).where(x, True)
  def BitwiseAnd(x:Tensor,y:Tensor): return x & y
  def BitwiseOr(x:Tensor,y:Tensor): return x | y
  def BitwiseXor(x:Tensor,y:Tensor): return x ^ y
  def BitwiseNot(x:Tensor): return ~x
  def Mod(x:Tensor,y:Tensor,fmod=0):
    if fmod != 0: raise NotImplementedError("float mod is not supported")
    return x % y

  # ***** Casting Ops *****
  # TODO: saturate
  def Cast(x:Tensor, to:int, saturate:int=1): return x.cast(dtype_parse(to))
  def CastLike(x:Tensor, target_type:Tensor, saturate:int=1): return x.cast(target_type.dtype)

  # ***** Reduce Ops *****
  def Max(*data_0:Tensor): return functools.reduce(Tensor.maximum, data_0)
  def Min(*data_0:Tensor): return functools.reduce(Tensor.minimum, data_0)
  def Sum(*data_0:Tensor): return functools.reduce(Tensor.add, data_0)
  def Mean(*data_0:Tensor): return Sum(*data_0) / len(data_0)
  def ReduceMax(data:Tensor, axes:list[int]|None=None, keepdims:int=1, noop_with_empty_axes:int=0):
    return data.max(_axes(axes, noop_with_empty_axes), keepdim=keepdims)
  def ReduceMin(data:Tensor, axes:list[int]|None=None, keepdims:int=1, noop_with_empty_axes:int=0):
    return data.min(_axes(axes, noop_with_empty_axes), keepdim=keepdims)
  def ReduceSum(data:Tensor, axes:list[int]|None=None, keepdims:int=1, noop_with_empty_axes:int=0):
    return data.sum(_axes(axes, noop_with_empty_axes), keepdim=keepdims)
  def ReduceMean(data:Tensor, axes:list[int]|None=None, keepdims:int=1, noop_with_empty_axes:int=0):
    return data.mean(_axes(axes, noop_with_empty_axes), keepdim=keepdims)
  def ReduceSumSquare(data:Tensor, axes:list[int]|None=None, keepdims:int=1, noop_with_empty_axes:int=0):
    return ReduceSum(data.square(), axes, keepdims, noop_with_empty_axes)
  def ReduceProd(data:Tensor, axes:list[int]|None=None, keepdims:int=1, noop_with_empty_axes:int=0):
    return data.prod(_axes(axes, noop_with_empty_axes), keepdim=keepdims)
  def ReduceL1(data:Tensor, axes:list[int]|None=None, keepdims:int=1, noop_with_empty_axes:int=0):
    return ReduceSum(data.abs(), axes, keepdims, noop_with_empty_axes)
  def ReduceL2(data:Tensor, axes:list[int]|None=None, keepdims:int=1, noop_with_empty_axes:int=0):
    return ReduceSumSquare(data, axes, keepdims, noop_with_empty_axes).sqrt()
  def ReduceLogSum(data:Tensor, axes:list[int]|None=None, keepdims:int=1, noop_with_empty_axes:int=0):
    return ReduceSum(data, axes, keepdims, noop_with_empty_axes).log()
  def ReduceLogSumExp(data:Tensor, axes:list[int]|None=None, keepdims:int=1, noop_with_empty_axes:int=0):
    return ReduceSum(data.exp(), axes, keepdims, noop_with_empty_axes).log()
  def ArgMax(x:Tensor, axis:int=0, keepdims:int=1, select_last_index:int=0):
    if select_last_index: return ((x.shape[axis]-1) - x.flip(axis).argmax(axis, keepdim=keepdims)).cast(dtypes.int64)
    return x.argmax(axis, keepdim=keepdims).cast(dtypes.int64)
  def ArgMin(x, axis:int=0, keepdims:int=1, select_last_index:int=0):
    return ArgMax(-x, axis=axis, keepdims=keepdims, select_last_index=select_last_index)

  # ***** Movement Ops *****
  def Reshape(data:Tensor, shape:list[int], allowzero:int=0):
    return data.reshape([x if x != 0 else (0 if allowzero else data.shape[i]) for i,x in enumerate(shape)])
  def Flatten(x:Tensor, axis:int=1): return x.reshape(prod(x.shape[0:axis]), -1)
  def Expand(x:Tensor, shape:list[int]): return x.expand(_broadcast_shape(x.shape, tuple(shape)))
  def Shrink(x:Tensor, bias:float=0.0, lambd:float=0.5): return (x < -lambd)*(x+bias) + (x > lambd)*(x-bias)
  def Transpose(x:Tensor, perm:list[int]|None=None): return x.permute(order=list(range(x.ndim)[::-1]) if perm is None else perm)

  # TODO: add test for when axes is None
  def Squeeze(data:Tensor, axes:list[int]|None=None):
    return data.squeeze() if axes is None else functools.reduce(lambda d, dim: d.squeeze(dim), sorted(axes, reverse=True), data)
  def Unsqueeze(data:Tensor, axes:list[int]): return functools.reduce(lambda d, dim: d.unsqueeze(dim), sorted(axes), data)

  def Tile(x:Tensor, repeats:list[int]): return x.repeat(repeats)
  def Concat(*xs:Tensor, axis:int): return Tensor.cat(*xs, dim=axis)
  def Slice(data:Tensor, starts:list[int], ends:list[int], axes:list[int]|None=None, steps:list[int]|None=None):
    axes = axes or list(range(data.ndim))
    steps = steps or [1]*data.ndim
    slices = [slice(0,x,1) for x in data.shape]
    for i, axis in enumerate(axes): slices[axis] = slice(starts[i], ends[i], steps[i])
    return data[tuple(slices)]

  def Split(data:Tensor, split:list[int]|None=None, num_outputs:int=0, axis:int=0):
    sz = data.shape[axis]
    if split is None: split = [sz // num_outputs + (1 if i < sz % num_outputs else 0) for i in range(num_outputs)]
    return data.split(split, axis)

  def Pad(x:Tensor, pads:list[int], constant_value:ConstType|None=None, axes:list[int]|None=None,
          mode:Literal["constant", "reflect", "edge", "wrap"]="constant", value=0):
    value = constant_value or value
    axes = axes or list(range(x.ndim))
    real_pads = [0] * (x.ndim*2)
    for i,axis in enumerate(axes): real_pads[axis%x.ndim], real_pads[axis%x.ndim+x.ndim] = pads[i], pads[i+len(axes)]
    return x.pad(padding=_onnx_pads_to_tiny_pads(real_pads), mode={"edge":"replicate", "wrap":"circular"}.get(mode, mode), value=value)

  def CenterCropPad(t:Tensor, shape:list[int], axes:list[int]|None=None):
    shrink_arg:list[None|tuple[int,int]] = [None] * t.ndim
    pad_arg:list[None|tuple[int,int]] = [None] * t.ndim
    for s, x in zip(shape, axes or range(t.ndim)):
      tx = t.shape[x]
      if s < tx: shrink_arg[x] = (tx//2 - (s+1)//2, tx//2 + s//2)
      elif s > tx: pad_arg[x] = ((s-tx)//2, (s-tx+1)//2)
    return t.shrink(tuple(shrink_arg)).pad(tuple(pad_arg))

  # ***** Processing Ops *****
  def AveragePool(X: Tensor, kernel_shape:list[int], auto_pad:AUTO_PAD_OPTIONS="NOTSET", ceil_mode:int=0, count_include_pad:int=0,
                  dilations:list[int]|int=1, pads:list[int]|int=0, strides:list[int]|int=1):
    return X.avg_pool2d(kernel_shape, strides, dilations, _resolve_pool_pads(X, pads, kernel_shape, dilations, strides, auto_pad),
                        ceil_mode=ceil_mode, count_include_pad=count_include_pad)

  def MaxPool(X: Tensor, kernel_shape:list[int], auto_pad:AUTO_PAD_OPTIONS="NOTSET", ceil_mode:int=0, dilations:list[int]|int=1, pads:list[int]|int=0,
              storage_order:int=0, strides:list[int]|int=1):
    ret = X.max_pool2d(kernel_shape, strides, dilations, _resolve_pool_pads(X, pads, kernel_shape, dilations, strides, auto_pad), ceil_mode=ceil_mode)
    # tests expect indices with int64 dtype
    # TODO: if there are repeated values, this is wrong
    indices = ((ret.reshape(-1, 1) == X.reshape(1, -1)) * Tensor.arange(X.numel(), dtype=dtypes.int64).unsqueeze(0)).sum(1).reshape(ret.shape)
    return ret.cast(X.dtype), indices.transpose(-2, -1) if storage_order else indices

  def Conv(X: Tensor, W: Tensor, B:Tensor|None=None, auto_pad:AUTO_PAD_OPTIONS="NOTSET", dilations:list[int]|int=1, group:int=1,
          kernel_shape:list[int]|None=None, pads:list[int]|int=0, strides:list[int]|int=1):
    return X.conv2d(W, B, stride=strides, groups=group, dilation=dilations,
                    padding=_resolve_pool_pads(X, pads, kernel_shape or W.shape[2:], dilations, strides, auto_pad))

  def ConvTranspose(X: Tensor, W: Tensor, B:Tensor|None=None, auto_pad:AUTO_PAD_OPTIONS="NOTSET", dilations:list[int]|int=1, group:int=1,
                    kernel_shape:list[int]|None=None, pads:list[int]|None=None, output_shape:list[int]|None=None, output_padding:list[int]|int=0,
                    strides:list[int]|int=1):
    input_shape, kernel_shape = X.shape[2:], (kernel_shape or W.shape[2:])
    strides, dilations, output_padding = (make_tuple(x, len(input_shape)) for x in (strides, dilations, output_padding))
    if output_shape is not None: # we pad according to output_shape
      pads = _auto_pad([s*(i-1) + op + ((k-1)*d+1) - os for s,i,op,k,d,os in
                        zip(strides, input_shape, output_padding, kernel_shape, dilations, output_shape)], auto_pad)
    if pads is None: # we generate pads
      output_shape = output_shape or [X.shape[i+2] * strides[i] for i in range(len(strides))]
      pads = [strides[i]*(input_shape[i]-1) + output_padding[i] + ((kernel_shape[i]-1)*dilations[i]+1)-output_shape[i] for i in range(len(input_shape))]
      pads = _auto_pad(pads, auto_pad) if auto_pad != "NOTSET" else [0] * len(input_shape) * 2
    pads = _onnx_pads_to_tiny_pads(pads)
    return X.conv_transpose2d(W, B, stride=strides, groups=group, dilation=dilations, padding=pads, output_padding=output_padding)

  def MaxUnpool(xT: Tensor, xI: Tensor, outshape: list[int]|None=None, kernel_shape:list[int]=None, pads:list[int]|int=0, strides:list[int]|int=1):
    pads, strides = (make_tuple(x, len(xI.shape)) for x in (pads, strides))
    out_sh = [(ks//2)*2 + st * inps for inps, st, ks in zip(xI.shape, strides, kernel_shape)]
    ret = (xI.reshape(-1, 1)._one_hot_along_dim(prod(out_sh)) * xT.reshape(-1, 1)).sum(0).reshape(1, 1, *out_sh)
    if outshape is not None and outshape != ret.shape: pads = _auto_pad([outshape[-2] - ret.shape[-2], outshape[-1] - ret.shape[-1]], "SAME_UPPER")
    return ret.pad(_onnx_pads_to_tiny_pads(pads))

  def GlobalAveragePool(X:Tensor): return X.mean(axis=tuple(range(2, X.ndim)), keepdim=True)
  def GlobalMaxPool(X:Tensor): return X.max(axis=tuple(range(2, X.ndim)), keepdim=True)

  def Gemm(A:Tensor, B:Tensor, C:Tensor|None=None, alpha:float=1.0, beta:float=1.0, transA:int=0, transB:int=0, broadcast=0):
    ret = alpha * (A.transpose(transA) @ B.transpose(transB))
    if C is not None: ret = ret + beta * (C if broadcast == 0 else C.reshape([-1 if i < len(C.shape) else 1 for i in range(ret.ndim)][::-1]))
    return ret

  def Einsum(*Inputs:list[Tensor], equation:str): return Tensor.einsum(equation, *Inputs)

  def CumSum(X:Tensor, axis:int|list, exclusive:int=0, reverse:int=0):
    axis = X._resolve_dim(axis[0] if isinstance(axis, list) else axis)
    if reverse: X = X.flip(axis)
    if exclusive: X = X.pad(tuple((1,0) if i == axis else None for i in range(X.ndim)))\
                        .shrink(tuple((0,X.shape[axis]) if i == axis else None for i in range(X.ndim)))
    return X.cumsum(axis).flip(axis) if reverse else X.cumsum(axis)

  def Trilu(x:Tensor, k:int=0, upper:int=1): return x.triu(k) if upper else x.tril(k)

  def Resize(X:Tensor, roi:list[float]|None=None, scales:list[float]|None=None, sizes:list[int]|None=None, antialias:int=0,
            axes:list[int]|None=None, coordinate_transformation_mode:str='half_pixel', cubic_coeff_a:float=-0.75, exclude_outside:int=0,
            extrapolation_value:float=0.0, keep_aspect_ratio_policy:str='stretch', mode:str='nearest', nearest_mode:str='round_prefer_floor'):
    def _apply_nearest_mode(index: Tensor, input_dim, mode: str):
      if mode == "round_prefer_floor": index = (index - 0.5).ceil()
      elif mode == "round_prefer_ceil": index = (index + 0.5).floor()
      elif mode in ["floor", "ceil"]: index = getattr(index, mode)()
      else: raise ValueError(f"invalid {nearest_mode=}")
      return index.cast(dtypes.int32).clip(0, input_dim-1)
    def _apply_transformation(index: Tensor, input_dim, scale_dim, roi_dim, mode):
      # TODO: needs more testing, not confident in this
      # NOTE: their reference implementation differ from the implementation in their reference docs
      # https://github.com/onnx/onnx/blob/main/onnx/reference/ops/op_resize.py
      # https://github.com/onnx/onnx/blob/main/docs/Operators.md#Resize
      output_dim = scale_dim * input_dim
      if mode == "half_pixel": index = (index + 0.5) / scale_dim - 0.5
      elif mode == "align_corners": index = index * (input_dim - 1) / (output_dim - 1) if output_dim != 1 else Tensor([0])
      elif mode == "asymmetric": index = index / scale_dim
      elif mode == "pytorch_half_pixel": index = (index + 0.5) / scale_dim - 0.5 if output_dim != 1 else Tensor([-0.5])
      elif mode == "half_pixel_symmetric": index = input_dim / 2 * (1 - int(output_dim) / output_dim) + (index + 0.5) / scale_dim - 0.5
      elif mode == "tf_crop_and_resize": index = roi_dim[0] * (input_dim - 1) + index * ((roi_dim[1] - roi_dim[0]) * (input_dim - 1) / (output_dim - 1))
      else: raise ValueError(f"invalid {coordinate_transformation_mode=}")
      return index.clip(0, input_dim-1)

    scales, sizes = (None if scales is None else scales[2-(X.ndim-len(scales)):]), (None if sizes is None else sizes[2-(X.ndim-len(sizes)):])
    # we pre permute the axes and permute back after resize
    axes, input_shape, = (axes or list(range(X.ndim))), cast(tuple[int, ...], X.shape[2:]),
    perm = [a for a in range(len(X.shape)) if a not in axes] + list(axes)
    X = X.permute(*perm)

    if sizes is not None:
      if keep_aspect_ratio_policy in ["not_larger", "not_smaller"]:
        scale_fxn = min if keep_aspect_ratio_policy == "not_larger" else max
        scales = [scale_fxn([sizes[i] / input_shape[i] for i in range(len(input_shape)) if i+2 in axes])] * 2
        sizes = [int((scales[0] * input_shape[i]) + 0.5) if i+2 in axes else input_shape[i] for i in range(X.ndim-2)]
      else:
        scales = [size / input_shape for size, input_shape in zip(sizes, input_shape)]
    else:
      sizes = [int(sc*sh) for sc, sh in zip(scales, input_shape)]
    regions = [[st, ed] for st, ed in zip(roi, roi[len(roi)//2:])] if isinstance(roi, list) and roi else [[0.0, 0.0]] * (X.ndim-2)

    # NOTE: this transformation makes it so that we can't just call Tensor.interpolate
    # in Tensor.interpolate, we use indexes without any transformation
    indexes = []
    for shape, size, scale, region in zip(input_shape, sizes, scales, regions):
      indexes.append(_apply_transformation(Tensor.arange(size), shape, scale, region, coordinate_transformation_mode))

    if mode == "nearest":
      indexes = [_apply_nearest_mode(index, shape, nearest_mode) for (index, shape) in zip(indexes, input_shape)]
      X = X[(..., *Tensor.meshgrid(*indexes))]
    if mode == "linear":
      expand = list(X.shape)
      for i in range(-len(sizes), 0):
        reshape, index = [1] * X.ndim, indexes[i]
        reshape[i] = expand[i] = sizes[i]
        low, high, perc = [y.reshape(reshape).expand(expand) for y in (index.floor().int(), index.ceil().int(), index - index.floor())]
        X = X.gather(i, low).lerp(X.gather(i, high), perc)
    if mode == "cubic": raise NotImplementedError("cubic interpolation is not implemented")
    return X.permute(*[perm.index(i) for i in range(len(perm))]) if perm else X
  def Upsample(X, scales, mode): return Resize(X=X, scales=scales, mode=mode)  # deprecated

  # ***** Neural Network Ops *****
  def BatchNormalization(X:Tensor, scale:Tensor, B:Tensor, input_mean:Tensor, input_var:Tensor, epsilon:float=1e-05, momentum:float=0.9,
                        training_mode:int=0, spatial=1, is_test=0):
    if training_mode:
      x_detached = X.detach()
      current_mean = x_detached.mean(axis=(0,2,3))
      y = (x_detached - current_mean.reshape(shape=[1, -1, 1, 1]))
      current_var = (y*y).mean(axis=(0,2,3))
      current_invstd = current_var.add(epsilon).rsqrt()

      running_mean = input_mean * momentum + current_mean * (1 - momentum)
      running_var = input_var * momentum + current_var * (1 - momentum)

      return X.batchnorm(scale, B, current_mean, current_invstd), running_mean, running_var
    invstd = (input_var + epsilon).rsqrt()
    return X.batchnorm(scale, B, input_mean, invstd)
  def InstanceNormalization(x:Tensor, scale:Tensor, bias:Tensor, epsilon:float=1e-05):
    x = x.reshape(x.shape[0], x.shape[1], -1).layernorm(eps=epsilon).reshape(x.shape)
    return x * scale.reshape(1, -1, *[1] * (x.ndim-2)) + bias.reshape(1, -1, *[1] * (x.ndim-2))
  def LayerNormalization(x:Tensor, scale:Tensor, bias:Tensor, axis:int=-1, epsilon:float=1e-05, stash_type:int=1):
    assert stash_type == 1, "only float32 is supported"
    axes = tuple(i for i in range(axis if axis >= 0 else x.ndim + axis, x.ndim))
    mean = x.mean(axis=axes, keepdim=True)
    return x.layernorm(axes, epsilon).mul(scale).add(bias), mean, (x.sub(mean)).square().mean(axis=axes, keepdim=True).add(epsilon).rsqrt()
  def GroupNormalization(x:Tensor, scale:Tensor, bias:Tensor, num_groups:int, epsilon:float=1e-05):
    return x.reshape(x.shape[0], num_groups, -1).layernorm(axis=-1, eps=epsilon).mul(scale.unsqueeze(-1)).add(bias.unsqueeze(-1)).reshape(x.shape)
  def MeanVarianceNormalization(x:Tensor, axis:list[int]=[0,2,3]):
    return (x - x.mean(axis, keepdim=True)) / (x.std(axis, keepdim=True, correction=0) + 1e-9)
  def SkipLayerNormalization(x:Tensor, skip:Tensor, gamma:Tensor, beta:Tensor|None=None, bias:Tensor|None=None, epsilon:float=1e-12):
    x = x + skip + bias
    return x.layernorm(eps=epsilon) * gamma + beta, None, None, x
  def EmbedLayerNormalization(input_ids: Tensor, segment_ids:Tensor, word_embedding:Tensor, position_embedding:Tensor,
                              segment_embedding:Tensor, gamma=None, beta=None, mask:Tensor|None=None,
                              position_ids:Tensor|None=None, epsilon=1e-12, mask_index_type=0):
    # https://github.com/microsoft/onnxruntime/blob/main/docs/ContribOperators.md#com.microsoft.EmbedLayerNormalization
    assert (segment_ids is None) is (segment_embedding is None)
    assert mask is None and not mask_index_type, "functionality not supported yet"  # TODO
    input_shape = input_ids.shape
    seq_length = input_shape[1]
    compute_seg_emb = (segment_embedding is not None and segment_ids is not None)
    vocab_size, max_position_embeddings = word_embedding.shape[0], position_embedding.shape[0]
    type_vocab_size  = (segment_embedding.shape[0] if compute_seg_emb else None)

    def embedding(x:Tensor, vocab_size, weight:Tensor) -> Tensor:
      return x.unsqueeze(-1).expand(*x.shape, vocab_size)._one_hot_along_dim(vocab_size) @ weight

    # bert embedding layer
    if position_ids is None: position_ids = Tensor.arange(seq_length, requires_grad=False).unsqueeze(0).expand(*input_shape)
    wrd_embedding_res = embedding(input_ids, vocab_size, word_embedding)
    pos_embedding_res = embedding(position_ids, max_position_embeddings, position_embedding)
    seg_embedding_res = embedding(segment_ids, type_vocab_size, segment_embedding) if compute_seg_emb else None

    embedding_sum = wrd_embedding_res + pos_embedding_res
    if seg_embedding_res is not None: embedding_sum = embedding_sum + seg_embedding_res
    out = embedding_sum.layernorm(eps=epsilon) * gamma + beta
    return out, None, embedding_sum

  def OneHot(indices:Tensor, depth:float|int|list, values:Tensor, axis:int=-1):
    # Scalar or Rank 1 tensor containing exactly one element
    depth = int(depth[0] if isinstance(depth, list) else depth)
    indices = indices.int()
    indices = (indices < 0).where(indices+depth, indices)
    return indices.unsqueeze(axis)._one_hot_along_dim(depth, dim=axis).where(values[1], values[0])

  def DepthToSpace(X:Tensor, blocksize:int, mode:str="DCR"):
    return X.rearrange("b (c h1 w1) h w -> b c (h h1) (w w1)" if mode=="CRD" else "b (h1 w1 c) h w -> b c (h h1) (w w1)", h1=blocksize, w1=blocksize)
  def SpaceToDepth(X:Tensor, blocksize:int):
    return X.rearrange("b c (h h1) (w w1) -> b (h1 w1 c) h w", h1=blocksize, w1=blocksize)

  # Reimplemented here because you need legacy RNG for passing ONNX tests.
  def Dropout_7(data:Tensor, ratio:float=0.5, training_mode:bool=False, seed:int|None=None):
    if not training_mode: return data, Tensor.ones(data.shape, dtype=dtypes.bool)  # if mask is requested as output it will contain all True's.
    mask = Tensor(np.random.RandomState(seed).random(cast(tuple[int,...], data.shape)) >= ratio, requires_grad=False, device=data.device)
    return data * mask * (1/(1.0 - ratio)), mask
  # 6 with 'is_test' needed for https://github.com/MTlab/onnx2caffe/raw/refs/heads/master/model/MobileNetV2.onnx
  def Dropout_6(data:Tensor, ratio:float=0.5, is_test=0): return Dropout_7(data, ratio, training_mode=not is_test)
  Dropout = {6:Dropout_6, 7:Dropout_7}

  def LRN(x:Tensor, size:int, alpha:float=1e-4, beta:float=0.75, bias:float=1.0):
    pooled_x = (x**2).rearrange('b c h w -> b 1 c (h w)').pad((0,0,(size-1)//2, size//2)).avg_pool2d((size, 1), 1)
    return x / (pooled_x.reshape(x.shape) * alpha + bias).pow(beta)

  def NegativeLogLikelihoodLoss(x:Tensor, target:Tensor, weight:Tensor|None=None, ignore_index:int|None=None, reduction:ReductionStr="mean"):
    return x.nll_loss(target, weight, ignore_index, reduction)
  def SoftmaxCrossEntropyLoss(scores:Tensor, labels:Tensor, weights:Tensor|None=None, ignore_index:int|None=None, reduction:ReductionStr="mean"):
    log_probs = scores.log_softmax(1)
    return log_probs.nll_loss(labels, weights, ignore_index, reduction), log_probs

  def AffineGrid(theta:Tensor, size:list[int], align_corners:int=0):
    N, _, *spatial_dims = size
    def generate_grid(steps):
      return Tensor.linspace(-1, 1, steps, device=theta.device) if align_corners else Tensor.linspace(-1+1/steps, 1-1/steps, steps, device=theta.device)
    grids = Tensor.meshgrid(*(generate_grid(d) for d in spatial_dims))
    base_grid = Tensor.stack(*reversed(grids), Tensor.ones_like(grids[0], device=theta.device), dim=-1)
    base_grid = base_grid.reshape(1, prod(spatial_dims), len(grids)+1).expand(N, -1, -1)
    return (base_grid @ theta.transpose(1, 2)).reshape(N, *spatial_dims, -1)

  def Attention(x:Tensor, weights, bias:Tensor, mask_index:Tensor|None=None, past:Tensor|None=None,
                relative_position_bias:Tensor|None=None, past_sequence_length:Tensor|None=None, do_rotary:int|None=None,
                mask_filter_value:float|None=None, num_heads:int|None=None, past_present_share_buffer:int|None=None,
                qkv_hidden_sizes:list[int]|None=None, scale:float|None=None, unidirectional:int|None=None):
    # https://github.com/microsoft/onnxruntime/blob/main/docs/ContribOperators.md#com.microsoft.Attention
    assert num_heads is not None  # required
    assert (qkv_hidden_sizes is None and past is not None) or (qkv_hidden_sizes is not None)
    assert relative_position_bias is do_rotary is past_sequence_length is mask_filter_value is past_present_share_buffer is scale is None, \
      "functionality not supported yet"  # TODO strange params
    hidden_size, v_hidden_size = qkv_hidden_sizes[1:] if qkv_hidden_sizes is not None else 2*(weights.shape[1] // 3,)

    if unidirectional:  # gpt-style
      assert hidden_size == v_hidden_size
      xqkv = x.linear(weights, bias)
      xq, xk, xv = [xqkv.shrink([None, None, (i*hidden_size, (i+1)*hidden_size)]) for i in range(3)]
    else:  # bert-style
      wq, wk, wv = weights[:,:hidden_size], weights[:,hidden_size:hidden_size+v_hidden_size], weights[:,hidden_size+v_hidden_size:]
      bq, bk, bv = (bias[:hidden_size], bias[hidden_size:hidden_size+v_hidden_size], bias[hidden_size+v_hidden_size]) if bias is not None else None
      xq, xk, xv = [x.linear(w, b) for w, b in zip((wq, wk, wv), (bq, bk, bv))]
    xq, xk, xv = [x.reshape(x.shape[0], x.shape[1], num_heads, -1).transpose(1, 2) for x in (xq, xk, xv)]

    if past is not None:
      xk, xv = Tensor.cat(past[0], xk, dim=-2), Tensor.cat(past[1], xv, dim=-2)
      present = Tensor.cat(xk.unsqueeze(0), xv.unsqueeze(0))

    def attn(query, key, value, attn_mask):
      query_length, key_length = query.shape[-2], key.shape[-2]
      cdim = max(query_length, key_length) + 1
      attn_weights = query @ key.transpose(-1, -2) / math.sqrt(value.shape[-1])
      # This is where Tensor.scaled_dot_product_attention differs:
      causal_mask = Tensor.ones((cdim, cdim), requires_grad=False, dtype=dtypes.bool).tril(0)[key_length - query_length : key_length, :key_length]
      masked = Tensor.where(causal_mask, attn_weights, -math.inf)
      if attn_mask is not None: masked = masked + attn_mask
      return masked.softmax(-1) @ value

    bsz, _, seq_len, _ = xq.shape
    out = attn(xq, xk, xv, mask_index).transpose(1, 2).reshape(bsz, seq_len, -1)
    return out, present if past is not None else out

  # ***** Indexing Ops *****
  def ArrayFeatureExtractor(x:Tensor, indices:Tensor): return x[..., indices]

  def Gather(x:Tensor, indices:Tensor, axis:int=0):
    if indices.numel() < 9: # NOTE lessor kernels for smaller indices but kernel number increases depending on size of indices
      x_sh = list(x.shape)
      ret_shape = x_sh[:axis] + list(indices.shape) + x_sh[axis+1:]
      if indices.ndim > 1: indices = indices.flatten()
      indices = [_cached_to_python_const(indices)] if indices.shape == () else [x_sh[axis]+x if x<0 else x for x in _cached_to_python_const(indices)]
      args = [[(0,x) if j != axis else (i,i+1) for j, x in enumerate(x_sh)] for i in indices] # type: ignore
      return x.shrink(arg=tuple(args[0])).cat(*[x.shrink(arg=tuple(arg)) for arg in args[1:]], dim=axis).reshape(ret_shape)
    # NOTE faster gather, fixed number of kernels, but exceeds limited kernels for openpilot
    return x[tuple([slice(None) if i != axis else indices for i in range(x.ndim)])]
  def Scatter(*args, **kwargs): return ScatterElements(*args, **kwargs) # deprecated

  def GatherND(x:Tensor, indices:Tensor, batch_dims:int=0):
    if batch_dims == 0: return x[tuple(i.squeeze(-1) for i in indices.split(1, -1))]
    x_shape, i_shape = x.shape, indices.shape
    b = math.prod(x.shape[dim] for dim in range(batch_dims))
    # NOTE: each batched dim of both input and indices are equal
    x = x.reshape(b, *x.shape[batch_dims:])
    indices = indices.reshape(b, *indices.shape[batch_dims:])
    b_idx = Tensor.arange(b, device=x.device).reshape(b, *(1,)*(indices.ndim - 2)).expand(*indices.shape[:-1])
    ret = x[(b_idx,) + tuple(i.squeeze(-1) for i in indices.split(1, -1))]
    return ret.reshape(*x_shape[:batch_dims], *i_shape[batch_dims:-1], *ret.shape[indices.ndim-1:])
  def ScatterND(x:Tensor, indices:Tensor, updates:Tensor, reduction:Literal["none", "add", "mul"]='none'):
    assert updates.shape == indices.shape[:-1] + x.shape[cast(int, indices.shape[-1]):]
    x = x.contiguous()
    for index, u in zip(indices.split(1, 0), updates.split(1, 0)):
      i = tuple(idx.squeeze(-1) for idx in index.squeeze(0).split(1, -1))
      u = u.squeeze(0)
      if reduction == "none": x[i] = u
      elif reduction == "add": x[i] += u
      elif reduction == "mul": x[i] *= u
      else: raise NotImplementedError("reduction doesn't support max or min")
    return x

  def ScatterElements(x: Tensor, indices: Tensor, updates: Tensor, axis=0, reduction:Literal["none", "add", "mul", "min", "max"]="none"):
    indices = (indices < 0).where(x.shape[axis], 0) + indices
    if reduction == "none": return x.scatter(axis, indices, updates)
    return x.scatter_reduce(axis, indices, updates, {"add": "sum", "mul": "prod", "min": "amin", "max": "amax"}.get(reduction))
  def GatherElements(x:Tensor, indices:Tensor, axis:int):
    indices = (indices < 0).where(x.shape[axis], 0) + indices
    return x.gather(axis, indices)

  def Compress(inp:Tensor, condition:list[bool], axis:int|None=None):
    if axis is None:
      inp = inp.flatten()
      axis = 0
    if axis < 0: axis += inp.ndim
    con = Tensor(np.arange(len(condition))[condition]) # no boolean indexing in Tensor
    return inp[tuple(con if i == axis else slice(None) for i in range(inp.ndim))]

  # ***** Quantization Ops *****
  def QuantizeLinear(x:Tensor, y_scale:Tensor, y_zero_point:Tensor|int=0, axis:int=1, block_size:int=0, output_dtype:int=0, saturate=1):
    out_dtype = y_zero_point.dtype if isinstance(y_zero_point, Tensor) else dtype_parse(output_dtype) if output_dtype else dtypes.uint8
    y_scale, y_zero_point = _prepare_quantize(x, y_scale, y_zero_point, axis, block_size)
    return _clamp_cast(((x / y_scale).round() + y_zero_point), out_dtype).contiguous()

  def DequantizeLinear(x:Tensor, x_scale:Tensor, x_zero_point:Tensor|int=0, axis:int=1, block_size:int=0):
    x_scale, x_zero_point = _prepare_quantize(x, x_scale, x_zero_point, axis, block_size)
    return ((x.int() - x_zero_point) * x_scale).cast(x_scale.dtype)

  def QLinearConv(x:Tensor, x_scale:Tensor, x_zero_point:Tensor|int, w:Tensor, w_scale:Tensor, w_zero_point:Tensor|int, y_scale:Tensor,
                  y_zero_point: Tensor|int, B:Tensor|None=None, **opts):
    return _qlinearop_quantized(Conv, [x,w], [x_zero_point,w_zero_point], [x_scale,w_scale], y_scale, y_zero_point, **{"B":B, **opts})

  def QLinearMatMul(a:Tensor, a_scale:Tensor, a_zero_point:Tensor|int, b:Tensor, b_scale:Tensor, b_zero_point:Tensor|int, y_scale:Tensor,
                    y_zero_point:Tensor|int) -> Tensor:
    return _qlinearop_quantized(Tensor.matmul, [a,b], [a_zero_point,b_zero_point], [a_scale,b_scale], y_scale, y_zero_point)

  def QLinearAdd(a:Tensor, a_scale:Tensor, a_zero_point:Tensor, b:Tensor, b_scale:Tensor, b_zero_point:Tensor, c_scale:Tensor, c_zero_point:Tensor):
    return _qlinearop_float(Tensor.add, [a,b], [a_zero_point,b_zero_point], [a_scale,b_scale], c_scale, c_zero_point)

  def QLinearGlobalAveragePool(X:Tensor, x_scale:Tensor, x_zero_point:Tensor, y_scale:Tensor, y_zero_point:Tensor, channels_last:int):
    assert channels_last == 0, "unsure what this does"
    return _qlinearop_float(GlobalAveragePool, [X], [x_zero_point], [x_scale], y_scale, y_zero_point)

  def ConvInteger(x: Tensor, w: Tensor, x_zero_point: Tensor | int = 0, w_zero_point: Tensor | int = 0, B: Tensor | None = None, **opts) -> Tensor:
    return _op_integer(Conv, [x,w], [x_zero_point,w_zero_point], **{"B":B, **opts})

  def MatMulInteger(A: Tensor, B: Tensor, a_zero_point: Tensor | int = 0, b_zero_point: Tensor | int = 0) -> Tensor:
    return _op_integer(Tensor.matmul, [A,B], [a_zero_point,b_zero_point])

  # ***** Training Ops *****
  # NOTE: onnx test coverage only covers `T==0` cases, so for all `T>0` this isn't tested
  # NOTE: onnx training ops actually don't need the state for optim, all the ops work in a functional way, but we still can reuse optim.py code
  @_onnx_training(3)
  def Adagrad(R:Tensor, T:int, *inputs:Tensor, decay_factor:float=0.0, epsilon:float=0.0, norm_coefficient:float=0.0):
    X, G, H = (i.detach() for i in inputs)
    grad = norm_coefficient * X + G
    H.assign(H + grad.square())
    up = grad / (H.sqrt() + epsilon)
    r = R / (1 + T * decay_factor)
    X.assign(X.detach() - r * up)
    return [X, H]

  @_onnx_training(4)
  def Adam(R:Tensor, T:int, *inputs:Tensor, alpha:float=0.9, beta:float=0.999, epsilon:float=0.0, norm_coefficient:float=0.0,
          norm_coefficient_post:float=0.0):
    from tinygrad.nn.optim import Adam as TinyAdam
    X, G, V, H = inputs
    G, V, H = G.detach(), V.detach(), H.detach()  # TODO we shouldn't need these detaches
    X.grad = norm_coefficient * X.detach() + G
    opt = TinyAdam([X], b1=alpha, b2=beta, eps=epsilon)
    opt.m, opt.v, opt.lr = [V], [H], R
    # need no-op for m_hat and v_hat if T == 0
    if T == 0: opt.b1_t, opt.b2_t = opt.b1_t.zeros_like(), opt.b2_t.zeros_like()
    else:
      # `T-1` since it's applied again at the start of `_step`
      opt.b1_t = Tensor([alpha**(T-1)], dtype=dtypes.float32, device=X.device, requires_grad=False)
      opt.b2_t = Tensor([beta**(T-1)], dtype=dtypes.float32, device=X.device, requires_grad=False)
    opt.step()
    X = (1 - norm_coefficient_post) * X
    return [X, V, H]

  @_onnx_training(3)
  def Momentum(R:Tensor, T:int, *inputs:Tensor, alpha:float, beta:float, mode:str, norm_coefficient:float):
    from tinygrad.nn.optim import SGD
    X, G, V = inputs
    G, V = G.detach(), V.detach()
    X.grad = (norm_coefficient * X.detach() + G) * (beta if T > 0 else 1)
    opt = SGD([X], momentum=alpha, nesterov=(mode=="nesterov"))
    opt.b, opt.lr = [V], R
    opt.step()
    return [X, V]

  def Gradient(*inputs:Tensor, y:str, intermediate_tensors:dict[str, Tensor], **_):
    intermediate_tensors[y].backward()
    return tuple([t.grad for t in inputs])

  return {
    # Tensor ops
    **{op: getattr(Tensor, op.lower()) for op in ("Neg", "Reciprocal", "Pow", "Sqrt", "Sign", "Abs", "Exp", "Log", "Mish", "Sin", "Cos", "Tan",
    "Asin", "Acos", "Atan", "Relu", "Sigmoid", "MatMul", "Floor", "Ceil", "IsInf", "IsNaN", "Softplus", "HardSwish", "Where", "Mul", "Sinh", "Cosh",
    "Tanh", "Softsign", "Asinh", "Acosh", "Atanh",  "Elu", "Celu", "Selu", "Xor", "Round", "Erf")},
    # Implemented ops
    **{name:obj for name,obj in locals().items() if isinstance(obj, types.FunctionType) and not name.startswith("_") and name[0].isupper()},
    # Version ops
    **{name:obj for name,obj in locals().items() if isinstance(obj, dict)},
  }

onnx_ops = get_onnx_ops()<|MERGE_RESOLUTION|>--- conflicted
+++ resolved
@@ -10,18 +10,6 @@
 import numpy as np
 
 def dtype_parse(onnx_dtype: int) -> DType:
-<<<<<<< HEAD
-  dtype = DTYPE_MAP[onnx_dtype]
-  return dtype if is_dtype_supported(dtype) else (dtypes.float if dtypes.is_float(dtype) else dtypes.int)
-
-# src: onnx/onnx_ml_pb2.pyi
-ATTRIBUTE_MAP: dict[AttributeProto.AttributeType, Callable[[AttributeProto], Any]] = {
-  AttributeProto.FLOAT: lambda a: float(a.f), AttributeProto.INT: lambda a: int(a.i),
-  AttributeProto.STRING: lambda a: a.s.decode("utf-8"), AttributeProto.TENSOR: lambda a: buffer_parse(a.t),
-  AttributeProto.FLOATS: lambda a: tuple(float(x) for x in a.floats), AttributeProto.INTS: lambda a: tuple(int(x) for x in a.ints),
-  AttributeProto.STRINGS: lambda a: tuple(x.decode("utf-8") for x in a.strings)
-}
-=======
   supported: dict[int, DType] = {
     TensorProto.FLOAT:dtypes.float32, TensorProto.UINT8:dtypes.uint8, TensorProto.INT8:dtypes.int8,
     TensorProto.UINT16:dtypes.uint16, TensorProto.INT16:dtypes.int16, TensorProto.INT32:dtypes.int32, TensorProto.INT64:dtypes.int64,
@@ -35,7 +23,6 @@
   if onnx_dtype in unsupported: raise NotImplementedError(f"onnx dtype {TensorProto.DataType.Name(onnx_dtype)} is not supported")
   return supported[onnx_dtype] if is_dtype_supported(supported[onnx_dtype]) else dtypes.float
 
->>>>>>> f92820d3
 def attribute_parse(onnx_attribute: AttributeProto):
   supported: dict[AttributeProto.AttributeType, Callable[[AttributeProto], Any]] = {
     AttributeProto.FLOAT: lambda a: float(a.f), AttributeProto.INT: lambda a: int(a.i),
