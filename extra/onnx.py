--- conflicted
+++ resolved
@@ -576,13 +576,9 @@
   def SkipLayerNormalization(x:Tensor, skip:Tensor, gamma:Tensor, beta:Tensor|None=None, bias:Tensor|None=None, epsilon:float=1e-12):
     x = x + skip
     if bias is not None: x = x + bias
-<<<<<<< HEAD
-    return x.layernorm(eps=epsilon) * gamma + beta, None, None, x
-=======
     ret = x.layernorm(eps=epsilon) * gamma
     if beta is not None: ret = ret + beta
     return ret, None, None, x
->>>>>>> 387ea41e
   def EmbedLayerNormalization(input_ids: Tensor, segment_ids:Tensor, word_embedding:Tensor, position_embedding:Tensor,
                               segment_embedding:Tensor, gamma=None, beta=None, mask:Tensor|None=None,
                               position_ids:Tensor|None=None, epsilon=1e-12, mask_index_type=0):
@@ -653,20 +649,11 @@
                 past_sequence_length:Tensor|None=None,  do_rotary:int=0, mask_filter_value:float=-10000.0, num_heads:int|None=None,
                 past_present_share_buffer:int|None=None, qkv_hidden_sizes:list[int]|None=None, rotary_embedding_dim:int|None=None,
                 scale:float|None=None, unidirectional:int=0):
-<<<<<<< HEAD
-    assert not do_rotary, "TODO"
-    # project x to q, k, v
-=======
     assert not do_rotary and not attention_bias, "TODO"
->>>>>>> 387ea41e
     if qkv_hidden_sizes is None: qkv_hidden_sizes = [weights.shape[1] // 3] * 3
     qkv = x.linear(weights, bias)
     q, k, v = qkv.split(qkv_hidden_sizes, dim=2)
 
-<<<<<<< HEAD
-    # reshape to multi-head format
-=======
->>>>>>> 387ea41e
     batch_size, seq_len, _ = x.shape
     q_head_size, k_head_size, v_head_size = (sz // num_heads for sz in qkv_hidden_sizes)
     q, k, v = (x.reshape(batch_size, seq_len, num_heads, hsz).transpose(1, 2) for x, hsz in zip((q, k, v), (q_head_size, k_head_size, v_head_size)))
@@ -679,13 +666,6 @@
     if scale is None: scale = 1.0 / math.sqrt(q_head_size)
     attn_scores = q @ k.transpose(-1, -2) * scale
 
-<<<<<<< HEAD
-    if attention_bias is not None: attn_scores += attention_bias
-
-    if mask_index is not None:
-      assert 4 >= mask_index.ndim >= 1, f"{mask_index.ndim=}"
-      mask = Tensor.arange(attn_scores.shape[-1]).unsqueeze(0) < mask_index.unsqueeze(1) if mask_index.ndim == 1 else mask_index.bool()
-=======
     if mask_index is not None:
       assert 4 >= mask_index.ndim >= 1, f"{mask_index.ndim=}"
       if mask_index.ndim != 1: mask = mask_index.bool()
@@ -698,16 +678,11 @@
           arange = Tensor.arange(seq_len).unsqueeze(0)
           mask = (arange < end_positions.unsqueeze(1)) & (arange >= start_positions.unsqueeze(1))
         else: raise NotImplementedError("mask_index with shape (3 * batch_size + 2) is not implemented")
->>>>>>> 387ea41e
       while mask.ndim < 4: mask = mask.unsqueeze(1)
       attn_scores = mask.where(attn_scores, mask_filter_value)
 
     if unidirectional:
-<<<<<<< HEAD
-      causal_mask = attn_scores.ones_like(requires_grad=False, dtype=dtypes.bool).tril()
-=======
       causal_mask = Tensor.ones((seq_len, seq_len), dtype=dtypes.bool).tril()
->>>>>>> 387ea41e
       attn_scores = causal_mask.where(attn_scores, mask_filter_value)
 
     output = attn_scores.softmax(-1) @ v
@@ -855,11 +830,7 @@
     # Tensor ops
     **{op: getattr(Tensor, op.lower()) for op in ("Neg", "Reciprocal", "Pow", "Sqrt", "Sign", "Abs", "Exp", "Log", "Mish", "Sin", "Cos", "Tan",
     "Asin", "Acos", "Atan", "Relu", "Sigmoid", "MatMul", "Floor", "Ceil", "IsInf", "IsNaN", "Softplus", "HardSwish", "Where", "Mul", "Sinh", "Cosh",
-<<<<<<< HEAD
-    "Tanh", "Softsign", "Asinh", "Acosh", "Atanh",  "Elu", "Celu", "Selu", "Xor", "Round", "Erf")},
-=======
     "Tanh", "Softsign", "Asinh", "Acosh", "Atanh",  "Elu", "Celu", "Selu", "Round", "Erf")},
->>>>>>> 387ea41e
     # Implemented ops
     **{name:obj for name,obj in locals().items() if isinstance(obj, types.FunctionType) and not name.startswith("_") and name[0].isupper()},
     # Version ops
