from __future__ import annotations
from typing import List, Dict, Union, Callable, Any, Sequence
import importlib, functools
import numpy as np
from tinygrad import Tensor, dtypes
from tinygrad.helpers import getenv, DEBUG, all_same
from tinygrad.dtype import DType, ConstType
from tinygrad.device import is_dtype_supported
from onnx import AttributeProto, ModelProto, TensorProto, ValueInfoProto
try:
  from onnx.helper import tensor_dtype_to_np_dtype
except ImportError:
  # for onnx < 1.13
  from onnx.mapping import TENSOR_TYPE_TO_NP_TYPE
  def tensor_dtype_to_np_dtype(tensor_dtype:int) -> np.dtype: return TENSOR_TYPE_TO_NP_TYPE[tensor_dtype]

cache_misses = 0
@functools.lru_cache(None)
def _cached_to_python_const(t:Tensor):
  if t.dtype is dtypes.uint8: return t.data().tobytes()
  if 0 in t.shape: return []
  return t.tolist()

# Tensor -> python value cache for parameters
def to_python_const(t) -> Union[List[ConstType], List[bytes], Union[ConstType, bytes]]:
  if not isinstance(t, Tensor): return t
  global cache_misses
  ret = _cached_to_python_const(t)
  if (info := _cached_to_python_const.cache_info()).misses > cache_misses and DEBUG >= 3:
    print(f"Cache miss for {t}")
    cache_misses = info.misses
  return ret

# TODO: use real float16
# src: onnx/mapping.py
DTYPE_MAP: Dict[TensorProto.DataType | int, DType] = {
  TensorProto.FLOAT:dtypes.float32, TensorProto.UINT8:dtypes.uint8, TensorProto.INT8:dtypes.int8,
  TensorProto.UINT16:dtypes.uint16, TensorProto.INT16:dtypes.int16, TensorProto.INT32:dtypes.int32, TensorProto.INT64:dtypes.int64,
  TensorProto.BOOL:dtypes.bool, TensorProto.FLOAT16:dtypes.float32, TensorProto.DOUBLE:dtypes.double, TensorProto.UINT32:dtypes.uint32,
  TensorProto.UINT64:dtypes.uint64, TensorProto.BFLOAT16:dtypes.bfloat16, TensorProto.FLOAT8E4M3FN:dtypes.float,
  TensorProto.FLOAT8E4M3FNUZ:dtypes.float, TensorProto.FLOAT8E5M2:dtypes.float, TensorProto.FLOAT8E5M2FNUZ:dtypes.float
}
def dtype_parse(onnx_dtype: TensorProto.DataType | int) -> DType:
  if onnx_dtype not in DTYPE_MAP: raise NotImplementedError(f"onnx dtype {TensorProto.DataType.Name(onnx_dtype)} is not supported")
  return DTYPE_MAP[onnx_dtype] if is_dtype_supported(DTYPE_MAP[onnx_dtype]) else dtypes.float

# src: onnx/onnx_ml_pb2.pyi
ATTRIBUTE_MAP: Dict[AttributeProto.AttributeType, Callable[[AttributeProto], Any]] = {
  AttributeProto.FLOAT: lambda a: float(a.f), AttributeProto.INT: lambda a: int(a.i),
  AttributeProto.STRING: lambda a: a.s.decode("utf-8"), AttributeProto.TENSOR: lambda a: buffer_parse(a.t),
  AttributeProto.FLOATS: lambda a: tuple(float(x) for x in a.floats), AttributeProto.INTS: lambda a: tuple(int(x) for x in a.ints),
  AttributeProto.STRINGS: lambda a: tuple(x.decode("utf-8") for x in a.strings)
}
def attribute_parse(onnx_attribute: AttributeProto):
  if onnx_attribute.type not in ATTRIBUTE_MAP:
    raise NotImplementedError(f"attribute with type {AttributeProto.AttributeType.Name(onnx_attribute.type)} is not supported")
  return ATTRIBUTE_MAP[onnx_attribute.type](onnx_attribute)

def buffer_parse(inp: TensorProto) -> Tensor:
  if dat := list(inp.float_data) or list(inp.int32_data) or list(inp.int64_data):
    return Tensor(dat, dtype=dtype_parse(inp.data_type), requires_grad=False).reshape(tuple(inp.dims))
  if len(inp.raw_data) > 0:
    return Tensor(np.frombuffer(inp.raw_data, dtype=tensor_dtype_to_np_dtype(inp.data_type)).copy().reshape(tuple(inp.dims)),
                  dtype=dtype_parse(inp.data_type), requires_grad=False)
  raise NotImplementedError(f"buffer with data type {TensorProto.DataType.Name(inp.data_type)} is not supported")

onnx_ops = importlib.import_module('extra.onnx_ops')
ONNXLIMIT = getenv("ONNXLIMIT", -1)

def get_run_onnx(onnx_model: ModelProto):
  # model initialization data
  model_tensors = {inp.name:buffer_parse(inp) for inp in onnx_model.graph.initializer}
  model_expected_inputs = {inp.name:inp for inp in onnx_model.graph.input if inp.name not in model_tensors}
  model_attributes = {num:{x.name:attribute_parse(x) for x in n.attribute} for num,n in enumerate(onnx_model.graph.node)}

  # model descriptions
  # TODO: need a better way of controlling training vs non-training
  is_onnx_preview_training = any(n.HasField("domain") and n.domain == "ai.onnx.preview.training" for n in onnx_model.graph.node)
  onnx_model_version = onnx_model.opset_import[0].version

  # mapping from onnx ops to tensor.py ops
  tensor_methods = {
    op:op.lower() for op in ("Neg", "Reciprocal", "Pow", "Sqrt", "Sign", "Abs", "Exp", "Log", "Mish", "Sin", "Cos", "Tan", "Asin", "Acos", "Atan",
    "Relu", "Sigmoid", "MatMul", "Floor", "Ceil", "IsInf", "IsNaN", "Softplus", "HardSwish", "Where", "Mul", "Sinh", "Cosh", "Tanh",
    "Softsign", "Asinh", "Acosh", "Atanh",  "Elu", "Celu", "Selu", "Xor", "Round", "Erf")
  }

  # these values are expected to be python consts
  required_input_python_consts: Dict[str, tuple[int, ...]] = {
    "Tile": (1,), "Range": (0,1,2), "Expand": (1,), "Reshape": (1,), "Squeeze": (1,), "Unsqueeze": (1,), "Trilu": (1,), "ConstantOfShape": (0,),
    "CumSum": (1,), "Pad": (1,2,3), "MaxUnpool": (2,), "Dropout": (1,2), "CenterCropPad": (1,), "OneHot": (1,), "Compress": (1,),
    "ImageDecoder": (0,), "AffineGrid": (1,), "Resize": (1,2,3), "Upsample": (1,), "Split": (1,), "Slice": (1,2,3,4),
    **{"Reduce"+r: (1,) for r in ("Max", "Min", "Sum", "Mean", "SumSquare", "Prod", "L1", "L2", "LogSum", "LogSumExp")},
    **{optim: (1,) for optim in ("Adam", "Adagrad", "Momentum")}
  }

  # src: https://onnx.ai/onnx/repo-docs/IR.html#input-output-data-types
  # parses and validates inputs based on their shape and dtype specified by model
  def prepare_input(user_input:Any, model_input:ValueInfoProto):
    type_proto = model_input.type
    if type_proto.HasField("optional_type"):
      if user_input is None: return Tensor(None)
      type_proto = type_proto.optional_type.elem_type
    if type_proto.HasField("sequence_type"):
      if not isinstance(user_input, Sequence): raise RuntimeError(f"{model_input.name} received {user_input}, expected sequence type")
      dtype = dtype_parse(type_proto.sequence_type.elem_type.tensor_type.elem_type)
      sequence = [Tensor(i, dtype=dtype, requires_grad=is_onnx_preview_training) if not isinstance(i, Tensor) else i for i in user_input]
      if not all_same(tuple(t.shape for t in sequence)): raise RuntimeError(f"shapes for {model_input.name} must be homogeneous")
      # TODO: need true float16 for dtype checking
      # if not all(t.dtype is dtype for t in sequence): raise RuntimeError(f"{model_input.name} received wrong dtype, expected {dtype}")
      return sequence
    if type_proto.HasField("tensor_type"):
      dtype = dtype_parse(type_proto.tensor_type.elem_type)
      tensor = Tensor(user_input, dtype=dtype, requires_grad=is_onnx_preview_training) if not isinstance(user_input, Tensor) else user_input
      # TODO: need true float16 for dtype checking
      # if dtype is not tensor.dtype: raise RuntimeError(f"{model_input.name} received dtype {inp.dtype}, expected {dtype}")
      for d,onnx_dim in enumerate(type_proto.tensor_type.shape.dim):
        # NOTE: dim is a variable dimension when `dim_param` is specified, e.g. dim {dim_param: "N"} is a variable dim
        if onnx_dim.dim_param is None and onnx_dim.dim_value != user_input.shape[d]:
          raise RuntimeError(f"{model_input.name} received value {user_input.shape[d]} on dim {d}, expected {onnx_dim.dim_value}")
      return tensor
    type_field_names = [field.name for field,_ in type_proto.ListFields()]
    raise NotImplementedError(f"{model_input.name} with {type_field_names=} is not supported")

  def run_onnx(inputs={}, debug=0):
    debug = getenv("DEBUGONNX") or debug

    for name, value_info in model_expected_inputs.items():
      if name not in inputs: raise RuntimeError(f"Please provide input data for {name}")
      model_tensors[name] = prepare_input(inputs[name], value_info)

    for num,n in enumerate(onnx_model.graph.node):
<<<<<<< HEAD
      all_inp = [fetch_tensor(x) for x in n.input]
      required_consts = required_input_python_consts.get(n.op_type, ())
      inp = [to_python_const(t) if i in required_consts else t for i,t in enumerate(all_inp)]
=======
      inp = [model_tensors.get(x) for x in n.input]
>>>>>>> bcd7ea60
      opt = model_attributes[num]

      if debug >= 1: print(f"{num}: op \"{n.op_type}\" input shapes {[x.shape if isinstance(x, Tensor) else x for x in all_inp]} opt {opt}")
      if debug >= 3:
        print("\tinputs:")
        print("\n".join(f"\t\t{x} - {t}" + (" (to_python_const)" if i in required_consts else "") for i,(x,t) in enumerate(zip(n.input, inp))))

      if n.op_type in tensor_methods:
        ret = getattr(Tensor, tensor_methods[n.op_type])(*inp, **opt)

      # NOTE some ops live here because they require access to some local variables
      elif n.op_type == "Split":
        axis, n_outputs  = opt.get('axis', 0), opt.get('num_outputs') or len(n.output)
        sz = inp[0].shape[axis]
        sizes = inp[1] if len(inp) == 2 else [sz // n_outputs + (1 if i < sz % n_outputs else 0) for i in range(n_outputs)]
        ret = inp[0].split(sizes, axis)
      elif n.op_type == "Gradient":
        assert len(opt["xs"]) == len(inp), f"len(opt['xs']):{len(opt['xs'])}, len(inp):{len(inp)} output and input has to match"
        y = opt["y"]
        model_tensors[y].backward()
        ret = tuple([t.grad for t in inp])

      # onnx_ops.py
      elif hasattr(onnx_ops, n.op_type):
        fxn = getattr(onnx_ops, n.op_type)
        if isinstance(fxn, dict):
          for k in sorted(fxn.keys()):
            if k <= onnx_model_version:
              real_fxn = fxn[k]
        else:
          real_fxn = fxn
        ret = real_fxn(*inp, **opt)
      else:
        print("UNSUPPORTED", n.op_type, n.input, n.output)
        raise NotImplementedError(f"op_type {n.op_type} not supported")

      # finalization after running the op
      if not isinstance(ret, tuple): ret = (ret, )
      if len(n.output) > len(ret): raise RuntimeError(f"expected output size must be less than {len(ret)}, it's {n.output}")
      for i in range(len(n.output)): model_tensors[n.output[i]] = ret[i]
      if debug >= 2: print("\toutputs:\n" + "\n".join(f"\t\t{n.output[i]} - {ret[i]}" for i in range(len(n.output))))

      if num == ONNXLIMIT: return {name:model_tensors[name] for name in n.output}
    return {x.name:model_tensors[x.name] for x in onnx_model.graph.output}
  return run_onnx<|MERGE_RESOLUTION|>--- conflicted
+++ resolved
@@ -130,16 +130,12 @@
       model_tensors[name] = prepare_input(inputs[name], value_info)
 
     for num,n in enumerate(onnx_model.graph.node):
-<<<<<<< HEAD
-      all_inp = [fetch_tensor(x) for x in n.input]
+      inp_tensors = [model_tensors.get(x) for x in n.input]
       required_consts = required_input_python_consts.get(n.op_type, ())
-      inp = [to_python_const(t) if i in required_consts else t for i,t in enumerate(all_inp)]
-=======
-      inp = [model_tensors.get(x) for x in n.input]
->>>>>>> bcd7ea60
+      inp = [to_python_const(t) if i in required_consts else t for i,t in enumerate(inp_tensors)]
       opt = model_attributes[num]
 
-      if debug >= 1: print(f"{num}: op \"{n.op_type}\" input shapes {[x.shape if isinstance(x, Tensor) else x for x in all_inp]} opt {opt}")
+      if debug >= 1: print(f"{num}: op \"{n.op_type}\" input shapes {[x.shape if isinstance(x, Tensor) else x for x in inp_tensors]} opt {opt}")
       if debug >= 3:
         print("\tinputs:")
         print("\n".join(f"\t\t{x} - {t}" + (" (to_python_const)" if i in required_consts else "") for i,(x,t) in enumerate(zip(n.input, inp))))
