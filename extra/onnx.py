--- conflicted
+++ resolved
@@ -25,12 +25,7 @@
 }
 
 # ***** protobuf parsing ******
-<<<<<<< HEAD
 from onnx import AttributeProto, ModelProto, TensorProto, TypeProto
-=======
-from onnx import AttributeProto, TensorProto, TypeProto, helper
-import numpy as np
->>>>>>> fa4e4e82
 
 def has_field(onnx_type: TypeProto|SimpleNamespace, field):
   if isinstance(onnx_type, TypeProto): return onnx_type.HasField(field)
