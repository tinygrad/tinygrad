--- conflicted
+++ resolved
@@ -635,12 +635,8 @@
     return X.rearrange("b c (h h1) (w w1) -> b (h1 w1 c) h w", h1=blocksize, w1=blocksize)
 
   # Reimplemented here because you need legacy RNG for passing ONNX tests.
-<<<<<<< HEAD
-  def Dropout_7(data:Tensor, ratio:float=0.5, training_mode:bool=False, seed:int|None=None):
+  def dropout_7(data:Tensor, ratio:float=0.5, training_mode:bool=False, seed:int|None=None):
     import numpy as np
-=======
-  def dropout_7(data:Tensor, ratio:float=0.5, training_mode:bool=False, seed:int|None=None):
->>>>>>> 52bbd990
     if not training_mode: return data, data.full_like(True, dtype=dtypes.bool)
     if seed is not None:
       rand = Tensor(np.random.RandomState(seed).random(cast(tuple[int,...], data.shape)), requires_grad=False, dtype=data.dtype, device=data.device)
