# type: ignore
import ctypes, ctypes.util, struct, platform, pathlib, re, time, os, signal, copy
from tinygrad.helpers import from_mv, to_mv, getenv, init_c_struct_t
from hexdump import hexdump
start = time.perf_counter()

# *** ioctl lib ***
libc = ctypes.CDLL(ctypes.util.find_library("c"))
processor = platform.processor()
IOCTL_SYSCALL = {"aarch64": 0x1d, "x86_64":16}[processor]
MMAP_SYSCALL = {"aarch64": 0xde, "x86_64":0x09}[processor]

orig_mmap_mv = None

def get_struct(argp, stype):
  return ctypes.cast(ctypes.c_void_p(argp), ctypes.POINTER(stype)).contents

def dump_struct(st):
  if getenv("IOCTL", 0) == 0: return
  print("\t", st.__class__.__name__, end=" { ")
  for v in type(st)._fields_: print(f"{v[0]}={getattr(st, v[0])}", end=" ")
  print("}")

def dump_struct_ext(st, _depth: int = 0, _seen: set[int] | None = None):
  # only check env once at top-level
  if _depth == 0 and getenv("IOCTL", 0) == 0: return

  # if _seen is None: _seen = set()
  # sid = id(st)
  # if sid in _seen:
  #   print("\t" + "  " * _depth, st.__class__.__name__, "{ ...recursive... }")
  #   return
  # _seen.add(sid)

  indent = "\t" + "  " * _depth
  print(indent, st.__class__.__name__, end=" { ")

  first_complex = True  # to decide when to break line for nested stuff

  for lol in type(st)._fields_:
    name, ftype = lol[0], lol[1]
    val = getattr(st, name)

    # nested struct
    if isinstance(val, ctypes.Structure):
      if first_complex:
        print()  # finish current line before nested dump
        first_complex = False
      print(indent, f"{name} =", sep="")
      dump_struct_ext(val, _depth + 1, _seen)
      continue

    # array of structs
    if isinstance(val, ctypes.Array) and issubclass(getattr(ftype, "_type_", object), ctypes.Structure):
      if first_complex:
        print()
        first_complex = False
      print(indent, f"{name} [", sep="")
      for i, elem in enumerate(val):
        print(indent + "  ", f"[{i}] =", sep="")
        dump_struct_ext(elem, _depth + 2, _seen)
      print(indent, "]", sep="")
      continue

    # array of scalars
    if isinstance(val, ctypes.Array):
      print(f"{name}={[v for v in val]!r}", end=" ")
      continue

    # scalar field
    print(f"{name}={val!r}", end=" ")

  print("}")

def format_struct(s):
  sdats = []
  for field in s._fields_:
    dat = getattr(s, field[0])
    if isinstance(dat, int): sdats.append(f"{field[0]}:0x{dat:X}")
    else: sdats.append(f"{field[0]}:{dat}")
  return sdats

real_func_pool = {}
def install_hook(c_function, python_function):
  orig_func = (ctypes.c_char*4096)()
  python_function_addr = ctypes.cast(ctypes.byref(python_function), ctypes.POINTER(ctypes.c_ulong)).contents.value
  # AARCH64 trampoline to ioctl
  if processor == "aarch64":
    # 0x0000000000000000:  70 00 00 10    adr x16, #0xc
    # 0x0000000000000004:  10 02 40 F9    ldr x16, [x16]
    # 0x0000000000000008:  00 02 1F D6    br  x16
    tramp = b"\x70\x00\x00\x10\x10\x02\x40\xf9\x00\x02\x1f\xd6"
    tramp += struct.pack("Q", python_function_addr)
  elif processor == "x86_64":
    # 0x0000000000000000:  49 BB aa aa aa aa aa aa aa aa    movabs r11, <address>
    # 0x000000000000000a:  41 FF E3                         jmp    r11
    tramp = b"\x49\xBB" + struct.pack("Q", python_function_addr) + b"\x41\xFF\xE3"
  else:
    raise Exception(f"processor {processor} not supported")

  # get real ioctl address
  ioctl_address = ctypes.cast(ctypes.byref(c_function), ctypes.POINTER(ctypes.c_ulong))

  # hook ioctl
  ret = libc.mprotect(ctypes.c_ulong((ioctl_address.contents.value//0x1000)*0x1000), 0x2000, 7)
  assert ret == 0
  ret = libc.mprotect(ctypes.c_ulong((ctypes.addressof(orig_func)//0x1000)*0x1000), 0x3000, 7)
  assert ret == 0
  libc.memcpy(orig_func, ioctl_address.contents, 0x1000)
  libc.memcpy(ioctl_address.contents, ctypes.create_string_buffer(tramp), len(tramp))
  return orig_func

# *** ioctl lib end ***
from tinygrad.runtime.autogen import nv_570 as nv_gpu
nvescs = {getattr(nv_gpu, x):x for x in dir(nv_gpu) if x.startswith("NV_ESC")}
nvcmds = {getattr(nv_gpu, x):(x, getattr(nv_gpu, "struct_"+x+"_PARAMS", getattr(nv_gpu, "struct_"+x.replace("_CMD_", "_")+"_PARAMS", None))) for x in dir(nv_gpu) if \
          x.startswith("NV") and x[6:].startswith("_CTRL_") and isinstance(getattr(nv_gpu, x), int)}

def get_classes():
  res = {}
<<<<<<< HEAD
  known_classes = {"NV01_DEVICE_0", "NV01_ROOT", "NV1_MEMORY_SYSTEM", "NV01_MEMORY_VIRTUAL", "NV1_MEMORY_USER", "NV50_MEMORY_VIRTUAL", "NV_FERMI_VASPACE_A"}
  for nm,val in nv_gpu.__dict__.items():
    if not isinstance(val, int): continue
    if 0x2000 < val < 0xffff: res[val] = nm
=======
  known_classes = {"NV01_DEVICE_0", "NV01_ROOT", "NV1_MEMORY_SYSTEM", "NV01_MEMORY_VIRTUAL", "NV1_MEMORY_USER", "NV50_MEMORY_VIRTUAL", "NV_FERMI_VASPACE_A",
                   "NV20_SUBDEVICE_0"}
  for nm,val in nv_gpu.__dict__.items():
    if not isinstance(val, int): continue
    if 0x3000 < val < 0xffff: res[val] = nm
>>>>>>> 5520f1fb
    if nm in known_classes: res[val] = nm
  return res
nvclasses = get_classes()
nvuvms = {getattr(nv_gpu, x):x for x in dir(nv_gpu) if x.startswith("UVM_") and nv_gpu.__dict__.get(x+"_PARAMS")}
nvqcmds = {int(getattr(nv_gpu, x)):x for x in dir(nv_gpu) if x[:7] in {"NVC9B0_", "NVC6C0_", "NVC56F_", "NVC6B5_"} and isinstance(getattr(nv_gpu, x), int)}

global_ioctl_id = 0
gpus_user_modes = []
gpus_mmio = []
gpus_fifo = []
gpus_sysmem = set()
gpus_virtmem = set()
gpus_virt_to_sys = dict()
gpus_mappings = dict()
virtmem_mappings = set()
prev_nv_ioctl = None

mappings_cache = []
def scan_mappings():
  global mappings_cache
  new_mappings = set()

  with open("/proc/self/maps", "r", encoding="utf-8") as f:
    for line in f:
      line = line.rstrip("\n")
      parts = line.split(maxsplit=5)
      if len(parts) < 6: continue

      addr_range, perms, offset, dev, inode, pathname = parts
      if "nvidia" not in pathname.lower(): continue

      start_str, end_str = addr_range.split("-")
      start = int(start_str, 16)
      end = int(end_str, 16)
      size = end - start

      if (start, size, pathname) not in mappings_cache: new_mappings.add((start, size, pathname))
      mappings_cache.append((start, size, pathname))
  return new_mappings

# map segfaults...
def mappings_watchdog():
  global prev_nv_ioctl, virtmem_mappings

  x = list(scan_mappings())
  if len(x) > 0:
    print(f"mappings_watchdog: found {len(x)} new mappings", x)
    print("virtmem_mappings:", virtmem_mappings, prev_nv_ioctl)
  if len(x) > 0 and len(gpus_fifo) > 0 and gpus_fifo[-1][-1] is None: gpus_fifo[-1] = gpus_fifo[-1][:-1] + (x[0][0],)
  if len(x) > 0 and prev_nv_ioctl is not None:
    nr, addr, siz = prev_nv_ioctl
    # assert s.size == x[0][1]
    if nr == nv_gpu.NV_ESC_RM_MAP_MEMORY_DMA: virtmem_mappings.add((addr, siz, x[0][0]))

@ctypes.CFUNCTYPE(ctypes.c_int, ctypes.c_int, ctypes.c_ulong, ctypes.c_void_p)
def ioctl(fd, request, argp):
  mappings_watchdog()

  global global_ioctl_id, gpus_user_modes, gpus_mmio, gpus_sysmem, gpus_mappings, gpus_fifo, gpus_virtmem, gpus_virt_to_sys, mappings_cache, prev_nv_ioctl
  global_ioctl_id += 1
  st = time.perf_counter()
  ret = libc.syscall(IOCTL_SYSCALL, ctypes.c_int(fd), ctypes.c_ulong(request), ctypes.c_void_p(argp))
  et = time.perf_counter()-st
  fn = os.readlink(f"/proc/self/fd/{fd}")
  #print(f"ioctl {request:8x} {fn:20s}")
  idir, size, itype, nr = (request>>30), (request>>16)&0x3FFF, (request>>8)&0xFF, request&0xFF
  if getenv("IOCTL", 0) >= 1: print(f"#{global_ioctl_id}: ", end="")
  if itype == ord(nv_gpu.NV_IOCTL_MAGIC):
    if nr == nv_gpu.NV_ESC_RM_CONTROL:
      s = get_struct(argp, nv_gpu.NVOS54_PARAMETERS)
      if s.cmd in nvcmds:
        name, struc = nvcmds[s.cmd]
        if getenv("IOCTL", 0) >= 1:
          print(f"NV_ESC_RM_CONTROL    cmd={name:30s} hClient={s.hClient}, hObject={s.hObject}, flags={s.flags}, params={s.params}, paramsSize={s.paramsSize}, status={s.status}")

        if struc is not None: dump_struct(get_struct(s.params, struc))
        elif hasattr(nv_gpu, name+"_PARAMS"): dump_struct(get_struct(argp, getattr(nv_gpu, name+"_PARAMS")))
        elif name == "NVA06C_CTRL_CMD_GPFIFO_SCHEDULE": dump_struct(get_struct(argp, nv_gpu.NVA06C_CTRL_GPFIFO_SCHEDULE_PARAMS))
        elif name == "NV83DE_CTRL_CMD_GET_MAPPINGS": dump_struct(get_struct(s.params, nv_gpu.NV83DE_CTRL_DEBUG_GET_MAPPINGS_PARAMETERS))
      else:
        if getenv("IOCTL", 0) >= 1: print("unhandled cmd", hex(s.cmd))
      # format_struct(s)
      # print(f"{(st-start)*1000:7.2f} ms +{et*1000.:7.2f} ms : {ret:2d} = {name:40s}", ' '.join(format_struct(s)))
    elif nr == nv_gpu.NV_ESC_RM_ALLOC:
      s = get_struct(argp, nv_gpu.NVOS21_PARAMETERS)
      if getenv("IOCTL", 0) >= 1: print(f"NV_ESC_RM_ALLOC    hClass={nvclasses.get(s.hClass, f'unk=0x{s.hClass:X}'):30s}, hRoot={s.hRoot}, hObjectParent={s.hObjectParent}, pAllocParms={s.pAllocParms}, hObjectNew={s.hObjectNew} status={s.status}")
      if s.pAllocParms is not None:
        if s.hClass == nv_gpu.NV01_DEVICE_0: dump_struct(get_struct(s.pAllocParms, nv_gpu.NV0080_ALLOC_PARAMETERS))
        if s.hClass == nv_gpu.FERMI_VASPACE_A: dump_struct(get_struct(s.pAllocParms, nv_gpu.NV_VASPACE_ALLOCATION_PARAMETERS))
        if s.hClass == nv_gpu.NV50_MEMORY_VIRTUAL: dump_struct(get_struct(s.pAllocParms, nv_gpu.NV_MEMORY_ALLOCATION_PARAMS))
        if s.hClass == nv_gpu.NV1_MEMORY_USER: dump_struct(get_struct(s.pAllocParms, nv_gpu.NV_MEMORY_ALLOCATION_PARAMS))
        if s.hClass == nv_gpu.NV01_MEMORY_VIRTUAL:
          sx = get_struct(s.pAllocParms, nv_gpu.NV_MEMORY_VIRTUAL_ALLOCATION_PARAMS)
          gpus_virtmem.add(s.hObjectNew)
          dump_struct(sx)
        if s.hClass == nv_gpu.NV1_MEMORY_SYSTEM:
          sx = get_struct(s.pAllocParms, nv_gpu.NV_MEMORY_ALLOCATION_PARAMS)
          if sx.owner in gpus_virtmem:
            gpus_virt_to_sys[sx.owner] = s.hObjectNew
            print(f"\tMapping virtmem hMemory:0x{sx.owner:X} to sysmem hMemory:0x{s.hObjectNew:X}")
          dump_struct(sx)
        if s.hClass == nv_gpu.GT200_DEBUGGER: dump_struct(get_struct(s.pAllocParms, nv_gpu.NV83DE_ALLOC_PARAMETERS))
        if s.hClass == nv_gpu.AMPERE_CHANNEL_GPFIFO_A:
          sx = get_struct(s.pAllocParms, nv_gpu.NV_CHANNELGPFIFO_ALLOCATION_PARAMETERS)
          dump_struct_ext(sx)
          # print("\thUserdMemory:", [sx.hUserdMemory[i] for i in range(8)])
          # print("\tuserdOffset:", [sx.userdOffset[i] for i in range(8)])

          if sx.hObjectBuffer in gpus_virt_to_sys:
            gpus_fifo.append((sx.gpFifoOffset, sx.gpFifoEntries, next(x[0] for x in mappings_cache if x[1] == 196608) + 0x20000, None)) # hack
            print(f"\tGPFIFO uses sysmem hMemory:0x{gpus_virt_to_sys[sx.hObjectBuffer]:X}")
            print("\tpLinearAddress:", hex(gpus_mappings.get(gpus_virt_to_sys[sx.hObjectBuffer], None)))
            # hexdump(to_mv(gpus_mappings.get(gpus_virt_to_sys[sx.hObjectBuffer], 0), sx.gpFifoEntries * 8)[:64])
          else:
            gpus_fifo.append((sx.gpFifoOffset, sx.gpFifoEntries, 0, 0))
        if s.hClass == nv_gpu.KEPLER_CHANNEL_GROUP_A: dump_struct(get_struct(s.pAllocParms, nv_gpu.NV_CHANNEL_GROUP_ALLOCATION_PARAMETERS))
      if s.hClass == nv_gpu.TURING_USERMODE_A: gpus_user_modes.append(s.hObjectNew)
    elif nr == nv_gpu.NV_ESC_RM_MAP_MEMORY:
      # nv_ioctl_nvos33_parameters_with_fd
      s = get_struct(argp, nv_gpu.NVOS33_PARAMETERS)
      gpus_mappings[s.hMemory] = s.pLinearAddress
      if getenv("IOCTL", 0) >= 1:
        print(f"NV_ESC_RM_MAP_MEMORY   hClient={s.hClient}, hDevice={s.hDevice}, hMemory={s.hMemory}, length={s.length} flags={s.flags} pLinearAddress={s.pLinearAddress}")
    elif nr == nv_gpu.NV_ESC_RM_UPDATE_DEVICE_MAPPING_INFO:
      if getenv("IOCTL", 0) >= 1:
        s = get_struct(argp, nv_gpu.NVOS56_PARAMETERS)
        print(f"NV_ESC_RM_UPDATE_DEVICE_MAPPING_INFO   hClient={s.hClient}, hDevice={s.hDevice}, hMemory={s.hMemory}, pOldCpuAddress={s.pOldCpuAddress} pNewCpuAddress={s.pNewCpuAddress} status={s.status}")
    elif nr == nv_gpu.NV_ESC_RM_ALLOC_MEMORY:
      if getenv("IOCTL", 0) >= 1:
        s = get_struct(argp, nv_gpu.nv_ioctl_nvos02_parameters_with_fd)
        print(f"NV_ESC_RM_ALLOC_MEMORY", end="")
        dump_struct(s)
    elif nr == nv_gpu.NV_ESC_ALLOC_OS_EVENT:
      if getenv("IOCTL", 0) >= 1:
        s = get_struct(argp, nv_gpu.nv_ioctl_alloc_os_event_t)
        print(f"NV_ESC_ALLOC_OS_EVENT  hClient={s.hClient} hDevice={s.hDevice} fd={s.fd} Status={s.Status}")
    elif nr == nv_gpu.NV_ESC_RM_MAP_MEMORY_DMA:
      if getenv("IOCTL", 0) >= 1:
        s = get_struct(argp, nv_gpu.NVOS46_PARAMETERS)
        print(f"NV_ESC_RM_MAP_MEMORY_DMA", end=" ")
        dump_struct(s)
        prev_nv_ioctl = (nr, s.dmaOffset, s.length)
    elif nr == nv_gpu.NV_ESC_REGISTER_FD:
      if getenv("IOCTL", 0) >= 1:
        s = get_struct(argp, nv_gpu.nv_ioctl_register_fd_t)
        print(f"NV_ESC_REGISTER_FD  fd={s.ctl_fd}")
    elif nr == nv_gpu.NV_ESC_RM_DUP_OBJECT:
      if getenv("IOCTL", 0) >= 1:
        s = get_struct(argp, nv_gpu.NVOS55_PARAMETERS)
        print(f"NV_ESC_RM_DUP_OBJECT", end=" ")
        dump_struct(s)
    elif nr in nvescs:
      if getenv("IOCTL", 0) >= 1: print(nvescs[nr])
    else:
      if getenv("IOCTL", 0) >= 1: print("unhandled NR", nr)
  elif fn.endswith("nvidia-uvm"):
    if getenv("IOCTL", 0) >= 1:
      print(f"{nvuvms.get(request, f'UVM UNKNOWN {request=}')}")
      if nvuvms.get(request) is not None: dump_struct(get_struct(argp, getattr(nv_gpu, nvuvms.get(request)+"_PARAMS")))
      if nvuvms.get(request) == "UVM_MAP_EXTERNAL_ALLOCATION":
        st = get_struct(argp, getattr(nv_gpu, nvuvms.get(request)+"_PARAMS"))
        for i in range(st.gpuAttributesCount):
          print("perGpuAttributes[{i}] = ", end="")
          dump_struct(st.perGpuAttributes[i])

  if getenv("IOCTL") >= 2: print("ioctl", f"{idir=} {size=} {itype=} {nr=} {fd=} {ret=}", fn)
  return ret

@ctypes.CFUNCTYPE(ctypes.c_void_p, ctypes.c_void_p, ctypes.c_size_t, ctypes.c_int, ctypes.c_int, ctypes.c_int, ctypes.c_long)
def _mmap(addr, length, prot, flags, fd, offset):
  mmap_type = ctypes.CFUNCTYPE(ctypes.c_void_p, ctypes.c_void_p, ctypes.c_size_t, ctypes.c_int, ctypes.c_int, ctypes.c_int, ctypes.c_long)
  orig_mmap = mmap_type(ctypes.addressof(orig_mmap_mv))
  ret = orig_mmap(addr, length, prot, flags, fd, offset)
  # ll = os.readlink(f"/proc/self/fd/{fd}") if fd >= 0 else ""
  print(f"mmap {addr=}, {length=}, {prot=}, {flags=}, {fd=}, {offset=} {ret=}", flush=True)
  return ret

install_hook(libc.ioctl, ioctl)
# if getenv("IOCTL") >= 3: orig_mmap_mv = install_hook(libc.mmap, _mmap)

def print_maps(pid: int | None = None) -> None:
  path = "/proc/self/maps"

  try:
    with open(path, "r", encoding="utf-8") as f:
      for line in f:
        line = line.rstrip("\n")
        # example:
        # 708c0515e000-708c0515f000 rw-p 00085000 08:02 131883 /usr/lib/...
        parts = line.split(maxsplit=5)
        if len(parts) < 6:
            # no pathname (anonymous mapping)
            continue

        addr_range, perms, offset, dev, inode, pathname = parts
        if "nvidia" not in pathname.lower():
          continue

        start_str, end_str = addr_range.split("-")
        start = int(start_str, 16)
        end = int(end_str, 16)
        size = end - start  # bytes

        print(f"{size:#x}  {line}")
        if size == 0x30000:
          for x in range(128):
            el = to_mv(start + 0x20000, 2048 * 8).cast('Q')[x]
            if el == 0: break
            addr = ((el & ((1 << 40)-1)) >> 2) << 2
            pckt_cnt = (el>>42)&((1 << 20)-1)

            cpu_addr = start + (addr - 0x120030000)
            print("VID QMD:", hex(cpu_addr), hex(pckt_cnt))
            _dump_qmd(cpu_addr, pckt_cnt)
          # hexdump(lol[:1024])

  except FileNotFoundError:
    print(f"no such process or maps file: {path}", file=sys.stderr)
  except PermissionError:
    print(f"permission denied reading {path} (try sudo?)", file=sys.stderr)


import collections
old_gpputs = collections.defaultdict(int)
def _dump_gpfifo(mark):
  launches = []

  # print_maps()

  print("_dump_gpfifo:", mark)
  for start, size, start_sys, ud_sys in gpus_fifo:
    # print(old_gpputs[start], hex(start), hex(size))
    if start_sys > 0:
      gpfifo_controls = nv_gpu.AmpereAControlGPFifo.from_address(ud_sys)
      gpfifo = to_mv(start_sys, size * 8).cast("Q")
      # hexdump(to_mv(start_sys, size * 8)[:64])
      til = 0x1000
    else:
      gpfifo_controls = nv_gpu.AmpereAControlGPFifo.from_address(start+size*8)
      gpfifo = to_mv(start, size * 8).cast("Q")
      til = gpfifo_controls.GPPut
    while old_gpputs[start] != til:
      if gpfifo[old_gpputs[start]] == 0: break
      addr = ((gpfifo[old_gpputs[start]] & ((1 << 40)-1)) >> 2) << 2
      pckt_cnt = (gpfifo[old_gpputs[start]]>>42)&((1 << 20)-1)

      if start_sys > 0:
        addr = start_sys + (addr - 0x120030000) - 0x20000
        print(f"GPFIFO Launch from 0x{start:x} entry {old_gpputs[start]}: addr=0x{addr:x} packets={pckt_cnt}")

      # print(f"\t{i}: 0x{gpfifo[i % size]:x}: addr:0x{addr:x} packets:{pckt_cnt} sync:{(gpfifo[i % size] >> 63) & 0x1} fetch:{gpfifo[i % size] & 0x1}")
      x = _dump_qmd(addr, pckt_cnt)
      if isinstance(x, list): launches += x
      old_gpputs[start] += 1
      old_gpputs[start] %= size
  
  return launches

import types
def make_qmd_struct_type():
  fields: List[Tuple[str, Union[Type[ctypes.c_uint64], Type[ctypes.c_uint32]], Any]] = []
  bits = [(name,dt) for name,dt in nv_gpu.__dict__.items() if name.startswith("NVC6C0_QMDV03_00") and isinstance(dt, tuple)]
  bits += [(name+f"_{i}",dt(i)) for name,dt in nv_gpu.__dict__.items() for i in range(8) if name.startswith("NVC6C0_QMDV03_00") and callable(dt)]
  bits = sorted(bits, key=lambda x: x[1][1])
  for i,(name, data) in enumerate(bits):
    if i > 0 and (gap:=(data[1] - bits[i-1][1][0] - 1)) != 0: fields.append((f"_reserved{i}", ctypes.c_uint32, gap))
    fields.append((name.replace("NVC6C0_QMDV03_00_", "").lower(), ctypes.c_uint32, data[0]-data[1]+1))
    if len(fields) >= 2 and fields[-2][0].endswith('_lower') and fields[-1][0].endswith('_upper') and fields[-1][0][:-6] == fields[-2][0][:-6]:
      fields = fields[:-2] + [(fields[-1][0][:-6], ctypes.c_uint64, fields[-1][2] + fields[-2][2])]
  return init_c_struct_t(tuple(fields))
qmd_struct_t = make_qmd_struct_type()
assert ctypes.sizeof(qmd_struct_t) == 0x40 * 4

def _dump_qmd(address, packets):
  qmds = []
  gpfifo = to_mv(address, packets * 4).cast("I")

  i = 0
  while i < packets:
    dat = gpfifo[i]
    typ = (dat>>28) & 0xF
    if typ == 0: break
    size = (dat>>16) & 0xFFF
    subc = (dat>>13) & 7
    mthd = (dat<<2) & 0x7FFF
    method_name = nvqcmds.get(mthd, f"unknown method {mthd:#x}")
    if getenv("IOCTL", 0) >= 1:
      print(f"\t\t{method_name}, {typ=} {size=} {subc=} {mthd=}")
      for j in range(size): print(f"\t\t\t{j}: {gpfifo[i+j+1]} | 0x{gpfifo[i+j+1]:x}")
    if mthd == 792:
      qmds.append(qmd_struct_t.from_address(address + 12 + i * 4))
    elif mthd == nv_gpu.NVC6C0_SEND_PCAS_A:
      qmds.append(qmd_struct_t.from_address(gpfifo[i+1] << 8))
    elif mthd in {nv_gpu.NVC9B0_SET_DRV_PIC_SETUP_OFFSET, nv_gpu.NVC9B0_HEVC_SET_SCALING_LIST_OFFSET, nv_gpu.NVC9B0_HEVC_SET_FILTER_BUFFER_OFFSET,
                  nv_gpu.NVC9B0_HEVC_SET_TILE_SIZES_OFFSET, nv_gpu.NVC9B0_SET_NVDEC_STATUS_OFFSET, nv_gpu.NVC9B0_SET_IN_BUF_BASE_OFFSET,
                  nv_gpu.NVC9B0_SET_COLOC_DATA_OFFSET,
                  nv_gpu.NVC9B0_SET_PICTURE_LUMA_OFFSET0, nv_gpu.NVC9B0_SET_PICTURE_CHROMA_OFFSET0,
                  nv_gpu.NVC9B0_SET_PICTURE_LUMA_OFFSET1, nv_gpu.NVC9B0_SET_PICTURE_CHROMA_OFFSET1,
                  nv_gpu.NVC9B0_SET_PICTURE_LUMA_OFFSET2, nv_gpu.NVC9B0_SET_PICTURE_CHROMA_OFFSET2}:
      ll = gpfifo[i+1] << 8
      saddr = None
      for st,ln,addr in virtmem_mappings:
        if st <= ll and ll < st + ln:
          saddr = addr + (ll - st)
          break
      print("\t\tHEVC PIC S:", hex(ll), "->", hex(saddr) if saddr is not None else "NOT MAPPED")
      if saddr is not None:
        if mthd == nv_gpu.NVC9B0_SET_DRV_PIC_SETUP_OFFSET:
          x = nv_gpu.nvdec_hevc_pic_s.from_address(saddr)
          dump_struct_ext(x)
        elif mthd == nv_gpu.NVC9B0_HEVC_SET_SCALING_LIST_OFFSET:
          hexdump(to_mv(saddr, 0x10))
        elif mthd == nv_gpu.NVC9B0_HEVC_SET_TILE_SIZES_OFFSET:
          hexdump(to_mv(saddr, 0x10))
        elif mthd == nv_gpu.NVC9B0_SET_NVDEC_STATUS_OFFSET:
          x = nv_gpu.nvdec_status_s.from_address(saddr)
          dump_struct_ext(x)
        elif mthd == nv_gpu.NVC9B0_SET_IN_BUF_BASE_OFFSET:
          hexdump(to_mv(saddr, 0x80))
        elif mthd == nv_gpu.NVC9B0_HEVC_SET_FILTER_BUFFER_OFFSET:
          hexdump(to_mv(saddr, 0x40))
        elif mthd == nv_gpu.NVC9B0_SET_COLOC_DATA_OFFSET:
          hexdump(to_mv(saddr, 0x40))
        elif mthd in {nv_gpu.NVC9B0_SET_PICTURE_LUMA_OFFSET0, nv_gpu.NVC9B0_SET_PICTURE_CHROMA_OFFSET0,
                      nv_gpu.NVC9B0_SET_PICTURE_LUMA_OFFSET1, nv_gpu.NVC9B0_SET_PICTURE_CHROMA_OFFSET1,
                      nv_gpu.NVC9B0_SET_PICTURE_LUMA_OFFSET2, nv_gpu.NVC9B0_SET_PICTURE_CHROMA_OFFSET2}:
          hexdump(to_mv(saddr, 0x80))

    i += size + 1
  return qmds

# This is to be used in fuzzer, check cuda/nv side by side.
# Return a state which should be compare and compare function.
def before_launch(): _dump_gpfifo("before launch")
def collect_last_launch_state(): return _dump_gpfifo("after launch")

def compare_launch_state(states, good_states):
  states = states or list()
  good_states = good_states or list()
  if len(states) != 1 or len(good_states) != 1:
    return False, f"Some states not captured. {len(states)}!=1 || {len(good_states)}!=1"

  for i in range(len(states)):
    state, good_state = states[i], good_states[i]

    for n in ['qmd_major_version', 'invalidate_shader_data_cache', 'invalidate_shader_data_cache',
              'sm_global_caching_enable', 'invalidate_texture_header_cache', 'invalidate_texture_sampler_cache',
              'barrier_count', 'sampler_index', 'api_visible_call_limit', 'cwd_membar_type', 'sass_version',
              'max_sm_config_shared_mem_size', 'register_count_v', 'shared_memory_size']:
      if getattr(state, n) != getattr(good_state, n):
        return False, f"Field {n} mismatch: {getattr(state, n)} vs {getattr(good_state, n)}"

    # Allow NV to allocate more, at least this is not exact problem, so ignore it here.
    # Hmm, CUDA minimum is 0x640, is this hw-required minimum (will check)?
    if state.shader_local_memory_high_size < good_state.shader_local_memory_high_size and good_state.shader_local_memory_high_size > 0x640:
      return False, f"Field shader_local_memory_high_size mismatch: {state.shader_local_memory_high_size}vs{good_state.shader_local_memory_high_size}"

    # TODO: Can't request more, since it might not be optimal, but need to investigate their formula for this.. #7133
    if state.min_sm_config_shared_mem_size > good_state.min_sm_config_shared_mem_size and good_state.min_sm_config_shared_mem_size > 5:
      return (False,
        f"Field min_sm_config_shared_mem_size mismatch: {state.min_sm_config_shared_mem_size}vs{good_state.min_sm_config_shared_mem_size}")
    if state.target_sm_config_shared_mem_size > good_state.target_sm_config_shared_mem_size and good_state.target_sm_config_shared_mem_size > 5:
      return (False,
        f"Field target_sm_config_shared_mem_size mismatch: {state.target_sm_config_shared_mem_size}vs{good_state.target_sm_config_shared_mem_size}")

    for i in range(8):
      if i in {1, 7}: continue # shaders don't use that. what's cuda put here?
      n = f"constant_buffer_valid_{i}"
      if getattr(state, n) != getattr(good_state, n):
        return False, f"Field {n} mismatch: {getattr(state, n)} vs {getattr(good_state, n)}"

  return True, "PASS"

# IOCTL=1 CUDA=1 CUDA_PTX=1 python3 test/test_ops.py TestOps.test_tiny_add<|MERGE_RESOLUTION|>--- conflicted
+++ resolved
@@ -118,18 +118,11 @@
 
 def get_classes():
   res = {}
-<<<<<<< HEAD
-  known_classes = {"NV01_DEVICE_0", "NV01_ROOT", "NV1_MEMORY_SYSTEM", "NV01_MEMORY_VIRTUAL", "NV1_MEMORY_USER", "NV50_MEMORY_VIRTUAL", "NV_FERMI_VASPACE_A"}
-  for nm,val in nv_gpu.__dict__.items():
-    if not isinstance(val, int): continue
-    if 0x2000 < val < 0xffff: res[val] = nm
-=======
   known_classes = {"NV01_DEVICE_0", "NV01_ROOT", "NV1_MEMORY_SYSTEM", "NV01_MEMORY_VIRTUAL", "NV1_MEMORY_USER", "NV50_MEMORY_VIRTUAL", "NV_FERMI_VASPACE_A",
                    "NV20_SUBDEVICE_0"}
   for nm,val in nv_gpu.__dict__.items():
     if not isinstance(val, int): continue
     if 0x3000 < val < 0xffff: res[val] = nm
->>>>>>> 5520f1fb
     if nm in known_classes: res[val] = nm
   return res
 nvclasses = get_classes()
