from tinygrad import Tensor
from tinygrad.tensor import _to_np_dtype
<<<<<<< HEAD
from extra.onnx import OnnxRunner, OnnxValue
=======
from tinygrad.frontend.onnx import OnnxRunner
from extra.onnx import OnnxValue
import onnx
>>>>>>> 74d98eaf
import numpy as np
import onnxruntime as ort

def get_example_inputs(graph_inputs:dict[str, OnnxValue], config={}):
  def _get_shape(onnx_shape: tuple[str|int]):
    shape = []
    for onnx_dim in onnx_shape:
      match onnx_dim:
        case int(): shape.append(onnx_dim)
        case "width" | "height":
          size = config.get("size", {})
          shape.append(size) if isinstance(size, int) else shape.append(size.get(onnx_dim, 224))
        case "sequence" | "sequence_length" | "decoder_sequence_length": shape.append(64)
        case "encoder_sequence_length": shape.append(config.get("nb_max_frames", 64))
        case "past_decoder_sequence_length" | "encoder_sequence_length_out": shape.append(64)
        case "encoder_sequence_length / 2": shape.append(32)
        case "batch_size": shape.append(1)
        case "num_channels": shape.append(config.get("in_channels", 3))
        case "num_channels_latent": shape.append(config.get("latent_channels", 4))
        case "height_latent" | "width_latent": shape.append(config.get("sample_size", 1024) // 8)
        case "feature_size": shape.append(config.get("num_mel_bins", 128))
        case _: shape.append(1)
    return shape
  def _get_value(name, shape, dtype):
    match name:
      case "input_ids":
        vocab_size = config.get("text_config", {}).get("vocab_size") or config.get("vocab_size", 32)
        val = np.random.randint(0, vocab_size-1, shape)
      case "attention_mask": val = np.random.randint(0, 2, size=shape)
      case "token_type_ids": val = np.random.randint(0, config.get("type_vocab_size", 2), shape)
      case "image_tensor": val = np.random.randint(0, 256, shape)
      case "task_id": return Tensor(0, dtype=dtype)
      case _: val = np.random.uniform(size=shape) * 8
    return Tensor(val.astype(_to_np_dtype(dtype))).realize()

  ret: dict[str, Tensor] = {}
  for name, spec in graph_inputs.items():
    assert not spec.is_optional and not spec.is_sequence, "only allow tensor input for now"
    shape = _get_shape(spec.shape)
    value = _get_value(name, shape, spec.dtype)
    ret.update({name:value})
  return ret

def validate(onnx_file, inputs, rtol=1e-5, atol=1e-5):
  run_onnx = OnnxRunner(onnx_file)

  ort_options = ort.SessionOptions()
  ort_options.log_severity_level = 3
  ort_sess = ort.InferenceSession(onnx_file, ort_options, ["CPUExecutionProvider"])
  np_inputs = {k:v.numpy() if isinstance(v, Tensor) else v for k,v in inputs.items()}
  out_names = list(run_onnx.graph_outputs)
  out_values = ort_sess.run(out_names, np_inputs)
  ort_out = dict(zip(out_names, out_values))

  tinygrad_out = run_onnx(inputs)

  assert tinygrad_out.keys() == ort_out.keys()
  for k in tinygrad_out.keys():
    tiny_v, onnx_v = tinygrad_out[k], ort_out[k]
    if tiny_v is None: assert onnx_v is None, f"{k}: {tiny_v=}, {onnx_v=}"
    else: np.testing.assert_allclose(tiny_v.numpy(), onnx_v, rtol=rtol, atol=atol, err_msg=f"For tensor '{k}' in {tinygrad_out.keys()}")<|MERGE_RESOLUTION|>--- conflicted
+++ resolved
@@ -1,12 +1,8 @@
 from tinygrad import Tensor
 from tinygrad.tensor import _to_np_dtype
-<<<<<<< HEAD
-from extra.onnx import OnnxRunner, OnnxValue
-=======
 from tinygrad.frontend.onnx import OnnxRunner
 from extra.onnx import OnnxValue
 import onnx
->>>>>>> 74d98eaf
 import numpy as np
 import onnxruntime as ort
 
